--- conflicted
+++ resolved
@@ -3949,8 +3949,6 @@
                 self.recompute()
 
         self.check_access_rule('create')
-<<<<<<< HEAD
-=======
 
         if self.env.lang and self.env.lang != 'en_US':
             # add translations for self.env.lang
@@ -3960,8 +3958,6 @@
                     tname = "%s,%s" % (self._name, name)
                     self.env['ir.translation']._set_ids(tname, 'model', self.env.lang, self.ids, val, val)
 
-        self.create_workflow()
->>>>>>> ba519bde
         return id_new
 
     # TODO: ameliorer avec NULL
