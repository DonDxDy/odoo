# -*- coding: utf-8 -*-
# Part of Odoo. See LICENSE file for full copyright and licensing details.

from odoo.exceptions import AccessError
from odoo.tests.common import TransactionCase

class TestRules(TransactionCase):
    def setUp(self):
        super(TestRules, self).setUp()

        ObjCateg = self.env['test_access_right.obj_categ']
        SomeObj = self.env['test_access_right.some_obj']
        self.categ1 = ObjCateg.create({'name': 'Food'}).id
        self.id1 = SomeObj.create({'val': 1, 'categ_id': self.categ1}).id
        self.id2 = SomeObj.create({'val': -1, 'categ_id': self.categ1}).id
        # create a global rule forbidding access to records with a negative
        # (or zero) val
        self.env['ir.rule'].create({
            'name': 'Forbid negatives',
            'model_id': self.browse_ref('test_access_rights.model_test_access_right_some_obj').id,
            'domain_force': "[('val', '>', 0)]"
        })
        # create a global rule that forbid access to records without
        # categories, the search is part of the test
        self.env['ir.rule'].create({
            'name': 'See all categories',
            'model_id': self.browse_ref('test_access_rights.model_test_access_right_some_obj').id,
            'domain_force': "[('categ_id', 'in', user.env['test_access_right.obj_categ'].search([]).ids)]"
        })

    def test_basic_access(self):
        env = self.env(user=self.browse_ref('base.public_user'))

        # put forbidden record in cache
        browse2 = env['test_access_right.some_obj'].browse(self.id2)
        # this is the one we want
        browse1 = env['test_access_right.some_obj'].browse(self.id1)

        # this should not blow up
        self.assertEqual(browse1.val, 1)

        # but this should
        with self.assertRaises(AccessError):
            self.assertEqual(browse2.val, -1)

    def test_group_rule(self):
        env = self.env(user=self.browse_ref('base.public_user'))

        # we forbid access to the public group, to which the public user belongs
        self.env['ir.rule'].create({
            'name': 'Forbid public group',
            'model_id': self.browse_ref('test_access_rights.model_test_access_right_some_obj').id,
            'groups': [(6, 0, [self.browse_ref('base.group_public').id])],
            'domain_force': "[(0, '=', 1)]"
        })

        browse2 = env['test_access_right.some_obj'].browse(self.id2)
        browse1 = env['test_access_right.some_obj'].browse(self.id1)

        # everything should blow up
        with self.assertRaises(AccessError):
            self.assertEqual(browse2.val, -1)
        with self.assertRaises(AccessError):
            self.assertEqual(browse1.val, 1)

    def test_many2many(self):
        """ Test assignment of many2many field where rules apply. """
        ids = [self.id1, self.id2]

        # create container as superuser, connected to all some_objs
        container_admin = self.env['test_access_right.container'].create({'some_ids': [(6, 0, ids)]})
        self.assertItemsEqual(container_admin.some_ids.ids, ids)

        # check the container as the public user
        container_user = container_admin.sudo(self.browse_ref('base.public_user'))
        self.assertItemsEqual(container_user.some_ids.ids, [self.id1])

        # this should not fail
        container_user.write({'some_ids': [(6, 0, ids)]})
        self.assertItemsEqual(container_user.some_ids.ids, [self.id1])
        self.assertItemsEqual(container_admin.some_ids.ids, ids)

        # this removes accessible records only
        container_user.write({'some_ids': [(5,)]})
        self.assertItemsEqual(container_user.some_ids.ids, [])
        self.assertItemsEqual(container_admin.some_ids.ids, [self.id2])

<<<<<<< HEAD
    def test_access_rule_performance(self):
        env = self.env(user=self.browse_ref('base.public_user'))
        Model = env['test_access_right.some_obj']
        with self.assertQueryCount(0):
            Model._filter_access_rules('read')
=======
    def test_no_context_in_ir_rules(self):
        """ The context should not impact the ir rules. """
        env = self.env(user=self.browse_ref('base.public_user'))
        ObjCateg = self.env['test_access_right.obj_categ']
        SomeObj = self.env['test_access_right.some_obj']

        # validate the effect of context on category search, there are
        # no existing media category
        self.assertTrue(ObjCateg.search([]))
        self.assertFalse(ObjCateg.with_context(only_media=True).search([]))

        # record1 is food and is accessible with an empy context
        ObjCateg.clear_caches()
        records = SomeObj.search([('id', '=', self.id1)])
        self.assertTrue(records)

        # it should also be accessible as the context is not used when
        # searching for SomeObjs
        ObjCateg.clear_caches()
        records = SomeObj.with_context(only_media=True).search([('id', '=', self.id1)])
        self.assertTrue(records)
>>>>>>> 32039b2a
<|MERGE_RESOLUTION|>--- conflicted
+++ resolved
@@ -85,13 +85,12 @@
         self.assertItemsEqual(container_user.some_ids.ids, [])
         self.assertItemsEqual(container_admin.some_ids.ids, [self.id2])
 
-<<<<<<< HEAD
     def test_access_rule_performance(self):
         env = self.env(user=self.browse_ref('base.public_user'))
         Model = env['test_access_right.some_obj']
         with self.assertQueryCount(0):
             Model._filter_access_rules('read')
-=======
+
     def test_no_context_in_ir_rules(self):
         """ The context should not impact the ir rules. """
         env = self.env(user=self.browse_ref('base.public_user'))
@@ -112,5 +111,4 @@
         # searching for SomeObjs
         ObjCateg.clear_caches()
         records = SomeObj.with_context(only_media=True).search([('id', '=', self.id1)])
-        self.assertTrue(records)
->>>>>>> 32039b2a
+        self.assertTrue(records)