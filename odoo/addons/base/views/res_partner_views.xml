<?xml version="1.0" encoding="utf-8"?>
<odoo>
    <data>

        <!-- Partner Titles -->
        <record id="view_partner_title_tree" model="ir.ui.view">
            <field name="name">res.partner.title.tree</field>
            <field name="model">res.partner.title</field>
            <field name="arch" type="xml">
                <tree string="Partner Titles" editable="bottom">
                    <field name="name"/>
                    <field name="shortcut"/>
                </tree>
            </field>
        </record>
        <record id="view_partner_title_form" model="ir.ui.view">
            <field name="name">res.partner.title.form</field>
            <field name="model">res.partner.title</field>
            <field name="arch" type="xml">
                <form string="Partner Titles">
                    <sheet>
                        <group col="4">
                            <field name="name"/>
                            <field name="shortcut"/>
                        </group>
                    </sheet>
                </form>
            </field>
        </record>

        <record id="action_partner_title_contact" model="ir.actions.act_window">
            <field name="name">Contact Titles</field>
            <field name="type">ir.actions.act_window</field>
            <field name="res_model">res.partner.title</field>
            <field name="domain">[]</field>
            <field name="context">{}</field>
            <field name="help">Manage the contact titles you want to have available in your system and the way you want to print them in letters and other documents. Some example: Mr., Mrs. </field>
        </record>

        <!-- Partner -->
        <record id="view_partner_tree" model="ir.ui.view">
            <field name="name">res.partner.tree</field>
            <field name="model">res.partner</field>
            <field eval="8" name="priority"/>
            <field name="arch" type="xml">
                <tree string="Contacts">
                    <field name="display_name" string="Name"/>
                    <field name="function" invisible="1"/>
                    <field name="phone" optional="show"/>
                    <field name="email" optional="show"/>
                    <field name="company_id" groups="base.group_multi_company"/>
                    <field name="city" optional="hide"/>
                    <field name="state_id" optional="hide"/>
                    <field name="country_id" optional="hide"/>
                    <field name="user_id" invisible="1"/>
                    <field name="is_company" invisible="1"/>
                    <field name="parent_id" invisible="1"/>
                    <field name="active" invisible="1"/>
                </tree>
            </field>
        </record>

        <record id="view_partner_simple_form" model="ir.ui.view">
            <field name="name">res.partner.simplified.form</field>
            <field name="model">res.partner</field>
            <field name="arch" type="xml">
                <form string="Contact">
                    <field name="is_company" invisible="1"/>
                    <field name="type" invisible="1"/>
                    <field name="image_1920" widget='image' class="oe_avatar" options='{"preview_image": "image_128"}'/>
                    <div class="oe_title">
                        <field name="company_type" options="{'horizontal': true}" class="oe_edit_only" widget="radio"  groups="base.group_no_one"/>
                        <h1>
                            <field name="name" default_focus="1" placeholder="Name" attrs="{'required' : [('type', '=', 'contact')]}"/>
                        </h1>
                        <field name="parent_id"
                            widget="res_partner_many2one"
                            placeholder="Company"
                            domain="[('is_company', '=', True)]" context="{'default_is_company': True, 'show_vat': True}"
                            attrs="{'invisible': [('is_company','=', True)]}"/>
                    </div>
                    <group>
                        <field name="function" placeholder="e.g. Sales Director" attrs="{'invisible': [('is_company','=', True)]}"/>
                        <field name="user_ids" invisible="1"/>
                        <field name="email" widget="email" context="{'gravatar_image': True}" required="context.get('force_email', False)" attrs="{'required': [('user_ids','!=', [])]}"/>
                        <field name="phone" widget="phone"/>
                        <field name="mobile" widget="phone"/>
                    </group>
                </form>
            </field>
        </record>

        <!-- Open partner address -->
        <record id="view_partner_address_form" model="ir.ui.view">
            <field name="name">res.partner.form.address</field>
            <field name="model">res.partner</field>
            <field name="priority" eval="20"/>
            <field name="arch" type="xml">
                <form string="Partner">
                    <field name="image_1920" widget='image' class="oe_avatar" options='{"preview_image": "image_128"}' readonly="1"/>
                    <div class="oe_title">
                        <h1>
                            <field name="name" readonly="1"/>
                        </h1>
                    </div>
                    <field name="parent_id" invisible="1"/>
                    <group>
                        <group>
                            <label for="type" attrs="{'invisible': [('parent_id','=', False)]}" groups="base.group_no_one"/>
                            <div attrs="{'invisible': [('parent_id','=', False)]}" name="div_type" groups="base.group_no_one">
                                <field name="type" class="oe_inline"/>
                            </div>
                            <label for="street" string="Address"/>
                            <div class="o_address_format">
                                <field name="street" placeholder="Street..." class="o_address_street"/>
                                <field name="street2" placeholder="Street 2..." class="o_address_street"/>
                                <field name="city" placeholder="City" class="o_address_city"/>
                                <field name="state_id" class="o_address_state" placeholder="State" options='{"no_open": True}'/>
                                <field name="zip" placeholder="ZIP" class="o_address_zip"/>
                                <field name="country_id" placeholder="Country" class="o_address_country" options='{"no_open": True, "no_create": True}'/>
                            </div>
                            <field name="website" widget="url" placeholder="e.g. https://www.odoo.com"/>
                        </group>
                        <group>
                        </group>
                    </group>
                </form>
            </field>
        </record>

        <record id="view_partner_short_form" model="ir.ui.view">
            <field name="name">res.partner.form</field>
            <field name="model">res.partner</field>
            <field name="priority" eval="2"/>
            <field name="arch" type="xml">
                <form string="Partners">
                <sheet>
                    <field name="image_1920" widget='image' class="oe_avatar" options='{"preview_image": "image_128"}'/>
                    <div class="oe_title">
                        <field name="is_company" invisible="1"/>
                        <field name="commercial_partner_id" invisible="1"/>
                        <field name="company_type" widget="radio"
                            class="oe_edit_only"
                            options="{'horizontal': true}"/>
                        <h1>
                            <field name="name" default_focus="1" placeholder="Name" attrs="{'required' : [('type', '=', 'contact')]}"/>
                        </h1>
                        <div class="o_row">
                            <field name="parent_id"
                                widget="res_partner_many2one"
                                placeholder="Company"
                                domain="[('is_company', '=', True)]" context="{'default_is_company': True, 'show_vat': True}"
                                attrs="{'invisible': ['|', '&amp;', ('is_company','=', True),('parent_id', '=', False),('company_name', '!=', False),('company_name', '!=', '')]}"/>
                                <field name="company_name" attrs="{'invisible': ['|', '|', ('company_name', '=', False), ('company_name', '=', ''), ('is_company', '=', True)]}"/>
                                <button name="create_company" type="object" class="oe_edit_only btn-link"
                                    attrs="{'invisible': ['|', '|', ('is_company','=', True), ('company_name', '=', ''), ('company_name', '=', False)]}">
                                       <span class="fa fa-plus-square"/>
                                       Create company
                                </button>
                        </div>
                    </div>
                    <group>
                        <group>
                            <field name="type" attrs="{'invisible': [('parent_id','=', False)]}" groups="base.group_no_one"/>
                            <label for="street" string="Address"/>
                            <div class="o_address_format">
                                <div attrs="{'invisible': ['|', ('parent_id', '=', False), ('type', '!=', 'contact')]}" class="oe_edit_only"><b>Company Address:</b></div>
                                <field name="street" placeholder="Street..." class="o_address_street"
                                    attrs="{'readonly': [('type', '=', 'contact'),('parent_id', '!=', False)]}"/>
                                <field name="street2" placeholder="Street 2..." class="o_address_street"
                                    attrs="{'readonly': [('type', '=', 'contact'),('parent_id', '!=', False)]}"/>
                                <field name="city" placeholder="City" class="o_address_city"
                                    attrs="{'readonly': [('type', '=', 'contact'),('parent_id', '!=', False)]}"/>
                                <field name="state_id" class="o_address_state" placeholder="State" options='{"no_open": True}'
                                    attrs="{'readonly': [('type', '=', 'contact'),('parent_id', '!=', False)]}" context="{'country_id': country_id, 'zip': zip}"/>
                                <field name="zip" placeholder="ZIP" class="o_address_zip"
                                    attrs="{'readonly': [('type', '=', 'contact'),('parent_id', '!=', False)]}"/>
                                <field name="country_id" placeholder="Country" class="o_address_country" options='{"no_open": True, "no_create": True}'
                                    attrs="{'readonly': [('type', '=', 'contact'),('parent_id', '!=', False)]}"/>
                            </div>
                            <field name="vat" placeholder="e.g. BE0477472701" attrs="{'readonly': [('parent_id','!=',False)]}"/>
                        </group>
                        <group>
                            <field name="function" placeholder="e.g. Sales Director"
                                attrs="{'invisible': [('is_company','=', True)]}"/>
                            <field name="phone" widget="phone"/>
                            <field name="mobile" widget="phone"/>
                            <field name="email" widget="email" context="{'gravatar_image': True}"/>
                        </group>
                    </group>
                </sheet>
                </form>
            </field>
        </record>

        <record id="view_partner_form" model="ir.ui.view">
            <field name="name">res.partner.form</field>
            <field name="model">res.partner</field>
            <field name="priority" eval="1"/>
            <field name="arch" type="xml">
                <form string="Partners">
                <div class="alert alert-warning oe_edit_only" role="alert" attrs="{'invisible': [('same_vat_partner_id', '=', False)]}">
                  A partner with the same <span><span class="o_vat_label">Tax ID</span></span> already exists (<field name="same_vat_partner_id"/>), are you sure to create a new one?
                </div>
                <sheet>
                    <div class="oe_button_box" name="button_box"/>
                    <widget name="web_ribbon" text="Archived" bg_color="bg-danger" attrs="{'invisible': [('active', '=', True)]}"/>
                    <field name="image_1920" widget='image' class="oe_avatar" options='{"preview_image": "image_128"}'/>
                    <div class="oe_title">
                        <field name="is_company" invisible="1"/>
                        <field name="commercial_partner_id" invisible="1"/>
                        <field name="active" invisible="1"/>
                        <field name="company_type" widget="radio"
                            class="oe_edit_only"
                            options="{'horizontal': true}"/>
                        <h1>
                            <field name="name" default_focus="1" placeholder="Name" attrs="{'required' : [('type', '=', 'contact')]}"/>
                        </h1>
                        <div class="o_row">
                            <field name="parent_id"
                                widget="res_partner_many2one"
                                placeholder="Company"
                                domain="[('is_company', '=', True)]" context="{'default_is_company': True, 'show_vat': True}"
                                attrs="{'invisible': ['|', '&amp;', ('is_company','=', True),('parent_id', '=', False),('company_name', '!=', False),('company_name', '!=', '')]}"/>
                                <field name="company_name" attrs="{'invisible': ['|', '|', ('company_name', '=', False), ('company_name', '=', ''), ('is_company', '=', True)]}"/>
                                <button name="create_company" type="object" class="oe_edit_only btn-link"
                                    attrs="{'invisible': ['|', '|', ('is_company','=', True), ('company_name', '=', ''), ('company_name', '=', False)]}">
                                       <span class="fa fa-plus-square"/>
                                       Create company
                                </button>
                        </div>
                    </div>

                    <group>
                        <group>
                            <field name="type" attrs="{'invisible': [('parent_id','=', False)]}" groups="base.group_no_one"/>
                            <span class="o_form_label" name="address_name">
                                <b attrs="{'invisible': ['|', ('parent_id', '=', False), ('type', '!=', 'contact')]}">Company Address</b>
                                <b attrs="{'invisible': ['|', ('parent_id', '=', False), ('type', '!=', 'invoice')]}">Invoice Address</b>
                                <b attrs="{'invisible': ['|', ('parent_id', '=', False), ('type', '!=', 'delivery')]}">Delivery Address</b>
                                <b attrs="{'invisible': ['|', ('parent_id', '=', False), ('type', '!=', 'other')]}">Other Address</b>
                                <b attrs="{'invisible': ['|', ('parent_id', '=', False), ('type', '!=', 'private')]}">Private Address</b>
                                <b attrs="{'invisible': ['&amp;', ('parent_id', '!=', False), ('type', '!=', False)]}">Address</b>
                            </span>
                            <div class="o_address_format">
                                <field name="street" placeholder="Street..." class="o_address_street"
                                    attrs="{'readonly': [('type', '=', 'contact'),('parent_id', '!=', False)]}"/>
                                <field name="street2" placeholder="Street 2..." class="o_address_street"
                                    attrs="{'readonly': [('type', '=', 'contact'),('parent_id', '!=', False)]}"/>
                                <field name="city" placeholder="City" class="o_address_city"
                                    attrs="{'readonly': [('type', '=', 'contact'),('parent_id', '!=', False)]}"/>
                                <field name="state_id" class="o_address_state" placeholder="State" options='{"no_open": True}'
                                    attrs="{'readonly': [('type', '=', 'contact'),('parent_id', '!=', False)]}" context="{'country_id': country_id, 'zip': zip}"/>
                                <field name="zip" placeholder="ZIP" class="o_address_zip"
                                    attrs="{'readonly': [('type', '=', 'contact'),('parent_id', '!=', False)]}"/>
                                <field name="country_id" placeholder="Country" class="o_address_country" options='{"no_open": True, "no_create": True}'
                                    attrs="{'readonly': [('type', '=', 'contact'),('parent_id', '!=', False)]}"/>
                            </div>
                            <field name="vat" placeholder="e.g. BE0477472701" attrs="{'readonly': [('parent_id','!=',False)]}"/>
                           </group>
                        <group>
                            <field name="function" placeholder="e.g. Sales Director"
                                attrs="{'invisible': [('is_company','=', True)]}"/>
                            <field name="phone" widget="phone"/>
                            <field name="mobile" widget="phone"/>
                            <field name="user_ids" invisible="1"/>
                            <field name="email" widget="email" context="{'gravatar_image': True}" attrs="{'required': [('user_ids','!=', [])]}"/>
<<<<<<< HEAD
                            <field name="website" widget="url" placeholder="e.g. www.odoo.com"/>
                            <field name="title" options='{"no_open": True}' placeholder="e.g. Mister"
=======
                            <field name="website" widget="url" placeholder="e.g. https://www.odoo.com"/>
                            <field name="title" options='{"no_open": True}'
>>>>>>> 98a55917
                                attrs="{'invisible': [('is_company', '=', True)]}"/>
                            <field name="active_lang_count" invisible="1"/>
                            <label for="lang" attrs="{'invisible': [('active_lang_count', '&lt;=', 1)]}"/>
                            <div class="o_row" attrs="{'invisible': [('active_lang_count', '&lt;=', 1)]}">
                                <field name="lang"/>
                                <button
                                    type="action"
                                    name="%(base.res_lang_act_window)d"
                                    class="btn-sm btn-link mb4 fa fa-globe"
                                    aria-label="More languages"
                                    groups="base.group_system"
                                    title="More languages"
                                />
                            </div>
                            <field name="category_id" widget="many2many_tags" options="{'color_field': 'color', 'no_create_edit': True}" placeholder="Tags..."/>
                        </group>
                    </group>

                    <notebook colspan="4">
                        <page string="Contacts &amp; Addresses" autofocus="autofocus">
                            <field name="child_ids" mode="kanban" context="{'default_parent_id': active_id, 'default_street': street, 'default_street2': street2, 'default_city': city, 'default_state_id': state_id, 'default_zip': zip, 'default_country_id': country_id, 'default_lang': lang, 'default_user_id': user_id, 'default_type': 'other'}">
                                <kanban>
                                    <field name="id"/>
                                    <field name="color"/>
                                    <field name="name"/>
                                    <field name="title"/>
                                    <field name="type"/>
                                    <field name="email"/>
                                    <field name="parent_id"/>
                                    <field name="is_company"/>
                                    <field name="function"/>
                                    <field name="phone"/>
                                    <field name="street"/>
                                    <field name="street2"/>
                                    <field name="zip"/>
                                    <field name="city"/>
                                    <field name="country_id"/>
                                    <field name="mobile"/>
                                    <field name="state_id"/>
                                    <field name="image_64"/>
                                    <field name="lang"/>
                                    <!-- fields in form x2many view to diminish requests -->
                                    <field name="comment"/>
                                    <field name="display_name"/>
                                    <templates>
                                        <t t-name="kanban-box">
                                            <t t-set="color" t-value="kanban_color(record.color.raw_value)"/>
                                            <div t-att-class="color + (record.title.raw_value == 1 ? ' oe_kanban_color_alert' : '') + ' oe_kanban_global_click'">
                                                <div class="o_kanban_image">
                                                    <img alt="" t-if="record.image_64.raw_value" t-att-src="kanban_image('res.partner', 'image_64', record.id.raw_value)"/>
                                                    <t t-if="!record.image_64.raw_value">
                                                        <img alt="Delivery" t-if="record.type.raw_value === 'delivery'" t-att-src='_s + "/base/static/img/truck.png"'/>
                                                        <img alt="Invoice" t-if="record.type.raw_value === 'invoice'" t-att-src='_s + "/base/static/img/money.png"'/>
                                                        <t t-if="record.type.raw_value !== 'invoice' &amp;&amp; record.type.raw_value !== 'delivery'">
                                                            <img alt="Logo" t-if="record.is_company.raw_value === true" t-att-src='_s + "/base/static/img/company_image.png"'/>
                                                            <img alt="Avatar" t-if="record.is_company.raw_value === false" t-att-src='_s + "/base/static/img/avatar.png"'/>
                                                        </t>
                                                    </t>
                                                </div>
                                                <div class="oe_kanban_details">
                                                    <field name="name"/>
                                                    <div t-if="record.function.raw_value"><field name="function"/></div>
                                                    <div t-if="record.email.raw_value"><field name="email" widget="email"/></div>
                                                    <div t-if="record.type.raw_value != 'contact'">
                                                        <div>
                                                            <field name="zip"/>
                                                            <field name="city"/>
                                                        </div>
                                                        <field t-if="record.state_id.raw_value" name="state_id"/>
                                                        <field name="country_id"/>
                                                    </div>
                                                    <div t-if="record.phone.raw_value">Phone: <field name="phone" widget="phone"/></div>
                                                    <div t-if="record.mobile.raw_value">Mobile: <field name="mobile" widget="phone"/></div>
                                                </div>
                                            </div>
                                        </t>
                                    </templates>
                                </kanban>
                                <form string="Contact / Address">
                                    <sheet>
                                        <!-- parent_id and type fields needed in attrs in base_address_city module which overwrites
                                        _fields_view_get() of partner. It would be better to put those fields there but the web client
                                        dosen't support when a field is displayed several times in the same view.-->
                                        <field name="type" required="1" widget="radio" options="{'horizontal': true}"/>
                                        <field name="parent_id" invisible="1"/>
                                        <hr/>
                                        <group col="12">
                                            <group colspan="5">
                                                <field name="name" string="Contact Name" attrs="{'required' : [('type', '=', 'contact')]}"/>
                                                <field name="title" placeholder="e.g. Mr."
                                                    attrs="{'invisible': [('type','!=', 'contact')]}"/>
                                                <field name="function" placeholder="e.g. Sales Director"
                                                    attrs="{'invisible': [('type','!=', 'contact')]}"/>
                                                <label for="street" string="Address" attrs="{'invisible': [('type','=', 'contact')]}"/>
                                                <div attrs="{'invisible': [('type','=', 'contact')]}">
                                                    <div class="o_address_format" name="div_address">
                                                        <field name="street" placeholder="Street..." class="o_address_street"/>
                                                        <field name="street2" placeholder="Street 2..." class="o_address_street"/>
                                                        <field name="city" placeholder="City" class="o_address_city"/>
                                                        <field name="state_id" class="o_address_state" placeholder="State" options='{"no_open": True}' context="{'country_id': country_id, 'zip': zip}"/>
                                                        <field name="zip" placeholder="ZIP" class="o_address_zip"/>
                                                        <field name="country_id" placeholder="Country" class="o_address_country" options='{"no_open": True, "no_create": True}'/>
                                                    </div>
                                                </div>
                                                <field name="comment" placeholder="Internal notes..."/>
                                            </group>
                                            <group colspan="5">
                                                <field name="email" widget="email"/>
                                                <field name="phone" widget="phone"/>
                                                <field name="mobile" widget="phone"/>
                                            </group>
                                            <group colspan="1">
                                                <field name="image_1920" widget="image" class="oe_avatar" nolabel="1" options="{'image_preview': 'image_128'}"/>
                                            </group>
                                        </group>
                                        <field name="lang" invisible="True"/>
                                        <field name="image_1920" invisible="True"/>
                                        <field name="user_id" invisible="True"/>
                                    </sheet>
                                </form>
                            </field>
                        </page>
                        <page name='sales_purchases' string="Sales &amp; Purchase">
                            <group name="container_row_2">
                                <group string="Sales" name="sale" priority="1">
                                    <field name="user_id"/>
                                </group>
                                <group string="Purchase" name="purchase" priority="2">
                                </group>
                                <group name="misc" string="Misc">
                                    <field name="ref" string="Reference"/>
                                    <field name="company_id" groups="base.group_multi_company" options="{'no_create': True}" attrs="{'readonly': [('parent_id', '!=', False)]}"/>
                                    <field name="industry_id" attrs="{'invisible': [('is_company', '=', False)]}" options="{'no_create': True}"/>
                                </group>
                            </group>
                        </page>
                        <page name='internal_notes' string="Internal Notes">
                            <field name="comment" placeholder="Internal note..."/>
                        </page>
                    </notebook>
                </sheet>
                </form>
            </field>
        </record>

      <!-- Special restricted view for private address, with limited "named" info that
           can be traced back to the employee -->
        <record id="res_partner_view_form_private" model="ir.ui.view">
            <field name="name">res.partner.view.form.private</field>
            <field name="model">res.partner</field>
            <field name="priority" eval="300"/>
            <field name="arch" type="xml">
                <form string="Private Address Form">
                    <sheet>
                        <field name="type" invisible="1"/>
                        <field name="parent_id" invisible="1"/>
                        <label for="name" class="oe_editonly"/>
                        <field name="name" required="0"/>
                        <group>
                            <group>
                                <label for="street" string="Address"/>
                                <div>
                                    <div class="o_address_format" name="div_address">
                                        <field name="street" placeholder="Street..." class="o_address_street"/>
                                        <field name="street2" placeholder="Street 2..." class="o_address_street"/>
                                        <field name="city" placeholder="City" class="o_address_city"/>
                                        <field name="state_id" class="o_address_state" placeholder="State" options='{"no_open": True}' context="{'country_id': country_id, 'zip': zip}"/>
                                        <field name="zip" placeholder="ZIP" class="o_address_zip"/>
                                        <field name="country_id" placeholder="Country" class="o_address_country" options='{"no_open": True, "no_create": True}'/>
                                    </div>
                                </div>
                            </group>
                            <group>
                                <field name="phone" widget="phone"/>
                                <field name="mobile" widget="phone"/>
                                <field name="email"/>
                            </group>
                        </group>
                        <group string="Bank Accounts">
                            <field name="bank_ids">
                                <tree editable="bottom">
                                    <field name="acc_number"/>
                                    <field name="acc_holder_name" invisible="1"/>
                                </tree>
                            </field>
                        </group>
                    </sheet>
                </form>
            </field>
        </record>

       <record id="view_res_partner_filter" model="ir.ui.view">
            <field name="name">res.partner.select</field>
            <field name="model">res.partner</field>
            <field name="arch" type="xml">
                <search string="Search Partner">
                   <field name="name"
                       filter_domain="['|','|',('display_name','ilike',self),('ref','=',self),('email','ilike',self)]"/>
                   <field name="parent_id" domain="[('is_company','=',True)]" operator="child_of"/>
                   <filter name="filter_my_partners" help="My Contacts"
                           domain="[('user_id','=',uid)]"/>
                   <separator/>
                   <filter string="Individuals" name="type_person" domain="[('is_company','=',False)]"/>
                   <filter string="Companies" name="type_company" domain="[('is_company','=',True)]"/>
                   <separator/>
                   <filter string="Archived" name="inactive" domain="[('active','=',False)]"/>
                   <separator/>
                   <field name="category_id" string="Tag" filter_domain="[('category_id','child_of', self)]"/>
                   <field name="user_id"/>
                   <field name="phone" filter_domain="['|',('phone','ilike',self),('mobile','=',self)]"/>
                   <group expand="0" name="group_by" string="Group By">
                       <filter name="salesperson" string="Salesperson" domain="[]" context="{'group_by' : 'user_id'}" />
                       <filter name="group_company" string="Company" context="{'group_by': 'parent_id'}"/>
                       <filter name="group_country" string="Country" context="{'group_by': 'country_id'}"/>
                   </group>
               </search>
            </field>
        </record>

        <!-- Partner Kanban View -->
        <record model="ir.ui.view" id="res_partner_kanban_view">
            <field name="name">res.partner.kanban</field>
            <field name="model">res.partner</field>
            <field name="arch" type="xml">
                <kanban class="o_res_partner_kanban">
                    <field name="id"/>
                    <field name="color"/>
                    <field name="display_name"/>
                    <field name="title"/>
                    <field name="email"/>
                    <field name="parent_id"/>
                    <field name="is_company"/>
                    <field name="function"/>
                    <field name="phone"/>
                    <field name="street"/>
                    <field name="street2"/>
                    <field name="zip"/>
                    <field name="city"/>
                    <field name="country_id"/>
                    <field name="mobile"/>
                    <field name="state_id"/>
                    <field name="category_id"/>
                    <field name="image_128"/>
                    <field name="type"/>
                    <templates>
                        <t t-name="kanban-box">
                            <div class="oe_kanban_global_click o_kanban_record_has_image_fill o_res_partner_kanban">
                                <t t-if="!record.is_company.raw_value">
                                    <t t-if="record.type.raw_value === 'delivery'" t-set="placeholder" t-value="'/base/static/img/truck.png'"/>
                                    <t t-elif="record.type.raw_value === 'invoice'" t-set="placeholder" t-value="'/base/static/img/money.png'"/>
                                    <t t-else="" t-set="placeholder" t-value="'/base/static/img/avatar_grey.png'"/>
                                    <div class="o_kanban_image_fill_left d-none d-md-block" t-attf-style="background-image:url('#{kanban_image('res.partner', 'image_128', record.id.raw_value,  placeholder)}')">
                                        <img class="o_kanban_image_inner_pic" t-if="record.parent_id.raw_value" t-att-alt="record.parent_id.value" t-att-src="kanban_image('res.partner', 'image_64', record.parent_id.raw_value)"/>
                                    </div>
                                    <div class="o_kanban_image rounded-circle d-md-none" t-attf-style="background-image:url('#{kanban_image('res.partner', 'image_128', record.id.raw_value,  placeholder)}')">
                                        <img class="o_kanban_image_inner_pic" t-if="record.parent_id.raw_value" t-att-alt="record.parent_id.value" t-att-src="kanban_image('res.partner', 'image_64', record.parent_id.raw_value)"/>
                                    </div>
                                </t>
                                <t t-else="">
                                    <t t-set="placeholder" t-value="'/base/static/img/company_image.png'"/>
                                    <div class="o_kanban_image_fill_left o_kanban_image_full" t-attf-style="background-image: url(#{kanban_image('res.partner', 'image_128', record.id.raw_value, placeholder)})" role="img"/>
                                </t>
                                <div class="oe_kanban_details">
                                    <strong class="o_kanban_record_title oe_partner_heading"><field name="display_name"/></strong>
                                    <div class="o_kanban_tags_section oe_kanban_partner_categories"/>
                                    <ul>
                                        <li t-if="record.parent_id.raw_value and !record.function.raw_value"><field name="parent_id"/></li>
                                        <li t-if="!record.parent_id.raw_value and record.function.raw_value"><field name="function"/></li>
                                        <li t-if="record.parent_id.raw_value and record.function.raw_value"><field name="function"/> at <field name="parent_id"/></li>
                                        <li t-if="record.city.raw_value and !record.country_id.raw_value"><field name="city"/></li>
                                        <li t-if="!record.city.raw_value and record.country_id.raw_value"><field name="country_id"/></li>
                                        <li t-if="record.city.raw_value and record.country_id.raw_value"><field name="city"/>, <field name="country_id"/></li>
                                        <li t-if="record.email.raw_value" class="o_text_overflow"><field name="email"/></li>
                                    </ul>
                                    <div class="oe_kanban_partner_links"/>
                                </div>
                            </div>
                        </t>
                    </templates>
                </kanban>
            </field>
        </record>

        <record id="action_partner_form" model="ir.actions.act_window">
            <field name="name">Customers</field>
            <field name="type">ir.actions.act_window</field>
            <field name="res_model">res.partner</field>
            <field name="view_mode">kanban,tree,form</field>
            <field name="context">{'res_partner_search_mode': 'customer'}</field>
            <field name="search_view_id" ref="view_res_partner_filter"/>
            <field name="help" type="html">
              <p class="o_view_nocontent_smiling_face">
                Create a new customer in your address book
              </p><p>
                Odoo helps you easily track all activities related to a customer.
              </p>
            </field>
        </record>
        <record id="action_partner_form_view1" model="ir.actions.act_window.view">
            <field eval="0" name="sequence"/>
            <field name="view_mode">kanban</field>
            <field name="view_id" ref="res_partner_kanban_view"/>
            <field name="act_window_id" ref="action_partner_form"/>
        </record>
        <record id="action_partner_form_view2" model="ir.actions.act_window.view">
            <field eval="2" name="sequence"/>
            <field name="view_mode">form</field>
            <field name="view_id" ref="view_partner_form"/>
            <field name="act_window_id" ref="action_partner_form"/>
        </record>
        <record id="action_partner_tree_view1" model="ir.actions.act_window.view">
            <field name="sequence" eval="1"/>
            <field name="view_mode">tree</field>
            <field name="view_id" ref="view_partner_tree"/>
            <field name="act_window_id" ref="action_partner_form"/>
        </record>

        <record id="action_partner_customer_form" model="ir.actions.act_window">
            <field name="name">Customers</field>
            <field name="type">ir.actions.act_window</field>
            <field name="res_model">res.partner</field>
            <field name="view_mode">kanban,tree,form</field>
            <field name="domain">[]</field>
            <field name="context">{'res_partner_search_mode': 'customer', 'default_is_company': True}</field>
            <field name="filter" eval="True"/>
            <field name="help" type="html">
              <p class="o_view_nocontent_smiling_face">
                Create a new customer in your address book
              </p><p>
                Odoo helps you easily track all activities related to a customer.
              </p>
            </field>
        </record>
        <record id="action_partner_customer_form_view1" model="ir.actions.act_window.view">
            <field eval="1" name="sequence"/>
            <field name="view_mode">kanban</field>
            <field name="view_id" ref="res_partner_kanban_view"/>
            <field name="act_window_id" ref="action_partner_customer_form"/>
        </record>
        <record id="action_partner_customer_form_view2" model="ir.actions.act_window.view">
            <field eval="2" name="sequence"/>
            <field name="view_mode">tree</field>
            <field name="view_id" ref="view_partner_tree"/>
            <field name="act_window_id" ref="action_partner_customer_form"/>
        </record>
        <record id="action_partner_customer_form_view3" model="ir.actions.act_window.view">
            <field eval="3" name="sequence"/>
            <field name="view_mode">form</field>
            <field name="view_id" ref="view_partner_form"/>
            <field name="act_window_id" ref="action_partner_customer_form"/>
        </record>

        <record id="action_partner_supplier_form" model="ir.actions.act_window">
            <field name="name">Vendors</field>
            <field name="type">ir.actions.act_window</field>
            <field name="res_model">res.partner</field>
            <field name="domain">[]</field>
            <field name="view_mode">kanban,tree,form</field>
            <field name="context">{'res_partner_search_mode': 'supplier', 'default_is_company': True}</field>
            <field name="filter" eval="True"/>
            <field name="help" type="html">
              <p class="o_view_nocontent_smiling_face">
                Create a new vendor in your address book
              </p><p>
                Odoo helps you easily track all activities related to a vendor.
              </p>
            </field>
        </record>
        <record id="action_partner_vendor_form_view1" model="ir.actions.act_window.view">
            <field eval="1" name="sequence"/>
            <field name="view_mode">kanban</field>
            <field name="view_id" ref="res_partner_kanban_view"/>
            <field name="act_window_id" ref="action_partner_supplier_form"/>
        </record>
        <record id="action_partner_vendor_form_view2" model="ir.actions.act_window.view">
            <field eval="2" name="sequence"/>
            <field name="view_mode">tree</field>
            <field name="view_id" ref="view_partner_tree"/>
            <field name="act_window_id" ref="action_partner_supplier_form"/>
        </record>
        <record id="action_partner_vendor_form_view3" model="ir.actions.act_window.view">
            <field eval="3" name="sequence"/>
            <field name="view_mode">form</field>
            <field name="view_id" ref="view_partner_form"/>
            <field name="act_window_id" ref="action_partner_supplier_form"/>
        </record>


        <record id="action_partner_employee_form" model="ir.actions.act_window">
            <field name="name">Employees</field>
            <field name="type">ir.actions.act_window</field>
            <field name="res_model">res.partner</field>
            <field name="domain">[('employee','=',1)]</field>
            <field name="context">{'default_employee':1}</field>
            <field name="filter" eval="True"/>
        </record>

        <record id="action_partner_other_form" model="ir.actions.act_window">
            <field name="name">Other Partners</field>
            <field name="type">ir.actions.act_window</field>
            <field name="res_model">res.partner</field>
            <field name="domain">[('supplier','!=',1),('customer','!=',1)]</field>
            <field name="filter" eval="True"/>
        </record>

        <!-- Categories -->
        <record id="view_partner_category_form" model="ir.ui.view">
            <field name="name">Contact Tags</field>
            <field name="model">res.partner.category</field>
            <field name="arch" type="xml">
                <form string="Contact Tag">
                    <sheet>
                        <group col="4">
                            <field name="name"/>
                            <field name="active"/>
                            <field name="parent_id"/>
                        </group>
                    </sheet>
                </form>
            </field>
        </record>
        <record id="view_partner_category_list" model="ir.ui.view">
            <field name="name">Contact Tags</field>
            <field name="model">res.partner.category</field>
            <field eval="6" name="priority"/>
            <field name="arch" type="xml">
                <tree string="Contact Tags">
                    <field name="display_name"/>
                </tree>
            </field>
        </record>
        <record id="action_partner_category_form" model="ir.actions.act_window">
            <field name="name">Contact Tags</field>
            <field name="type">ir.actions.act_window</field>
            <field name="res_model">res.partner.category</field>
            <field name="help" type="html">
              <p class="o_view_nocontent_smiling_face">
                Create a new contact tag
              </p><p>
                Manage contact tags to better classify them for tracking and analysis purposes.
              </p>
            </field>
        </record>

        <!-- Industry -->
        <record id="res_partner_industry_view_form" model="ir.ui.view">
            <field name="name">Industry</field>
            <field name="model">res.partner.industry</field>
            <field name="arch" type="xml">
                <form string="Industry">
                    <sheet>
                        <group col="4">
                            <field name="name"/>
                            <field name="full_name"/>
                            <field name="active"/>
                        </group>
                    </sheet>
                </form>
            </field>
        </record>
        <record id="res_partner_industry_view_tree" model="ir.ui.view">
            <field name="name">Industry</field>
            <field name="model">res.partner.industry</field>
            <field eval="6" name="priority"/>
            <field name="arch" type="xml">
                <tree string="Industry" editable="bottom">
                    <field name="name"/>
                    <field name="full_name"/>
                    <field name="active" invisible="1"/>
                </tree>
            </field>
        </record>
        <record id="res_partner_industry_action" model="ir.actions.act_window">
            <field name="name">Industry</field>
            <field name="type">ir.actions.act_window</field>
            <field name="res_model">res.partner.industry</field>
            <field name="view_mode">tree,form</field>
            <field name="help" type="html">
              <p class="o_view_nocontent_smiling_face">
                Create a new industry
              </p><p>
                Manage sectors of activity to better classify partners for tracking and analysis purposes.
              </p>
            </field>
        </record>
    </data>
</odoo><|MERGE_RESOLUTION|>--- conflicted
+++ resolved
@@ -265,13 +265,8 @@
                             <field name="mobile" widget="phone"/>
                             <field name="user_ids" invisible="1"/>
                             <field name="email" widget="email" context="{'gravatar_image': True}" attrs="{'required': [('user_ids','!=', [])]}"/>
-<<<<<<< HEAD
-                            <field name="website" widget="url" placeholder="e.g. www.odoo.com"/>
+                            <field name="website" widget="url" placeholder="e.g. https://www.odoo.com"/>
                             <field name="title" options='{"no_open": True}' placeholder="e.g. Mister"
-=======
-                            <field name="website" widget="url" placeholder="e.g. https://www.odoo.com"/>
-                            <field name="title" options='{"no_open": True}'
->>>>>>> 98a55917
                                 attrs="{'invisible': [('is_company', '=', True)]}"/>
                             <field name="active_lang_count" invisible="1"/>
                             <label for="lang" attrs="{'invisible': [('active_lang_count', '&lt;=', 1)]}"/>
