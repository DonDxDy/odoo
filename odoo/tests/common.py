# -*- coding: utf-8 -*-
"""
The module :mod:`odoo.tests.common` provides unittest test cases and a few
helpers and classes to write tests.

"""
import base64
import collections
import importlib
import inspect
import itertools
import json
import logging
import operator
import os
import platform
import re
import requests
import shutil
import signal
import subprocess
import tempfile
import threading
import time
import unittest
import werkzeug.urls
from contextlib import contextmanager
from datetime import datetime, date
from unittest.mock import patch

from decorator import decorator
from lxml import etree, html

from odoo.models import BaseModel
from odoo.osv.expression import normalize_domain
from odoo.tools import single_email_re
from odoo.tools.misc import find_in_path
from odoo.tools.safe_eval import safe_eval

try:
    from itertools import zip_longest as izip_longest
except ImportError:
    from itertools import izip_longest

try:
    import websocket
except ImportError:
    # chrome headless tests will be skipped
    websocket = None

try:
    from xmlrpc import client as xmlrpclib
except ImportError:
    # pylint: disable=bad-python3-import
    import xmlrpclib

import odoo
import pprint
from odoo import api
from odoo.service import security



_logger = logging.getLogger(__name__)

# The odoo library is supposed already configured.
ADDONS_PATH = odoo.tools.config['addons_path']
HOST = '127.0.0.1'
PORT = odoo.tools.config['http_port']
# Useless constant, tests are aware of the content of demo data
ADMIN_USER_ID = odoo.SUPERUSER_ID


def get_db_name():
    db = odoo.tools.config['db_name']
    # If the database name is not provided on the command-line,
    # use the one on the thread (which means if it is provided on
    # the command-line, this will break when installing another
    # database from XML-RPC).
    if not db and hasattr(threading.current_thread(), 'dbname'):
        return threading.current_thread().dbname
    return db


# For backwards-compatibility - get_db_name() should be used instead
DB = get_db_name()


def at_install(flag):
    """ Sets the at-install state of a test, the flag is a boolean specifying
    whether the test should (``True``) or should not (``False``) run during
    module installation.

    By default, tests are run right after installing the module, before
    starting the installation of the next module.

    .. deprecated:: 12.0

        ``at_install`` is now a flag, you can use :func:`tagged` to
        add/remove it, although ``tagged`` only works on test classes
    """
    return tagged('at_install' if flag else '-at_install')

def post_install(flag):
    """ Sets the post-install state of a test. The flag is a boolean
    specifying whether the test should or should not run after a set of
    module installations.

    By default, tests are *not* run after installation of all modules in the
    current installation set.

    .. deprecated:: 12.0

        ``post_install`` is now a flag, you can use :func:`tagged` to
        add/remove it, although ``tagged`` only works on test classes
    """
    return tagged('post_install' if flag else '-post_install')


def new_test_user(env, login='', groups='base.group_user', context=None, **kwargs):
    """ Helper function to create a new test user. It allows to quickly create
    users given its login and groups (being a comma separated list of xml ids).
    Kwargs are directly propagated to the create to further customize the
    created user.

    User creation uses a potentially customized environment using the context
    parameter allowing to specify a custom context. It can be used to force a
    specific behavior and/or simplify record creation. An example is to use
    mail-related context keys in mail tests to speedup record creation.

    Some specific fields are automatically filled to avoid issues

     * groups_id: it is filled using groups function parameter;
     * name: "login (groups)" by default as it is required;
     * email: it is either the login (if it is a valid email) or a generated
       string 'x.x@example.com' (x being the first login letter). This is due
       to email being required for most odoo operations;
    """
    if not login:
        raise ValueError('New users require at least a login')
    if not groups:
        raise ValueError('New users require at least user groups')
    if context is None:
        context = {}

    groups_id = [(6, 0, [env.ref(g).id for g in groups.split(',')])]
    create_values = dict(kwargs, login=login, groups_id=groups_id)
    if not create_values.get('name'):
        create_values['name'] = '%s (%s)' % (login, groups)
    if not create_values.get('email'):
        if single_email_re.match(login):
            create_values['email'] = login
        else:
            create_values['email'] = '%s.%s@example.com' % (login[0], login[0])

    return env['res.users'].with_context(**context).create(create_values)

# ------------------------------------------------------------
# Main classes
# ------------------------------------------------------------


class TreeCase(unittest.TestCase):
    def __init__(self, methodName='runTest'):
        super(TreeCase, self).__init__(methodName)
        self.addTypeEqualityFunc(etree._Element, self.assertTreesEqual)
        self.addTypeEqualityFunc(html.HtmlElement, self.assertTreesEqual)

    def assertTreesEqual(self, n1, n2, msg=None):
        self.assertIsNotNone(n1, msg)
        self.assertIsNotNone(n2, msg)
        self.assertEqual(n1.tag, n2.tag, msg)
        # Because lxml.attrib is an ordereddict for which order is important
        # to equality, even though *we* don't care
        self.assertEqual(dict(n1.attrib), dict(n2.attrib), msg)

        self.assertEqual((n1.text or u'').strip(), (n2.text or u'').strip(), msg)
        self.assertEqual((n1.tail or u'').strip(), (n2.tail or u'').strip(), msg)

        for c1, c2 in izip_longest(n1, n2):
            self.assertTreesEqual(c1, c2, msg)


class MetaCase(type):
    """ Metaclass of test case classes to assign default 'test_tags':
        'standard', 'at_install' and the name of the module.
    """
    def __init__(cls, name, bases, attrs):
        super(MetaCase, cls).__init__(name, bases, attrs)
        # assign default test tags
        if cls.__module__.startswith('odoo.addons.'):
            module = cls.__module__.split('.')[2]
            cls.test_tags = {'standard', 'at_install', module}


class BaseCase(TreeCase, MetaCase('DummyCase', (object,), {})):
    """
    Subclass of TestCase for common OpenERP-specific code.

    This class is abstract and expects self.registry, self.cr and self.uid to be
    initialized by subclasses.
    """

    longMessage = True      # more verbose error message by default: https://www.odoo.com/r/Vmh
    warm = True             # False during warm-up phase (see :func:`warmup`)

    def cursor(self):
        return self.registry.cursor()

    @property
    def uid(self):
        """ Get the current uid. """
        return self.env.uid

    @uid.setter
    def uid(self, user):
        """ Set the uid by changing the test's environment. """
        self.env = self.env(user=user)

    def ref(self, xid):
        """ Returns database ID for the provided :term:`external identifier`,
        shortcut for ``get_object_reference``

        :param xid: fully-qualified :term:`external identifier`, in the form
                    :samp:`{module}.{identifier}`
        :raise: ValueError if not found
        :returns: registered id
        """
        return self.browse_ref(xid).id

    def browse_ref(self, xid):
        """ Returns a record object for the provided
        :term:`external identifier`

        :param xid: fully-qualified :term:`external identifier`, in the form
                    :samp:`{module}.{identifier}`
        :raise: ValueError if not found
        :returns: :class:`~odoo.models.BaseModel`
        """
        assert "." in xid, "this method requires a fully qualified parameter, in the following form: 'module.identifier'"
        return self.env.ref(xid)

    @contextmanager
    def _assertRaises(self, exception):
        """ Context manager that clears the environment upon failure. """
        with super(BaseCase, self).assertRaises(exception) as cm:
            with self.env.clear_upon_failure():
                yield cm

    def assertRaises(self, exception, func=None, *args, **kwargs):
        if func:
            with self._assertRaises(exception):
                func(*args, **kwargs)
        else:
            return self._assertRaises(exception)

    @contextmanager
    def assertQueryCount(self, default=0, **counters):
        """ Context manager that counts queries. It may be invoked either with
            one value, or with a set of named arguments like ``login=value``::

                with self.assertQueryCount(42):
                    ...

                with self.assertQueryCount(admin=3, demo=5):
                    ...

            The second form is convenient when used with :func:`users`.
        """
        if self.warm:
            # mock random in order to avoid random bus gc
            with self.subTest(), patch('random.random', lambda: 1):
                login = self.env.user.login
                expected = counters.get(login, default)
                count0 = self.cr.sql_log_count
                yield
                count = self.cr.sql_log_count - count0
                if count != expected:
                    # add some info on caller to allow semi-automatic update of query count
                    frame, filename, linenum, funcname, lines, index = inspect.stack()[2]
                    if "/odoo/addons/" in filename:
                        filename = filename.rsplit("/odoo/addons/", 1)[1]
                    if count > expected:
                        msg = "Query count more than expected for user %s: %d > %d in %s at %s:%s"
                        self.fail(msg % (login, count, expected, funcname, filename, linenum))
                    else:
                        logger = logging.getLogger(type(self).__module__)
                        msg = "Query count less than expected for user %s: %d < %d in %s at %s:%s"
                        logger.info(msg, login, count, expected, funcname, filename, linenum)
        else:
            yield

    def assertRecordValues(self, records, expected_values):
        ''' Compare a recordset with a list of dictionaries representing the expected results.
        This method performs a comparison element by element based on their index.
        Then, the order of the expected values is extremely important.

        Note that:
          - Comparison between falsy values is supported: False match with None.
          - Comparison between monetary field is also treated according the currency's rounding.
          - Comparison between x2many field is done by ids. Then, empty expected ids must be [].
          - Comparison between many2one field id done by id. Empty comparison can be done using any falsy value.

        :param records:               The records to compare.
        :param expected_values:       List of dicts expected to be exactly matched in records
        '''

        def _compare_candidate(record, candidate):
            ''' Return True if the candidate matches the given record '''
            for field_name in candidate.keys():
                record_value = record[field_name]
                candidate_value = candidate[field_name]
                field_type = record._fields[field_name].type
                if field_type == 'monetary':
                    # Compare monetary field.
                    currency_field_name = record._fields[field_name].currency_field
                    record_currency = record[currency_field_name]
                    if record_currency.compare_amounts(candidate_value, record_value)\
                            if record_currency else candidate_value != record_value:
                        return False
                elif field_type in ('one2many', 'many2many'):
                    # Compare x2many relational fields.
                    # Empty comparison must be an empty list to be True.
                    if set(record_value.ids) != set(candidate_value):
                        return False
                elif field_type == 'many2one':
                    # Compare many2one relational fields.
                    # Every falsy value is allowed to compare with an empty record.
                    if (record_value or candidate_value) and record_value.id != candidate_value:
                        return False
                elif (candidate_value or record_value) and record_value != candidate_value:
                    # Compare others fields if not both interpreted as falsy values.
                    return False
            return True

        def _format_message(records, expected_values):
            ''' Return a formatted representation of records/expected_values. '''
            all_records_values = records.read(list(expected_values[0].keys()), load=False)
            msg1 = '\n'.join(pprint.pformat(dic) for dic in all_records_values)
            msg2 = '\n'.join(pprint.pformat(dic) for dic in expected_values)
            return 'Current values:\n\n%s\n\nExpected values:\n\n%s' % (msg1, msg2)

        # if the length or both things to compare is different, we can already tell they're not equal
        if len(records) != len(expected_values):
            msg = 'Wrong number of records to compare: %d != %d.\n\n' % (len(records), len(expected_values))
            self.fail(msg + _format_message(records, expected_values))

        for index, record in enumerate(records):
            if not _compare_candidate(record, expected_values[index]):
                msg = 'Record doesn\'t match expected values at index %d.\n\n' % index
                self.fail(msg + _format_message(records, expected_values))

    def shortDescription(self):
        doc = self._testMethodDoc
        return doc and ' '.join(l.strip() for l in doc.splitlines() if not l.isspace()) or None

    # turns out this thing may not be quite as useful as we thought...
    def assertItemsEqual(self, a, b, msg=None):
        self.assertCountEqual(a, b, msg=None)


class TransactionCase(BaseCase):
    """ TestCase in which each test method is run in its own transaction,
    and with its own cursor. The transaction is rolled back and the cursor
    is closed after each test.
    """

    def setUp(self):
        super(TransactionCase, self).setUp()
        self.registry = odoo.registry(get_db_name())
        #: current transaction's cursor
        self.cr = self.cursor()
        #: :class:`~odoo.api.Environment` for the current test case
        self.env = api.Environment(self.cr, odoo.SUPERUSER_ID, {})

        @self.addCleanup
        def reset():
            # rollback and close the cursor, and reset the environments
            self.registry.clear_caches()
            self.registry.reset_changes()
            self.env.reset()
            self.cr.rollback()
            self.cr.close()

        self.patch(type(self.env['res.partner']), '_get_gravatar_image', lambda *a: False)

    def patch(self, obj, key, val):
        """ Do the patch ``setattr(obj, key, val)``, and prepare cleanup. """
        old = getattr(obj, key)
        setattr(obj, key, val)
        self.addCleanup(setattr, obj, key, old)

    def patch_order(self, model, order):
        """ Patch the order of the given model (name), and prepare cleanup. """
        self.patch(type(self.env[model]), '_order', order)


class SingleTransactionCase(BaseCase):
    """ TestCase in which all test methods are run in the same transaction,
    the transaction is started with the first test method and rolled back at
    the end of the last.
    """

    @classmethod
    def setUpClass(cls):
        super(SingleTransactionCase, cls).setUpClass()
        cls.registry = odoo.registry(get_db_name())
        cls.cr = cls.registry.cursor()
        cls.env = api.Environment(cls.cr, odoo.SUPERUSER_ID, {})

    @classmethod
    def tearDownClass(cls):
        # rollback and close the cursor, and reset the environments
        cls.registry.clear_caches()
        cls.env.reset()
        cls.cr.rollback()
        cls.cr.close()
        super(SingleTransactionCase, cls).tearDownClass()


savepoint_seq = itertools.count()
class SavepointCase(SingleTransactionCase):
    """ Similar to :class:`SingleTransactionCase` in that all test methods
    are run in a single transaction *but* each test case is run inside a
    rollbacked savepoint (sub-transaction).

    Useful for test cases containing fast tests but with significant database
    setup common to all cases (complex in-db test data): :meth:`~.setUpClass`
    can be used to generate db test data once, then all test cases use the
    same data without influencing one another but without having to recreate
    the test data either.
    """
    def setUp(self):
        super(SavepointCase, self).setUp()
        self._savepoint_id = next(savepoint_seq)
        self.cr.execute('SAVEPOINT test_%d' % self._savepoint_id)

    def tearDown(self):
        self.cr.execute('ROLLBACK TO SAVEPOINT test_%d' % self._savepoint_id)
        self.env.clear()
        self.registry.clear_caches()
        super(SavepointCase, self).tearDown()


class ChromeBrowser():
    """ Helper object to control a Chrome headless process. """

    def __init__(self, logger, window_size):
        self._logger = logger
        if websocket is None:
            self._logger.warning("websocket-client module is not installed")
            raise unittest.SkipTest("websocket-client module is not installed")
        self.devtools_port = PORT + 2
        self.ws_url = ''  # WebSocketUrl
        self.ws = None  # websocket
        self.request_id = 0
        self.user_data_dir = tempfile.mkdtemp(suffix='_chrome_odoo')
        self.chrome_process = None
        self.screencast_frames = []
        self.window_size = window_size
        self._chrome_start()
        self._find_websocket()
        self._logger.info('Websocket url found: %s', self.ws_url)
        self._open_websocket()
        self._logger.info('Enable chrome headless console log notification')
        self._websocket_send('Runtime.enable')
        self._logger.info('Chrome headless enable page notifications')
        self._websocket_send('Page.enable')
        self.sigxcpu_handler = None
        if os.name == 'posix':
            self.sigxcpu_handler = signal.getsignal(signal.SIGXCPU)
            signal.signal(signal.SIGXCPU, self.signal_handler)

    def signal_handler(self, sig, frame):
        if sig == signal.SIGXCPU:
            _logger.info('CPU time limit reached, stopping Chrome and shutting down')
            self.stop()
            os._exit(0)

    def stop(self):
        if self.chrome_process is not None:
            self._logger.info("Closing chrome headless with pid %s", self.chrome_process.pid)
            self._websocket_send('Browser.close')
            if self.chrome_process.poll() is None:
                self._logger.info("Terminating chrome headless with pid %s", self.chrome_process.pid)
                self.chrome_process.terminate()
                self.chrome_process.wait()
        if self.user_data_dir and os.path.isdir(self.user_data_dir) and self.user_data_dir != '/':
            self._logger.info('Removing chrome user profile "%s"', self.user_data_dir)
            shutil.rmtree(self.user_data_dir)
        # Restore previous signal handler
        if self.sigxcpu_handler and os.name == 'posix':
            signal.signal(signal.SIGXCPU, self.sigxcpu_handler)

    @property
    def executable(self):
        system = platform.system()
        if system == 'Linux':
            for bin_ in ['google-chrome', 'chromium', 'chromium-browser']:
                try:
                    return find_in_path(bin_)
                except IOError:
                    continue

        elif system == 'Darwin':
            bins = [
                '/Applications/Google Chrome.app/Contents/MacOS/Google Chrome',
                '/Applications/Chromium.app/Contents/MacOS/Chromium',
            ]
            for bin_ in bins:
                if os.path.exists(bin_):
                    return bin_

        elif system == 'Windows':
            # TODO: handle windows platform: https://stackoverflow.com/a/40674915
            pass

        raise unittest.SkipTest("Chrome executable not found")

    def _chrome_start(self):
        if self.chrome_process is not None:
            return
        switches = {
            '--headless': '',
            '--enable-logging': 'stderr',
            '--no-default-browser-check': '',
            '--no-first-run': '',
            '--disable-extensions': '',
            '--user-data-dir': self.user_data_dir,
            '--disable-translate': '',
            '--window-size': self.window_size,
            '--remote-debugging-address': HOST,
            '--remote-debugging-port': str(self.devtools_port),
            '--no-sandbox': '',
        }
        cmd = [self.executable]
        cmd += ['%s=%s' % (k, v) if v else k for k, v in switches.items()]
        url = 'about:blank'
        cmd.append(url)
        self._logger.info('chrome_run executing %s', ' '.join(cmd))
        try:
            self.chrome_process = subprocess.Popen(cmd, stdout=subprocess.DEVNULL, stderr=subprocess.DEVNULL)
        except OSError:
            raise unittest.SkipTest("%s not found" % cmd[0])
        self._logger.info('Chrome pid: %s', self.chrome_process.pid)

    def _find_websocket(self):
        version = self._json_command('version')
        self._logger.info('Browser version: %s', version['Browser'])
        try:
            infos = self._json_command('')[0]  # Infos about the first tab
        except IndexError:
            self._logger.warning('No tab found in Chrome')
            self.stop()
            raise unittest.SkipTest('No tab found in Chrome')
        self.ws_url = infos['webSocketDebuggerUrl']
        self._logger.info('Chrome headless temporary user profile dir: %s', self.user_data_dir)

    def _json_command(self, command, timeout=3):
        """
        Inspect dev tools with get
        Available commands:
            '' : return list of tabs with their id
            list (or json/): list tabs
            new : open a new tab
            activate/ + an id: activate a tab
            close/ + and id: close a tab
            version : get chrome and dev tools version
            protocol : get the full protocol
        """
        self._logger.info("Issuing json command %s", command)
        command = os.path.join('json', command).strip('/')
        while timeout > 0:
            try:
                url = werkzeug.urls.url_join('http://%s:%s/' % (HOST, self.devtools_port), command)
                self._logger.info('Url : %s', url)
                r = requests.get(url, timeout=3)
                if r.ok:
                    return r.json()
                return {'status_code': r.status_code}
            except requests.ConnectionError:
                time.sleep(0.1)
                timeout -= 0.1
            except requests.exceptions.ReadTimeout:
                break
        self._logger.error('Could not connect to chrome debugger')
        raise unittest.SkipTest("Cannot connect to chrome headless")

    def _open_websocket(self):
        self.ws = websocket.create_connection(self.ws_url)
        if self.ws.getstatus() != 101:
            raise unittest.SkipTest("Cannot connect to chrome dev tools")
        self.ws.settimeout(0.01)

    def _websocket_send(self, method, params=None):
        """
        send chrome devtools protocol commands through websocket
        """
        sent_id = self.request_id
        payload = {
            'method': method,
            'id':  sent_id,
        }
        if params:
            payload.update({'params': params})
        self.ws.send(json.dumps(payload))
        self.request_id += 1
        return sent_id

    def _websocket_wait_id(self, awaited_id, timeout=10):
        """
        blocking wait for a certain id in a response
        warning other messages are discarded
        """
        start_time = time.time()
        while time.time() - start_time < timeout:
            try:
                res = json.loads(self.ws.recv())
            except websocket.WebSocketTimeoutException:
                res = None
            if res and res.get('id') == awaited_id:
                return res
        self._logger.info('timeout exceeded while waiting for id : %d', awaited_id)
        return {}

    def _websocket_wait_event(self, method, params=None, timeout=10):
        """
        blocking wait for a particular event method and eventually a dict of params
        """
        start_time = time.time()
        while time.time() - start_time < timeout:
            try:
                res = json.loads(self.ws.recv())
            except websocket.WebSocketTimeoutException:
                res = None
            if res and res.get('method', '') == method:
                if params:
                    if set(params).issubset(set(res.get('params', {}))):
                        return res
                else:
                    return res
            elif res:
                self._logger.debug('chrome devtools protocol event: %s', res)
        self._logger.info('timeout exceeded while waiting for : %s', method)

    def _get_shotname(self, prefix, ext):
        """ return a unique filename for screenshot or screencast"""
        timestamp = datetime.now().strftime('%Y%m%d_%H%M%S_%f')
        base_file = os.path.splitext(odoo.tools.config['logfile'])[0]
        name = '%s_%s_%s.%s' % (base_file, prefix, timestamp, ext)
        return name

    def take_screenshot(self, prefix='failed'):
        if not odoo.tools.config['logfile']:
            self._logger.info('Screenshot disabled !')
            return None
        ss_id = self._websocket_send('Page.captureScreenshot')
        self._logger.info('Asked for screenshot (id: %s)', ss_id)
        res = self._websocket_wait_id(ss_id)
        base_png = res.get('result', {}).get('data')
        decoded = base64.decodebytes(bytes(base_png.encode('utf-8')))
        outfile = self._get_shotname(prefix, 'png')
        with open(outfile, 'wb') as f:
            f.write(decoded)
        self._logger.info('Screenshot in: %s', outfile)

    def _save_screencast(self, prefix='failed'):
        # could be encododed with something like that
        #  ffmpeg -framerate 3 -i frame_%05d.png  output.mp4
        if not odoo.tools.config['logfile']:
            self._logger.info('Screencast disabled !')
            return None
        sdir = tempfile.mkdtemp(suffix='_chrome_odoo_screencast')
        nb = 0
        for frame in self.screencast_frames:
            outfile = os.path.join(sdir, 'frame_%05d.png' % nb)
            with open(outfile, 'wb') as f:
                f.write(base64.decodebytes(bytes(frame.get('data').encode('utf-8'))))
                nb += 1
        framerate = int(nb / (self.screencast_frames[nb-1].get('metadata').get('timestamp') - self.screencast_frames[0].get('metadata').get('timestamp')))
        outfile = self._get_shotname(prefix, 'mp4')
        r = subprocess.run(['ffmpeg', '-framerate', str(framerate), '-i', '%s/frame_%%05d.png' % sdir, outfile])
        shutil.rmtree(sdir)
        if r.returncode == 0:
            self._logger.info('Screencast in: %s', outfile)

    def start_screencast(self):
        self._websocket_send('Page.startScreencast', {'params': {'everyNthFrame': 5, 'maxWidth': 683, 'maxHeight': 384}})

    def set_cookie(self, name, value, path, domain):
        params = {'name': name, 'value': value, 'path': path, 'domain': domain}
        self._websocket_send('Network.setCookie', params=params)

    def _wait_ready(self, ready_code, timeout=60):
        self._logger.info('Evaluate ready code "%s"', ready_code)
        awaited_result = {'result': {'type': 'boolean', 'value': True}}
        ready_id = self._websocket_send('Runtime.evaluate', params={'expression': ready_code})
        last_bad_res = ''
        start_time = time.time()
        tdiff = time.time() - start_time
        has_exceeded = False
        while tdiff < timeout:
            try:
                res = json.loads(self.ws.recv())
            except websocket.WebSocketTimeoutException:
                res = None
            if res and res.get('id') == ready_id:
                if res.get('result') == awaited_result:
                    return True
                else:
                    last_bad_res = res
                    ready_id = self._websocket_send('Runtime.evaluate', params={'expression': ready_code})
            tdiff = time.time() - start_time
            if tdiff >= 2 and not has_exceeded:
                has_exceeded = True
                self._logger.warning('The ready code takes too much time : %s', tdiff)

        self.take_screenshot(prefix='failed_ready')
        self._logger.info('Ready code last try result: %s', last_bad_res or res)
        return False

    def _wait_code_ok(self, code, timeout):
        self._logger.info('Evaluate test code "%s"', code)
        code_id = self._websocket_send('Runtime.evaluate', params={'expression': code})
        start_time = time.time()
        logged_error = False
        while time.time() - start_time < timeout:
            try:
                res = json.loads(self.ws.recv())
            except websocket.WebSocketTimeoutException:
                res = None
            if res and res.get('id', -1) == code_id:
                self._logger.info('Code start result: %s', res)
                if res.get('result', {}).get('result').get('subtype', '') == 'error':
                    self._logger.error("Running code returned an error")
                    return False
            elif res and res.get('method') == 'Runtime.consoleAPICalled' and res.get('params', {}).get('type') in ('log', 'error'):
                logs = res.get('params', {}).get('args')
                log_type = res.get('params', {}).get('type')
                content = " ".join([str(log.get('value', '')) for log in logs])
                if log_type == 'error':
                    self._logger.error(content)
                    logged_error = True
                else:
                    self._logger.info('console log: %s', content)
                for log in logs:
                    if log.get('type', '') == 'string' and log.get('value', '').lower() == 'ok':
                        # it is possible that some tests returns ok while an error was shown in logs.
                        # since runbot should always be red in this case, better explicitly fail.
                        if logged_error:
                            return False
                        return True
                    elif log.get('type', '') == 'string' and log.get('value', '').lower().startswith('error'):
                        self.take_screenshot()
                        self._save_screencast()
                        return False
            elif res and res.get('method') == 'Page.screencastFrame':
                self.screencast_frames.append(res.get('params'))
            elif res:
                self._logger.debug('chrome devtools protocol event: %s', res)
        self._logger.error('Script timeout exceeded : %s', (time.time() - start_time))
        self.take_screenshot()
        return False

    def navigate_to(self, url, wait_stop=False):
        self._logger.info('Navigating to: "%s"', url)
        nav_id = self._websocket_send('Page.navigate', params={'url': url})
        nav_result = self._websocket_wait_id(nav_id)
        self._logger.info("Navigation result: %s", nav_result)
        frame_id = nav_result.get('result', {}).get('frameId', '')
        if wait_stop and frame_id:
            self._logger.info('Waiting for frame "%s" to stop loading', frame_id)
            self._websocket_wait_event('Page.frameStoppedLoading', params={'frameId': frame_id})

    def clear(self):
        self._websocket_send('Page.stopScreencast')
        self.screencast_frames = []
        self._websocket_send('Page.stopLoading')
        self._logger.info('Deleting cookies and clearing local storage')
        dc_id = self._websocket_send('Network.clearBrowserCookies')
        self._websocket_wait_id(dc_id)
        cl_id = self._websocket_send('Runtime.evaluate', params={'expression': 'localStorage.clear()'})
        self._websocket_wait_id(cl_id)
        self.navigate_to('about:blank', wait_stop=True)


class HttpCase(TransactionCase):
    """ Transactional HTTP TestCase with url_open and Chrome headless helpers.
    """
    registry_test_mode = True
    browser = None
    browser_size = '1366x768'

    def __init__(self, methodName='runTest'):
        super(HttpCase, self).__init__(methodName)
        # v8 api with correct xmlrpc exception handling.
        self.xmlrpc_url = url_8 = 'http://%s:%d/xmlrpc/2/' % (HOST, PORT)
        self.xmlrpc_common = xmlrpclib.ServerProxy(url_8 + 'common')
        self.xmlrpc_db = xmlrpclib.ServerProxy(url_8 + 'db')
        self.xmlrpc_object = xmlrpclib.ServerProxy(url_8 + 'object')
        cls = type(self)
        self._logger = logging.getLogger('%s.%s' % (cls.__module__, cls.__name__))

    @classmethod
    def start_browser(cls, logger):
        # start browser on demand
        if cls.browser is None:
            cls.browser = ChromeBrowser(logger, cls.browser_size)

    @classmethod
    def tearDownClass(cls):
        if cls.browser:
            cls.browser.stop()
            cls.browser = None
        super(HttpCase, cls).tearDownClass()

    def setUp(self):
        super(HttpCase, self).setUp()

        if self.registry_test_mode:
            self.registry.enter_test_mode(self.cr)
            self.addCleanup(self.registry.leave_test_mode)
        # setup a magic session_id that will be rollbacked
        self.session = odoo.http.root.session_store.new()
        self.session_id = self.session.sid
        self.session.db = get_db_name()
        odoo.http.root.session_store.save(self.session)
        # setup an url opener helper
        self.opener = requests.Session()
        self.opener.cookies['session_id'] = self.session_id

    def url_open(self, url, data=None, timeout=10):
        if url.startswith('/'):
            url = "http://%s:%s%s" % (HOST, PORT, url)
        if data:
            return self.opener.post(url, data=data, timeout=timeout)
        return self.opener.get(url, timeout=timeout)

    def _wait_remaining_requests(self):
        t0 = int(time.time())
        for thread in threading.enumerate():
            if thread.name.startswith('odoo.service.http.request.'):
                join_retry_count = 10
                while thread.isAlive():
                    # Need a busyloop here as thread.join() masks signals
                    # and would prevent the forced shutdown.
                    thread.join(0.05)
                    join_retry_count -= 1
                    if join_retry_count < 0:
                        self._logger.warning("Stop waiting for thread %s handling request for url %s",
                                        thread.name, getattr(thread, 'url', '<UNKNOWN>'))
                        break
                    time.sleep(0.5)
                    t1 = int(time.time())
                    if t0 != t1:
                        self._logger.info('remaining requests')
                        odoo.tools.misc.dumpstacks()
                        t0 = t1

    def authenticate(self, user, password):
        # stay non-authenticated
        if user is None:
            return

        db = get_db_name()
        uid = self.registry['res.users'].authenticate(db, user, password, None)
        env = api.Environment(self.cr, uid, {})

        # self.session.authenticate(db, user, password, uid=uid)
        # OpenERPSession.authenticate accesses the current request, which we
        # don't have, so reimplement it manually...
        session = self.session

        session.db = db
        session.uid = uid
        session.login = user
        session.session_token = uid and security.compute_session_token(session, env)
        session.context = env['res.users'].context_get() or {}
        session.context['uid'] = uid
        session._fix_lang(session.context)

        odoo.http.root.session_store.save(session)
        if self.browser:
            self._logger.info('Setting session cookie in browser')
            self.browser.set_cookie('session_id', self.session_id, '/', HOST)

    def browser_js(self, url_path, code, ready='', login=None, timeout=60, **kw):
        """ Test js code running in the browser
        - optionnally log as 'login'
        - load page given by url_path
        - wait for ready object to be available
        - eval(code) inside the page

        To signal success test do:
        console.log('ok')

        To signal failure do:
        console.log('error')

        If neither are done before timeout test fails.
        """
        # increase timeout if coverage is running
        if any(f.filename.endswith('/coverage/execfile.py') for f in inspect.stack()  if f.filename):
            timeout = timeout * 1.5
        self.start_browser(self._logger)

        try:
            self.authenticate(login, login)
            base_url = "http://%s:%s" % (HOST, PORT)
            ICP = self.env['ir.config_parameter']
            ICP.set_param('web.base.url', base_url)
            url = "%s%s" % (base_url, url_path or '/')
            self._logger.info('Open "%s" in browser', url)

            if odoo.tools.config['logfile']:
                self._logger.info('Starting screen cast')
                self.browser.start_screencast()
            self.browser.navigate_to(url, wait_stop=not bool(ready))

            # Needed because tests like test01.js (qunit tests) are passing a ready
            # code = ""
            ready = ready or "document.readyState === 'complete'"
            self.assertTrue(self.browser._wait_ready(ready), 'The ready "%s" code was always falsy' % ready)
            if code:
                message = 'The test code "%s" failed' % code
            else:
                message = "Some js test failed"
            self.assertTrue(self.browser._wait_code_ok(code, timeout), message)
        finally:
            # clear browser to make it stop sending requests, in case we call
            # the method several times in a test method
            self.browser.clear()
            self._wait_remaining_requests()

    phantom_js = browser_js

def users(*logins):
    """ Decorate a method to execute it once for each given user. """
    @decorator
    def wrapper(func, *args, **kwargs):
        self = args[0]
        old_uid = self.uid
        try:
            # retrieve users
            Users = self.env['res.users'].with_context(active_test=False)
            user_id = {
                user.login: user.id
                for user in Users.search([('login', 'in', list(logins))])
            }
            for login in logins:
                with self.subTest(login=login):
                    # switch user and execute func
                    self.uid = user_id[login]
                    func(*args, **kwargs)
        finally:
            self.uid = old_uid

    return wrapper


@decorator
def warmup(func, *args, **kwargs):
    """ Decorate a test method to run it twice: once for a warming up phase, and
        a second time for real.  The test attribute ``warm`` is set to ``False``
        during warm up, and ``True`` once the test is warmed up.  Note that the
        effects of the warmup phase are rolled back thanks to a savepoint.
    """
    self = args[0]
    # run once to warm up the caches
    self.warm = False
    self.cr.execute('SAVEPOINT test_warmup')
    func(*args, **kwargs)
    self.cr.execute('ROLLBACK TO SAVEPOINT test_warmup')
    self.env.cache.invalidate()
    # run once for real
    self.warm = True
    func(*args, **kwargs)


def can_import(module):
    """ Checks if <module> can be imported, returns ``True`` if it can be,
    ``False`` otherwise.

    To use with ``unittest.skipUnless`` for tests conditional on *optional*
    dependencies, which may or may be present but must still be tested if
    possible.
    """
    try:
        importlib.import_module(module)
    except ImportError:
        return False
    else:
        return True

# TODO: sub-views (o2m, m2m) -> sub-form?
# TODO: domains
ref_re = re.compile(r"""
# first match 'form_view_ref' key, backrefs are used to handle single or
# double quoting of the value
(['"])(?P<view_type>\w+_view_ref)\1
# colon separator (with optional spaces around)
\s*:\s*
# open quote for value
(['"])
(?P<view_id>
    # we'll just match stuff which is normally part of an xid:
    # word and "." characters
    [.\w]+
)
# close with same quote as opening
\3
""", re.VERBOSE)
class Form(object):
    """ Server-side form view implementation (partial)

    Implements much of the "form view" manipulation flow, such that
    server-side tests can more properly reflect the behaviour which would be
    observed when manipulating the interface:

    * call default_get and the relevant onchanges on "creation"
    * call the relevant onchanges on setting fields
    * properly handle defaults & onchanges around x2many fields

    Saving the form returns the created record if in creation mode.

    Regular fields can just be assigned directly to the form, for
    :class:`~odoo.fields.Many2one` fields assign a singleton recordset::

        # empty recordset => creation mode
        f = Form(self.env['sale.order'])
        f.partner_id = a_partner
        so = f.save()

    When editing a record, using the form as a context manager to
    automatically save it at the end of the scope::

        with Form(so) as f2:
            f2.payment_term_id = env.ref('account.account_payment_term_15days')
            # f2 is saved here

    For :class:`~odoo.fields.Many2many` fields, the field itself is a
    :class:`~odoo.tests.common.M2MProxy` and can be altered by adding or
    removing records::

        with Form(user) as u:
            u.groups_id.add(env.ref('account.group_account_manager'))
            u.groups_id.remove(id=env.ref('base.group_portal').id)

    Finally :class:`~odoo.fields.One2many` are reified as
    :class:`~odoo.tests.common.O2MProxy`.

    Because the :class:`~odoo.fields.One2many` only exists through its
    parent, it is manipulated more directly by creating "sub-forms"
    with the :meth:`~odoo.tests.common.O2MProxy.new` and
    :meth:`~odoo.tests.common.O2MProxy.edit` methods. These would
    normally be used as context managers since they get saved in the
    parent record::

        with Form(so) as f3:
            # add support
            with f3.order_line.new() as line:
                line.product_id = env.ref('product.product_product_2')
            # add a computer
            with f3.order_line.new() as line:
                line.product_id = env.ref('product.product_product_3')
            # we actually want 5 computers
            with f3.order_line.edit(1) as line:
                line.product_uom_qty = 5
            # remove support
            f3.order_line.remove(index=0)
            # SO is saved here

    :param recordp: empty or singleton recordset. An empty recordset will
                    put the view in "creation" mode and trigger calls to
                    default_get and on-load onchanges, a singleton will
                    put it in "edit" mode and only load the view's data.
    :type recordp: odoo.models.Model
    :param view: the id, xmlid or actual view object to use for
                    onchanges and view constraints. If none is provided,
                    simply loads the default view for the model.
    :type view: int | str | odoo.model.Model

    .. versionadded:: 12.0
    """
    def __init__(self, recordp, view=None):
        # necessary as we're overriding setattr
        assert isinstance(recordp, BaseModel)
        env = recordp.env
        object.__setattr__(self, '_env', env)

        # store model bit only
        object.__setattr__(self, '_model', recordp.browse(()))
        if isinstance(view, BaseModel):
            assert view._name == 'ir.ui.view', "the view parameter must be a view id, xid or record, got %s" % view
            view_id = view.id
        elif isinstance(view, str):
            view_id = env.ref(view).id
        else:
            view_id = view or False
        fvg = recordp.fields_view_get(view_id, 'form')
        fvg['tree'] = etree.fromstring(fvg['arch'])

        object.__setattr__(self, '_view', fvg)
<<<<<<< HEAD
=======
        # TODO: make this less crappy?
        # look up edition view for the O2M
        for f, descr in fvg['fields'].items():
            if descr['type'] != 'one2many':
                continue

            node = self._get_node(f)
            default_view = next(
                (m for m in node.get('mode', 'tree').split(',') if m != 'form'),
                'tree'
            )

            refs = {
                m.group('view_type'): m.group('view_id')
                for m in ref_re.finditer(node.get('context', ''))
            }
            # always fetch for simplicity, ensure we always have a tree and
            # a form view
            submodel = env[descr['relation']]
            views = submodel.with_context(**refs) \
                .load_views([(False, 'tree'), (False, 'form')])['fields_views']
            # embedded views should take the priority on externals
            views.update(descr['views'])
            # re-set all resolved views on the descriptor
            descr['views'] = views

            # if the default view is a kanban or a non-editable list, the
            # "edition controller" is the form view
            edition = views['form']
            edition['tree'] = etree.fromstring(edition['arch'])
            if default_view == 'tree':
                subarch = etree.fromstring(views['tree']['arch'])
                if subarch.get('editable'):
                    edition = views['tree']
                    edition['tree'] = subarch

            self._process_fvg(submodel, edition)
            descr['views']['edition'] = edition
>>>>>>> cb8fefa8

        self._process_fvg(recordp, fvg)

        # ordered?
        vals = dict.fromkeys(fvg['fields'], False)
        object.__setattr__(self, '_values', vals)
        object.__setattr__(self, '_changed', set())
        if recordp:
            assert recordp['id'], "editing unstored records is not supported"
            # always load the id
            vals['id'] = recordp['id']

            self._init_from_values(recordp)
        else:
            self._init_from_defaults(self._model)

<<<<<<< HEAD
    def _o2m_set_edition_view(self, descr, node):
        default_view = next(
            (m for m in node.get('mode', 'tree').split(',') if m != 'form'),
            'tree'
        )
        refs = {
            m.group('view_type'): m.group('view_id')
            for m in ref_re.finditer(node.get('context', ''))
        }
        # always fetch for simplicity, ensure we always have a tree and
        # a form view
        submodel = self._env[descr['relation']]
        views = submodel.with_context(**refs) \
            .load_views([(False, 'tree'), (False, 'form')])['fields_views']
        # embedded views should take the priority on externals
        views.update(descr['views'])
        # re-set all resolved views on the descriptor
        descr['views'] = views
        # if the default view is a kanban or a non-editable list, the
        # "edition controller" is the form view
        edition = views['form']
        if default_view == 'tree':
            subarch = etree.fromstring(views['tree']['arch'])
            if subarch.get('editable'):
                edition = views['tree']

        self._process_fvg(submodel, edition)
        descr['views']['edition'] = edition
=======
    def _get_node(self, f):
        """ Find etree node for the field ``f`` in the current arch
        """
        return next(
            n for n in self._view['tree'].iter('field')
            if n.get('name') == f
        )
>>>>>>> cb8fefa8

    def __str__(self):
        return "<%s %s(%s)>" % (
            type(self).__name__,
            self._model._name,
            self._values.get('id', False),
        )

    def _process_fvg(self, model, fvg):
        """ Post-processes to augment the fields_view_get with:

        * an id field (may not be present if not in the view but needed)
        * pre-processed modifiers (map of modifier name to json-loaded domain)
        * pre-processed onchanges list
        """
        fvg['fields']['id'] = {'type': 'id'}
        # pre-resolve modifiers & bind to arch toplevel
        modifiers = fvg['modifiers'] = {}
        contexts = fvg['contexts'] = {}
<<<<<<< HEAD
        for f in etree.fromstring(fvg['arch']).xpath('//field[not(ancestor::field)]'):
=======
        for f in fvg['tree'].iter('field'):
>>>>>>> cb8fefa8
            fname = f.get('name')
            modifiers[fname] = {
                modifier: domain if isinstance(domain, bool) else normalize_domain(domain)
                for modifier, domain in json.loads(f.get('modifiers', '{}')).items()
            }
            ctx = f.get('context')
            if ctx:
                contexts[fname] = ctx

            descr = fvg['fields'].get(fname) or {'type': None}
            if descr['type'] == 'one2many':
                self._o2m_set_edition_view(descr, f)

        fvg['modifiers']['id'] = {'required': False, 'readonly': True}
        fvg['onchange'] = model._onchange_spec(fvg)

    def _init_from_defaults(self, model):
        vals = self._values
        fields = self._view['fields']
        def cleanup(k, v):
            if fields[k]['type'] == 'one2many':
                # o2m default gets a (6) at the start, makes no sense
                return [c for c in v if c[0] != 6]
            return v
        defaults = {
            k: cleanup(k, v)
            for k, v in model.default_get(list(fields)).items()
            if k in fields
        }
        vals.update(defaults)
        # m2m should all be rep'd as command list
        for k, v in vals.items():
            if not v:
                type_ = fields[k]['type']
                if type_ == 'many2many':
                    vals[k] = [(6, False, [])]
                elif type_ == 'one2many':
                    vals[k] = []

        # TODO: check that only fields with default values should be sent
        self._perform_onchange(list(defaults.keys()))

    def _init_from_values(self, values):
        self._values.update(
            record_to_values(self._view['fields'], values))

    def __getattr__(self, field):
        descr = self._view['fields'].get(field)
        assert descr is not None, "%s was not found in the view" % field

        v = self._values[field]
        if descr['type'] == 'many2one':
            Model = self._env[descr['relation']]
            if not v:
                return Model
            return Model.browse(v)
        elif descr['type'] == 'many2many':
            return M2MProxy(self, field)
        elif descr['type'] == 'one2many':
            return O2MProxy(self, field)
        return v

    def _get_modifier(self, field, modifier, default=False):
        d = self._view['modifiers'][field].get(modifier, default)
        if isinstance(d, bool):
            return d

        vals = self._values
        stack = []
        for it in reversed(d):
            if it == '!':
                stack.append(not stack.pop())
            elif it == '&':
                e1 = stack.pop()
                e2 = stack.pop()
                stack.append(e1 and e2)
            elif it == '|':
                e1 = stack.pop()
                e2 = stack.pop()
                stack.append(e1 or e2)
            elif isinstance(it, list):
                f, op, val = it
                field_val = vals[f]
                stack.append(self._OPS[op](field_val, val))
            else:
                raise ValueError("Unknown domain element %s" % it)
        [result] = stack
        return result
    _OPS = {
        '=': operator.eq,
        '==': operator.eq,
        '!=': operator.ne,
        '<': operator.lt,
        '<=': operator.le,
        '>=': operator.ge,
        '>': operator.gt,
        'in': lambda a, b: a in b,
        'not in': lambda a, b: a not in b
    }
    def _get_context(self, field):
        c = self._view['contexts'].get(field)
        if not c:
            return {}

        # see _getEvalContext
        # the context for a field's evals (of domain/context) is the composition of:
        # * the parent's values
        # * ??? element.context ???
        # * the environment's context (?)
        # * a few magic values
        record_id = self._values.get('id') or False
        ctx = dict(self._values)
        ctx.update(self._env.context)
        ctx.update(
            id=record_id,
            active_id=record_id,
            active_ids=[record_id] if record_id else [],
            active_model=self._model._name,
            current_date=date.today().strftime("%Y-%m-%d"),
        )
        return safe_eval(c, ctx, {'context': ctx})

    def __setattr__(self, field, value):
        descr = self._view['fields'].get(field)
        assert descr is not None, "%s was not found in the view" % field
        assert descr['type'] not in ('many2many', 'one2many'), \
            "Can't set an o2m or m2m field, manipulate the corresponding proxies"

        # TODO: consider invisible to be the same as readonly?
        assert not self._get_modifier(field, 'readonly'), \
            "can't write on readonly field {}".format(field)

        if descr['type'] == 'many2one':
            assert isinstance(value, BaseModel) and value._name == descr['relation']
            # store just the id: that's the output of default_get & (more
            # or less) onchange.
            value = value.id

        self._values[field] = value
        self._perform_onchange([field])

    # enables with Form(...) as f: f.a = 1; f.b = 2; f.c = 3
    # q: how to get recordset?
    def __enter__(self):
        return self
    def __exit__(self, etype, _evalue, _etb):
        if not etype:
            self.save()

    def save(self):
        """ Saves the form, returns the created record if applicable

        * does not save ``readonly`` fields
        * does not save unmodified fields (during edition) — any assignment
          or onchange return marks the field as modified, even if set to its
          current value

        :raises AssertionError: if the form has any unfilled required field
        """
        id_ = self._values.get('id')
        values = self._values_to_save()
        if id_:
            r = self._model.browse(id_)
            if values:
                r.write(values)
        else:
            r = self._model.create(values)
        [data] = r.read(list(self._view['fields']))
        # FIXME: process relational fields
        # alternative: iterate on record & read from it directly? pb: would
        # provide recordsets for relational fields which may or may not be
        # what we ultimately want, but we've got to re-process them anyway so...?
        self._values.update(data)
        self._changed.clear()
        return r

    def _values_to_save(self):
        """ Validates values and returns only fields modified since
        load/save
        """
        values = {}
        for f in self._view['fields']:
            v = self._values[f]
            if self._get_modifier(f, 'required'):
                assert v is not False, "{} is a required field".format(f)

            # skip unmodified fields
            if f not in self._changed:
                continue

            if self._get_modifier(f, 'readonly'):
                node = self._get_node(f)
                if not node.get('force_save'):
                    continue
            # TODO: filter out (1, _, {}) from o2m values
            values[f] = v
        return values

    def _perform_onchange(self, fields):
        assert isinstance(fields, list)

        # marks any onchange source as changed (default_get or explicit set)
        self._changed.update(fields)
        result = self._model.onchange(
            self._onchange_values(),
            fields,
            self._view['onchange'],
        )
        if result.get('warning'):
            _logger.getChild('onchange').warn("%(title)s %(message)s" % result.get('warning'))
        values = result.get('value', {})
        # mark onchange output as changed
        self._changed.update(values.keys())
        self._values.update(
            (k, self._cleanup_onchange(
                self._view['fields'][k],
                v, self._values[k],
            ))
            for k, v in values.items()
            if k in self._view['fields']
        )

    def _onchange_values(self):
        return dict(self._values)

    def _cleanup_onchange(self, descr, value, current):
        if descr['type'] == 'many2one':
            if not value:
                return False
            # out of onchange, m2o are name-gotten
            return value[0]
        elif descr['type'] == 'one2many':
            # ignore o2ms nested in o2ms
            if not descr['views']:
                return []

            v = []
            # which view should this be???
            subfields = descr['views']['edition']['fields']
            for command in value:
                # TODO: get existing sub-values so we can pass them along?
                if command[0] in (0, 1):
                    v.append((command[0], command[1], {
                        k: self._cleanup_onchange(
                            subfields[k], v, None
                        )
                        for k, v in command[2].items()
                        if k in subfields
                    }))
                    # TODO: should reuse existing values if not 5?
            return v
        elif descr['type'] == 'many2many':
            # onchange result is a bunch of commands, normalize to single 6
            if current is None:
                ids = []
            else:
                ids = list(current[0][2])
            for command in value:
                if command[0] == 3:
                    ids.remove(command[1])
                elif command[0] == 4:
                    ids.append(command[1])
                elif command[0] == 5:
                    del ids[:]
                elif command[0] == 6:
                    ids[:] = command[2]
                else:
                    raise ValueError(
                        "Unsupported M2M command %d" % command[0])
            return [(6, 0, ids)]

        return value

class O2MForm(Form):
    # noinspection PyMissingConstructor
    def __init__(self, proxy, index=None):
        m = proxy._model
        object.__setattr__(self, '_proxy', proxy)
        object.__setattr__(self, '_index', index)

        object.__setattr__(self, '_env', m.env)
        object.__setattr__(self, '_model', m)

        # copy so we don't risk breaking it too much (?)
        fvg = dict(proxy._descr['views']['edition'])
        object.__setattr__(self, '_view', fvg)
        self._process_fvg(m, fvg)

        vals = dict.fromkeys(fvg['fields'], False)
        object.__setattr__(self, '_values', vals)
        object.__setattr__(self, '_changed', set())
        if index is None:
            self._init_from_defaults(m)
        else:
            self._values.update(proxy._records[index])

    def _onchange_values(self):
        values = super(O2MForm, self)._onchange_values()
        # computed o2m may not have a relation_field(?)
        descr = self._proxy._descr
        if 'relation_field' in descr:
            values[descr['relation_field']] = self._proxy._parent._values
        return values

    def save(self):
        proxy = self._proxy
        commands = proxy._parent._values[proxy._field]
        values = self._values_to_save()
        if self._index is None:
            commands.append((0, 0, values))
        else:
            (c, _, vs) = commands[proxy._command_index(self._index)]
            assert c in (0, 1)
            vs.update(values)

        # FIXME: should be called when performing on change => value needs to be serialised into parent every time?
        proxy._parent._perform_onchange([proxy._field])

    def _values_to_save(self):
        """ Validates values and returns only fields modified since
        load/save
        """
        values = {}
        for f in self._view['fields']:
            v = self._values[f]
            if self._get_modifier(f, 'required'):
                assert v is not False, "{} is a required field".format(f)

            # skip unmodified fields
            if f not in self._changed:
                continue
            # if self._get_modifier(f, 'readonly'):
            #     continue
            # TODO: filter out (1, _, {}) from o2m values
            values[f] = v
        return values

class X2MProxy(object):
    _parent = None
    _field = None
    def _assert_editable(self):
        assert not self._parent._get_modifier(self._field, 'readonly'),\
            'field %s is not editable' % self._field

class O2MProxy(X2MProxy):
    """ O2MProxy()
    """
    def __init__(self, parent, field):
        self._parent = parent
        self._field = field
        # reify records to a list so they can be manipulated easily?
        self._records = []
        model = self._model
        fields = self._descr['views']['edition']['fields']
        for (command, rid, values) in self._parent._values[self._field]:
            if command == 0:
                self._records.append(values)
            elif command == 1:
                # read based on view info
                r = model.browse(rid)
                record = record_to_values(fields, r)
                record.update(values)
                self._records.append(record)
            elif command == 2:
                pass
            else:
                raise AssertionError("O2M proxy only supports commands 0, 1 and 2")

    @property
    def _model(self):
        model = self._parent._env[self._descr['relation']]
        ctx = self._parent._get_context(self._field)
        if ctx:
            model = model.with_context(**ctx)
        return model

    @property
    def _descr(self):
        return self._parent._view['fields'][self._field]

    def _command_index(self, for_record):
        """ Takes a record index and finds the corresponding record index
        (skips all 2s, basically)

        :param int for_record:
        """
        commands = self._parent._values[self._field]
        return next(
            cidx
            for ridx, cidx in enumerate(
                cidx for cidx, (c, _1, _2) in enumerate(commands)
                if c in (0, 1)
            )
            if ridx == for_record
        )

    def new(self):
        """ Returns a :class:`Form` for a new
        :class:`~odoo.fields.One2many` record, properly initialised.

        The form is created from the list view if editable, or the field's
        form view otherwise.

        :raises AssertionError: if the field is not editable
        """
        self._assert_editable()
        return O2MForm(self)

    def edit(self, index):
        """ Returns a :class:`Form` to edit the pre-existing
        :class:`~odoo.fields.One2many` record.

        The form is created from the list view if editable, or the field's
        form view otherwise.

        :raises AssertionError: if the field is not editable
        """
        self._assert_editable()
        return O2MForm(self, index)

    def remove(self, index):
        """ Removes the record at ``index`` from the parent form.

        :raises AssertionError: if the field is not editable
        """
        self._assert_editable()
        # remove reified record from local list & either remove 0 from
        # commands list or replace 1 (update) by 2 (remove)
        cidx = self._command_index(index)
        commands = self._parent._values[self._field]
        (command, rid, _) = commands[cidx]
        if command == 0:
            # record not saved yet -> just remove the command
            del commands[cidx]
        elif command == 1:
            # record already saved, replace by 2
            commands[cidx] = (2, rid, 0)
        else:
            raise AssertionError("Expected command 0 or 1, got %s" % commands[cidx])
        # remove reified record
        del self._records[index]
        self._parent._perform_onchange([self._field])

class M2MProxy(X2MProxy, collections.Sequence):
    """ M2MProxy()

    Behaves as a :class:`~collection.Sequence` of recordsets, can be
    indexed or sliced to get actual underlying recordsets.
    """
    def __init__(self, parent, field):
        self._parent = parent
        self._field = field

    def __getitem__(self, it):
        p = self._parent
        model = p._view['fields'][self._field]['relation']
        return p._env[model].browse(self._get_ids()[it])

    def __len__(self):
        return len(self._get_ids())

    def __iter__(self):
        return iter(self[:])

    def __contains__(self, record):
        relation_ = self._parent._view['fields'][self._field]['relation']
        assert isinstance(record, BaseModel)\
           and record._name == relation_

        return record.id in self._get_ids()


    def add(self, record):
        """ Adds ``record`` to the field, the record must already exist.

        The addition will only be finalized when the parent record is saved.
        """
        self._assert_editable()
        parent = self._parent
        relation_ = parent._view['fields'][self._field]['relation']
        assert isinstance(record, BaseModel) and record._name == relation_,\
            "trying to assign a '{}' object to a '{}' field".format(
                record._name,
                relation_,
            )
        self._get_ids().append(record.id)

        parent._perform_onchange([self._field])

    def _get_ids(self):
        return self._parent._values[self._field][0][2]

    def remove(self, id=None, index=None):
        """ Removes a record at a certain index or with a provided id from
        the field.
        """

        self._assert_editable()
        assert (id is None) ^ (index is None), \
            "can remove by either id or index"

        if id is None:
            # remove by index
            del self._get_ids()[index]
        else:
            self._get_ids().remove(id)

        self._parent._perform_onchange([self._field])

    def clear(self):
        """ Removes all existing records in the m2m
        """
        self._assert_editable()
        self._get_ids()[:] = []
        self._parent._perform_onchange([self._field])

def record_to_values(fields, record):
    r = {}
    for f, descr in fields.items():
        v = record[f]
        if descr['type'] == 'many2one':
            assert v._name == descr['relation']
            v = v.id
        elif descr['type'] == 'many2many':
            assert v._name == descr['relation']
            v = [(6, 0, v.ids)]
        elif descr['type'] == 'one2many':
            v = [(1, r.id, {}) for r in v]
        r[f] = v
    return r


def tagged(*tags):
    """
    A decorator to tag TestCase objects
    Tags are stored in a set that can be accessed from a 'test_tags' attribute
    A tag prefixed by '-' will remove the tag e.g. to remove the 'standard' tag
    By default, all Test classes from odoo.tests.common have a test_tags
    attribute that defaults to 'standard' and also the module technical name
    When using class inheritance, the tags are NOT inherited.
    """
    def tags_decorator(obj):
        include = {t for t in tags if not t.startswith('-')}
        exclude = {t[1:] for t in tags if t.startswith('-')}
        obj.test_tags = (getattr(obj, 'test_tags', set()) | include) - exclude
        return obj
    return tags_decorator


class TagsSelector(object):
    """ Test selector based on tags. """

    def __init__(self, spec):
        """ Parse the spec to determine tags to include and exclude. """
        clean_tags = {t.strip() for t in spec.split(',') if t.strip() != ''}
        self.exclude = {t[1:] for t in clean_tags if t.startswith('-')}
        self.include = {t.replace('+', '') for t in clean_tags if not t.startswith('-')}

    def check(self, arg):
        """ Return whether ``arg`` matches the specification: it must have at
            least one tag in ``self.include`` and none in ``self.exclude``.
        """
        # handle the case where the Test does not inherit from TransactionCase
        tags = getattr(arg, 'test_tags', set())
        inter_no_test = self.exclude.intersection(tags)
        if inter_no_test:
            _logger.debug("Test '%s' not selected because it is tagged with : %s (exclusions: %s)", arg, inter_no_test, self.exclude)
            return False
        inter_to_test = self.include.intersection(tags)
        if not inter_to_test:
            _logger.debug("Test '%s' not selected because it was not tagged with %s", arg, self.include)
            return False
        _logger.debug("Test '%s' selected: tagged with %s, exclusions: %s, inclusions: %s", arg, tags, self.exclude, self.include)
        return True<|MERGE_RESOLUTION|>--- conflicted
+++ resolved
@@ -1101,47 +1101,6 @@
         fvg['tree'] = etree.fromstring(fvg['arch'])
 
         object.__setattr__(self, '_view', fvg)
-<<<<<<< HEAD
-=======
-        # TODO: make this less crappy?
-        # look up edition view for the O2M
-        for f, descr in fvg['fields'].items():
-            if descr['type'] != 'one2many':
-                continue
-
-            node = self._get_node(f)
-            default_view = next(
-                (m for m in node.get('mode', 'tree').split(',') if m != 'form'),
-                'tree'
-            )
-
-            refs = {
-                m.group('view_type'): m.group('view_id')
-                for m in ref_re.finditer(node.get('context', ''))
-            }
-            # always fetch for simplicity, ensure we always have a tree and
-            # a form view
-            submodel = env[descr['relation']]
-            views = submodel.with_context(**refs) \
-                .load_views([(False, 'tree'), (False, 'form')])['fields_views']
-            # embedded views should take the priority on externals
-            views.update(descr['views'])
-            # re-set all resolved views on the descriptor
-            descr['views'] = views
-
-            # if the default view is a kanban or a non-editable list, the
-            # "edition controller" is the form view
-            edition = views['form']
-            edition['tree'] = etree.fromstring(edition['arch'])
-            if default_view == 'tree':
-                subarch = etree.fromstring(views['tree']['arch'])
-                if subarch.get('editable'):
-                    edition = views['tree']
-                    edition['tree'] = subarch
-
-            self._process_fvg(submodel, edition)
-            descr['views']['edition'] = edition
->>>>>>> cb8fefa8
 
         self._process_fvg(recordp, fvg)
 
@@ -1158,7 +1117,6 @@
         else:
             self._init_from_defaults(self._model)
 
-<<<<<<< HEAD
     def _o2m_set_edition_view(self, descr, node):
         default_view = next(
             (m for m in node.get('mode', 'tree').split(',') if m != 'form'),
@@ -1180,14 +1138,16 @@
         # if the default view is a kanban or a non-editable list, the
         # "edition controller" is the form view
         edition = views['form']
+        edition['tree'] = etree.fromstring(edition['arch'])
         if default_view == 'tree':
             subarch = etree.fromstring(views['tree']['arch'])
             if subarch.get('editable'):
                 edition = views['tree']
+                edition['tree'] = subarch
 
         self._process_fvg(submodel, edition)
         descr['views']['edition'] = edition
-=======
+
     def _get_node(self, f):
         """ Find etree node for the field ``f`` in the current arch
         """
@@ -1195,7 +1155,6 @@
             n for n in self._view['tree'].iter('field')
             if n.get('name') == f
         )
->>>>>>> cb8fefa8
 
     def __str__(self):
         return "<%s %s(%s)>" % (
@@ -1215,11 +1174,7 @@
         # pre-resolve modifiers & bind to arch toplevel
         modifiers = fvg['modifiers'] = {}
         contexts = fvg['contexts'] = {}
-<<<<<<< HEAD
-        for f in etree.fromstring(fvg['arch']).xpath('//field[not(ancestor::field)]'):
-=======
-        for f in fvg['tree'].iter('field'):
->>>>>>> cb8fefa8
+        for f in fvg['tree'].xpath('//field[not(ancestor::field)]'):
             fname = f.get('name')
             modifiers[fname] = {
                 modifier: domain if isinstance(domain, bool) else normalize_domain(domain)
