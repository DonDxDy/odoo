# -*- coding: utf-8 -*-
# taken from http://code.activestate.com/recipes/252524-length-limited-o1-lru-cache-implementation/
import threading
from func import synchronized

__all__ = ['LRU']

class LRUNode(object):
    __slots__ = ['prev', 'next', 'me']
    def __init__(self, prev, me):
        self.prev = prev
        self.me = me
        self.next = None

class LRU(object):
    """
    Implementation of a length-limited O(1) LRU queue.
    Built for and used by PyPE:
    http://pype.sourceforge.net
    Copyright 2003 Josiah Carlson.
    """
    def __init__(self, count, pairs=[]):
        self._lock = threading.RLock()
        self.count = max(count, 1)
        self.d = {}
        self.first = None
        self.last = None
        for key, value in pairs:
            self[key] = value

    @synchronized()
    def __contains__(self, obj):
        return obj in self.d

    @synchronized()
    def __getitem__(self, obj):
        a = self.d[obj].me
        self[a[0]] = a[1]
        return a[1]

    @synchronized()
    def __setitem__(self, obj, val):
        if obj in self.d:
            del self[obj]
        nobj = LRUNode(self.last, (obj, val))
        if self.first is None:
            self.first = nobj
        if self.last:
            self.last.next = nobj
        self.last = nobj
        self.d[obj] = nobj
        if len(self.d) > self.count:
            if self.first == self.last:
                self.first = None
                self.last = None
                return
            a = self.first
            a.next.prev = None
            self.first = a.next
            a.next = None
            del self.d[a.me[0]]
            del a

    @synchronized()
    def __delitem__(self, obj):
        nobj = self.d[obj]
        if nobj.prev:
            nobj.prev.next = nobj.next
        else:
            self.first = nobj.next
        if nobj.next:
            nobj.next.prev = nobj.prev
        else:
            self.last = nobj.prev
        del self.d[obj]

    @synchronized()
    def __iter__(self):
        cur = self.first
        while cur is not None:
            cur2 = cur.next
            yield cur.me[1]
            cur = cur2

    @synchronized()
    def __len__(self):
        return len(self.d)

    @synchronized()
    def iteritems(self):
        cur = self.first
        while cur is not None:
            cur2 = cur.next
            yield cur.me
            cur = cur2

    @synchronized()
    def iterkeys(self):
        return iter(self.d)

    @synchronized()
    def itervalues(self):
        for i,j in self.iteritems():
            yield j

    @synchronized()
    def keys(self):
        return self.d.keys()

    @synchronized()
    def pop(self,key):
        v=self[key]
        del self[key]
        return v

    @synchronized()
    def clear(self):
        self.d = {}
        self.first = None
<<<<<<< HEAD
        self.last = None
=======
        self.last = None

    @synchronized()
    def clear_prefix(self, prefix):
        """ Remove from `self` all the items with the given `prefix`. """
        n = len(prefix)
        for key in self.keys():
            if key[:n] == prefix:
                del self[key]

# vim:expandtab:smartindent:tabstop=4:softtabstop=4:shiftwidth=4:
>>>>>>> 0ed63d73
<|MERGE_RESOLUTION|>--- conflicted
+++ resolved
@@ -117,9 +117,6 @@
     def clear(self):
         self.d = {}
         self.first = None
-<<<<<<< HEAD
-        self.last = None
-=======
         self.last = None
 
     @synchronized()
@@ -128,7 +125,4 @@
         n = len(prefix)
         for key in self.keys():
             if key[:n] == prefix:
-                del self[key]
-
-# vim:expandtab:smartindent:tabstop=4:softtabstop=4:shiftwidth=4:
->>>>>>> 0ed63d73
+                del self[key]