# -*- coding: utf-8 -*-
##############################################################################
#
#    OpenERP, Open Source Management Solution
#    Copyright (C) 2004-2009 Tiny SPRL (<http://tiny.be>).
#    Copyright (C) 2010-2014 OpenERP s.a. (<http://openerp.com>).
#
#    This program is free software: you can redistribute it and/or modify
#    it under the terms of the GNU Affero General Public License as
#    published by the Free Software Foundation, either version 3 of the
#    License, or (at your option) any later version.
#
#    This program is distributed in the hope that it will be useful,
#    but WITHOUT ANY WARRANTY; without even the implied warranty of
#    MERCHANTABILITY or FITNESS FOR A PARTICULAR PURPOSE.  See the
#    GNU Affero General Public License for more details.
#
#    You should have received a copy of the GNU Affero General Public License
#    along with this program.  If not, see <http://www.gnu.org/licenses/>.
#
##############################################################################


"""
Miscellaneous tools used by OpenERP.
"""

from functools import wraps
import cProfile
from contextlib import contextmanager
import subprocess
import logging
import os
import socket
import sys
import threading
import time
import werkzeug.utils
import zipfile
from collections import defaultdict, Mapping, OrderedDict
from datetime import datetime
from itertools import islice, izip, groupby
from lxml import etree
from which import which
from threading import local
import traceback

try:
    from html2text import html2text
except ImportError:
    html2text = None

from config import config
from cache import *
from .parse_version import parse_version 

import openerp
# get_encodings, ustr and exception_to_unicode were originally from tools.misc.
# There are moved to loglevels until we refactor tools.
from openerp.loglevels import get_encodings, ustr, exception_to_unicode     # noqa

_logger = logging.getLogger(__name__)

# List of etree._Element subclasses that we choose to ignore when parsing XML.
# We include the *Base ones just in case, currently they seem to be subclasses of the _* ones.
SKIPPED_ELEMENT_TYPES = (etree._Comment, etree._ProcessingInstruction, etree.CommentBase, etree.PIBase)

#----------------------------------------------------------
# Subprocesses
#----------------------------------------------------------

def find_in_path(name):
    path = os.environ.get('PATH', os.defpath).split(os.pathsep)
    if config.get('bin_path') and config['bin_path'] != 'None':
        path.append(config['bin_path'])
    try:
        return which(name, path=os.pathsep.join(path))
    except IOError:
        return None

def _exec_pipe(prog, args, env=None):
    cmd = (prog,) + args
    # on win32, passing close_fds=True is not compatible
    # with redirecting std[in/err/out]
    close_fds = os.name=="posix"
    pop = subprocess.Popen(cmd, bufsize=-1, stdin=subprocess.PIPE, stdout=subprocess.PIPE, close_fds=close_fds, env=env)
    return pop.stdin, pop.stdout

def exec_command_pipe(name, *args):
    prog = find_in_path(name)
    if not prog:
        raise Exception('Command `%s` not found.' % name)
    return _exec_pipe(prog, args)

#----------------------------------------------------------
# Postgres subprocesses
#----------------------------------------------------------

def find_pg_tool(name):
    path = None
    if config['pg_path'] and config['pg_path'] != 'None':
        path = config['pg_path']
    try:
        return which(name, path=path)
    except IOError:
        raise Exception('Command `%s` not found.' % name)

def exec_pg_environ():
    """ On systems where pg_restore/pg_dump require an explicit password (i.e.
    on Windows where TCP sockets are used), it is necessary to pass the
    postgres user password in the PGPASSWORD environment variable or in a
    special .pgpass file.

    See also http://www.postgresql.org/docs/8.4/static/libpq-envars.html
    """
    env = os.environ.copy()
    if not env.get('PGPASSWORD') and openerp.tools.config['db_password']:
        env['PGPASSWORD'] = openerp.tools.config['db_password']
    return env

def exec_pg_command(name, *args):
    prog = find_pg_tool(name)
    env = exec_pg_environ()
    with open(os.devnull) as dn:
        args2 = (prog,) + args
        rc = subprocess.call(args2, env=env, stdout=dn, stderr=subprocess.STDOUT)
        if rc:
            raise Exception('Postgres subprocess %s error %s' % (args2, rc))

def exec_pg_command_pipe(name, *args):
    prog = find_pg_tool(name)
    env = exec_pg_environ()
    return _exec_pipe(prog, args, env)

#----------------------------------------------------------
# File paths
#----------------------------------------------------------
#file_path_root = os.getcwd()
#file_path_addons = os.path.join(file_path_root, 'addons')

def file_open(name, mode="r", subdir='addons', pathinfo=False):
    """Open a file from the OpenERP root, using a subdir folder.

    Example::
    
    >>> file_open('hr/report/timesheer.xsl')
    >>> file_open('addons/hr/report/timesheet.xsl')
    >>> file_open('../../base/report/rml_template.xsl', subdir='addons/hr/report', pathinfo=True)

    @param name name of the file
    @param mode file open mode
    @param subdir subdirectory
    @param pathinfo if True returns tuple (fileobject, filepath)

    @return fileobject if pathinfo is False else (fileobject, filepath)
    """
    import openerp.modules as addons
    adps = addons.module.ad_paths
    rtp = os.path.normcase(os.path.abspath(config['root_path']))

    basename = name

    if os.path.isabs(name):
        # It is an absolute path
        # Is it below 'addons_path' or 'root_path'?
        name = os.path.normcase(os.path.normpath(name))
        for root in adps + [rtp]:
            root = os.path.normcase(os.path.normpath(root)) + os.sep
            if name.startswith(root):
                base = root.rstrip(os.sep)
                name = name[len(base) + 1:]
                break
        else:
            # It is outside the OpenERP root: skip zipfile lookup.
            base, name = os.path.split(name)
        return _fileopen(name, mode=mode, basedir=base, pathinfo=pathinfo, basename=basename)

    if name.replace(os.sep, '/').startswith('addons/'):
        subdir = 'addons'
        name2 = name[7:]
    elif subdir:
        name = os.path.join(subdir, name)
        if name.replace(os.sep, '/').startswith('addons/'):
            subdir = 'addons'
            name2 = name[7:]
        else:
            name2 = name

    # First, try to locate in addons_path
    if subdir:
        for adp in adps:
            try:
                return _fileopen(name2, mode=mode, basedir=adp,
                                 pathinfo=pathinfo, basename=basename)
            except IOError:
                pass

    # Second, try to locate in root_path
    return _fileopen(name, mode=mode, basedir=rtp, pathinfo=pathinfo, basename=basename)


def _fileopen(path, mode, basedir, pathinfo, basename=None):
    name = os.path.normpath(os.path.join(basedir, path))

    if basename is None:
        basename = name
    # Give higher priority to module directories, which is
    # a more common case than zipped modules.
    if os.path.isfile(name):
        fo = open(name, mode)
        if pathinfo:
            return fo, name
        return fo

    # Support for loading modules in zipped form.
    # This will not work for zipped modules that are sitting
    # outside of known addons paths.
    head = os.path.normpath(path)
    zipname = False
    while os.sep in head:
        head, tail = os.path.split(head)
        if not tail:
            break
        if zipname:
            zipname = os.path.join(tail, zipname)
        else:
            zipname = tail
        zpath = os.path.join(basedir, head + '.zip')
        if zipfile.is_zipfile(zpath):
            from cStringIO import StringIO
            zfile = zipfile.ZipFile(zpath)
            try:
                fo = StringIO()
                fo.write(zfile.read(os.path.join(
                    os.path.basename(head), zipname).replace(
                        os.sep, '/')))
                fo.seek(0)
                if pathinfo:
                    return fo, name
                return fo
            except Exception:
                pass
    # Not found
    if name.endswith('.rml'):
        raise IOError('Report %r doesn\'t exist or deleted' % basename)
    raise IOError('File not found: %s' % basename)


#----------------------------------------------------------
# iterables
#----------------------------------------------------------
def flatten(list):
    """Flatten a list of elements into a uniqu list
    Author: Christophe Simonis (christophe@tinyerp.com)

    Examples::
    >>> flatten(['a'])
    ['a']
    >>> flatten('b')
    ['b']
    >>> flatten( [] )
    []
    >>> flatten( [[], [[]]] )
    []
    >>> flatten( [[['a','b'], 'c'], 'd', ['e', [], 'f']] )
    ['a', 'b', 'c', 'd', 'e', 'f']
    >>> t = (1,2,(3,), [4, 5, [6, [7], (8, 9), ([10, 11, (12, 13)]), [14, [], (15,)], []]])
    >>> flatten(t)
    [1, 2, 3, 4, 5, 6, 7, 8, 9, 10, 11, 12, 13, 14, 15]
    """

    def isiterable(x):
        return hasattr(x, "__iter__")

    r = []
    for e in list:
        if isiterable(e):
            map(r.append, flatten(e))
        else:
            r.append(e)
    return r

def reverse_enumerate(l):
    """Like enumerate but in the other sens
    
    Usage::
    >>> a = ['a', 'b', 'c']
    >>> it = reverse_enumerate(a)
    >>> it.next()
    (2, 'c')
    >>> it.next()
    (1, 'b')
    >>> it.next()
    (0, 'a')
    >>> it.next()
    Traceback (most recent call last):
      File "<stdin>", line 1, in <module>
    StopIteration
    """
    return izip(xrange(len(l)-1, -1, -1), reversed(l))

def topological_sort(elems):
    """ Return a list of elements sorted so that their dependencies are listed
    before them in the result.

    :param elems: specifies the elements to sort with their dependencies; it is
        a dictionary like `{element: dependencies}` where `dependencies` is a
        collection of elements that must appear before `element`. The elements
        of `dependencies` are not required to appear in `elems`; they will
        simply not appear in the result.

    :returns: a list with the keys of `elems` sorted according to their
        specification.
    """
    # the algorithm is inspired by [Tarjan 1976],
    # http://en.wikipedia.org/wiki/Topological_sorting#Algorithms
    result = []
    visited = set()

    def visit(n):
        if n not in visited:
            visited.add(n)
            if n in elems:
                # first visit all dependencies of n, then append n to result
                map(visit, elems[n])
                result.append(n)

    map(visit, elems)

    return result


class UpdateableStr(local):
    """ Class that stores an updateable string (used in wizards)
    """

    def __init__(self, string=''):
        self.string = string

    def __str__(self):
        return str(self.string)

    def __repr__(self):
        return str(self.string)

    def __nonzero__(self):
        return bool(self.string)


class UpdateableDict(local):
    """Stores an updateable dict to use in wizards
    """

    def __init__(self, dict=None):
        if dict is None:
            dict = {}
        self.dict = dict

    def __str__(self):
        return str(self.dict)

    def __repr__(self):
        return str(self.dict)

    def clear(self):
        return self.dict.clear()

    def keys(self):
        return self.dict.keys()

    def __setitem__(self, i, y):
        self.dict.__setitem__(i, y)

    def __getitem__(self, i):
        return self.dict.__getitem__(i)

    def copy(self):
        return self.dict.copy()

    def iteritems(self):
        return self.dict.iteritems()

    def iterkeys(self):
        return self.dict.iterkeys()

    def itervalues(self):
        return self.dict.itervalues()

    def pop(self, k, d=None):
        return self.dict.pop(k, d)

    def popitem(self):
        return self.dict.popitem()

    def setdefault(self, k, d=None):
        return self.dict.setdefault(k, d)

    def update(self, E, **F):
        return self.dict.update(E, F)

    def values(self):
        return self.dict.values()

    def get(self, k, d=None):
        return self.dict.get(k, d)

    def has_key(self, k):
        return self.dict.has_key(k)

    def items(self):
        return self.dict.items()

    def __cmp__(self, y):
        return self.dict.__cmp__(y)

    def __contains__(self, k):
        return self.dict.__contains__(k)

    def __delitem__(self, y):
        return self.dict.__delitem__(y)

    def __eq__(self, y):
        return self.dict.__eq__(y)

    def __ge__(self, y):
        return self.dict.__ge__(y)

    def __gt__(self, y):
        return self.dict.__gt__(y)

    def __hash__(self):
        return self.dict.__hash__()

    def __iter__(self):
        return self.dict.__iter__()

    def __le__(self, y):
        return self.dict.__le__(y)

    def __len__(self):
        return self.dict.__len__()

    def __lt__(self, y):
        return self.dict.__lt__(y)

    def __ne__(self, y):
        return self.dict.__ne__(y)

class currency(float):
    """ Deprecate
    
    .. warning::
    
    Don't use ! Use res.currency.round()
    """

    def __init__(self, value, accuracy=2, rounding=None):
        if rounding is None:
            rounding=10**-accuracy
        self.rounding=rounding
        self.accuracy=accuracy

    def __new__(cls, value, accuracy=2, rounding=None):
        return float.__new__(cls, round(value, accuracy))

    #def __str__(self):
    #   display_value = int(self*(10**(-self.accuracy))/self.rounding)*self.rounding/(10**(-self.accuracy))
    #   return str(display_value)

def to_xml(s):
    return s.replace('&','&amp;').replace('<','&lt;').replace('>','&gt;')

def get_iso_codes(lang):
    if lang.find('_') != -1:
        if lang.split('_')[0] == lang.split('_')[1].lower():
            lang = lang.split('_')[0]
    return lang

ALL_LANGUAGES = {
        'am_ET': u'Amharic / አምሃርኛ',
        'ar_SY': u'Arabic / الْعَرَبيّة',
        'bg_BG': u'Bulgarian / български език',
        'bs_BA': u'Bosnian / bosanski jezik',
        'ca_ES': u'Catalan / Català',
        'cs_CZ': u'Czech / Čeština',
        'da_DK': u'Danish / Dansk',
        'de_DE': u'German / Deutsch',
        'el_GR': u'Greek / Ελληνικά',
        'en_AU': u'English (AU)',
        'en_GB': u'English (UK)',
        'en_US': u'English (US)',
        'es_AR': u'Spanish (AR) / Español (AR)',
        'es_BO': u'Spanish (BO) / Español (BO)',
        'es_CL': u'Spanish (CL) / Español (CL)',
        'es_CO': u'Spanish (CO) / Español (CO)',
        'es_CR': u'Spanish (CR) / Español (CR)',
        'es_DO': u'Spanish (DO) / Español (DO)',
        'es_EC': u'Spanish (EC) / Español (EC)',
        'es_ES': u'Spanish / Español',
        'es_GT': u'Spanish (GT) / Español (GT)',
        'es_MX': u'Spanish (MX) / Español (MX)',
        'es_PA': u'Spanish (PA) / Español (PA)',
        'es_PE': u'Spanish (PE) / Español (PE)',
        'es_PY': u'Spanish (PY) / Español (PY)',
        'es_UY': u'Spanish (UY) / Español (UY)',
        'es_VE': u'Spanish (VE) / Español (VE)',
        'et_EE': u'Estonian / Eesti keel',
        'fa_IR': u'Persian / فارس',
        'fi_FI': u'Finnish / Suomi',
        'fr_BE': u'French (BE) / Français (BE)',
        'fr_CA': u'French (CA) / Français (CA)',
        'fr_CH': u'French (CH) / Français (CH)',
        'fr_CA': u'French (CA) / Français (CA)',
        'fr_FR': u'French / Français',
        'gl_ES': u'Galician / Galego',
        'gu_IN': u'Gujarati / ગુજરાતી',
        'he_IL': u'Hebrew / עִבְרִי',
        'hi_IN': u'Hindi / हिंदी',
        'hr_HR': u'Croatian / hrvatski jezik',
        'hu_HU': u'Hungarian / Magyar',
        'id_ID': u'Indonesian / Bahasa Indonesia',
        'it_IT': u'Italian / Italiano',
        'ja_JP': u'Japanese / 日本語',
<<<<<<< HEAD
        'kab_DZ': u'Kabyle / Taqbaylit',
=======
        'ka_GE': u'Georgian / ქართული ენა',
>>>>>>> b15461ba
        'ko_KP': u'Korean (KP) / 한국어 (KP)',
        'ko_KR': u'Korean (KR) / 한국어 (KR)',
        'lo_LA': u'Lao / ພາສາລາວ',
        'lt_LT': u'Lithuanian / Lietuvių kalba',
        'lv_LV': u'Latvian / latviešu valoda',
        'mk_MK': u'Macedonian / македонски јазик',
        'mn_MN': u'Mongolian / монгол',
        'nb_NO': u'Norwegian Bokmål / Norsk bokmål',
        'nl_NL': u'Dutch / Nederlands',
        'nl_BE': u'Dutch (BE) / Nederlands (BE)',
        'pl_PL': u'Polish / Język polski',
        'pt_BR': u'Portuguese (BR) / Português (BR)',
        'pt_PT': u'Portuguese / Português',
        'ro_RO': u'Romanian / română',
        'ru_RU': u'Russian / русский язык',
        'sl_SI': u'Slovenian / slovenščina',
        'sk_SK': u'Slovak / Slovenský jazyk',
        'sq_AL': u'Albanian / Shqip',
        'sr_RS': u'Serbian (Cyrillic) / српски',
        'sr@latin': u'Serbian (Latin) / srpski',
        'sv_SE': u'Swedish / svenska',
        'te_IN': u'Telugu / తెలుగు',
        'tr_TR': u'Turkish / Türkçe',
        'vi_VN': u'Vietnamese / Tiếng Việt',
        'uk_UA': u'Ukrainian / українська',
        'zh_CN': u'Chinese (CN) / 简体中文',
        'zh_HK': u'Chinese (HK)',
        'zh_TW': u'Chinese (TW) / 正體字',
        'th_TH': u'Thai / ภาษาไทย',
    }

def scan_languages():
    """ Returns all languages supported by OpenERP for translation

    :returns: a list of (lang_code, lang_name) pairs
    :rtype: [(str, unicode)]
    """
    return sorted(ALL_LANGUAGES.iteritems(), key=lambda k: k[1])

def get_user_companies(cr, user):
    def _get_company_children(cr, ids):
        if not ids:
            return []
        cr.execute('SELECT id FROM res_company WHERE parent_id IN %s', (tuple(ids),))
        res = [x[0] for x in cr.fetchall()]
        res.extend(_get_company_children(cr, res))
        return res
    cr.execute('SELECT company_id FROM res_users WHERE id=%s', (user,))
    user_comp = cr.fetchone()[0]
    if not user_comp:
        return []
    return [user_comp] + _get_company_children(cr, [user_comp])

def mod10r(number):
    """
    Input number : account or invoice number
    Output return: the same number completed with the recursive mod10
    key
    """
    codec=[0,9,4,6,8,2,7,1,3,5]
    report = 0
    result=""
    for digit in number:
        result += digit
        if digit.isdigit():
            report = codec[ (int(digit) + report) % 10 ]
    return result + str((10 - report) % 10)


def human_size(sz):
    """
    Return the size in a human readable format
    """
    if not sz:
        return False
    units = ('bytes', 'Kb', 'Mb', 'Gb')
    if isinstance(sz,basestring):
        sz=len(sz)
    s, i = float(sz), 0
    while s >= 1024 and i < len(units)-1:
        s /= 1024
        i += 1
    return "%0.2f %s" % (s, units[i])

def logged(f):
    @wraps(f)
    def wrapper(*args, **kwargs):
        from pprint import pformat

        vector = ['Call -> function: %r' % f]
        for i, arg in enumerate(args):
            vector.append('  arg %02d: %s' % (i, pformat(arg)))
        for key, value in kwargs.items():
            vector.append('  kwarg %10s: %s' % (key, pformat(value)))

        timeb4 = time.time()
        res = f(*args, **kwargs)

        vector.append('  result: %s' % pformat(res))
        vector.append('  time delta: %s' % (time.time() - timeb4))
        _logger.debug('\n'.join(vector))
        return res

    return wrapper

class profile(object):
    def __init__(self, fname=None):
        self.fname = fname

    def __call__(self, f):
        @wraps(f)
        def wrapper(*args, **kwargs):
            profile = cProfile.Profile()
            result = profile.runcall(f, *args, **kwargs)
            profile.dump_stats(self.fname or ("%s.cprof" % (f.func_name,)))
            return result

        return wrapper

__icons_list = ['STOCK_ABOUT', 'STOCK_ADD', 'STOCK_APPLY', 'STOCK_BOLD',
'STOCK_CANCEL', 'STOCK_CDROM', 'STOCK_CLEAR', 'STOCK_CLOSE', 'STOCK_COLOR_PICKER',
'STOCK_CONNECT', 'STOCK_CONVERT', 'STOCK_COPY', 'STOCK_CUT', 'STOCK_DELETE',
'STOCK_DIALOG_AUTHENTICATION', 'STOCK_DIALOG_ERROR', 'STOCK_DIALOG_INFO',
'STOCK_DIALOG_QUESTION', 'STOCK_DIALOG_WARNING', 'STOCK_DIRECTORY', 'STOCK_DISCONNECT',
'STOCK_DND', 'STOCK_DND_MULTIPLE', 'STOCK_EDIT', 'STOCK_EXECUTE', 'STOCK_FILE',
'STOCK_FIND', 'STOCK_FIND_AND_REPLACE', 'STOCK_FLOPPY', 'STOCK_GOTO_BOTTOM',
'STOCK_GOTO_FIRST', 'STOCK_GOTO_LAST', 'STOCK_GOTO_TOP', 'STOCK_GO_BACK',
'STOCK_GO_DOWN', 'STOCK_GO_FORWARD', 'STOCK_GO_UP', 'STOCK_HARDDISK',
'STOCK_HELP', 'STOCK_HOME', 'STOCK_INDENT', 'STOCK_INDEX', 'STOCK_ITALIC',
'STOCK_JUMP_TO', 'STOCK_JUSTIFY_CENTER', 'STOCK_JUSTIFY_FILL',
'STOCK_JUSTIFY_LEFT', 'STOCK_JUSTIFY_RIGHT', 'STOCK_MEDIA_FORWARD',
'STOCK_MEDIA_NEXT', 'STOCK_MEDIA_PAUSE', 'STOCK_MEDIA_PLAY',
'STOCK_MEDIA_PREVIOUS', 'STOCK_MEDIA_RECORD', 'STOCK_MEDIA_REWIND',
'STOCK_MEDIA_STOP', 'STOCK_MISSING_IMAGE', 'STOCK_NETWORK', 'STOCK_NEW',
'STOCK_NO', 'STOCK_OK', 'STOCK_OPEN', 'STOCK_PASTE', 'STOCK_PREFERENCES',
'STOCK_PRINT', 'STOCK_PRINT_PREVIEW', 'STOCK_PROPERTIES', 'STOCK_QUIT',
'STOCK_REDO', 'STOCK_REFRESH', 'STOCK_REMOVE', 'STOCK_REVERT_TO_SAVED',
'STOCK_SAVE', 'STOCK_SAVE_AS', 'STOCK_SELECT_COLOR', 'STOCK_SELECT_FONT',
'STOCK_SORT_ASCENDING', 'STOCK_SORT_DESCENDING', 'STOCK_SPELL_CHECK',
'STOCK_STOP', 'STOCK_STRIKETHROUGH', 'STOCK_UNDELETE', 'STOCK_UNDERLINE',
'STOCK_UNDO', 'STOCK_UNINDENT', 'STOCK_YES', 'STOCK_ZOOM_100',
'STOCK_ZOOM_FIT', 'STOCK_ZOOM_IN', 'STOCK_ZOOM_OUT',
'terp-account', 'terp-crm', 'terp-mrp', 'terp-product', 'terp-purchase',
'terp-sale', 'terp-tools', 'terp-administration', 'terp-hr', 'terp-partner',
'terp-project', 'terp-report', 'terp-stock', 'terp-calendar', 'terp-graph',
'terp-check','terp-go-month','terp-go-year','terp-go-today','terp-document-new','terp-camera_test',
'terp-emblem-important','terp-gtk-media-pause','terp-gtk-stop','terp-gnome-cpu-frequency-applet+',
'terp-dialog-close','terp-gtk-jump-to-rtl','terp-gtk-jump-to-ltr','terp-accessories-archiver',
'terp-stock_align_left_24','terp-stock_effects-object-colorize','terp-go-home','terp-gtk-go-back-rtl',
'terp-gtk-go-back-ltr','terp-personal','terp-personal-','terp-personal+','terp-accessories-archiver-minus',
'terp-accessories-archiver+','terp-stock_symbol-selection','terp-call-start','terp-dolar',
'terp-face-plain','terp-folder-blue','terp-folder-green','terp-folder-orange','terp-folder-yellow',
'terp-gdu-smart-failing','terp-go-week','terp-gtk-select-all','terp-locked','terp-mail-forward',
'terp-mail-message-new','terp-mail-replied','terp-rating-rated','terp-stage','terp-stock_format-scientific',
'terp-dolar_ok!','terp-idea','terp-stock_format-default','terp-mail-','terp-mail_delete'
]

def icons(*a, **kw):
    global __icons_list
    return [(x, x) for x in __icons_list ]

def detect_ip_addr():
    """Try a very crude method to figure out a valid external
       IP or hostname for the current machine. Don't rely on this
       for binding to an interface, but it could be used as basis
       for constructing a remote URL to the server.
    """
    def _detect_ip_addr():
        from array import array
        from struct import pack, unpack

        try:
            import fcntl
        except ImportError:
            fcntl = None

        ip_addr = None

        if not fcntl: # not UNIX:
            host = socket.gethostname()
            ip_addr = socket.gethostbyname(host)
        else: # UNIX:
            # get all interfaces:
            nbytes = 128 * 32
            s = socket.socket(socket.AF_INET, socket.SOCK_DGRAM)
            names = array('B', '\0' * nbytes)
            #print 'names: ', names
            outbytes = unpack('iL', fcntl.ioctl( s.fileno(), 0x8912, pack('iL', nbytes, names.buffer_info()[0])))[0]
            namestr = names.tostring()

            # try 64 bit kernel:
            for i in range(0, outbytes, 40):
                name = namestr[i:i+16].split('\0', 1)[0]
                if name != 'lo':
                    ip_addr = socket.inet_ntoa(namestr[i+20:i+24])
                    break

            # try 32 bit kernel:
            if ip_addr is None:
                ifaces = filter(None, [namestr[i:i+32].split('\0', 1)[0] for i in range(0, outbytes, 32)])

                for ifname in [iface for iface in ifaces if iface != 'lo']:
                    ip_addr = socket.inet_ntoa(fcntl.ioctl(s.fileno(), 0x8915, pack('256s', ifname[:15]))[20:24])
                    break

        return ip_addr or 'localhost'

    try:
        ip_addr = _detect_ip_addr()
    except Exception:
        ip_addr = 'localhost'
    return ip_addr

# RATIONALE BEHIND TIMESTAMP CALCULATIONS AND TIMEZONE MANAGEMENT:
#  The server side never does any timestamp calculation, always
#  sends them in a naive (timezone agnostic) format supposed to be
#  expressed within the server timezone, and expects the clients to
#  provide timestamps in the server timezone as well.
#  It stores all timestamps in the database in naive format as well,
#  which also expresses the time in the server timezone.
#  For this reason the server makes its timezone name available via the
#  common/timezone_get() rpc method, which clients need to read
#  to know the appropriate time offset to use when reading/writing
#  times.
def get_win32_timezone():
    """Attempt to return the "standard name" of the current timezone on a win32 system.
       @return the standard name of the current win32 timezone, or False if it cannot be found.
    """
    res = False
    if sys.platform == "win32":
        try:
            import _winreg
            hklm = _winreg.ConnectRegistry(None,_winreg.HKEY_LOCAL_MACHINE)
            current_tz_key = _winreg.OpenKey(hklm, r"SYSTEM\CurrentControlSet\Control\TimeZoneInformation", 0,_winreg.KEY_ALL_ACCESS)
            res = str(_winreg.QueryValueEx(current_tz_key,"StandardName")[0])  # [0] is value, [1] is type code
            _winreg.CloseKey(current_tz_key)
            _winreg.CloseKey(hklm)
        except Exception:
            pass
    return res

def detect_server_timezone():
    """Attempt to detect the timezone to use on the server side.
       Defaults to UTC if no working timezone can be found.
       @return the timezone identifier as expected by pytz.timezone.
    """
    try:
        import pytz
    except Exception:
        _logger.warning("Python pytz module is not available. "
            "Timezone will be set to UTC by default.")
        return 'UTC'

    # Option 1: the configuration option (did not exist before, so no backwards compatibility issue)
    # Option 2: to be backwards compatible with 5.0 or earlier, the value from time.tzname[0], but only if it is known to pytz
    # Option 3: the environment variable TZ
    sources = [ (config['timezone'], 'OpenERP configuration'),
                (time.tzname[0], 'time.tzname'),
                (os.environ.get('TZ',False),'TZ environment variable'), ]
    # Option 4: OS-specific: /etc/timezone on Unix
    if os.path.exists("/etc/timezone"):
        tz_value = False
        try:
            f = open("/etc/timezone")
            tz_value = f.read(128).strip()
        except Exception:
            pass
        finally:
            f.close()
        sources.append((tz_value,"/etc/timezone file"))
    # Option 5: timezone info from registry on Win32
    if sys.platform == "win32":
        # Timezone info is stored in windows registry.
        # However this is not likely to work very well as the standard name
        # of timezones in windows is rarely something that is known to pytz.
        # But that's ok, it is always possible to use a config option to set
        # it explicitly.
        sources.append((get_win32_timezone(),"Windows Registry"))

    for (value,source) in sources:
        if value:
            try:
                tz = pytz.timezone(value)
                _logger.info("Using timezone %s obtained from %s.", tz.zone, source)
                return value
            except pytz.UnknownTimeZoneError:
                _logger.warning("The timezone specified in %s (%s) is invalid, ignoring it.", source, value)

    _logger.warning("No valid timezone could be detected, using default UTC "
        "timezone. You can specify it explicitly with option 'timezone' in "
        "the server configuration.")
    return 'UTC'

def get_server_timezone():
    return "UTC"


DEFAULT_SERVER_DATE_FORMAT = "%Y-%m-%d"
DEFAULT_SERVER_TIME_FORMAT = "%H:%M:%S"
DEFAULT_SERVER_DATETIME_FORMAT = "%s %s" % (
    DEFAULT_SERVER_DATE_FORMAT,
    DEFAULT_SERVER_TIME_FORMAT)

# Python's strftime supports only the format directives
# that are available on the platform's libc, so in order to
# be cross-platform we map to the directives required by
# the C standard (1989 version), always available on platforms
# with a C standard implementation.
DATETIME_FORMATS_MAP = {
        '%C': '', # century
        '%D': '%m/%d/%Y', # modified %y->%Y
        '%e': '%d',
        '%E': '', # special modifier
        '%F': '%Y-%m-%d',
        '%g': '%Y', # modified %y->%Y
        '%G': '%Y',
        '%h': '%b',
        '%k': '%H',
        '%l': '%I',
        '%n': '\n',
        '%O': '', # special modifier
        '%P': '%p',
        '%R': '%H:%M',
        '%r': '%I:%M:%S %p',
        '%s': '', #num of seconds since epoch
        '%T': '%H:%M:%S',
        '%t': ' ', # tab
        '%u': ' %w',
        '%V': '%W',
        '%y': '%Y', # Even if %y works, it's ambiguous, so we should use %Y
        '%+': '%Y-%m-%d %H:%M:%S',

        # %Z is a special case that causes 2 problems at least:
        #  - the timezone names we use (in res_user.context_tz) come
        #    from pytz, but not all these names are recognized by
        #    strptime(), so we cannot convert in both directions
        #    when such a timezone is selected and %Z is in the format
        #  - %Z is replaced by an empty string in strftime() when
        #    there is not tzinfo in a datetime value (e.g when the user
        #    did not pick a context_tz). The resulting string does not
        #    parse back if the format requires %Z.
        # As a consequence, we strip it completely from format strings.
        # The user can always have a look at the context_tz in
        # preferences to check the timezone.
        '%z': '',
        '%Z': '',
}

POSIX_TO_LDML = {
    'a': 'E',
    'A': 'EEEE',
    'b': 'MMM',
    'B': 'MMMM',
    #'c': '',
    'd': 'dd',
    'H': 'HH',
    'I': 'hh',
    'j': 'DDD',
    'm': 'MM',
    'M': 'mm',
    'p': 'a',
    'S': 'ss',
    'U': 'w',
    'w': 'e',
    'W': 'w',
    'y': 'yy',
    'Y': 'yyyy',
    # see comments above, and babel's format_datetime assumes an UTC timezone
    # for naive datetime objects
    #'z': 'Z',
    #'Z': 'z',
}

def posix_to_ldml(fmt, locale):
    """ Converts a posix/strftime pattern into an LDML date format pattern.

    :param fmt: non-extended C89/C90 strftime pattern
    :param locale: babel locale used for locale-specific conversions (e.g. %x and %X)
    :return: unicode
    """
    buf = []
    pc = False
    quoted = []

    for c in fmt:
        # LDML date format patterns uses letters, so letters must be quoted
        if not pc and c.isalpha():
            quoted.append(c if c != "'" else "''")
            continue
        if quoted:
            buf.append("'")
            buf.append(''.join(quoted))
            buf.append("'")
            quoted = []

        if pc:
            if c == '%': # escaped percent
                buf.append('%')
            elif c == 'x': # date format, short seems to match
                buf.append(locale.date_formats['short'].pattern)
            elif c == 'X': # time format, seems to include seconds. short does not
                buf.append(locale.time_formats['medium'].pattern)
            else: # look up format char in static mapping
                buf.append(POSIX_TO_LDML[c])
            pc = False
        elif c == '%':
            pc = True
        else:
            buf.append(c)

    # flush anything remaining in quoted buffer
    if quoted:
        buf.append("'")
        buf.append(''.join(quoted))
        buf.append("'")

    return ''.join(buf)

def server_to_local_timestamp(src_tstamp_str, src_format, dst_format, dst_tz_name,
        tz_offset=True, ignore_unparsable_time=True):
    """
    Convert a source timestamp string into a destination timestamp string, attempting to apply the
    correct offset if both the server and local timezone are recognized, or no
    offset at all if they aren't or if tz_offset is false (i.e. assuming they are both in the same TZ).

    WARNING: This method is here to allow formatting dates correctly for inclusion in strings where
             the client would not be able to format/offset it correctly. DO NOT use it for returning
             date fields directly, these are supposed to be handled by the client!!

    @param src_tstamp_str: the str value containing the timestamp in the server timezone.
    @param src_format: the format to use when parsing the server timestamp.
    @param dst_format: the format to use when formatting the resulting timestamp for the local/client timezone.
    @param dst_tz_name: name of the destination timezone (such as the 'tz' value of the client context)
    @param ignore_unparsable_time: if True, return False if src_tstamp_str cannot be parsed
                                   using src_format or formatted using dst_format.

    @return local/client formatted timestamp, expressed in the local/client timezone if possible
            and if tz_offset is true, or src_tstamp_str if timezone offset could not be determined.
    """
    if not src_tstamp_str:
        return False

    res = src_tstamp_str
    if src_format and dst_format:
        # find out server timezone
        server_tz = get_server_timezone()
        try:
            # dt_value needs to be a datetime.datetime object (so no time.struct_time or mx.DateTime.DateTime here!)
            dt_value = datetime.strptime(src_tstamp_str, src_format)
            if tz_offset and dst_tz_name:
                try:
                    import pytz
                    src_tz = pytz.timezone(server_tz)
                    dst_tz = pytz.timezone(dst_tz_name)
                    src_dt = src_tz.localize(dt_value, is_dst=True)
                    dt_value = src_dt.astimezone(dst_tz)
                except Exception:
                    pass
            res = dt_value.strftime(dst_format)
        except Exception:
            # Normal ways to end up here are if strptime or strftime failed
            if not ignore_unparsable_time:
                return False
    return res


def split_every(n, iterable, piece_maker=tuple):
    """Splits an iterable into length-n pieces. The last piece will be shorter
       if ``n`` does not evenly divide the iterable length.
       @param ``piece_maker``: function to build the pieces
       from the slices (tuple,list,...)
    """
    iterator = iter(iterable)
    piece = piece_maker(islice(iterator, n))
    while piece:
        yield piece
        piece = piece_maker(islice(iterator, n))

if __name__ == '__main__':
    import doctest
    doctest.testmod()

class upload_data_thread(threading.Thread):
    def __init__(self, email, data, type):
        self.args = [('email',email),('type',type),('data',data)]
        super(upload_data_thread,self).__init__()
    def run(self):
        try:
            import urllib
            args = urllib.urlencode(self.args)
            fp = urllib.urlopen('http://www.openerp.com/scripts/survey.php', args)
            fp.read()
            fp.close()
        except Exception:
            pass

def upload_data(email, data, type='SURVEY'):
    a = upload_data_thread(email, data, type)
    a.start()
    return True

def get_and_group_by_field(cr, uid, obj, ids, field, context=None):
    """ Read the values of ``field´´ for the given ``ids´´ and group ids by value.

       :param string field: name of the field we want to read and group by
       :return: mapping of field values to the list of ids that have it
       :rtype: dict
    """
    res = {}
    for record in obj.read(cr, uid, ids, [field], context=context):
        key = record[field]
        res.setdefault(key[0] if isinstance(key, tuple) else key, []).append(record['id'])
    return res

def get_and_group_by_company(cr, uid, obj, ids, context=None):
    return get_and_group_by_field(cr, uid, obj, ids, field='company_id', context=context)

# port of python 2.6's attrgetter with support for dotted notation
def resolve_attr(obj, attr):
    for name in attr.split("."):
        obj = getattr(obj, name)
    return obj

def attrgetter(*items):
    if len(items) == 1:
        attr = items[0]
        def g(obj):
            return resolve_attr(obj, attr)
    else:
        def g(obj):
            return tuple(resolve_attr(obj, attr) for attr in items)
    return g

class unquote(str):
    """A subclass of str that implements repr() without enclosing quotation marks
       or escaping, keeping the original string untouched. The name come from Lisp's unquote.
       One of the uses for this is to preserve or insert bare variable names within dicts during eval()
       of a dict's repr(). Use with care.

       Some examples (notice that there are never quotes surrounding
       the ``active_id`` name:

       >>> unquote('active_id')
       active_id
       >>> d = {'test': unquote('active_id')}
       >>> d
       {'test': active_id}
       >>> print d
       {'test': active_id}
    """
    def __repr__(self):
        return self

class UnquoteEvalContext(defaultdict):
    """Defaultdict-based evaluation context that returns 
       an ``unquote`` string for any missing name used during
       the evaluation.
       Mostly useful for evaluating OpenERP domains/contexts that
       may refer to names that are unknown at the time of eval,
       so that when the context/domain is converted back to a string,
       the original names are preserved.

       **Warning**: using an ``UnquoteEvalContext`` as context for ``eval()`` or
       ``safe_eval()`` will shadow the builtins, which may cause other
       failures, depending on what is evaluated.

       Example (notice that ``section_id`` is preserved in the final
       result) :

       >>> context_str = "{'default_user_id': uid, 'default_section_id': section_id}"
       >>> eval(context_str, UnquoteEvalContext(uid=1))
       {'default_user_id': 1, 'default_section_id': section_id}

       """
    def __init__(self, *args, **kwargs):
        super(UnquoteEvalContext, self).__init__(None, *args, **kwargs)

    def __missing__(self, key):
        return unquote(key)


class mute_logger(object):
    """Temporary suppress the logging.
    Can be used as context manager or decorator.

        @mute_logger('openerp.plic.ploc')
        def do_stuff():
            blahblah()

        with mute_logger('openerp.foo.bar'):
            do_suff()

    """
    def __init__(self, *loggers):
        self.loggers = loggers

    def filter(self, record):
        return 0

    def __enter__(self):
        for logger in self.loggers:
            assert isinstance(logger, basestring),\
                "A logger name must be a string, got %s" % type(logger)
            logging.getLogger(logger).addFilter(self)

    def __exit__(self, exc_type=None, exc_val=None, exc_tb=None):
        for logger in self.loggers:
            logging.getLogger(logger).removeFilter(self)

    def __call__(self, func):
        @wraps(func)
        def deco(*args, **kwargs):
            with self:
                return func(*args, **kwargs)
        return deco

_ph = object()
class CountingStream(object):
    """ Stream wrapper counting the number of element it has yielded. Similar
    role to ``enumerate``, but for use when the iteration process of the stream
    isn't fully under caller control (the stream can be iterated from multiple
    points including within a library)

    ``start`` allows overriding the starting index (the index before the first
    item is returned).

    On each iteration (call to :meth:`~.next`), increases its :attr:`~.index`
    by one.

    .. attribute:: index

        ``int``, index of the last yielded element in the stream. If the stream
        has ended, will give an index 1-past the stream
    """
    def __init__(self, stream, start=-1):
        self.stream = iter(stream)
        self.index = start
        self.stopped = False
    def __iter__(self):
        return self
    def next(self):
        if self.stopped: raise StopIteration()
        self.index += 1
        val = next(self.stream, _ph)
        if val is _ph:
            self.stopped = True
            raise StopIteration()
        return val

def stripped_sys_argv(*strip_args):
    """Return sys.argv with some arguments stripped, suitable for reexecution or subprocesses"""
    strip_args = sorted(set(strip_args) | set(['-s', '--save', '-d', '--database', '-u', '--update', '-i', '--init']))
    assert all(config.parser.has_option(s) for s in strip_args)
    takes_value = dict((s, config.parser.get_option(s).takes_value()) for s in strip_args)

    longs, shorts = list(tuple(y) for _, y in groupby(strip_args, lambda x: x.startswith('--')))
    longs_eq = tuple(l + '=' for l in longs if takes_value[l])

    args = sys.argv[:]

    def strip(args, i):
        return args[i].startswith(shorts) \
            or args[i].startswith(longs_eq) or (args[i] in longs) \
            or (i >= 1 and (args[i - 1] in strip_args) and takes_value[args[i - 1]])

    return [x for i, x in enumerate(args) if not strip(args, i)]


class ConstantMapping(Mapping):
    """
    An immutable mapping returning the provided value for every single key.

    Useful for default value to methods
    """
    __slots__ = ['_value']
    def __init__(self, val):
        self._value = val

    def __len__(self):
        """
        defaultdict updates its length for each individually requested key, is
        that really useful?
        """
        return 0

    def __iter__(self):
        """
        same as len, defaultdict udpates its iterable keyset with each key
        requested, is there a point for this?
        """
        return iter([])

    def __getitem__(self, item):
        return self._value


def dumpstacks(sig=None, frame=None):
    """ Signal handler: dump a stack trace for each existing thread."""
    code = []

    def extract_stack(stack):
        for filename, lineno, name, line in traceback.extract_stack(stack):
            yield 'File: "%s", line %d, in %s' % (filename, lineno, name)
            if line:
                yield "  %s" % (line.strip(),)

    # code from http://stackoverflow.com/questions/132058/getting-stack-trace-from-a-running-python-application#answer-2569696
    # modified for python 2.5 compatibility
    threads_info = dict([(th.ident, {'name': th.name, 'uid': getattr(th, 'uid', 'n/a')})
                        for th in threading.enumerate()])
    for threadId, stack in sys._current_frames().items():
        thread_info = threads_info.get(threadId)
        code.append("\n# Thread: %s (id:%s) (uid:%s)" %
                    (thread_info and thread_info['name'] or 'n/a',
                     threadId,
                     thread_info and thread_info['uid'] or 'n/a'))
        for line in extract_stack(stack):
            code.append(line)

    if openerp.evented:
        # code from http://stackoverflow.com/questions/12510648/in-gevent-how-can-i-dump-stack-traces-of-all-running-greenlets
        import gc
        from greenlet import greenlet
        for ob in gc.get_objects():
            if not isinstance(ob, greenlet) or not ob:
                continue
            code.append("\n# Greenlet: %r" % (ob,))
            for line in extract_stack(ob.gr_frame):
                code.append(line)

    _logger.info("\n".join(code))

class frozendict(dict):
    """ An implementation of an immutable dictionary. """
    def __delitem__(self, key):
        raise NotImplementedError("'__delitem__' not supported on frozendict")
    def __setitem__(self, key, val):
        raise NotImplementedError("'__setitem__' not supported on frozendict")
    def clear(self):
        raise NotImplementedError("'clear' not supported on frozendict")
    def pop(self, key, default=None):
        raise NotImplementedError("'pop' not supported on frozendict")
    def popitem(self):
        raise NotImplementedError("'popitem' not supported on frozendict")
    def setdefault(self, key, default=None):
        raise NotImplementedError("'setdefault' not supported on frozendict")
    def update(self, *args, **kwargs):
        raise NotImplementedError("'update' not supported on frozendict")

class OrderedSet(OrderedDict):
    """ A simple collection that remembers the elements insertion order. """
    def __init__(self, seq=()):
        super(OrderedSet, self).__init__([(x, None) for x in seq])

    def add(self, elem):
        self[elem] = None

    def discard(self, elem):
        self.pop(elem, None)

@contextmanager
def ignore(*exc):
    try:
        yield
    except exc:
        pass

# Avoid DeprecationWarning while still remaining compatible with werkzeug pre-0.9
if parse_version(getattr(werkzeug, '__version__', '0.0')) < parse_version('0.9.0'):
    def html_escape(text):
        return werkzeug.utils.escape(text, quote=True)
else:
    def html_escape(text):
        return werkzeug.utils.escape(text)

# vim:expandtab:smartindent:tabstop=4:softtabstop=4:shiftwidth=4:<|MERGE_RESOLUTION|>--- conflicted
+++ resolved
@@ -521,11 +521,8 @@
         'id_ID': u'Indonesian / Bahasa Indonesia',
         'it_IT': u'Italian / Italiano',
         'ja_JP': u'Japanese / 日本語',
-<<<<<<< HEAD
+        'ka_GE': u'Georgian / ქართული ენა',
         'kab_DZ': u'Kabyle / Taqbaylit',
-=======
-        'ka_GE': u'Georgian / ქართული ენა',
->>>>>>> b15461ba
         'ko_KP': u'Korean (KP) / 한국어 (KP)',
         'ko_KR': u'Korean (KR) / 한국어 (KR)',
         'lo_LA': u'Lao / ພາສາລາວ',
