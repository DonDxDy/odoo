# -*- coding: utf-8 -*-
"""
Tests for the OpenERP library.

This module groups a few sub-modules containing unittest2 test cases.

Tests can be explicitely added to the `fast_suite` or `checks` lists or not.
See the :ref:`test-framework` section in the :ref:`features` list.
"""

<<<<<<< HEAD
import test_expression
import test_ir_sequence
import test_orm
from . import test_ir_filters

fast_suite = [
    test_ir_sequence,
    test_ir_filters
=======
from . import test_expression, test_html_sanitize, test_ir_sequence, test_orm,\
              test_fields, test_basecase, \
              test_view_validation, test_uninstall, test_misc, test_db_cursor

fast_suite = [
    test_ir_sequence,
>>>>>>> e77725eb
]

checks = [
    test_expression,
    test_html_sanitize,
    test_db_cursor,
    test_orm,
    test_fields,
    test_basecase,
    test_view_validation,
    test_misc,
]

# vim:expandtab:smartindent:tabstop=4:softtabstop=4:shiftwidth=4:<|MERGE_RESOLUTION|>--- conflicted
+++ resolved
@@ -8,23 +8,14 @@
 See the :ref:`test-framework` section in the :ref:`features` list.
 """
 
-<<<<<<< HEAD
-import test_expression
-import test_ir_sequence
-import test_orm
+from . import test_expression, test_html_sanitize, test_ir_sequence, test_orm,\
+              test_fields, test_basecase, \
+              test_view_validation, test_uninstall, test_misc, test_db_cursor
 from . import test_ir_filters
 
 fast_suite = [
     test_ir_sequence,
     test_ir_filters
-=======
-from . import test_expression, test_html_sanitize, test_ir_sequence, test_orm,\
-              test_fields, test_basecase, \
-              test_view_validation, test_uninstall, test_misc, test_db_cursor
-
-fast_suite = [
-    test_ir_sequence,
->>>>>>> e77725eb
 ]
 
 checks = [
