# -*- coding: utf-8 -*-
# Part of Odoo. See LICENSE file for full copyright and licensing details.


"""
    Object Relational Mapping module:
     * Hierarchical structure
     * Constraints consistency and validation
     * Object metadata depends on its status
     * Optimised processing by complex query (multiple actions at once)
     * Default field values
     * Permissions optimisation
     * Persistant object: DB postgresql
     * Data conversion
     * Multi-level caching system
     * Two different inheritance mechanisms
     * Rich set of field types:
          - classical (varchar, integer, boolean, ...)
          - relational (one2many, many2one, many2many)
          - functional

"""

import datetime
import dateutil
import functools
import itertools
import logging
import operator
import pickle
import pytz
import re
import time
from collections import defaultdict, MutableMapping
from inspect import getmembers, currentframe
from operator import itemgetter

import babel.dates
import dateutil.relativedelta
import psycopg2
from lxml import etree

import openerp
from . import SUPERUSER_ID
from . import api
from . import tools
from .api import Environment
from .exceptions import AccessError, MissingError, ValidationError, UserError
from .osv import fields
from .osv.query import Query
from .tools import frozendict, lazy_property, ormcache, Collector
from .tools.config import config
from .tools.func import frame_codeinfo
from .tools.misc import CountingStream, DEFAULT_SERVER_DATETIME_FORMAT, DEFAULT_SERVER_DATE_FORMAT
from .tools.safe_eval import safe_eval as eval
from .tools.translate import _

_logger = logging.getLogger(__name__)
_schema = logging.getLogger(__name__ + '.schema')
_unlink = logging.getLogger(__name__ + '.unlink')

regex_order = re.compile('^(\s*([a-z0-9:_]+|"[a-z0-9:_]+")(\s+(desc|asc))?\s*(,|$))+(?<!,)$', re.I)
regex_object_name = re.compile(r'^[a-z0-9_.]+$')
regex_pg_name = re.compile(r'^[a-z_][a-z0-9_$]*$', re.I)
onchange_v7 = re.compile(r"^(\w+)\((.*)\)$")

AUTOINIT_RECALCULATE_STORED_FIELDS = 1000

# base environment for doing a safe eval
SAFE_EVAL_BASE = {
    'datetime': datetime,
    'dateutil': dateutil,
    'time': time,
}

def make_compute(text, deps):
    """ Return a compute function from its code body and dependencies. """
    func = lambda self: eval(text, SAFE_EVAL_BASE, {'self': self}, mode="exec")
    deps = [arg.strip() for arg in (deps or "").split(",")]
    return api.depends(*deps)(func)


def check_object_name(name):
    """ Check if the given name is a valid openerp object name.

        The _name attribute in osv and osv_memory object is subject to
        some restrictions. This function returns True or False whether
        the given name is allowed or not.

        TODO: this is an approximation. The goal in this approximation
        is to disallow uppercase characters (in some places, we quote
        table/column names and in other not, which leads to this kind
        of errors:

            psycopg2.ProgrammingError: relation "xxx" does not exist).

        The same restriction should apply to both osv and osv_memory
        objects for consistency.

    """
    if regex_object_name.match(name) is None:
        return False
    return True

def raise_on_invalid_object_name(name):
    if not check_object_name(name):
        msg = "The _name attribute %s is not valid." % name
        raise ValueError(msg)

def check_pg_name(name):
    """ Check whether the given name is a valid PostgreSQL identifier name. """
    if not regex_pg_name.match(name):
        raise ValueError("Invalid characters in table name %r" % name)
    if len(name) > 63:
        raise ValueError("Table name %r is too long" % name)

POSTGRES_CONFDELTYPES = {
    'RESTRICT': 'r',
    'NO ACTION': 'a',
    'CASCADE': 'c',
    'SET NULL': 'n',
    'SET DEFAULT': 'd',
}

def intersect(la, lb):
    return filter(lambda x: x in lb, la)

def same_name(f, g):
    """ Test whether functions ``f`` and ``g`` are identical or have the same name """
    return f == g or getattr(f, '__name__', 0) == getattr(g, '__name__', 1)

def fix_import_export_id_paths(fieldname):
    """
    Fixes the id fields in import and exports, and splits field paths
    on '/'.

    :param str fieldname: name of the field to import/export
    :return: split field name
    :rtype: list of str
    """
    fixed_db_id = re.sub(r'([^/])\.id', r'\1/.id', fieldname)
    fixed_external_id = re.sub(r'([^/]):id', r'\1/id', fixed_db_id)
    return fixed_external_id.split('/')

def pg_varchar(size=0):
    """ Returns the VARCHAR declaration for the provided size:

    * If no size (or an empty or negative size is provided) return an
      'infinite' VARCHAR
    * Otherwise return a VARCHAR(n)

    :type int size: varchar size, optional
    :rtype: str
    """
    if size:
        if not isinstance(size, int):
            raise ValueError("VARCHAR parameter should be an int, got %s" % type(size))
        if size > 0:
            return 'VARCHAR(%d)' % size
    return 'VARCHAR'

FIELDS_TO_PGTYPES = {
    fields.boolean: 'bool',
    fields.integer: 'int4',
    fields.monetary: 'numeric',
    fields.text: 'text',
    fields.html: 'text',
    fields.date: 'date',
    fields.datetime: 'timestamp',
    fields.binary: 'bytea',
    fields.many2one: 'int4',
    fields.serialized: 'text',
}

def get_pg_type(f, type_override=None):
    """
    :param fields._column f: field to get a Postgres type for
    :param type type_override: use the provided type for dispatching instead of the field's own type
    :returns: (postgres_identification_type, postgres_type_specification)
    :rtype: (str, str)
    """
    field_type = type_override or type(f)

    if field_type in FIELDS_TO_PGTYPES:
        pg_type =  (FIELDS_TO_PGTYPES[field_type], FIELDS_TO_PGTYPES[field_type])
    elif issubclass(field_type, fields.float):
        # Explicit support for "falsy" digits (0, False) to indicate a
        # NUMERIC field with no fixed precision. The values will be saved
        # in the database with all significant digits.
        # FLOAT8 type is still the default when there is no precision because
        # it is faster for most operations (sums, etc.)
        if f.digits is not None:
            pg_type = ('numeric', 'NUMERIC')
        else:
            pg_type = ('float8', 'DOUBLE PRECISION')
    elif issubclass(field_type, (fields.char, fields.reference)):
        pg_type = ('varchar', pg_varchar(f.size))
    elif issubclass(field_type, fields.selection):
        if (f.selection and isinstance(f.selection, list) and isinstance(f.selection[0][0], int))\
                or getattr(f, 'size', None) == -1:
            pg_type = ('int4', 'INTEGER')
        else:
            pg_type = ('varchar', pg_varchar(getattr(f, 'size', None)))
    elif issubclass(field_type, fields.function):
        if f._type == 'selection':
            pg_type = ('varchar', pg_varchar())
        else:
            pg_type = get_pg_type(f, getattr(fields, f._type))
    else:
        _logger.warning('%s type not supported!', field_type)
        pg_type = None

    return pg_type


class MetaModel(api.Meta):
    """ Metaclass for the models.

    This class is used as the metaclass for the class :class:`BaseModel` to
    discover the models defined in a module (without instantiating them).
    If the automatic discovery is not needed, it is possible to set the model's
    ``_register`` attribute to False.

    """

    module_to_models = {}

    def __init__(self, name, bases, attrs):
        if not self._register:
            self._register = True
            super(MetaModel, self).__init__(name, bases, attrs)
            return

        if not hasattr(self, '_module'):
            # The (OpenERP) module name can be in the ``openerp.addons`` namespace
            # or not.  For instance, module ``sale`` can be imported as
            # ``openerp.addons.sale`` (the right way) or ``sale`` (for backward
            # compatibility).
            module_parts = self.__module__.split('.')
            if len(module_parts) > 2 and module_parts[:2] == ['openerp', 'addons']:
                module_name = self.__module__.split('.')[2]
            else:
                module_name = self.__module__.split('.')[0]
            self._module = module_name

        # Remember which models to instanciate for this module.
        if not self._custom:
            self.module_to_models.setdefault(self._module, []).append(self)

        # check for new-api conversion error: leave comma after field definition
        for key, val in attrs.iteritems():
            if type(val) is tuple and len(val) == 1 and isinstance(val[0], Field):
                _logger.error("Trailing comma after field definition: %s.%s", self, key)

        # transform columns into new-style fields (enables field inheritance)
        for name, column in self._columns.iteritems():
            if name in self.__dict__:
                _logger.warning("In class %s, field %r overriding an existing value", self, name)
            setattr(self, name, column.to_field())


class NewId(object):
    """ Pseudo-ids for new records. """
    def __nonzero__(self):
        return False

IdType = (int, long, basestring, NewId)


# maximum number of prefetched records
PREFETCH_MAX = 1000

# special columns automatically created by the ORM
LOG_ACCESS_COLUMNS = ['create_uid', 'create_date', 'write_uid', 'write_date']
MAGIC_COLUMNS = ['id'] + LOG_ACCESS_COLUMNS

class BaseModel(object):
    """ Base class for OpenERP models.

    OpenERP models are created by inheriting from this class' subclasses:

    *   :class:`Model` for regular database-persisted models

    *   :class:`TransientModel` for temporary data, stored in the database but
        automatically vacuumed every so often

    *   :class:`AbstractModel` for abstract super classes meant to be shared by
        multiple inheriting model

    The system automatically instantiates every model once per database. Those
    instances represent the available models on each database, and depend on
    which modules are installed on that database. The actual class of each
    instance is built from the Python classes that create and inherit from the
    corresponding model.

    Every model instance is a "recordset", i.e., an ordered collection of
    records of the model. Recordsets are returned by methods like
    :meth:`~.browse`, :meth:`~.search`, or field accesses. Records have no
    explicit representation: a record is represented as a recordset of one
    record.

    To create a class that should not be instantiated, the _register class
    attribute may be set to False.
    """
    __metaclass__ = MetaModel
    _auto = True # create database backend
    _register = False # Set to false if the model shouldn't be automatically discovered.
    _name = None
    _columns = {}
    _constraints = []
    _custom = False
    _defaults = {}
    _rec_name = None
    _parent_name = 'parent_id'
    _parent_store = False
    _parent_order = False
    _date_name = 'date'
    _order = 'id'
    _sequence = None
    _description = None
    _needaction = False
    _translate = True # set to False to disable translations export for this model

    # dict of {field:method}, with method returning the (name_get of records, {id: fold})
    # to include in the _read_group, if grouped on this field
    _group_by_full = {}

    # Transience
    _transient = False # True in a TransientModel

    # structure:
    #  { 'parent_model': 'm2o_field', ... }
    _inherits = {}

    # Mapping from inherits'd field name to triple (m, r, f, n) where m is the
    # model from which it is inherits'd, r is the (local) field towards m, f
    # is the _column object itself, and n is the original (i.e. top-most)
    # parent model.
    # Example:
    #  { 'field_name': ('parent_model', 'm2o_field_to_reach_parent',
    #                   field_column_obj, origina_parent_model), ... }
    _inherit_fields = {}

    _table = None
    _log_create = False
    _sql_constraints = []

    # model dependencies, for models backed up by sql views:
    # {model_name: field_names, ...}
    _depends = {}

    CONCURRENCY_CHECK_FIELD = '__last_update'

    def view_init(self, cr, uid, fields_list, context=None):
        """Override this method to do specific things when a view on the object is opened."""
        pass

    def _field_create(self, cr, context=None):
        """ Create entries in ir_model_fields for all the model's fields.

        If necessary, also create an entry in ir_model, and if called from the
        modules loading scheme (by receiving 'module' in the context), also
        create entries in ir_model_data (for the model and the fields).

        - create an entry in ir_model (if there is not already one),
        - create an entry in ir_model_data (if there is not already one, and if
          'module' is in the context),
        - update ir_model_fields with the fields found in _columns
          (TODO there is some redundancy as _columns is updated from
          ir_model_fields in __init__).

        """
        if context is None:
            context = {}
        cr.execute("""
            UPDATE ir_model
               SET transient=%s
             WHERE model=%s
         RETURNING id
        """, [self._transient, self._name])
        if not cr.rowcount:
            cr.execute('SELECT nextval(%s)', ('ir_model_id_seq',))
            model_id = cr.fetchone()[0]
            cr.execute("INSERT INTO ir_model (id, model, name, info, state, transient) VALUES (%s, %s, %s, %s, %s, %s)",
                       (model_id, self._name, self._description, self.__doc__, 'base', self._transient))
        else:
            model_id = cr.fetchone()[0]
        if 'module' in context:
            name_id = 'model_'+self._name.replace('.', '_')
            cr.execute('select * from ir_model_data where name=%s and module=%s', (name_id, context['module']))
            if not cr.rowcount:
                cr.execute("INSERT INTO ir_model_data (name,date_init,date_update,module,model,res_id) VALUES (%s, (now() at time zone 'UTC'), (now() at time zone 'UTC'), %s, %s, %s)", \
                    (name_id, context['module'], 'ir.model', model_id)
                )

        cr.execute("SELECT * FROM ir_model_fields WHERE model=%s", (self._name,))
        cols = {}
        for rec in cr.dictfetchall():
            cols[rec['name']] = rec

        ir_model_fields_obj = self.pool.get('ir.model.fields')

        # sparse field should be created at the end, as it depends on its serialized field already existing
        model_fields = sorted(self._fields.items(), key=lambda x: 1 if x[1].type == 'sparse' else 0)
        for (k, f) in model_fields:
            vals = {
                'model_id': model_id,
                'model': self._name,
                'name': k,
                'field_description': f.string,
                'help': f.help or None,
                'ttype': f.type,
                'relation': f.comodel_name or None,
                'index': bool(f.index),
                'copy': bool(f.copy),
                'related': f.related and ".".join(f.related),
                'readonly': bool(f.readonly),
                'required': bool(f.required),
                'selectable': bool(f.search or f.store),
                'translate': bool(getattr(f, 'translate', False)),
                'relation_field': f.type == 'one2many' and f.inverse_name or None,
                'serialization_field_id': None,
                'relation_table': f.type == 'many2many' and f.relation or None,
                'column1': f.type == 'many2many' and f.column1 or None,
                'column2': f.type == 'many2many' and f.column2 or None,
            }
            if getattr(f, 'serialization_field', None):
                # resolve link to serialization_field if specified by name
                serialization_field_id = ir_model_fields_obj.search(cr, SUPERUSER_ID, [('model','=',vals['model']), ('name', '=', f.serialization_field)])
                if not serialization_field_id:
                    raise UserError(_("Serialization field `%s` not found for sparse field `%s`!") % (f.serialization_field, k))
                vals['serialization_field_id'] = serialization_field_id[0]

            if k not in cols:
                cr.execute('select nextval(%s)', ('ir_model_fields_id_seq',))
                id = cr.fetchone()[0]
                vals['id'] = id
                query = "INSERT INTO ir_model_fields (%s) VALUES (%s)" % (
                    ",".join(vals),
                    ",".join("%%(%s)s" % name for name in vals),
                )
                cr.execute(query, vals)
                if 'module' in context:
                    name1 = 'field_' + self._table + '_' + k
                    cr.execute("select name from ir_model_data where name=%s", (name1,))
                    if cr.fetchone():
                        name1 = name1 + "_" + str(id)
                    cr.execute("INSERT INTO ir_model_data (name,date_init,date_update,module,model,res_id) VALUES (%s, (now() at time zone 'UTC'), (now() at time zone 'UTC'), %s, %s, %s)", \
                        (name1, context['module'], 'ir.model.fields', id)
                    )
            else:
                for key, val in vals.items():
                    if cols[k][key] != vals[key]:
                        names = set(vals) - set(['model', 'name'])
                        query = "UPDATE ir_model_fields SET %s WHERE model=%%(model)s and name=%%(name)s" % (
                            ",".join("%s=%%(%s)s" % (name, name) for name in names),
                        )
                        cr.execute(query, vals)
                        break
        self.invalidate_cache(cr, SUPERUSER_ID)

    @api.model
    def _add_field(self, name, field):
        """ Add the given ``field`` under the given ``name`` in the class """
        cls = type(self)
        # add field as an attribute and in cls._fields (for reflection)
        if not isinstance(getattr(cls, name, field), Field):
            _logger.warning("In model %r, field %r overriding existing value", cls._name, name)
        setattr(cls, name, field)
        cls._fields[name] = field

        # basic setup of field
        field.setup_base(self, name)

        # cls._columns will be updated once fields are fully set up

    @api.model
    def _pop_field(self, name):
        """ Remove the field with the given ``name`` from the model.
            This method should only be used for manual fields.
        """
        cls = type(self)
        field = cls._fields.pop(name)
        cls._columns.pop(name, None)
        if hasattr(cls, name):
            delattr(cls, name)
        return field

    @api.model
    def _add_magic_fields(self):
        """ Introduce magic fields on the current class

        * id is a "normal" field (with a specific getter)
        * create_uid, create_date, write_uid and write_date have become
          "normal" fields
        * $CONCURRENCY_CHECK_FIELD is a computed field with its computing
          method defined dynamically. Uses ``str(datetime.datetime.utcnow())``
          to get the same structure as the previous
          ``(now() at time zone 'UTC')::timestamp``::

              # select (now() at time zone 'UTC')::timestamp;
                        timezone
              ----------------------------
               2013-06-18 08:30:37.292809

              >>> str(datetime.datetime.utcnow())
              '2013-06-18 08:31:32.821177'
        """
        def add(name, field):
            """ add ``field`` with the given ``name`` if it does not exist yet """
            if name not in self._fields:
                self._add_field(name, field)

        # cyclic import
        from . import fields

        # this field 'id' must override any other column or field
        self._add_field('id', fields.Id(automatic=True))

        add('display_name', fields.Char(string='Display Name', automatic=True,
            compute='_compute_display_name'))

        if self._log_access:
            add('create_uid', fields.Many2one('res.users', string='Created by', automatic=True))
            add('create_date', fields.Datetime(string='Created on', automatic=True))
            add('write_uid', fields.Many2one('res.users', string='Last Updated by', automatic=True))
            add('write_date', fields.Datetime(string='Last Updated on', automatic=True))
            last_modified_name = 'compute_concurrency_field_with_access'
        else:
            last_modified_name = 'compute_concurrency_field'

        # this field must override any other column or field
        self._add_field(self.CONCURRENCY_CHECK_FIELD, fields.Datetime(
            string='Last Modified on', compute=last_modified_name, automatic=True))

    @api.one
    def compute_concurrency_field(self):
        self[self.CONCURRENCY_CHECK_FIELD] = \
            datetime.datetime.utcnow().strftime(DEFAULT_SERVER_DATETIME_FORMAT)

    @api.one
    @api.depends('create_date', 'write_date')
    def compute_concurrency_field_with_access(self):
        self[self.CONCURRENCY_CHECK_FIELD] = \
            self.write_date or self.create_date or \
            datetime.datetime.utcnow().strftime(DEFAULT_SERVER_DATETIME_FORMAT)

    #
    # Goal: try to apply inheritance at the instantiation level and
    #       put objects in the pool var
    #
    @classmethod
    def _build_model(cls, pool, cr):
        """ Instantiate a given model.

        This class method instantiates the class of some model (i.e. a class
        deriving from osv or osv_memory). The class might be the class passed
        in argument or, if it inherits from another class, a class constructed
        by combining the two classes.

        """

        # The model's class inherits from cls and the classes of the inherited
        # models. All those classes are combined in a flat hierarchy:
        #
        #         Model                 the base class of all models
        #        /  |  \
        #      cls  c2  c1              the classes defined in modules
        #        \  |  /
        #       ModelClass              the final class of the model
        #        /  |  \
        #     model   recordset ...     the class' instances
        #
        # The registry contains the instance ``model``. Its class, ``ModelClass``,
        # carries inferred metadata that is shared between all the model's
        # instances for this registry only. When we '_inherit' from another
        # model, we do not inherit its ``ModelClass``, but this class' parents.
        # This is a limitation of the inheritance mechanism.

        # Keep links to non-inherited constraints in cls; this is useful for
        # instance when exporting translations
        cls._local_constraints = cls.__dict__.get('_constraints', [])
        cls._local_sql_constraints = cls.__dict__.get('_sql_constraints', [])

        # determine inherited models
        parents = getattr(cls, '_inherit', [])
        parents = [parents] if isinstance(parents, basestring) else (parents or [])

        # determine the model's name
        name = cls._name or (len(parents) == 1 and parents[0]) or cls.__name__

        # determine the module that introduced the model
        original_module = pool[name]._original_module if name in parents else cls._module

        # determine all the classes the model should inherit from
        bases = [cls]
        hierarchy = cls
        for parent in parents:
            if parent not in pool:
                raise TypeError('The model "%s" specifies an unexisting parent class "%s"\n'
                    'You may need to add a dependency on the parent class\' module.' % (name, parent))
            parent_class = type(pool[parent])
            bases += parent_class.__bases__
            hierarchy = type(name, (hierarchy, parent_class), {'_register': False})

        # order bases following the mro of class hierarchy
        bases = [base for base in hierarchy.mro() if base in bases]

        # determine the attributes of the model's class
        inherits = {}
        depends = {}
        constraints = {}
        sql_constraints = []

        for base in reversed(bases):
            inherits.update(base._inherits)

            for mname, fnames in base._depends.iteritems():
                depends[mname] = depends.get(mname, []) + fnames

            for cons in base._constraints:
                # cons may override a constraint with the same function name
                constraints[getattr(cons[0], '__name__', id(cons[0]))] = cons

            sql_constraints += base._sql_constraints

        # build the actual class of the model
        ModelClass = type(name, tuple(bases), {
            '_name': name,
            '_register': False,
            '_columns': {},             # recomputed in _setup_fields()
            '_defaults': {},            # recomputed in _setup_base()
            '_fields': {},              # idem
            '_inherits': inherits,
            '_depends': depends,
            '_constraints': constraints.values(),
            '_sql_constraints': sql_constraints,
            '_original_module': original_module,
        })

        # instantiate the model, and initialize it
        model = object.__new__(ModelClass)
        model.__init__(pool, cr)
        return model

    @classmethod
    def _init_function_fields(cls, pool, cr):
        # initialize the list of non-stored function fields for this model
        pool._pure_function_fields[cls._name] = []

        # process store of low-level function fields
        for fname, column in cls._columns.iteritems():
            # filter out existing store about this field
            pool._store_function[cls._name] = [
                stored
                for stored in pool._store_function.get(cls._name, [])
                if (stored[0], stored[1]) != (cls._name, fname)
            ]
            if not isinstance(column, fields.function):
                continue
            if not column.store:
                # register it on the pool for invalidation
                pool._pure_function_fields[cls._name].append(fname)
                continue
            # process store parameter
            store = column.store
            if store is True:
                get_ids = lambda self, cr, uid, ids, c={}: ids
                store = {cls._name: (get_ids, None, column.priority, None)}
            for model, spec in store.iteritems():
                if len(spec) == 4:
                    (fnct, fields2, order, length) = spec
                elif len(spec) == 3:
                    (fnct, fields2, order) = spec
                    length = None
                else:
                    raise UserError(_('Invalid function definition %s in object %s !\nYou must use the definition: store={object:(fnct, fields, priority, time length)}.' % (fname, cls._name)))
                pool._store_function.setdefault(model, [])
                t = (cls._name, fname, fnct, tuple(fields2) if fields2 else None, order, length)
                if t not in pool._store_function[model]:
                    pool._store_function[model].append(t)
                    pool._store_function[model].sort(key=lambda x: x[4])

    @api.model
    def _add_manual_fields(self, partial):
        manual_fields = self.pool.get_manual_fields(self._cr, self._name)

        for name, field in manual_fields.iteritems():
            if name in self._fields:
                continue
            attrs = {
                'manual': True,
                'string': field['field_description'],
                'index': bool(field['index']),
                'copy': bool(field['copy']),
                'related': field['related'],
                'required': bool(field['required']),
                'readonly': bool(field['readonly']),
            }
            # FIXME: ignore field['serialization_field_id']
            if field['ttype'] in ('char', 'text', 'html'):
                attrs['translate'] = bool(field['translate'])
                attrs['size'] = field['size'] or None
            elif field['ttype'] in ('selection', 'reference'):
                attrs['selection'] = eval(field['selection'])
            elif field['ttype'] == 'many2one':
                if partial and field['relation'] not in self.pool:
                    continue
                attrs['comodel_name'] = field['relation']
                attrs['ondelete'] = field['on_delete']
                attrs['domain'] = eval(field['domain']) if field['domain'] else None
            elif field['ttype'] == 'one2many':
                if partial and not (
                    field['relation'] in self.pool and (
                        field['relation_field'] in self.pool[field['relation']]._fields or
                        field['relation_field'] in self.pool.get_manual_fields(self._cr, field['relation'])
                )):
                    continue
                attrs['comodel_name'] = field['relation']
                attrs['inverse_name'] = field['relation_field']
                attrs['domain'] = eval(field['domain']) if field['domain'] else None
            elif field['ttype'] == 'many2many':
                if partial and field['relation'] not in self.pool:
                    continue
                attrs['comodel_name'] = field['relation']
                rel, col1, col2 = self.env['ir.model.fields']._custom_many2many_names(field['model'], field['relation'])
                attrs['relation'] = field['relation_table'] or rel
                attrs['column1'] = field['column1'] or col1
                attrs['column2'] = field['column2'] or col2
                attrs['domain'] = eval(field['domain']) if field['domain'] else None
            # add compute function if given
            if field['compute']:
                attrs['compute'] = make_compute(field['compute'], field['depends'])
            self._add_field(name, Field.by_type[field['ttype']](**attrs))

    @classmethod
    def _init_constraints_onchanges(cls):
        # store sql constraint error messages
        for (key, _, msg) in cls._sql_constraints:
            cls.pool._sql_error[cls._table + '_' + key] = msg

    @property
    def _constraint_methods(self):
        """ Return a list of methods implementing Python constraints. """
        def is_constraint(func):
            return callable(func) and hasattr(func, '_constrains')

        cls = type(self)
        methods = []
        for attr, func in getmembers(cls, is_constraint):
            if not all(name in cls._fields for name in func._constrains):
                _logger.warning("@constrains%r parameters must be field names", func._constrains)
            methods.append(func)

        # optimization: memoize result on cls, it will not be recomputed
        cls._constraint_methods = methods
        return methods

    @property
    def _onchange_methods(self):
        """ Return a dictionary mapping field names to onchange methods. """
        def is_onchange(func):
            return callable(func) and hasattr(func, '_onchange')

        cls = type(self)
        methods = defaultdict(list)
        for attr, func in getmembers(cls, is_onchange):
            for name in func._onchange:
                if name not in cls._fields:
                    _logger.warning("@onchange%r parameters must be field names", func._onchange)
                methods[name].append(func)

        # optimization: memoize result on cls, it will not be recomputed
        cls._onchange_methods = methods
        return methods

    def __new__(cls):
        # In the past, this method was registering the model class in the server.
        # This job is now done entirely by the metaclass MetaModel.
        #
        # Do not create an instance here.  Model instances are created by method
        # _build_model().
        return None

    def __init__(self, pool, cr):
        """ Initialize a model and make it part of the given registry.

        - copy the stored fields' functions in the registry,
        - retrieve custom fields and add them in the model,
        - ensure there is a many2one for each _inherits'd parent,
        - update the children's _columns,
        - give a chance to each field to initialize itself.

        """
        cls = type(self)

        # link the class to the registry, and update the registry
        cls.pool = pool
        cls._model = self              # backward compatibility
        pool.add(cls._name, self)

        # determine description, table, sequence and log_access
        if not cls._description:
            cls._description = cls._name
        if not cls._table:
            cls._table = cls._name.replace('.', '_')
        if not cls._sequence:
            cls._sequence = cls._table + '_id_seq'
        if not hasattr(cls, '_log_access'):
            # If _log_access is not specified, it is the same value as _auto.
            cls._log_access = cls._auto

        check_pg_name(cls._table)

        # Transience
        if cls.is_transient():
            cls._transient_check_count = 0
            cls._transient_max_count = config.get('osv_memory_count_limit')
            cls._transient_max_hours = config.get('osv_memory_age_limit')
            assert cls._log_access, \
                "TransientModels must have log_access turned on, " \
                "in order to implement their access rights policy"

    @api.model
    @ormcache()
    def _is_an_ordinary_table(self):
        self.env.cr.execute("""\
            SELECT  1
            FROM    pg_class
            WHERE   relname = %s
            AND     relkind = %s""", [self._table, 'r'])
        return bool(self.env.cr.fetchone())

    def __export_xml_id(self):
        """ Return a valid xml_id for the record ``self``. """
        if not self._is_an_ordinary_table():
            raise Exception(
                "You can not export the column ID of model %s, because the "
                "table %s is not an ordinary table."
                % (self._name, self._table))
        ir_model_data = self.sudo().env['ir.model.data']
        data = ir_model_data.search([('model', '=', self._name), ('res_id', '=', self.id)])
        if data:
            if data[0].module:
                return '%s.%s' % (data[0].module, data[0].name)
            else:
                return data[0].name
        else:
            postfix = 0
            name = '%s_%s' % (self._table, self.id)
            while ir_model_data.search([('module', '=', '__export__'), ('name', '=', name)]):
                postfix += 1
                name = '%s_%s_%s' % (self._table, self.id, postfix)
            ir_model_data.create({
                'model': self._name,
                'res_id': self.id,
                'module': '__export__',
                'name': name,
            })
            return '__export__.' + name

    @api.multi
    def __export_rows(self, fields):
        """ Export fields of the records in ``self``.

            :param fields: list of lists of fields to traverse
            :return: list of lists of corresponding values
        """
        lines = []
        for record in self:
            # main line of record, initially empty
            current = [''] * len(fields)
            lines.append(current)

            # list of primary fields followed by secondary field(s)
            primary_done = []

            # process column by column
            for i, path in enumerate(fields):
                if not path:
                    continue

                name = path[0]
                if name in primary_done:
                    continue

                if name == '.id':
                    current[i] = str(record.id)
                elif name == 'id':
                    current[i] = record.__export_xml_id()
                else:
                    field = record._fields[name]
                    value = record[name]

                    # this part could be simpler, but it has to be done this way
                    # in order to reproduce the former behavior
                    if not isinstance(value, BaseModel):
                        current[i] = field.convert_to_export(value, self.env)
                    else:
                        primary_done.append(name)

                        # This is a special case, its strange behavior is intended!
                        if field.type == 'many2many' and len(path) > 1 and path[1] == 'id':
                            xml_ids = [r.__export_xml_id() for r in value]
                            current[i] = ','.join(xml_ids) or False
                            continue

                        # recursively export the fields that follow name
                        fields2 = [(p[1:] if p and p[0] == name else []) for p in fields]
                        lines2 = value.__export_rows(fields2)
                        if lines2:
                            # merge first line with record's main line
                            for j, val in enumerate(lines2[0]):
                                if val:
                                    current[j] = val
                            # check value of current field
                            if not current[i]:
                                # assign xml_ids, and forget about remaining lines
                                xml_ids = [item[1] for item in value.name_get()]
                                current[i] = ','.join(xml_ids)
                            else:
                                # append the other lines at the end
                                lines += lines2[1:]
                        else:
                            current[i] = False

        return lines

    @api.multi
    def export_data(self, fields_to_export, raw_data=False):
        """ Export fields for selected objects

            :param fields_to_export: list of fields
            :param raw_data: True to return value in native Python type
            :rtype: dictionary with a *datas* matrix

            This method is used when exporting data via client menu
        """
        fields_to_export = map(fix_import_export_id_paths, fields_to_export)
        if raw_data:
            self = self.with_context(export_raw_data=True)
        return {'datas': self.__export_rows(fields_to_export)}

    def import_data(self, cr, uid, fields, datas, mode='init', current_module='', noupdate=False, context=None, filename=None):
        """
        .. deprecated:: 7.0
            Use :meth:`~load` instead

        Import given data in given module

        This method is used when importing data via client menu.

        Example of fields to import for a sale.order::

            .id,                         (=database_id)
            partner_id,                  (=name_search)
            order_line/.id,              (=database_id)
            order_line/name,
            order_line/product_id/id,    (=xml id)
            order_line/price_unit,
            order_line/product_uom_qty,
            order_line/product_uom/id    (=xml_id)

        This method returns a 4-tuple with the following structure::

            (return_code, errored_resource, error_message, unused)

        * The first item is a return code, it is ``-1`` in case of
          import error, or the last imported row number in case of success
        * The second item contains the record data dict that failed to import
          in case of error, otherwise it's 0
        * The third item contains an error message string in case of error,
          otherwise it's 0
        * The last item is currently unused, with no specific semantics

        :param fields: list of fields to import
        :param datas: data to import
        :param mode: 'init' or 'update' for record creation
        :param current_module: module name
        :param noupdate: flag for record creation
        :param filename: optional file to store partial import state for recovery
        :returns: 4-tuple in the form (return_code, errored_resource, error_message, unused)
        :rtype: (int, dict or 0, str or 0, str or 0)
        """
        context = dict(context) if context is not None else {}
        context['_import_current_module'] = current_module

        fields = map(fix_import_export_id_paths, fields)
        ir_model_data_obj = self.pool.get('ir.model.data')

        def log(m):
            if m['type'] == 'error':
                raise Exception(m['message'])

        if config.get('import_partial') and filename:
            with open(config.get('import_partial'), 'rb') as partial_import_file:
                data = pickle.load(partial_import_file)
                position = data.get(filename, 0)

        position = 0
        try:
            for res_id, xml_id, res, info in self._convert_records(cr, uid,
                            self._extract_records(cr, uid, fields, datas,
                                                  context=context, log=log),
                            context=context, log=log):
                ir_model_data_obj._update(cr, uid, self._name,
                     current_module, res, mode=mode, xml_id=xml_id,
                     noupdate=noupdate, res_id=res_id, context=context)
                position = info.get('rows', {}).get('to', 0) + 1
                if config.get('import_partial') and filename and (not (position%100)):
                    with open(config.get('import_partial'), 'rb') as partial_import:
                        data = pickle.load(partial_import)
                    data[filename] = position
                    with open(config.get('import_partial'), 'wb') as partial_import:
                        pickle.dump(data, partial_import)
                    if context.get('defer_parent_store_computation'):
                        self._parent_store_compute(cr)
                    cr.commit()
        except Exception, e:
            cr.rollback()
            return -1, {}, 'Line %d : %s' % (position + 1, tools.ustr(e)), ''

        if context.get('defer_parent_store_computation'):
            self._parent_store_compute(cr)
        return position, 0, 0, 0

    def load(self, cr, uid, fields, data, context=None):
        """
        Attempts to load the data matrix, and returns a list of ids (or
        ``False`` if there was an error and no id could be generated) and a
        list of messages.

        The ids are those of the records created and saved (in database), in
        the same order they were extracted from the file. They can be passed
        directly to :meth:`~read`

        :param fields: list of fields to import, at the same index as the corresponding data
        :type fields: list(str)
        :param data: row-major matrix of data to import
        :type data: list(list(str))
        :param dict context:
        :returns: {ids: list(int)|False, messages: [Message]}
        """
        cr.execute('SAVEPOINT model_load')
        messages = []

        fields = map(fix_import_export_id_paths, fields)
        ModelData = self.pool['ir.model.data'].clear_caches()

        fg = self.fields_get(cr, uid, context=context)

        mode = 'init'
        current_module = ''
        noupdate = False

        ids = []
        for id, xid, record, info in self._convert_records(cr, uid,
                self._extract_records(cr, uid, fields, data,
                                      context=context, log=messages.append),
                context=context, log=messages.append):
            try:
                cr.execute('SAVEPOINT model_load_save')
            except psycopg2.InternalError, e:
                # broken transaction, exit and hope the source error was
                # already logged
                if not any(message['type'] == 'error' for message in messages):
                    messages.append(dict(info, type='error',message=
                        u"Unknown database error: '%s'" % e))
                break
            try:
                ids.append(ModelData._update(cr, uid, self._name,
                     current_module, record, mode=mode, xml_id=xid,
                     noupdate=noupdate, res_id=id, context=context))
                cr.execute('RELEASE SAVEPOINT model_load_save')
            except psycopg2.Warning, e:
                messages.append(dict(info, type='warning', message=str(e)))
                cr.execute('ROLLBACK TO SAVEPOINT model_load_save')
            except psycopg2.Error, e:
                messages.append(dict(
                    info, type='error',
                    **PGERROR_TO_OE[e.pgcode](self, fg, info, e)))
                # Failed to write, log to messages, rollback savepoint (to
                # avoid broken transaction) and keep going
                cr.execute('ROLLBACK TO SAVEPOINT model_load_save')
            except Exception, e:
                message = (_('Unknown error during import:') +
                           ' %s: %s' % (type(e), unicode(e)))
                moreinfo = _('Resolve other errors first')
                messages.append(dict(info, type='error',
                                     message=message,
                                     moreinfo=moreinfo))
                # Failed for some reason, perhaps due to invalid data supplied,
                # rollback savepoint and keep going
                cr.execute('ROLLBACK TO SAVEPOINT model_load_save')
        if any(message['type'] == 'error' for message in messages):
            cr.execute('ROLLBACK TO SAVEPOINT model_load')
            ids = False
        return {'ids': ids, 'messages': messages}

    def _add_fake_fields(self, cr, uid, fields, context=None):
        from openerp.fields import Char, Integer
        fields[None] = Char('rec_name')
        fields['id'] = Char('External ID')
        fields['.id'] = Integer('Database ID')
        return fields

    def _extract_records(self, cr, uid, fields_, data,
                         context=None, log=lambda a: None):
        """ Generates record dicts from the data sequence.

        The result is a generator of dicts mapping field names to raw
        (unconverted, unvalidated) values.

        For relational fields, if sub-fields were provided the value will be
        a list of sub-records

        The following sub-fields may be set on the record (by key):
        * None is the name_get for the record (to use with name_create/name_search)
        * "id" is the External ID for the record
        * ".id" is the Database ID for the record
        """
        fields = dict(self._fields)
        # Fake fields to avoid special cases in extractor
        fields = self._add_fake_fields(cr, uid, fields, context=context)
        # m2o fields can't be on multiple lines so exclude them from the
        # is_relational field rows filter, but special-case it later on to
        # be handled with relational fields (as it can have subfields)
        is_relational = lambda field: fields[field].relational
        get_o2m_values = itemgetter_tuple(
            [index for index, field in enumerate(fields_)
                   if fields[field[0]].type == 'one2many'])
        get_nono2m_values = itemgetter_tuple(
            [index for index, field in enumerate(fields_)
                   if fields[field[0]].type != 'one2many'])
        # Checks if the provided row has any non-empty non-relational field
        def only_o2m_values(row, f=get_nono2m_values, g=get_o2m_values):
            return any(g(row)) and not any(f(row))

        index = 0
        while True:
            if index >= len(data): return

            row = data[index]
            # copy non-relational fields to record dict
            record = dict((field[0], value)
                for field, value in itertools.izip(fields_, row)
                if not is_relational(field[0]))

            # Get all following rows which have relational values attached to
            # the current record (no non-relational values)
            record_span = itertools.takewhile(
                only_o2m_values, itertools.islice(data, index + 1, None))
            # stitch record row back on for relational fields
            record_span = list(itertools.chain([row], record_span))
            for relfield in set(
                    field[0] for field in fields_
                             if is_relational(field[0])):
                # FIXME: how to not use _obj without relying on fields_get?
                Model = self.pool[fields[relfield].comodel_name]

                # get only cells for this sub-field, should be strictly
                # non-empty, field path [None] is for name_get field
                indices, subfields = zip(*((index, field[1:] or [None])
                                           for index, field in enumerate(fields_)
                                           if field[0] == relfield))

                # return all rows which have at least one value for the
                # subfields of relfield
                relfield_data = filter(any, map(itemgetter_tuple(indices), record_span))
                record[relfield] = [subrecord
                    for subrecord, _subinfo in Model._extract_records(
                        cr, uid, subfields, relfield_data,
                        context=context, log=log)]

            yield record, {'rows': {
                'from': index,
                'to': index + len(record_span) - 1
            }}
            index += len(record_span)
    
    def _convert_records(self, cr, uid, records,
                         context=None, log=lambda a: None):
        """ Converts records from the source iterable (recursive dicts of
        strings) into forms which can be written to the database (via
        self.create or (ir.model.data)._update)

        :returns: a list of triplets of (id, xid, record)
        :rtype: list((int|None, str|None, dict))
        """
        if context is None: context = {}
        Converter = self.pool['ir.fields.converter']
        Translation = self.pool['ir.translation']
        fields = dict(self._fields)
        field_names = {name: field.string for name, field in fields.iteritems()}
        if context.get('lang'):
            field_names.update(
                Translation.get_field_string(cr, uid, self._name, context=context)
            )

        convert = Converter.for_model(cr, uid, self, context=context)

        def _log(base, field, exception):
            type = 'warning' if isinstance(exception, Warning) else 'error'
            # logs the logical (not human-readable) field name for automated
            # processing of response, but injects human readable in message
            record = dict(base, type=type, field=field,
                          message=unicode(exception.args[0]) % base)
            if len(exception.args) > 1 and exception.args[1]:
                record.update(exception.args[1])
            log(record)

        stream = CountingStream(records)
        for record, extras in stream:
            dbid = False
            xid = False
            # name_get/name_create
            if None in record: pass
            # xid
            if 'id' in record:
                xid = record['id']
            # dbid
            if '.id' in record:
                try:
                    dbid = int(record['.id'])
                except ValueError:
                    # in case of overridden id column
                    dbid = record['.id']
                if not self.search(cr, uid, [('id', '=', dbid)], context=context):
                    log(dict(extras,
                        type='error',
                        record=stream.index,
                        field='.id',
                        message=_(u"Unknown database identifier '%s'") % dbid))
                    dbid = False

            converted = convert(record, lambda field, err:\
                _log(dict(extras, record=stream.index, field=field_names[field]), field, err))

            yield dbid, xid, converted, dict(extras, record=stream.index)

    @api.multi
    def _validate_fields(self, field_names):
        field_names = set(field_names)

        # old-style constraint methods
        trans = self.env['ir.translation']
        cr, uid, context = self.env.args
        ids = self.ids
        errors = []
        for fun, msg, names in self._constraints:
            try:
                # validation must be context-independent; call ``fun`` without context
                valid = names and not (set(names) & field_names)
                valid = valid or fun(self._model, cr, uid, ids)
                extra_error = None
            except Exception, e:
                _logger.debug('Exception while validating constraint', exc_info=True)
                valid = False
                extra_error = tools.ustr(e)
            if not valid:
                if callable(msg):
                    res_msg = msg(self._model, cr, uid, ids, context=context)
                    if isinstance(res_msg, tuple):
                        template, params = res_msg
                        res_msg = template % params
                else:
                    res_msg = trans._get_source(self._name, 'constraint', self.env.lang, msg)
                if extra_error:
                    res_msg += "\n\n%s\n%s" % (_('Error details:'), extra_error)
                errors.append(_(res_msg))
        if errors:
            raise ValidationError('\n'.join(errors))

        # new-style constraint methods
        for check in self._constraint_methods:
            if set(check._constrains) & field_names:
                try:
                    check(self)
                except ValidationError, e:
                    raise
                except Exception, e:
                    raise ValidationError("Error while validating constraint\n\n%s" % tools.ustr(e))

    @api.model
    def default_get(self, fields_list):
        """ default_get(fields) -> default_values

        Return default values for the fields in ``fields_list``. Default
        values are determined by the context, user defaults, and the model
        itself.

        :param fields_list: a list of field names
        :return: a dictionary mapping each field name to its corresponding
            default value, if it has one.

        """
        # trigger view init hook
        self.view_init(fields_list)

        defaults = {}
        parent_fields = defaultdict(list)

        for name in fields_list:
            # 1. look up context
            key = 'default_' + name
            if key in self._context:
                defaults[name] = self._context[key]
                continue

            # 2. look up ir_values
            #    Note: performance is good, because get_defaults_dict is cached!
            ir_values_dict = self.env['ir.values'].get_defaults_dict(self._name)
            if name in ir_values_dict:
                defaults[name] = ir_values_dict[name]
                continue

            field = self._fields.get(name)

            # 3. look up property fields
            #    TODO: get rid of this one
            if field and field.company_dependent:
                defaults[name] = self.env['ir.property'].get(name, self._name)
                continue

            # 4. look up field.default
            if field and field.default:
                defaults[name] = field.default(self)
                continue

            # 5. delegate to parent model
            if field and field.inherited:
                field = field.related_field
                parent_fields[field.model_name].append(field.name)

        # convert default values to the right format
        defaults = self._convert_to_cache(defaults, validate=False)
        defaults = self._convert_to_write(defaults)

        # add default values for inherited fields
        for model, names in parent_fields.iteritems():
            defaults.update(self.env[model].default_get(names))

        return defaults

    def fields_get_keys(self, cr, user, context=None):
        res = self._columns.keys()
        # TODO I believe this loop can be replace by
        # res.extend(self._inherit_fields.key())
        for parent in self._inherits:
            res.extend(self.pool[parent].fields_get_keys(cr, user, context))
        return res

    def _rec_name_fallback(self, cr, uid, context=None):
        rec_name = self._rec_name
        if rec_name not in self._columns:
            rec_name = self._columns.keys()[0] if len(self._columns.keys()) > 0 else "id"
        return rec_name

    #
    # Overload this method if you need a window title which depends on the context
    #
    def view_header_get(self, cr, user, view_id=None, view_type='form', context=None):
        return False

    def user_has_groups(self, cr, uid, groups, context=None):
        """Return true if the user is at least member of one of the groups
           in groups_str. Typically used to resolve ``groups`` attribute
           in view and model definitions.

           :param str groups: comma-separated list of fully-qualified group
                              external IDs, e.g.: ``base.group_user,base.group_system``
           :return: True if the current user is a member of one of the
                    given groups
        """
<<<<<<< HEAD
        from openerp.http import request
        Users = self.pool['res.users']
        for group_ext_id in groups.split(','):
            if group_ext_id == 'base.group_no_one':
                # check: the group_no_one is effective in debug mode only
                if Users.has_group(cr, uid, group_ext_id) and request and request.debug:
                    return True
            else:
                if Users.has_group(cr, uid, group_ext_id):
                    return True
        return False
=======
        return any(self.pool['res.users'].has_group(cr, uid, group_ext_id.strip())
                   for group_ext_id in groups.split(','))
>>>>>>> 0f085db1

    def _get_default_form_view(self, cr, user, context=None):
        """ Generates a default single-line form view using all fields
        of the current model except the m2m and o2m ones.

        :param cr: database cursor
        :param int user: user id
        :param dict context: connection context
        :returns: a form view as an lxml document
        :rtype: etree._Element
        """
        view = etree.Element('form', string=self._description)
        group = etree.SubElement(view, 'group', col="4")
        for fname, field in self._fields.iteritems():
            if field.automatic or field.type in ('one2many', 'many2many'):
                continue

            etree.SubElement(group, 'field', name=fname)
            if field.type == 'text':
                etree.SubElement(group, 'newline')
        return view

    def _get_default_search_view(self, cr, user, context=None):
        """ Generates a single-field search view, based on _rec_name.

        :param cr: database cursor
        :param int user: user id
        :param dict context: connection context
        :returns: a tree view as an lxml document
        :rtype: etree._Element
        """
        view = etree.Element('search', string=self._description)
        etree.SubElement(view, 'field', name=self._rec_name_fallback(cr, user, context))
        return view

    def _get_default_tree_view(self, cr, user, context=None):
        """ Generates a single-field tree view, based on _rec_name.

        :param cr: database cursor
        :param int user: user id
        :param dict context: connection context
        :returns: a tree view as an lxml document
        :rtype: etree._Element
        """
        view = etree.Element('tree', string=self._description)
        etree.SubElement(view, 'field', name=self._rec_name_fallback(cr, user, context))
        return view

    def _get_default_pivot_view(self, cr, user, context=None):
        view = etree.Element('pivot', string=self._description)
        return view
        
    def _get_default_calendar_view(self, cr, user, context=None):
        """ Generates a default calendar view by trying to infer
        calendar fields from a number of pre-set attribute names

        :param cr: database cursor
        :param int user: user id
        :param dict context: connection context
        :returns: a calendar view
        :rtype: etree._Element
        """
        def set_first_of(seq, in_, to):
            """Sets the first value of ``seq`` also found in ``in_`` to
            the ``to`` attribute of the view being closed over.

            Returns whether it's found a suitable value (and set it on
            the attribute) or not
            """
            for item in seq:
                if item in in_:
                    view.set(to, item)
                    return True
            return False

        view = etree.Element('calendar', string=self._description)
        etree.SubElement(view, 'field', name=self._rec_name_fallback(cr, user, context))

        if self._date_name not in self._columns:
            date_found = False
            for dt in ['date', 'date_start', 'x_date', 'x_date_start']:
                if dt in self._columns:
                    self._date_name = dt
                    date_found = True
                    break

            if not date_found:
                raise UserError(_("Insufficient fields for Calendar View!"))
        view.set('date_start', self._date_name)

        set_first_of(["user_id", "partner_id", "x_user_id", "x_partner_id"],
                     self._columns, 'color')

        if not set_first_of(["date_stop", "date_end", "x_date_stop", "x_date_end"],
                            self._columns, 'date_stop'):
            if not set_first_of(["date_delay", "planned_hours", "x_date_delay", "x_planned_hours"],
                                self._columns, 'date_delay'):
                raise UserError(_("Insufficient fields to generate a Calendar View for %s, missing a date_stop or a date_delay") % self._name)

        return view

    def fields_view_get(self, cr, uid, view_id=None, view_type='form', context=None, toolbar=False, submenu=False):
        """ fields_view_get([view_id | view_type='form'])

        Get the detailed composition of the requested view like fields, model, view architecture

        :param view_id: id of the view or None
        :param view_type: type of the view to return if view_id is None ('form', 'tree', ...)
        :param toolbar: true to include contextual actions
        :param submenu: deprecated
        :return: dictionary describing the composition of the requested view (including inherited views and extensions)
        :raise AttributeError:
                            * if the inherited view has unknown position to work with other than 'before', 'after', 'inside', 'replace'
                            * if some tag other than 'position' is found in parent view
        :raise Invalid ArchitectureError: if there is view type other than form, tree, calendar, search etc defined on the structure
        """
        if context is None:
            context = {}
        View = self.pool['ir.ui.view']

        result = {
            'model': self._name,
            'field_parent': False,
        }

        # try to find a view_id if none provided
        if not view_id:
            # <view_type>_view_ref in context can be used to overrride the default view
            view_ref_key = view_type + '_view_ref'
            view_ref = context.get(view_ref_key)
            if view_ref:
                if '.' in view_ref:
                    module, view_ref = view_ref.split('.', 1)
                    cr.execute("SELECT res_id FROM ir_model_data WHERE model='ir.ui.view' AND module=%s AND name=%s", (module, view_ref))
                    view_ref_res = cr.fetchone()
                    if view_ref_res:
                        view_id = view_ref_res[0]
                else:
                    _logger.warning('%r requires a fully-qualified external id (got: %r for model %s). '
                        'Please use the complete `module.view_id` form instead.', view_ref_key, view_ref,
                        self._name)

            if not view_id:
                # otherwise try to find the lowest priority matching ir.ui.view
                view_id = View.default_view(cr, uid, self._name, view_type, context=context)

        # context for post-processing might be overriden
        ctx = context
        if view_id:
            # read the view with inherited views applied
            root_view = View.read_combined(cr, uid, view_id, fields=['id', 'name', 'field_parent', 'type', 'model', 'arch'], context=context)
            result['arch'] = root_view['arch']
            result['name'] = root_view['name']
            result['type'] = root_view['type']
            result['view_id'] = root_view['id']
            result['field_parent'] = root_view['field_parent']
            # override context from postprocessing
            if root_view.get('model') != self._name:
                ctx = dict(context, base_model_name=root_view.get('model'))
        else:
            # fallback on default views methods if no ir.ui.view could be found
            try:
                get_func = getattr(self, '_get_default_%s_view' % view_type)
                arch_etree = get_func(cr, uid, context)
                result['arch'] = etree.tostring(arch_etree, encoding='utf-8')
                result['type'] = view_type
                result['name'] = 'default'
            except AttributeError:
                raise UserError(_("No default view of type '%s' could be found !") % view_type)

        # Apply post processing, groups and modifiers etc...
        xarch, xfields = View.postprocess_and_fields(cr, uid, self._name, etree.fromstring(result['arch']), view_id, context=ctx)
        result['arch'] = xarch
        result['fields'] = xfields

        # Add related action information if aksed
        if toolbar:
            toclean = ('report_sxw_content', 'report_rml_content', 'report_sxw', 'report_rml', 'report_sxw_content_data', 'report_rml_content_data')
            def clean(x):
                x = x[2]
                for key in toclean:
                    x.pop(key, None)
                return x
            ir_values_obj = self.pool.get('ir.values')
            resprint = ir_values_obj.get_actions(cr, uid, 'client_print_multi', self._name, context=context)
            resaction = ir_values_obj.get_actions(cr, uid, 'client_action_multi', self._name, context=context)
            resrelate = ir_values_obj.get_actions(cr, uid, 'client_action_relate', self._name, context=context)
            resaction = [clean(action) for action in resaction if view_type == 'tree' or not action[2].get('multi')]
            resprint = [clean(print_) for print_ in resprint if view_type == 'tree' or not print_[2].get('multi')]
            #When multi="True" set it will display only in More of the list view
            resrelate = [clean(action) for action in resrelate
                         if (action[2].get('multi') and view_type == 'tree') or (not action[2].get('multi') and view_type == 'form')]

            for x in itertools.chain(resprint, resaction, resrelate):
                x['string'] = x['name']

            result['toolbar'] = {
                'print': resprint,
                'action': resaction,
                'relate': resrelate
            }
        return result

    def get_formview_id(self, cr, uid, id, context=None):
        """ Return an view id to open the document with. This method is meant to be
            overridden in addons that want to give specific view ids for example.

            :param int id: id of the document to open
        """
        return False

    def get_formview_action(self, cr, uid, id, context=None):
        """ Return an action to open the document. This method is meant to be
            overridden in addons that want to give specific view ids for example.

            :param int id: id of the document to open
        """
        view_id = self.get_formview_id(cr, uid, id, context=context)
        return {
            'type': 'ir.actions.act_window',
            'res_model': self._name,
            'view_type': 'form',
            'view_mode': 'form',
            'views': [(view_id, 'form')],
            'target': 'current',
            'res_id': id,
            'context': context,
        }

    def get_access_action(self, cr, uid, ids, context=None):
        """ Return an action to open the document. This method is meant to be
        overridden in addons that want to give specific access to the document.
        By default it opens the formview of the document.

        :param int id: id of the document to open
        """
        return self.get_formview_action(cr, uid, ids[0], context=context)

    def _view_look_dom_arch(self, cr, uid, node, view_id, context=None):
        return self.pool['ir.ui.view'].postprocess_and_fields(
            cr, uid, self._name, node, view_id, context=context)

    def search_count(self, cr, user, args, context=None):
        """ search_count(args) -> int

        Returns the number of records in the current model matching :ref:`the
        provided domain <reference/orm/domains>`.
        """
        res = self.search(cr, user, args, context=context, count=True)
        if isinstance(res, list):
            return len(res)
        return res

    @api.returns('self',
        upgrade=lambda self, value, args, offset=0, limit=None, order=None, count=False: value if count else self.browse(value),
        downgrade=lambda self, value, args, offset=0, limit=None, order=None, count=False: value if count else value.ids)
    def search(self, cr, user, args, offset=0, limit=None, order=None, context=None, count=False):
        """ search(args[, offset=0][, limit=None][, order=None][, count=False])

        Searches for records based on the ``args``
        :ref:`search domain <reference/orm/domains>`.

        :param args: :ref:`A search domain <reference/orm/domains>`. Use an empty
                     list to match all records.
        :param int offset: number of results to ignore (default: none)
        :param int limit: maximum number of records to return (default: all)
        :param str order: sort string
        :param bool count: if True, only counts and returns the number of matching records (default: False)
        :returns: at most ``limit`` records matching the search criteria

        :raise AccessError: * if user tries to bypass access rules for read on the requested object.
        """
        return self._search(cr, user, args, offset=offset, limit=limit, order=order, context=context, count=count)

    #
    # display_name, name_get, name_create, name_search
    #

    @api.depends(lambda self: (self._rec_name,) if self._rec_name else ())
    def _compute_display_name(self):
        names = dict(self.name_get())
        for record in self:
            record.display_name = names.get(record.id, False)

    @api.multi
    def name_get(self):
        """ name_get() -> [(id, name), ...]

        Returns a textual representation for the records in ``self``.
        By default this is the value of the ``display_name`` field.

        :return: list of pairs ``(id, text_repr)`` for each records
        :rtype: list(tuple)
        """
        result = []
        name = self._rec_name
        if name in self._fields:
            convert = self._fields[name].convert_to_display_name
            for record in self:
                result.append((record.id, convert(record[name], record)))
        else:
            for record in self:
                result.append((record.id, "%s,%s" % (record._name, record.id)))

        return result

    @api.model
    def name_create(self, name):
        """ name_create(name) -> record

        Create a new record by calling :meth:`~.create` with only one value
        provided: the display name of the new record.

        The new record will be initialized with any default values
        applicable to this model, or provided through the context. The usual
        behavior of :meth:`~.create` applies.

        :param name: display name of the record to create
        :rtype: tuple
        :return: the :meth:`~.name_get` pair value of the created record
        """
        if self._rec_name:
            record = self.create({self._rec_name: name})
            return record.name_get()[0]
        else:
            _logger.warning("Cannot execute name_create, no _rec_name defined on %s", self._name)
            return False

    @api.model
    def name_search(self, name='', args=None, operator='ilike', limit=100):
        """ name_search(name='', args=None, operator='ilike', limit=100) -> records

        Search for records that have a display name matching the given
        ``name`` pattern when compared with the given ``operator``, while also
        matching the optional search domain (``args``).

        This is used for example to provide suggestions based on a partial
        value for a relational field. Sometimes be seen as the inverse
        function of :meth:`~.name_get`, but it is not guaranteed to be.

        This method is equivalent to calling :meth:`~.search` with a search
        domain based on ``display_name`` and then :meth:`~.name_get` on the
        result of the search.

        :param str name: the name pattern to match
        :param list args: optional search domain (see :meth:`~.search` for
                          syntax), specifying further restrictions
        :param str operator: domain operator for matching ``name``, such as
                             ``'like'`` or ``'='``.
        :param int limit: optional max number of records to return
        :rtype: list
        :return: list of pairs ``(id, text_repr)`` for all matching records.
        """
        return self._name_search(name, args, operator, limit=limit)

    def _name_search(self, cr, user, name='', args=None, operator='ilike', context=None, limit=100, name_get_uid=None):
        # private implementation of name_search, allows passing a dedicated user
        # for the name_get part to solve some access rights issues
        args = list(args or [])
        # optimize out the default criterion of ``ilike ''`` that matches everything
        if not self._rec_name:
            _logger.warning("Cannot execute name_search, no _rec_name defined on %s", self._name)
        elif not (name == '' and operator == 'ilike'):
            args += [(self._rec_name, operator, name)]
        access_rights_uid = name_get_uid or user
        ids = self._search(cr, user, args, limit=limit, context=context, access_rights_uid=access_rights_uid)
        res = self.name_get(cr, access_rights_uid, ids, context)
        return res

    def _add_missing_default_values(self, cr, uid, values, context=None):
        # avoid overriding inherited values when parent is set
        avoid_tables = []
        for tables, parent_field in self._inherits.items():
            if parent_field in values:
                avoid_tables.append(tables)

        # compute missing fields
        missing_defaults = set()
        for field in self._columns.keys():
            if not field in values:
                missing_defaults.add(field)
        for field in self._inherit_fields.keys():
            if (field not in values) and (self._inherit_fields[field][0] not in avoid_tables):
                missing_defaults.add(field)
        # discard magic fields
        missing_defaults -= set(MAGIC_COLUMNS)

        if missing_defaults:
            # override defaults with the provided values, never allow the other way around
            defaults = self.default_get(cr, uid, list(missing_defaults), context)
            for dv in defaults:
                if ((dv in self._columns and self._columns[dv]._type == 'many2many') \
                     or (dv in self._inherit_fields and self._inherit_fields[dv][2]._type == 'many2many')) \
                        and defaults[dv] and isinstance(defaults[dv][0], (int, long)):
                    defaults[dv] = [(6, 0, defaults[dv])]
                if (dv in self._columns and self._columns[dv]._type == 'one2many' \
                    or (dv in self._inherit_fields and self._inherit_fields[dv][2]._type == 'one2many')) \
                        and isinstance(defaults[dv], (list, tuple)) and defaults[dv] and isinstance(defaults[dv][0], dict):
                    defaults[dv] = [(0, 0, x) for x in defaults[dv]]
            defaults.update(values)
            values = defaults
        return values

    def clear_caches(self):
        """ Clear the caches

        This clears the caches associated to methods decorated with
        ``tools.ormcache`` or ``tools.ormcache_multi``.
        """
        try:
            self.pool.cache.clear()
            self.pool._any_cache_cleared = True
        except AttributeError:
            pass


    def _read_group_fill_results(self, cr, uid, domain, groupby, remaining_groupbys,
                                 aggregated_fields, count_field,
                                 read_group_result, read_group_order=None, context=None):
        """Helper method for filling in empty groups for all possible values of
           the field being grouped by"""

        # self._group_by_full should map groupable fields to a method that returns
        # a list of all aggregated values that we want to display for this field,
        # in the form of a m2o-like pair (key,label).
        # This is useful to implement kanban views for instance, where all columns
        # should be displayed even if they don't contain any record.

        # Grab the list of all groups that should be displayed, including all present groups
        present_group_ids = [x[groupby][0] for x in read_group_result if x[groupby]]
        all_groups,folded = self._group_by_full[groupby](self, cr, uid, present_group_ids, domain,
                                                  read_group_order=read_group_order,
                                                  access_rights_uid=openerp.SUPERUSER_ID,
                                                  context=context)

        result_template = dict.fromkeys(aggregated_fields, False)
        result_template[groupby + '_count'] = 0
        if remaining_groupbys:
            result_template['__context'] = {'group_by': remaining_groupbys}

        # Merge the left_side (current results as dicts) with the right_side (all
        # possible values as m2o pairs). Both lists are supposed to be using the
        # same ordering, and can be merged in one pass.
        result = []
        known_values = {}
        def append_left(left_side):
            grouped_value = left_side[groupby] and left_side[groupby][0]
            if not grouped_value in known_values:
                result.append(left_side)
                known_values[grouped_value] = left_side
            else:
                known_values[grouped_value].update({count_field: left_side[count_field]})
        def append_right(right_side):
            grouped_value = right_side[0]
            if not grouped_value in known_values:
                line = dict(result_template)
                line[groupby] = right_side
                line['__domain'] = [(groupby,'=',grouped_value)] + domain
                result.append(line)
                known_values[grouped_value] = line
        while read_group_result or all_groups:
            left_side = read_group_result[0] if read_group_result else None
            right_side = all_groups[0] if all_groups else None
            assert left_side is None or left_side[groupby] is False \
                 or isinstance(left_side[groupby], (tuple,list)), \
                'M2O-like pair expected, got %r' % left_side[groupby]
            assert right_side is None or isinstance(right_side, (tuple,list)), \
                'M2O-like pair expected, got %r' % right_side
            if left_side is None:
                append_right(all_groups.pop(0))
            elif right_side is None:
                append_left(read_group_result.pop(0))
            elif left_side[groupby] == right_side:
                append_left(read_group_result.pop(0))
                all_groups.pop(0) # discard right_side
            elif not left_side[groupby] or not left_side[groupby][0]:
                # left side == "Undefined" entry, not present on right_side
                append_left(read_group_result.pop(0))
            else:
                append_right(all_groups.pop(0))

        if folded:
            for r in result:
                r['__fold'] = folded.get(r[groupby] and r[groupby][0], False)
        return result

    @api.model
    def _read_group_prepare(self, orderby, aggregated_fields, annotated_groupbys, query):
        """
        Prepares the GROUP BY and ORDER BY terms for the read_group method. Adds the missing JOIN clause
        to the query if order should be computed against m2o field. 
        :param orderby: the orderby definition in the form "%(field)s %(order)s"
        :param aggregated_fields: list of aggregated fields in the query
        :param annotated_groupbys: list of dictionaries returned by _read_group_process_groupby
                These dictionaries contains the qualified name of each groupby
                (fully qualified SQL name for the corresponding field),
                and the (non raw) field name.
        :param osv.Query query: the query under construction
        :return: (groupby_terms, orderby_terms)
        """
        orderby_terms = []
        groupby_terms = [gb['qualified_field'] for gb in annotated_groupbys]
        groupby_fields = [gb['groupby'] for gb in annotated_groupbys]
        if not orderby:
            return groupby_terms, orderby_terms

        self._check_qorder(orderby)
        for order_part in orderby.split(','):
            order_split = order_part.split()
            order_field = order_split[0]
            if order_field in groupby_fields:

                if self._fields[order_field.split(':')[0]].type == 'many2one':
                    order_clause = self._generate_order_by(order_part, query).replace('ORDER BY ', '')
                    if order_clause:
                        orderby_terms.append(order_clause)
                        groupby_terms += [order_term.split()[0] for order_term in order_clause.split(',')]
                else:
                    order = '"%s" %s' % (order_field, '' if len(order_split) == 1 else order_split[1])
                    orderby_terms.append(order)
            elif order_field in aggregated_fields:
                orderby_terms.append(order_part)
            else:
                # Cannot order by a field that will not appear in the results (needs to be grouped or aggregated)
                _logger.warn('%s: read_group order by `%s` ignored, cannot sort on empty columns (not grouped/aggregated)',
                             self._name, order_part)
        return groupby_terms, orderby_terms

    @api.model
    def _read_group_process_groupby(self, gb, query):
        """
            Helper method to collect important information about groupbys: raw
            field name, type, time information, qualified name, ...
        """
        split = gb.split(':')
        field_type = self._fields[split[0]].type
        gb_function = split[1] if len(split) == 2 else None
        temporal = field_type in ('date', 'datetime')
        tz_convert = field_type == 'datetime' and self._context.get('tz') in pytz.all_timezones
        qualified_field = self._inherits_join_calc(self._table, split[0], query)
        if temporal:
            display_formats = {
                # Careful with week/year formats:
                #  - yyyy (lower) must always be used, *except* for week+year formats
                #  - YYYY (upper) must always be used for week+year format
                #         e.g. 2006-01-01 is W52 2005 in some locales (de_DE),
                #                         and W1 2006 for others
                #
                # Mixing both formats, e.g. 'MMM YYYY' would yield wrong results,
                # such as 2006-01-01 being formatted as "January 2005" in some locales.
                # Cfr: http://babel.pocoo.org/docs/dates/#date-fields
                'day': 'dd MMM yyyy', # yyyy = normal year
                'week': "'W'w YYYY",  # w YYYY = ISO week-year
                'month': 'MMMM yyyy',
                'quarter': 'QQQ yyyy',
                'year': 'yyyy',
            }
            time_intervals = {
                'day': dateutil.relativedelta.relativedelta(days=1),
                'week': datetime.timedelta(days=7),
                'month': dateutil.relativedelta.relativedelta(months=1),
                'quarter': dateutil.relativedelta.relativedelta(months=3),
                'year': dateutil.relativedelta.relativedelta(years=1)
            }
            if tz_convert:
                qualified_field = "timezone('%s', timezone('UTC',%s))" % (self._context.get('tz', 'UTC'), qualified_field)
            qualified_field = "date_trunc('%s', %s)" % (gb_function or 'month', qualified_field)
        if field_type == 'boolean':
            qualified_field = "coalesce(%s,false)" % qualified_field
        return {
            'field': split[0],
            'groupby': gb,
            'type': field_type, 
            'display_format': display_formats[gb_function or 'month'] if temporal else None,
            'interval': time_intervals[gb_function or 'month'] if temporal else None,                
            'tz_convert': tz_convert,
            'qualified_field': qualified_field
        }

    def _read_group_prepare_data(self, key, value, groupby_dict, context):
        """
            Helper method to sanitize the data received by read_group. The None
            values are converted to False, and the date/datetime are formatted,
            and corrected according to the timezones.
        """
        value = False if value is None else value
        gb = groupby_dict.get(key)
        if gb and gb['type'] in ('date', 'datetime') and value:
            if isinstance(value, basestring):
                dt_format = DEFAULT_SERVER_DATETIME_FORMAT if gb['type'] == 'datetime' else DEFAULT_SERVER_DATE_FORMAT
                value = datetime.datetime.strptime(value, dt_format)
            if gb['tz_convert']:
                value =  pytz.timezone(context['tz']).localize(value)
        return value

    def _read_group_get_domain(self, groupby, value):
        """
            Helper method to construct the domain corresponding to a groupby and 
            a given value. This is mostly relevant for date/datetime.
        """
        if groupby['type'] in ('date', 'datetime') and value:
            dt_format = DEFAULT_SERVER_DATETIME_FORMAT if groupby['type'] == 'datetime' else DEFAULT_SERVER_DATE_FORMAT
            domain_dt_begin = value
            domain_dt_end = value + groupby['interval']
            if groupby['tz_convert']:
                domain_dt_begin = domain_dt_begin.astimezone(pytz.utc)
                domain_dt_end = domain_dt_end.astimezone(pytz.utc)
            return [(groupby['field'], '>=', domain_dt_begin.strftime(dt_format)),
                   (groupby['field'], '<', domain_dt_end.strftime(dt_format))]
        if groupby['type'] == 'many2one' and value:
                value = value[0]
        return [(groupby['field'], '=', value)]

    def _read_group_format_result(self, data, annotated_groupbys, groupby, groupby_dict, domain, context):
        """
            Helper method to format the data contained in the dictionary data by 
            adding the domain corresponding to its values, the groupbys in the 
            context and by properly formatting the date/datetime values. 
        """
        domain_group = [dom for gb in annotated_groupbys for dom in self._read_group_get_domain(gb, data[gb['groupby']])]
        for k,v in data.iteritems():
            gb = groupby_dict.get(k)
            if gb and gb['type'] in ('date', 'datetime') and v:
                data[k] = babel.dates.format_date(v, format=gb['display_format'], locale=context.get('lang', 'en_US'))

        data['__domain'] = domain_group + domain 
        if len(groupby) - len(annotated_groupbys) >= 1:
            data['__context'] = { 'group_by': groupby[len(annotated_groupbys):]}
        del data['id']
        return data

    def read_group(self, cr, uid, domain, fields, groupby, offset=0, limit=None, context=None, orderby=False, lazy=True):
        """
        Get the list of records in list view grouped by the given ``groupby`` fields

        :param cr: database cursor
        :param uid: current user id
        :param domain: list specifying search criteria [['field_name', 'operator', 'value'], ...]
        :param list fields: list of fields present in the list view specified on the object
        :param list groupby: list of groupby descriptions by which the records will be grouped.  
                A groupby description is either a field (then it will be grouped by that field)
                or a string 'field:groupby_function'.  Right now, the only functions supported
                are 'day', 'week', 'month', 'quarter' or 'year', and they only make sense for 
                date/datetime fields.
        :param int offset: optional number of records to skip
        :param int limit: optional max number of records to return
        :param dict context: context arguments, like lang, time zone. 
        :param list orderby: optional ``order by`` specification, for
                             overriding the natural sort ordering of the
                             groups, see also :py:meth:`~osv.osv.osv.search`
                             (supported only for many2one fields currently)
        :param bool lazy: if true, the results are only grouped by the first groupby and the 
                remaining groupbys are put in the __context key.  If false, all the groupbys are
                done in one call.
        :return: list of dictionaries(one dictionary for each record) containing:

                    * the values of fields grouped by the fields in ``groupby`` argument
                    * __domain: list of tuples specifying the search criteria
                    * __context: dictionary with argument like ``groupby``
        :rtype: [{'field_name_1': value, ...]
        :raise AccessError: * if user has no read rights on the requested object
                            * if user tries to bypass access rules for read on the requested object
        """
        if context is None:
            context = {}
        self.check_access_rights(cr, uid, 'read')
        query = self._where_calc(cr, uid, domain, context=context) 
        fields = fields or self._columns.keys()

        groupby = [groupby] if isinstance(groupby, basestring) else groupby
        groupby_list = groupby[:1] if lazy else groupby
        annotated_groupbys = [
            self._read_group_process_groupby(cr, uid, gb, query, context=context)
            for gb in groupby_list
        ]
        groupby_fields = [g['field'] for g in annotated_groupbys]
        order = orderby or ','.join([g for g in groupby_list])
        groupby_dict = {gb['groupby']: gb for gb in annotated_groupbys}

        self._apply_ir_rules(cr, uid, query, 'read', context=context)
        for gb in groupby_fields:
            assert gb in fields, "Fields in 'groupby' must appear in the list of fields to read (perhaps it's missing in the list view?)"
            groupby_def = self._columns.get(gb) or (self._inherit_fields.get(gb) and self._inherit_fields.get(gb)[2])
            assert groupby_def and groupby_def._classic_write, "Fields in 'groupby' must be regular database-persisted fields (no function or related fields), or function fields with store=True"
            if not (gb in self._fields):
                # Don't allow arbitrary values, as this would be a SQL injection vector!
                raise UserError(_('Invalid group_by specification: "%s".\nA group_by specification must be a list of valid fields.') % (gb,))

        aggregated_fields = [
            f for f in fields
            if f not in ('id', 'sequence')
            if f not in groupby_fields
            if f in self._fields
            if self._fields[f].type in ('integer', 'float', 'monetary')
            if getattr(self._fields[f].base_field.column, '_classic_write', False)
        ]

        field_formatter = lambda f: (
            self._fields[f].group_operator or 'sum',
            self._inherits_join_calc(cr, uid, self._table, f, query, context=context),
            f,
        )
        select_terms = ["%s(%s) AS %s" % field_formatter(f) for f in aggregated_fields]

        for gb in annotated_groupbys:
            select_terms.append('%s as "%s" ' % (gb['qualified_field'], gb['groupby']))

        groupby_terms, orderby_terms = self._read_group_prepare(cr, uid, order, aggregated_fields, annotated_groupbys, query, context=context)
        from_clause, where_clause, where_clause_params = query.get_sql()
        if lazy and (len(groupby_fields) >= 2 or not context.get('group_by_no_leaf')):
            count_field = groupby_fields[0] if len(groupby_fields) >= 1 else '_'
        else:
            count_field = '_'
        count_field += '_count'

        prefix_terms = lambda prefix, terms: (prefix + " " + ",".join(terms)) if terms else ''
        prefix_term = lambda prefix, term: ('%s %s' % (prefix, term)) if term else ''

        query = """
            SELECT min(%(table)s.id) AS id, count(%(table)s.id) AS %(count_field)s %(extra_fields)s
            FROM %(from)s
            %(where)s
            %(groupby)s
            %(orderby)s
            %(limit)s
            %(offset)s
        """ % {
            'table': self._table,
            'count_field': count_field,
            'extra_fields': prefix_terms(',', select_terms),
            'from': from_clause,
            'where': prefix_term('WHERE', where_clause),
            'groupby': prefix_terms('GROUP BY', groupby_terms),
            'orderby': prefix_terms('ORDER BY', orderby_terms),
            'limit': prefix_term('LIMIT', int(limit) if limit else None),
            'offset': prefix_term('OFFSET', int(offset) if limit else None),
        }
        cr.execute(query, where_clause_params)
        fetched_data = cr.dictfetchall()

        if not groupby_fields:
            return fetched_data

        many2onefields = [gb['field'] for gb in annotated_groupbys if gb['type'] == 'many2one']
        if many2onefields:
            data_ids = [r['id'] for r in fetched_data]
            many2onefields = list(set(many2onefields))
            data_dict = {d['id']: d for d in self.read(cr, uid, data_ids, many2onefields, context=context)} 
            for d in fetched_data:
                d.update(data_dict[d['id']])

        data = map(lambda r: {k: self._read_group_prepare_data(k,v, groupby_dict, context) for k,v in r.iteritems()}, fetched_data)
        result = [self._read_group_format_result(d, annotated_groupbys, groupby, groupby_dict, domain, context) for d in data]
        if lazy and groupby_fields[0] in self._group_by_full:
            # Right now, read_group only fill results in lazy mode (by default).
            # If you need to have the empty groups in 'eager' mode, then the
            # method _read_group_fill_results need to be completely reimplemented
            # in a sane way 
            result = self._read_group_fill_results(cr, uid, domain, groupby_fields[0], groupby[len(annotated_groupbys):],
                                                       aggregated_fields, count_field, result, read_group_order=order,
                                                       context=context)
        return result

    def _inherits_join_add(self, current_model, parent_model_name, query):
        """
        Add missing table SELECT and JOIN clause to ``query`` for reaching the parent table (no duplicates)
        :param current_model: current model object
        :param parent_model_name: name of the parent model for which the clauses should be added
        :param query: query object on which the JOIN should be added
        """
        inherits_field = current_model._inherits[parent_model_name]
        parent_model = self.pool[parent_model_name]
        parent_alias, parent_alias_statement = query.add_join((current_model._table, parent_model._table, inherits_field, 'id', inherits_field), implicit=True)
        return parent_alias

    @api.model
    def _inherits_join_calc(self, alias, field, query, implicit=True, outer=False):
        """
        Adds missing table select and join clause(s) to ``query`` for reaching
        the field coming from an '_inherits' parent table (no duplicates).

        :param alias: name of the initial SQL alias
        :param field: name of inherited field to reach
        :param query: query object on which the JOIN should be added
        :return: qualified name of field, to be used in SELECT clause
        """
        # INVARIANT: alias is the SQL alias of model._table in query
        model = self
        while field in model._inherit_fields and field not in model._columns:
            # retrieve the parent model where field is inherited from
            parent_model_name = model._inherit_fields[field][0]
            parent_model = self.env[parent_model_name]
            parent_field = model._inherits[parent_model_name]
            # JOIN parent_model._table AS parent_alias ON alias.parent_field = parent_alias.id
            parent_alias, _ = query.add_join(
                (alias, parent_model._table, parent_field, 'id', parent_field),
                implicit=implicit, outer=outer,
            )
            model, alias = parent_model, parent_alias
        # handle the case where the field is translated
        translate = model._columns[field].translate
        if translate and not callable(translate):
            return model._generate_translated_field(alias, field, query)
        else:
            return '"%s"."%s"' % (alias, field)

    def _parent_store_compute(self, cr):
        if not self._parent_store:
            return
        _logger.info('Computing parent left and right for table %s...', self._table)
        def browse_rec(root, pos=0):
            # TODO: set order
            where = self._parent_name+'='+str(root)
            if not root:
                where = self._parent_name+' IS NULL'
            if self._parent_order:
                where += ' order by '+self._parent_order
            cr.execute('SELECT id FROM '+self._table+' WHERE '+where)
            pos2 = pos + 1
            for id in cr.fetchall():
                pos2 = browse_rec(id[0], pos2)
            cr.execute('update '+self._table+' set parent_left=%s, parent_right=%s where id=%s', (pos, pos2, root))
            return pos2 + 1
        query = 'SELECT id FROM '+self._table+' WHERE '+self._parent_name+' IS NULL'
        if self._parent_order:
            query += ' order by ' + self._parent_order
        pos = 0
        cr.execute(query)
        for (root,) in cr.fetchall():
            pos = browse_rec(root, pos)
        self.invalidate_cache(cr, SUPERUSER_ID, ['parent_left', 'parent_right'])
        return True

    def _update_store(self, cr, f, k):
        _logger.info("storing computed values of fields.function '%s'", k)
        ss = self._columns[k]._symbol_set
        update_query = 'UPDATE "%s" SET "%s"=%s WHERE id=%%s' % (self._table, k, ss[0])
        cr.execute('select id from '+self._table)
        ids_lst = map(lambda x: x[0], cr.fetchall())
        while ids_lst:
            iids = ids_lst[:AUTOINIT_RECALCULATE_STORED_FIELDS]
            ids_lst = ids_lst[AUTOINIT_RECALCULATE_STORED_FIELDS:]
            res = f.get(cr, self, iids, k, SUPERUSER_ID, {})
            for key, val in res.items():
                if f._multi:
                    val = val[k]
                # if val is a many2one, just write the ID
                if type(val) == tuple:
                    val = val[0]
                if f._type == 'boolean' or val is not False:
                    cr.execute(update_query, (ss[1](val), key))

    @api.model
    def _check_selection_field_value(self, field, value):
        """ Check whether value is among the valid values for the given
            selection/reference field, and raise an exception if not.
        """
        field = self._fields[field]
        field.convert_to_cache(value, self)

    def _check_removed_columns(self, cr, log=False):
        # iterate on the database columns to drop the NOT NULL constraints
        # of fields which were required but have been removed (or will be added by another module)
        columns = [c for c in self._columns if not (isinstance(self._columns[c], fields.function) and not self._columns[c].store)]
        columns += MAGIC_COLUMNS
        cr.execute("SELECT a.attname, a.attnotnull"
                   "  FROM pg_class c, pg_attribute a"
                   " WHERE c.relname=%s"
                   "   AND c.oid=a.attrelid"
                   "   AND a.attisdropped=%s"
                   "   AND pg_catalog.format_type(a.atttypid, a.atttypmod) NOT IN ('cid', 'tid', 'oid', 'xid')"
                   "   AND a.attname NOT IN %s", (self._table, False, tuple(columns))),

        for column in cr.dictfetchall():
            if log:
                _logger.debug("column %s is in the table %s but not in the corresponding object %s",
                              column['attname'], self._table, self._name)
            if column['attnotnull']:
                cr.execute('ALTER TABLE "%s" ALTER COLUMN "%s" DROP NOT NULL' % (self._table, column['attname']))
                _schema.debug("Table '%s': column '%s': dropped NOT NULL constraint",
                              self._table, column['attname'])

    def _save_constraint(self, cr, constraint_name, type, definition):
        """
        Record the creation of a constraint for this model, to make it possible
        to delete it later when the module is uninstalled. Type can be either
        'f' or 'u' depending on the constraint being a foreign key or not.
        """
        if not self._module:
            # no need to save constraints for custom models as they're not part
            # of any module
            return
        assert type in ('f', 'u')
        cr.execute("""
            SELECT type, definition FROM ir_model_constraint, ir_module_module
            WHERE ir_model_constraint.module=ir_module_module.id
                AND ir_model_constraint.name=%s
                AND ir_module_module.name=%s
            """, (constraint_name, self._module))
        constraints = cr.dictfetchone()
        if not constraints:
            cr.execute("""
                INSERT INTO ir_model_constraint
                    (name, date_init, date_update, module, model, type, definition)
                VALUES (%s, now() AT TIME ZONE 'UTC', now() AT TIME ZONE 'UTC',
                    (SELECT id FROM ir_module_module WHERE name=%s),
                    (SELECT id FROM ir_model WHERE model=%s), %s, %s)""",
                    (constraint_name, self._module, self._name, type, definition))
        elif constraints['type'] != type or (definition and constraints['definition'] != definition):
            cr.execute("""
                UPDATE ir_model_constraint
                SET date_update=now() AT TIME ZONE 'UTC', type=%s, definition=%s
                WHERE name=%s AND module = (SELECT id FROM ir_module_module WHERE name=%s)""",
                    (type, definition, constraint_name, self._module))

    def _save_relation_table(self, cr, relation_table):
        """
        Record the creation of a many2many for this model, to make it possible
        to delete it later when the module is uninstalled.
        """
        cr.execute("""
            SELECT 1 FROM ir_model_relation, ir_module_module
            WHERE ir_model_relation.module=ir_module_module.id
                AND ir_model_relation.name=%s
                AND ir_module_module.name=%s
            """, (relation_table, self._module))
        if not cr.rowcount:
            cr.execute("""INSERT INTO ir_model_relation (name, date_init, date_update, module, model)
                                 VALUES (%s, now() AT TIME ZONE 'UTC', now() AT TIME ZONE 'UTC',
                    (SELECT id FROM ir_module_module WHERE name=%s),
                    (SELECT id FROM ir_model WHERE model=%s))""",
                       (relation_table, self._module, self._name))
            self.invalidate_cache(cr, SUPERUSER_ID)

    # checked version: for direct m2o starting from ``self``
    def _m2o_add_foreign_key_checked(self, source_field, dest_model, ondelete):
        assert self.is_transient() or not dest_model.is_transient(), \
            'Many2One relationships from non-transient Model to TransientModel are forbidden'
        if self.is_transient() and not dest_model.is_transient():
            # TransientModel relationships to regular Models are annoying
            # usually because they could block deletion due to the FKs.
            # So unless stated otherwise we default them to ondelete=cascade.
            ondelete = ondelete or 'cascade'
        fk_def = (self._table, source_field, dest_model._table, ondelete or 'set null')
        self._foreign_keys.add(fk_def)
        _schema.debug("Table '%s': added foreign key '%s' with definition=REFERENCES \"%s\" ON DELETE %s", *fk_def)

    # unchecked version: for custom cases, such as m2m relationships
    def _m2o_add_foreign_key_unchecked(self, source_table, source_field, dest_model, ondelete):
        fk_def = (source_table, source_field, dest_model._table, ondelete or 'set null')
        self._foreign_keys.add(fk_def)
        _schema.debug("Table '%s': added foreign key '%s' with definition=REFERENCES \"%s\" ON DELETE %s", *fk_def)

    def _drop_constraint(self, cr, source_table, constraint_name):
        cr.execute("ALTER TABLE %s DROP CONSTRAINT %s" % (source_table,constraint_name))

    def _m2o_fix_foreign_key(self, cr, source_table, source_field, dest_model, ondelete):
        # Find FK constraint(s) currently established for the m2o field,
        # and see whether they are stale or not
        cr.execute("""SELECT confdeltype as ondelete_rule, conname as constraint_name,
                             cl2.relname as foreign_table
                      FROM pg_constraint as con, pg_class as cl1, pg_class as cl2,
                           pg_attribute as att1, pg_attribute as att2
                      WHERE con.conrelid = cl1.oid
                        AND cl1.relname = %s
                        AND con.confrelid = cl2.oid
                        AND array_lower(con.conkey, 1) = 1
                        AND con.conkey[1] = att1.attnum
                        AND att1.attrelid = cl1.oid
                        AND att1.attname = %s
                        AND array_lower(con.confkey, 1) = 1
                        AND con.confkey[1] = att2.attnum
                        AND att2.attrelid = cl2.oid
                        AND att2.attname = %s
                        AND con.contype = 'f'""", (source_table, source_field, 'id'))
        constraints = cr.dictfetchall()
        if constraints:
            if len(constraints) == 1:
                # Is it the right constraint?
                cons, = constraints
                if cons['ondelete_rule'] != POSTGRES_CONFDELTYPES.get((ondelete or 'set null').upper(), 'a')\
                    or cons['foreign_table'] != dest_model._table:
                    # Wrong FK: drop it and recreate
                    _schema.debug("Table '%s': dropping obsolete FK constraint: '%s'",
                                  source_table, cons['constraint_name'])
                    self._drop_constraint(cr, source_table, cons['constraint_name'])
                else:
                    # it's all good, nothing to do!
                    return
            else:
                # Multiple FKs found for the same field, drop them all, and re-create
                for cons in constraints:
                    _schema.debug("Table '%s': dropping duplicate FK constraints: '%s'",
                                  source_table, cons['constraint_name'])
                    self._drop_constraint(cr, source_table, cons['constraint_name'])

        # (re-)create the FK
        self._m2o_add_foreign_key_checked(source_field, dest_model, ondelete)


    def _set_default_value_on_column(self, cr, column_name, context=None):
        # ideally, we should use default_get(), but it fails due to ir.values
        # not being ready

        # get default value
        default = self._defaults.get(column_name)
        if callable(default):
            default = default(self, cr, SUPERUSER_ID, context)

        column = self._columns[column_name]
        ss = column._symbol_set
        db_default = ss[1](default)
        # Write default if non-NULL, except for booleans for which False means
        # the same as NULL - this saves us an expensive query on large tables.
        write_default = (db_default is not None if column._type != 'boolean'
                            else db_default)
        if write_default:
            _logger.debug("Table '%s': setting default value of new column %s to %r",
                          self._table, column_name, default)
            query = 'UPDATE "%s" SET "%s"=%s WHERE "%s" is NULL' % (
                self._table, column_name, ss[0], column_name)
            cr.execute(query, (db_default,))
            # this is a disgrace
            cr.commit()

    def _auto_init(self, cr, context=None):
        """

        Call _field_create and, unless _auto is False:

        - create the corresponding table in database for the model,
        - possibly add the parent columns in database,
        - possibly add the columns 'create_uid', 'create_date', 'write_uid',
          'write_date' in database if _log_access is True (the default),
        - report on database columns no more existing in _columns,
        - remove no more existing not null constraints,
        - alter existing database columns to match _columns,
        - create database tables to match _columns,
        - add database indices to match _columns,
        - save in self._foreign_keys a list a foreign keys to create (see
          _auto_end).

        """
        self._foreign_keys = set()
        raise_on_invalid_object_name(self._name)

        # This prevents anything called by this method (in particular default
        # values) from prefetching a field for which the corresponding column
        # has not been added in database yet!
        context = dict(context or {}, prefetch_fields=False)

        # Make sure an environment is available for get_pg_type(). This is
        # because we access column.digits, which retrieves a cursor from
        # existing environments.
        env = api.Environment(cr, SUPERUSER_ID, context)

        store_compute = False
        stored_fields = []              # new-style stored fields with compute
        todo_end = []
        update_custom_fields = context.get('update_custom_fields', False)
        self._field_create(cr, context=context)
        create = not self._table_exist(cr)
        if self._auto:

            if create:
                self._create_table(cr)
                has_rows = False
            else:
                cr.execute('SELECT 1 FROM "%s" LIMIT 1' % self._table)
                has_rows = cr.rowcount

            cr.commit()
            if self._parent_store:
                if not self._parent_columns_exist(cr):
                    self._create_parent_columns(cr)
                    store_compute = True

            self._check_removed_columns(cr, log=False)

            # iterate on the "object columns"
            column_data = self._select_column_data(cr)

            for k, f in self._columns.iteritems():
                if k == 'id': # FIXME: maybe id should be a regular column?
                    continue
                # Don't update custom (also called manual) fields
                if f.manual and not update_custom_fields:
                    continue

                if isinstance(f, fields.one2many):
                    self._o2m_raise_on_missing_reference(cr, f)

                elif isinstance(f, fields.many2many):
                    res = self._m2m_raise_or_create_relation(cr, f)
                    if res and self._fields[k].depends:
                        stored_fields.append(self._fields[k])

                else:
                    res = column_data.get(k)

                    # The field is not found as-is in database, try if it
                    # exists with an old name.
                    if not res and hasattr(f, 'oldname'):
                        res = column_data.get(f.oldname)
                        if res:
                            cr.execute('ALTER TABLE "%s" RENAME "%s" TO "%s"' % (self._table, f.oldname, k))
                            res['attname'] = k
                            column_data[k] = res
                            _schema.debug("Table '%s': renamed column '%s' to '%s'",
                                self._table, f.oldname, k)

                    # The field already exists in database. Possibly
                    # change its type, rename it, drop it or change its
                    # constraints.
                    if res:
                        f_pg_type = res['typname']
                        f_pg_size = res['size']
                        f_pg_notnull = res['attnotnull']
                        if isinstance(f, fields.function) and not f.store and\
                                not getattr(f, 'nodrop', False):
                            _logger.info('column %s (%s) converted to a function, removed from table %s',
                                         k, f.string, self._table)
                            cr.execute('ALTER TABLE "%s" DROP COLUMN "%s" CASCADE' % (self._table, k))
                            cr.commit()
                            _schema.debug("Table '%s': dropped column '%s' with cascade",
                                self._table, k)
                            f_obj_type = None
                        else:
                            f_obj_type = get_pg_type(f) and get_pg_type(f)[0]

                        if f_obj_type:
                            ok = False
                            casts = [
                                ('text', 'char', pg_varchar(f.size), '::%s' % pg_varchar(f.size)),
                                ('varchar', 'text', 'TEXT', ''),
                                ('int4', 'float', get_pg_type(f)[1], '::'+get_pg_type(f)[1]),
                                ('date', 'datetime', 'TIMESTAMP', '::TIMESTAMP'),
                                ('timestamp', 'date', 'date', '::date'),
                                ('numeric', 'float', get_pg_type(f)[1], '::'+get_pg_type(f)[1]),
                                ('float8', 'float', get_pg_type(f)[1], '::'+get_pg_type(f)[1]),
                                ('float8', 'monetary', get_pg_type(f)[1], '::'+get_pg_type(f)[1]),
                            ]
                            if f_pg_type == 'varchar' and f._type in ('char', 'selection') and f_pg_size and (f.size is None or f_pg_size < f.size):
                                try:
                                    with cr.savepoint():
                                        cr.execute('ALTER TABLE "%s" ALTER COLUMN "%s" TYPE %s' % (self._table, k, pg_varchar(f.size)), log_exceptions=False)
                                except psycopg2.NotSupportedError:
                                    # In place alter table cannot be done because a view is depending of this field.
                                    # Do a manual copy. This will drop the view (that will be recreated later)
                                    cr.execute('ALTER TABLE "%s" RENAME COLUMN "%s" TO temp_change_size' % (self._table, k))
                                    cr.execute('ALTER TABLE "%s" ADD COLUMN "%s" %s' % (self._table, k, pg_varchar(f.size)))
                                    cr.execute('UPDATE "%s" SET "%s"=temp_change_size::%s' % (self._table, k, pg_varchar(f.size)))
                                    cr.execute('ALTER TABLE "%s" DROP COLUMN temp_change_size CASCADE' % (self._table,))
                                cr.commit()
                                _schema.debug("Table '%s': column '%s' (type varchar) changed size from %s to %s",
                                    self._table, k, f_pg_size or 'unlimited', f.size or 'unlimited')
                            for c in casts:
                                if (f_pg_type==c[0]) and (f._type==c[1]):
                                    if f_pg_type != f_obj_type:
                                        ok = True
                                        try:
                                            with cr.savepoint():
                                                cr.execute('ALTER TABLE "%s" ALTER COLUMN "%s" TYPE %s' % (self._table, k, c[2]), log_exceptions=False)
                                        except psycopg2.NotSupportedError:
                                            # can't do inplace change -> use a casted temp column
                                            cr.execute('ALTER TABLE "%s" RENAME COLUMN "%s" TO __temp_type_cast' % (self._table, k))
                                            cr.execute('ALTER TABLE "%s" ADD COLUMN "%s" %s' % (self._table, k, c[2]))
                                            cr.execute('UPDATE "%s" SET "%s"= __temp_type_cast%s' % (self._table, k, c[3]))
                                            cr.execute('ALTER TABLE "%s" DROP COLUMN  __temp_type_cast CASCADE' % (self._table,))
                                        cr.commit()
                                        _schema.debug("Table '%s': column '%s' changed type from %s to %s",
                                            self._table, k, c[0], c[1])
                                    break

                            if f_pg_type != f_obj_type:
                                if not ok:
                                    i = 0
                                    while True:
                                        newname = k + '_moved' + str(i)
                                        cr.execute("SELECT count(1) FROM pg_class c,pg_attribute a " \
                                            "WHERE c.relname=%s " \
                                            "AND a.attname=%s " \
                                            "AND c.oid=a.attrelid ", (self._table, newname))
                                        if not cr.fetchone()[0]:
                                            break
                                        i += 1
                                    if f_pg_notnull:
                                        cr.execute('ALTER TABLE "%s" ALTER COLUMN "%s" DROP NOT NULL' % (self._table, k))
                                    cr.execute('ALTER TABLE "%s" RENAME COLUMN "%s" TO "%s"' % (self._table, k, newname))
                                    cr.execute('ALTER TABLE "%s" ADD COLUMN "%s" %s' % (self._table, k, get_pg_type(f)[1]))
                                    cr.execute("COMMENT ON COLUMN %s.\"%s\" IS %%s" % (self._table, k), (f.string,))
                                    _schema.warning("Table `%s`: column `%s` has changed type (DB=%s, def=%s), data moved to column `%s`",
                                                    self._table, k, f_pg_type, f._type, newname)

                            # if the field is required and hasn't got a NOT NULL constraint
                            if f.required and f_pg_notnull == 0:
                                if has_rows:
                                    self._set_default_value_on_column(cr, k, context=context)
                                # add the NOT NULL constraint
                                try:
                                    cr.execute('ALTER TABLE "%s" ALTER COLUMN "%s" SET NOT NULL' % (self._table, k), log_exceptions=False)
                                    cr.commit()
                                    _schema.debug("Table '%s': column '%s': added NOT NULL constraint",
                                        self._table, k)
                                except Exception:
                                    msg = "Table '%s': unable to set a NOT NULL constraint on column '%s' !\n"\
                                        "If you want to have it, you should update the records and execute manually:\n"\
                                        "ALTER TABLE %s ALTER COLUMN %s SET NOT NULL"
                                    _schema.warning(msg, self._table, k, self._table, k)
                                cr.commit()
                            elif not f.required and f_pg_notnull == 1:
                                cr.execute('ALTER TABLE "%s" ALTER COLUMN "%s" DROP NOT NULL' % (self._table, k))
                                cr.commit()
                                _schema.debug("Table '%s': column '%s': dropped NOT NULL constraint",
                                    self._table, k)
                            # Verify index
                            indexname = '%s_%s_index' % (self._table, k)
                            cr.execute("SELECT indexname FROM pg_indexes WHERE indexname = %s and tablename = %s", (indexname, self._table))
                            res2 = cr.dictfetchall()
                            if not res2 and f.select:
                                cr.execute('CREATE INDEX "%s_%s_index" ON "%s" ("%s")' % (self._table, k, self._table, k))
                                cr.commit()
                                if f._type == 'text':
                                    # FIXME: for fields.text columns we should try creating GIN indexes instead (seems most suitable for an ERP context)
                                    msg = "Table '%s': Adding (b-tree) index for %s column '%s'."\
                                        "This is probably useless (does not work for fulltext search) and prevents INSERTs of long texts"\
                                        " because there is a length limit for indexable btree values!\n"\
                                        "Use a search view instead if you simply want to make the field searchable."
                                    _schema.warning(msg, self._table, f._type, k)
                            if res2 and not f.select:
                                cr.execute('DROP INDEX "%s_%s_index"' % (self._table, k))
                                cr.commit()
                                msg = "Table '%s': dropping index for column '%s' of type '%s' as it is not required anymore"
                                _schema.debug(msg, self._table, k, f._type)

                            if isinstance(f, fields.many2one) or (isinstance(f, fields.function) and f._type == 'many2one' and f.store):
                                dest_model = self.pool[f._obj]
                                if dest_model._auto and dest_model._table != 'ir_actions':
                                    self._m2o_fix_foreign_key(cr, self._table, k, dest_model, f.ondelete)

                    # The field doesn't exist in database. Create it if necessary.
                    else:
                        if f._classic_write:
                            # add the missing field
                            cr.execute('ALTER TABLE "%s" ADD COLUMN "%s" %s' % (self._table, k, get_pg_type(f)[1]))
                            cr.execute("COMMENT ON COLUMN %s.\"%s\" IS %%s" % (self._table, k), (f.string,))
                            _schema.debug("Table '%s': added column '%s' with definition=%s",
                                self._table, k, get_pg_type(f)[1])

                            # initialize it
                            if has_rows:
                                self._set_default_value_on_column(cr, k, context=context)

                            # remember the functions to call for the stored fields
                            if isinstance(f, fields.function):
                                order = 10
                                if f.store is not True: # i.e. if f.store is a dict
                                    order = f.store[f.store.keys()[0]][2]
                                todo_end.append((order, self._update_store, (f, k)))

                            # remember new-style stored fields with compute method
                            if k in self._fields and self._fields[k].depends:
                                stored_fields.append(self._fields[k])

                            # and add constraints if needed
                            if isinstance(f, fields.many2one) or (isinstance(f, fields.function) and f._type == 'many2one' and f.store):
                                if f._obj not in self.pool:
                                    raise ValueError(_('There is no reference available for %s') % (f._obj,))
                                dest_model = self.pool[f._obj]
                                ref = dest_model._table
                                # ir_actions is inherited so foreign key doesn't work on it
                                if dest_model._auto and ref != 'ir_actions':
                                    self._m2o_add_foreign_key_checked(k, dest_model, f.ondelete)
                            if f.select:
                                cr.execute('CREATE INDEX "%s_%s_index" ON "%s" ("%s")' % (self._table, k, self._table, k))
                            if f.required:
                                try:
                                    cr.commit()
                                    cr.execute('ALTER TABLE "%s" ALTER COLUMN "%s" SET NOT NULL' % (self._table, k))
                                    _schema.debug("Table '%s': column '%s': added a NOT NULL constraint",
                                        self._table, k)
                                except Exception:
                                    msg = "WARNING: unable to set column %s of table %s not null !\n"\
                                        "Try to re-run: openerp-server --update=module\n"\
                                        "If it doesn't work, update records and execute manually:\n"\
                                        "ALTER TABLE %s ALTER COLUMN %s SET NOT NULL"
                                    _logger.warning(msg, k, self._table, self._table, k, exc_info=True)
                            cr.commit()

        else:
            cr.execute("SELECT relname FROM pg_class WHERE relkind IN ('r','v') AND relname=%s", (self._table,))
            create = not bool(cr.fetchone())

        cr.commit()     # start a new transaction

        if self._auto:
            self._add_sql_constraints(cr)

        if create:
            self._execute_sql(cr)

        if store_compute:
            self._parent_store_compute(cr)
            cr.commit()

        if stored_fields:
            # trigger computation of new-style stored fields with a compute
            def func(cr):
                fnames = [f.name for f in stored_fields]
                _logger.info("Storing computed values of %s fields %s",
                             self._name, ', '.join(sorted(fnames)))
                recs = self.browse(cr, SUPERUSER_ID, [], {'active_test': False})
                recs = recs.search([])
                if recs:
                    recs.invalidate_cache(fnames, recs.ids)
                    map(recs._recompute_todo, stored_fields)

            todo_end.append((1000, func, ()))

        return todo_end

    def _auto_end(self, cr, context=None):
        """ Create the foreign keys recorded by _auto_init. """
        for t, k, r, d in self._foreign_keys:
            cr.execute('ALTER TABLE "%s" ADD FOREIGN KEY ("%s") REFERENCES "%s" ON DELETE %s' % (t, k, r, d))
            self._save_constraint(cr, "%s_%s_fkey" % (t, k), 'f', False)
        cr.commit()
        del self._foreign_keys


    def _table_exist(self, cr):
        cr.execute("SELECT relname FROM pg_class WHERE relkind IN ('r','v') AND relname=%s", (self._table,))
        return cr.rowcount


    def _create_table(self, cr):
        cr.execute('CREATE TABLE "%s" (id SERIAL NOT NULL, PRIMARY KEY(id))' % (self._table,))
        cr.execute(("COMMENT ON TABLE \"%s\" IS %%s" % self._table), (self._description,))
        _schema.debug("Table '%s': created", self._table)


    def _parent_columns_exist(self, cr):
        cr.execute("""SELECT c.relname
            FROM pg_class c, pg_attribute a
            WHERE c.relname=%s AND a.attname=%s AND c.oid=a.attrelid
            """, (self._table, 'parent_left'))
        return cr.rowcount


    def _create_parent_columns(self, cr):
        cr.execute('ALTER TABLE "%s" ADD COLUMN "parent_left" INTEGER' % (self._table,))
        cr.execute('ALTER TABLE "%s" ADD COLUMN "parent_right" INTEGER' % (self._table,))
        if 'parent_left' not in self._columns:
            _logger.error('create a column parent_left on object %s: fields.integer(\'Left Parent\', select=1)',
                          self._table)
            _schema.debug("Table '%s': added column '%s' with definition=%s",
                self._table, 'parent_left', 'INTEGER')
        elif not self._columns['parent_left'].select:
            _logger.error('parent_left column on object %s must be indexed! Add select=1 to the field definition)',
                          self._table)
        if 'parent_right' not in self._columns:
            _logger.error('create a column parent_right on object %s: fields.integer(\'Right Parent\', select=1)',
                          self._table)
            _schema.debug("Table '%s': added column '%s' with definition=%s",
                self._table, 'parent_right', 'INTEGER')
        elif not self._columns['parent_right'].select:
            _logger.error('parent_right column on object %s must be indexed! Add select=1 to the field definition)',
                          self._table)
        if self._columns[self._parent_name].ondelete not in ('cascade', 'restrict'):
            _logger.error("The column %s on object %s must be set as ondelete='cascade' or 'restrict'",
                          self._parent_name, self._name)

        cr.commit()


    def _select_column_data(self, cr):
        # attlen is the number of bytes necessary to represent the type when
        # the type has a fixed size. If the type has a varying size attlen is
        # -1 and atttypmod is the size limit + 4, or -1 if there is no limit.
        cr.execute("SELECT c.relname,a.attname,a.attlen,a.atttypmod,a.attnotnull,a.atthasdef,t.typname,CASE WHEN a.attlen=-1 THEN (CASE WHEN a.atttypmod=-1 THEN 0 ELSE a.atttypmod-4 END) ELSE a.attlen END as size " \
           "FROM pg_class c,pg_attribute a,pg_type t " \
           "WHERE c.relname=%s " \
           "AND c.oid=a.attrelid " \
           "AND a.atttypid=t.oid", (self._table,))
        return dict(map(lambda x: (x['attname'], x),cr.dictfetchall()))


    def _o2m_raise_on_missing_reference(self, cr, f):
        # TODO this check should be a method on fields.one2many.
        if f._obj in self.pool:
            other = self.pool[f._obj]
            # TODO the condition could use fields_get_keys().
            if f._fields_id not in other._columns.keys():
                if f._fields_id not in other._inherit_fields.keys():
                    raise UserError(_("There is no reference field '%s' found for '%s'") % (f._fields_id, f._obj))

    def _m2m_raise_or_create_relation(self, cr, f):
        """ Create the table for the relation if necessary.
        Return ``True`` if the relation had to be created.
        """
        m2m_tbl, col1, col2 = f._sql_names(self)
        # do not create relations for custom fields as they do not belong to a module
        # they will be automatically removed when dropping the corresponding ir.model.field
        # table name for custom relation all starts with x_, see __init__
        if not m2m_tbl.startswith('x_'):
            self._save_relation_table(cr, m2m_tbl)
        cr.execute("SELECT relname FROM pg_class WHERE relkind IN ('r','v') AND relname=%s", (m2m_tbl,))
        if not cr.dictfetchall():
            if f._obj not in self.pool:
                raise UserError(_('Many2Many destination model does not exist: `%s`') % (f._obj,))
            dest_model = self.pool[f._obj]
            ref = dest_model._table
            cr.execute('CREATE TABLE "%s" ("%s" INTEGER NOT NULL, "%s" INTEGER NOT NULL, UNIQUE("%s","%s"))' % (m2m_tbl, col1, col2, col1, col2))
            # create foreign key references with ondelete=cascade, unless the targets are SQL views
            cr.execute("SELECT relkind FROM pg_class WHERE relkind IN ('v') AND relname=%s", (ref,))
            if not cr.fetchall():
                self._m2o_add_foreign_key_unchecked(m2m_tbl, col2, dest_model, 'cascade')
            cr.execute("SELECT relkind FROM pg_class WHERE relkind IN ('v') AND relname=%s", (self._table,))
            if not cr.fetchall():
                self._m2o_add_foreign_key_unchecked(m2m_tbl, col1, self, 'cascade')

            cr.execute('CREATE INDEX ON "%s" ("%s")' % (m2m_tbl, col1))
            cr.execute('CREATE INDEX ON "%s" ("%s")' % (m2m_tbl, col2))
            cr.execute("COMMENT ON TABLE \"%s\" IS 'RELATION BETWEEN %s AND %s'" % (m2m_tbl, self._table, ref))
            cr.commit()
            _schema.debug("Create table '%s': m2m relation between '%s' and '%s'", m2m_tbl, self._table, ref)
            return True


    def _add_sql_constraints(self, cr):
        """

        Modify this model's database table constraints so they match the one in
        _sql_constraints.

        """
        def unify_cons_text(txt):
            return txt.lower().replace(', ',',').replace(' (','(')

        for (key, con, _) in self._sql_constraints:
            conname = '%s_%s' % (self._table, key)

            # using 1 to get result if no imc but one pgc
            cr.execute("""SELECT definition, 1
                          FROM ir_model_constraint imc
                          RIGHT JOIN pg_constraint pgc
                          ON (pgc.conname = imc.name)
                          WHERE pgc.conname=%s
                          """, (conname, ))
            existing_constraints = cr.dictfetchone()
            sql_actions = {
                'drop': {
                    'execute': False,
                    'query': 'ALTER TABLE "%s" DROP CONSTRAINT "%s"' % (self._table, conname, ),
                    'msg_ok': "Table '%s': dropped constraint '%s'. Reason: its definition changed from '%%s' to '%s'" % (
                        self._table, conname, con),
                    'msg_err': "Table '%s': unable to drop \'%s\' constraint !" % (self._table, con),
                    'order': 1,
                },
                'add': {
                    'execute': False,
                    'query': 'ALTER TABLE "%s" ADD CONSTRAINT "%s" %s' % (self._table, conname, con,),
                    'msg_ok': "Table '%s': added constraint '%s' with definition=%s" % (self._table, conname, con),
                    'msg_err': "Table '%s': unable to add \'%s\' constraint !\n If you want to have it, you should update the records and execute manually:\n%%s" % (
                        self._table, con),
                    'order': 2,
                },
            }

            if not existing_constraints:
                # constraint does not exists:
                sql_actions['add']['execute'] = True
                sql_actions['add']['msg_err'] = sql_actions['add']['msg_err'] % (sql_actions['add']['query'], )
            elif unify_cons_text(con) != existing_constraints['definition']:
                # constraint exists but its definition has changed:
                sql_actions['drop']['execute'] = True
                sql_actions['drop']['msg_ok'] = sql_actions['drop']['msg_ok'] % (existing_constraints['definition'] or '', )
                sql_actions['add']['execute'] = True
                sql_actions['add']['msg_err'] = sql_actions['add']['msg_err'] % (sql_actions['add']['query'], )

            # we need to add the constraint:
            self._save_constraint(cr, conname, 'u', unify_cons_text(con))
            sql_actions = [item for item in sql_actions.values()]
            sql_actions.sort(key=lambda x: x['order'])
            for sql_action in [action for action in sql_actions if action['execute']]:
                try:
                    cr.execute(sql_action['query'])
                    cr.commit()
                    _schema.debug(sql_action['msg_ok'])
                except:
                    _schema.warning(sql_action['msg_err'])
                    cr.rollback()


    def _execute_sql(self, cr):
        """ Execute the SQL code from the _sql attribute (if any)."""
        if hasattr(self, "_sql"):
            for line in self._sql.split(';'):
                line2 = line.replace('\n', '').strip()
                if line2:
                    cr.execute(line2)
                    cr.commit()

    #
    # Update objects that uses this one to update their _inherits fields
    #

    @api.model
    def _add_inherited_fields(self):
        """ Determine inherited fields. """
        # determine candidate inherited fields
        fields = {}
        for parent_model, parent_field in self._inherits.iteritems():
            parent = self.env[parent_model]
            for name, field in parent._fields.iteritems():
                # inherited fields are implemented as related fields, with the
                # following specific properties:
                #  - reading inherited fields should not bypass access rights
                #  - copy inherited fields iff their original field is copied
                fields[name] = field.new(
                    inherited=True,
                    related=(parent_field, name),
                    related_sudo=False,
                    copy=field.copy,
                )

        # add inherited fields that are not redefined locally
        for name, field in fields.iteritems():
            if name not in self._fields:
                self._add_field(name, field)

    @classmethod
    def _inherits_reload(cls):
        """ Recompute the _inherit_fields mapping. """
        cls._inherit_fields = struct = {}
        for parent_model, parent_field in cls._inherits.iteritems():
            parent = cls.pool[parent_model]
            parent._inherits_reload()
            for name, column in parent._columns.iteritems():
                struct[name] = (parent_model, parent_field, column, parent_model)
            for name, source in parent._inherit_fields.iteritems():
                struct[name] = (parent_model, parent_field, source[2], source[3])

    @property
    def _all_columns(self):
        """ Returns a dict mapping all fields names (self fields and inherited
        field via _inherits) to a ``column_info`` object giving detailed column
        information. This property is deprecated, use ``_fields`` instead.
        """
        result = {}
        # do not inverse for loops, since local fields may hide inherited ones!
        for k, (parent, m2o, col, original_parent) in self._inherit_fields.iteritems():
            result[k] = fields.column_info(k, col, parent, m2o, original_parent)
        for k, col in self._columns.iteritems():
            result[k] = fields.column_info(k, col)
        return result

    @api.model
    def _inherits_check(self):
        for table, field_name in self._inherits.items():
            field = self._fields.get(field_name)
            if not field:
                _logger.info('Missing many2one field definition for _inherits reference "%s" in "%s", using default one.', field_name, self._name)
                from .fields import Many2one
                field = Many2one(table, string="Automatically created field to link to parent %s" % table, required=True, ondelete="cascade")
                self._add_field(field_name, field)
            elif not field.required or field.ondelete.lower() not in ("cascade", "restrict"):
                _logger.warning('Field definition for _inherits reference "%s" in "%s" must be marked as "required" with ondelete="cascade" or "restrict", forcing it to required + cascade.', field_name, self._name)
                field.required = True
                field.ondelete = "cascade"

        # reflect fields with delegate=True in dictionary self._inherits
        for field in self._fields.itervalues():
            if field.type == 'many2one' and not field.related and field.delegate:
                if not field.required:
                    _logger.warning("Field %s with delegate=True must be required.", field)
                    field.required = True
                if field.ondelete.lower() not in ('cascade', 'restrict'):
                    field.ondelete = 'cascade'
                self._inherits[field.comodel_name] = field.name

    @api.model
    def _prepare_setup(self):
        """ Prepare the setup of the model. """
        type(self)._setup_done = False

    @api.model
    def _setup_base(self, partial):
        """ Determine the inherited and custom fields of the model. """
        cls = type(self)
        if cls._setup_done:
            return

        # 1. determine the proper fields of the model: the fields defined on the
        # class and magic fields, not the inherited or custom ones
        cls0 = cls.pool.model_cache.get(cls.__bases__)
        if cls0:
            # cls0 is either a model class from another registry, or cls itself.
            # The point is that it has the same base classes. We retrieve stuff
            # from cls0 to optimize the setup of cls. cls0 is guaranteed to be
            # properly set up: registries are loaded under a global lock,
            # therefore two registries are never set up at the same time.

            # remove fields that are not proper to cls
            for name in set(cls._fields) - cls0._proper_fields:
                delattr(cls, name)
                cls._fields.pop(name, None)
                cls._defaults.pop(name, None)
            # collect proper fields on cls0, and add them on cls
            for name in cls0._proper_fields:
                field = cls0._fields[name]
                if not field.related:
                    # regular fields are shared, and their default value copied
                    self._add_field(name, field)
                    if name in cls0._defaults:
                        cls._defaults[name] = cls0._defaults[name]
                else:
                    # related fields are copied, and setup from scratch
                    self._add_field(name, field.new(**field.args))
            cls._proper_fields = set(cls._fields)

        else:
            # retrieve fields from parent classes, and duplicate them on cls to
            # avoid clashes with inheritance between different models
            cls._fields = {}
            cls._defaults = {}
            for name, field in getmembers(cls, Field.__instancecheck__):
                self._add_field(name, field.new())
            self._add_magic_fields()
            cls._proper_fields = set(cls._fields)

            cls.pool.model_cache[cls.__bases__] = cls

        # 2. add custom fields
        self._add_manual_fields(partial)

        # 3. make sure that parent models determine their own fields, then add
        # inherited fields to cls
        self._inherits_check()
        for parent in self._inherits:
            self.env[parent]._setup_base(partial)
        self._add_inherited_fields()

        # 4. initialize more field metadata
        cls._field_computed = {}            # fields computed with the same method
        cls._field_inverses = Collector()   # inverse fields for related fields
        cls._field_triggers = Collector()   # list of (field, path) to invalidate

        cls._setup_done = True

    @api.model
    def _setup_fields(self):
        """ Setup the fields, except for recomputation triggers. """
        cls = type(self)

        # set up fields, and determine their corresponding column
        cls._columns = {}
        for name, field in cls._fields.iteritems():
            field.setup_full(self)
            column = field.to_column()
            if column:
                cls._columns[name] = column

        # map each field to the fields computed with the same method
        groups = defaultdict(list)
        for field in cls._fields.itervalues():
            if field.compute:
                cls._field_computed[field] = group = groups[field.compute]
                group.append(field)

    @api.model
    def _setup_complete(self):
        """ Setup recomputation triggers, and complete the model setup. """
        cls = type(self)

        # set up field triggers
        for field in cls._fields.itervalues():
            field.setup_triggers(self.env)

        # add invalidation triggers on model dependencies
        if cls._depends:
            for model_name, field_names in cls._depends.iteritems():
                model = self.env[model_name]
                for field_name in field_names:
                    field = model._fields[field_name]
                    for dependent in cls._fields.itervalues():
                        model._field_triggers.add(field, (dependent, None))

        # determine old-api structures about inherited fields
        cls._inherits_reload()

        # register stuff about low-level function fields
        cls._init_function_fields(cls.pool, self._cr)

        # register constraints and onchange methods
        cls._init_constraints_onchanges()

        # check defaults
        for name in cls._defaults:
            assert name in cls._fields, \
                "Model %s has a default for nonexiting field %s" % (cls._name, name)

        # validate rec_name
        if cls._rec_name:
            assert cls._rec_name in cls._fields, \
                "Invalid rec_name %s for model %s" % (cls._rec_name, cls._name)
        elif 'name' in cls._fields:
            cls._rec_name = 'name'
        elif 'x_name' in cls._fields:
            cls._rec_name = 'x_name'

    def fields_get(self, cr, user, allfields=None, context=None, write_access=True, attributes=None):
        """ fields_get([fields][, attributes])

        Return the definition of each field.

        The returned value is a dictionary (indiced by field name) of
        dictionaries. The _inherits'd fields are included. The string, help,
        and selection (if present) attributes are translated.

        :param allfields: list of fields to document, all if empty or not provided
        :param attributes: list of description attributes to return for each field, all if empty or not provided
        """
        recs = self.browse(cr, user, [], context)

        has_access = functools.partial(recs.check_access_rights, raise_exception=False)
        readonly = not (has_access('write') or has_access('create'))

        res = {}
        for fname, field in self._fields.iteritems():
            if allfields and fname not in allfields:
                continue
            if field.groups and not recs.user_has_groups(field.groups):
                continue

            description = field.get_description(recs.env)
            if readonly:
                description['readonly'] = True
                description['states'] = {}
            if attributes:
                description = {k: v for k, v in description.iteritems()
                               if k in attributes}
            res[fname] = description

        return res

    def get_empty_list_help(self, cr, user, help, context=None):
        """ Generic method giving the help message displayed when having
            no result to display in a list or kanban view. By default it returns
            the help given in parameter that is generally the help message
            defined in the action.
        """
        return help

    def check_field_access_rights(self, cr, user, operation, fields, context=None):
        """
        Check the user access rights on the given fields. This raises Access
        Denied if the user does not have the rights. Otherwise it returns the
        fields (as is if the fields is not falsy, or the readable/writable
        fields if fields is falsy).
        """
        if user == SUPERUSER_ID:
            return fields or list(self._fields)

        def valid(fname):
            """ determine whether user has access to field ``fname`` """
            field = self._fields.get(fname)
            if field and field.groups:
                return self.user_has_groups(cr, user, groups=field.groups, context=context)
            else:
                return True

        if not fields:
            fields = filter(valid, self._fields)
        else:
            invalid_fields = set(filter(lambda name: not valid(name), fields))
            if invalid_fields:
                _logger.info('Access Denied by ACLs for operation: %s, uid: %s, model: %s, fields: %s',
                    operation, user, self._name, ', '.join(invalid_fields))
                raise AccessError(_('The requested operation cannot be completed due to security restrictions. '
                                        'Please contact your system administrator.\n\n(Document type: %s, Operation: %s)') % \
                                        (self._description, operation))

        return fields

    # add explicit old-style implementation to read()
    @api.v7
    def read(self, cr, user, ids, fields=None, context=None, load='_classic_read'):
        records = self.browse(cr, user, ids, context)
        result = BaseModel.read(records, fields, load=load)
        return result if isinstance(ids, list) else (bool(result) and result[0])

    # new-style implementation of read()
    @api.v8
    def read(self, fields=None, load='_classic_read'):
        """ read([fields])

        Reads the requested fields for the records in ``self``, low-level/RPC
        method. In Python code, prefer :meth:`~.browse`.

        :param fields: list of field names to return (default is all fields)
        :return: a list of dictionaries mapping field names to their values,
                 with one dictionary per record
        :raise AccessError: if user has no read rights on some of the given
                records
        """
        # check access rights
        self.check_access_rights('read')
        fields = self.check_field_access_rights('read', fields)

        # split fields into stored and computed fields
        stored, inherited, computed = [], [], []
        for name in fields:
            if name in self._columns:
                stored.append(name)
            elif name in self._fields:
                computed.append(name)
                field = self._fields[name]
                if field.inherited and field.base_field.column:
                    inherited.append(name)
            else:
                _logger.warning("%s.read() with unknown field '%s'", self._name, name)

        # fetch stored fields from the database to the cache
        self._read_from_database(stored, inherited)

        # retrieve results from records; this takes values from the cache and
        # computes remaining fields
        result = []
        name_fields = [(name, self._fields[name]) for name in (stored + computed)]
        use_name_get = (load == '_classic_read')
        for record in self:
            try:
                values = {'id': record.id}
                for name, field in name_fields:
                    values[name] = field.convert_to_read(record[name], use_name_get)
                result.append(values)
            except MissingError:
                pass

        return result

    @api.multi
    def _prefetch_field(self, field):
        """ Read from the database in order to fetch ``field`` (:class:`Field`
            instance) for ``self`` in cache.
        """
        # fetch the records of this model without field_name in their cache
        records = self._in_cache_without(field)

        # determine which fields can be prefetched
        fs = {field}
        if self._context.get('prefetch_fields', True) and field.column._prefetch:
            fs.update(
                f
                for f in self._fields.itervalues()
                # select stored fields that can be prefetched
                if f.store and f.column._prefetch
                # discard fields with groups that the user may not access
                if not (f.groups and not self.user_has_groups(f.groups))
                # discard fields that must be recomputed
                if not (f.compute and self.env.field_todo(f))
            )
        elif field.column._multi:
            # prefetch all function fields with the same value for 'multi'
            multi = field.column._multi
            fs.update(
                f
                for f in self._fields.itervalues()
                # select stored fields with the same multi
                if f.column and f.column._multi == multi
                # discard fields with groups that the user may not access
                if not (f.groups and not self.user_has_groups(f.groups))
            )

        # special case: discard records to recompute for field
        records -= self.env.field_todo(field)

        # in onchange mode, discard computed fields and fields in cache
        if self.env.in_onchange:
            for f in list(fs):
                if f.compute or (f.name in self._cache):
                    fs.discard(f)
                else:
                    records &= self._in_cache_without(f)

        # prefetch at most PREFETCH_MAX records
        if len(records) > PREFETCH_MAX:
            records = records[:PREFETCH_MAX] | self

        # fetch records with read()
        assert self in records and field in fs
        result = []
        try:
            result = records.read([f.name for f in fs], load='_classic_write')
        except AccessError:
            # not all records may be accessible, try with only current record
            result = self.read([f.name for f in fs], load='_classic_write')

        # check the cache, and update it if necessary
        if field not in self._cache:
            for values in result:
                record = self.browse(values.pop('id'))
                record._cache.update(record._convert_to_cache(values, validate=False))
            if not self._cache.contains(field):
                e = AccessError("No value found for %s.%s" % (self, field.name))
                self._cache[field] = FailedValue(e)

    @api.multi
    def _read_from_database(self, field_names, inherited_field_names=[]):
        """ Read the given fields of the records in ``self`` from the database,
            and store them in cache. Access errors are also stored in cache.

            :param field_names: list of column names of model ``self``; all those
                fields are guaranteed to be read
            :param inherited_field_names: list of column names from parent
                models; some of those fields may not be read
        """
        env = self.env
        cr, user, context = env.args

        # make a query object for selecting ids, and apply security rules to it
        param_ids = object()
        query = Query(['"%s"' % self._table], ['"%s".id IN %%s' % self._table], [param_ids])
        self._apply_ir_rules(query, 'read')
        order_str = self._generate_order_by(None, query)

        # determine the fields that are stored as columns in tables;
        fields = map(self._fields.get, field_names + inherited_field_names)
        fields_pre = [
            field
            for field in fields
            if field.base_field.column._classic_write
            if not (field.inherited and callable(field.base_field.column.translate))
        ]

        # the query may involve several tables: we need fully-qualified names
        def qualify(field):
            col = field.name
            res = self._inherits_join_calc(self._table, field.name, query)
            if field.type == 'binary' and (context.get('bin_size') or context.get('bin_size_' + col)):
                # PG 9.2 introduces conflicting pg_size_pretty(numeric) -> need ::cast
                res = 'pg_size_pretty(length(%s)::bigint)' % res
            return '%s as "%s"' % (res, col)

        qual_names = map(qualify, set(fields_pre + [self._fields['id']]))

        # determine the actual query to execute
        from_clause, where_clause, params = query.get_sql()
        query_str = """ SELECT %(qual_names)s FROM %(from_clause)s
                        WHERE %(where_clause)s %(order_str)s
                    """ % {
                        'qual_names': ",".join(qual_names),
                        'from_clause': from_clause,
                        'where_clause': where_clause,
                        'order_str': order_str,
                    }

        result = []
        param_pos = params.index(param_ids)
        for sub_ids in cr.split_for_in_conditions(self.ids):
            params[param_pos] = tuple(sub_ids)
            cr.execute(query_str, params)
            result.extend(cr.dictfetchall())

        ids = [vals['id'] for vals in result]
        fetched = self.browse(ids)

        if ids:
            # translate the fields if necessary
            if context.get('lang'):
                for field in fields_pre:
                    if not field.inherited and callable(field.column.translate):
                        f = field.name
                        translate = field.get_trans_func(fetched)
                        for vals in result:
                            vals[f] = translate(vals['id'], vals[f])

            # apply the symbol_get functions of the fields we just read
            for field in fields_pre:
                symbol_get = field.base_field.column._symbol_get
                if symbol_get:
                    f = field.name
                    for vals in result:
                        vals[f] = symbol_get(vals[f])

            # store result in cache for POST fields
            for vals in result:
                record = self.browse(vals['id'])
                record._cache.update(record._convert_to_cache(vals, validate=False))

            # determine the fields that must be processed now;
            # for the sake of simplicity, we ignore inherited fields
            fields_post = [f for f in field_names if not self._columns[f]._classic_write]

            # Compute POST fields, grouped by multi
            by_multi = defaultdict(list)
            for f in fields_post:
                by_multi[self._columns[f]._multi].append(f)

            for multi, fs in by_multi.iteritems():
                if multi:
                    res2 = self._columns[fs[0]].get(cr, self._model, ids, fs, user, context=context, values=result)
                    assert res2 is not None, \
                        'The function field "%s" on the "%s" model returned None\n' \
                        '(a dictionary was expected).' % (fs[0], self._name)
                    for vals in result:
                        # TOCHECK : why got string instend of dict in python2.6
                        # if isinstance(res2[vals['id']], str): res2[vals['id']] = eval(res2[vals['id']])
                        multi_fields = res2.get(vals['id'], {})
                        if multi_fields:
                            for f in fs:
                                vals[f] = multi_fields.get(f, [])
                else:
                    for f in fs:
                        res2 = self._columns[f].get(cr, self._model, ids, f, user, context=context, values=result)
                        for vals in result:
                            if res2:
                                vals[f] = res2[vals['id']]
                            else:
                                vals[f] = []

        # Warn about deprecated fields now that fields_pre and fields_post are computed
        for f in field_names:
            column = self._columns[f]
            if column.deprecated:
                _logger.warning('Field %s.%s is deprecated: %s', self._name, f, column.deprecated)

        # store result in cache
        for vals in result:
            record = self.browse(vals.pop('id'))
            record._cache.update(record._convert_to_cache(vals, validate=False))

        # store failed values in cache for the records that could not be read
        missing = self - fetched
        if missing:
            extras = fetched - self
            if extras:
                raise AccessError(
                    _("Database fetch misses ids ({}) and has extra ids ({}), may be caused by a type incoherence in a previous request").format(
                        ', '.join(map(repr, missing._ids)),
                        ', '.join(map(repr, extras._ids)),
                    ))
            # mark non-existing records in missing
            forbidden = missing.exists()
            if forbidden:
                # store an access error exception in existing records
                exc = AccessError(
                    _('The requested operation cannot be completed due to security restrictions. Please contact your system administrator.\n\n(Document type: %s, Operation: %s)') % \
                    (self._name, 'read')
                )
                forbidden._cache.update(FailedValue(exc))

    @api.multi
    def get_metadata(self):
        """
        Returns some metadata about the given records.

        :return: list of ownership dictionaries for each requested record
        :rtype: list of dictionaries with the following keys:

                    * id: object id
                    * create_uid: user who created the record
                    * create_date: date when the record was created
                    * write_uid: last user who changed the record
                    * write_date: date of the last change to the record
                    * xmlid: XML ID to use to refer to this record (if there is one), in format ``module.name``
                    * noupdate: A boolean telling if the record will be updated or not
        """
        fields = ['id']
        if self._log_access:
            fields += ['create_uid', 'create_date', 'write_uid', 'write_date']
        quoted_table = '"%s"' % self._table
        fields_str = ",".join('%s.%s' % (quoted_table, field) for field in fields)
        query = '''SELECT %s, __imd.noupdate, __imd.module, __imd.name
                   FROM %s LEFT JOIN ir_model_data __imd
                       ON (__imd.model = %%s and __imd.res_id = %s.id)
                   WHERE %s.id IN %%s''' % (fields_str, quoted_table, quoted_table, quoted_table)
        self._cr.execute(query, (self._name, tuple(self.ids)))
        res = self._cr.dictfetchall()

        uids = set(r[k] for r in res for k in ['write_uid', 'create_uid'] if r.get(k))
        names = dict(self.env['res.users'].browse(uids).name_get())

        for r in res:
            for key in r:
                value = r[key] = r[key] or False
                if key in ('write_uid', 'create_uid') and value in names:
                    r[key] = (value, names[value])
            r['xmlid'] = ("%(module)s.%(name)s" % r) if r['name'] else False
            del r['name'], r['module']
        return res

    def _check_concurrency(self, cr, ids, context):
        if not context:
            return
        if not (context.get(self.CONCURRENCY_CHECK_FIELD) and self._log_access):
            return
        check_clause = "(id = %s AND %s < COALESCE(write_date, create_date, (now() at time zone 'UTC'))::timestamp)"
        for sub_ids in cr.split_for_in_conditions(ids):
            ids_to_check = []
            for id in sub_ids:
                id_ref = "%s,%s" % (self._name, id)
                update_date = context[self.CONCURRENCY_CHECK_FIELD].pop(id_ref, None)
                if update_date:
                    ids_to_check.extend([id, update_date])
            if not ids_to_check:
                continue
            cr.execute("SELECT id FROM %s WHERE %s" % (self._table, " OR ".join([check_clause]*(len(ids_to_check)/2))), tuple(ids_to_check))
            res = cr.fetchone()
            if res:
                # mention the first one only to keep the error message readable
                raise ValidationError(_('A document was modified since you last viewed it (%s:%d)') % (self._description, res[0]))

    def _check_record_rules_result_count(self, cr, uid, ids, result_ids, operation, context=None):
        """Verify the returned rows after applying record rules matches
           the length of ``ids``, and raise an appropriate exception if it does not.
        """
        if context is None:
            context = {}
        ids, result_ids = set(ids), set(result_ids)
        missing_ids = ids - result_ids
        if missing_ids:
            # Attempt to distinguish record rule restriction vs deleted records,
            # to provide a more specific error message - check if the missinf
            cr.execute('SELECT id FROM ' + self._table + ' WHERE id IN %s', (tuple(missing_ids),))
            forbidden_ids = [x[0] for x in cr.fetchall()]
            if forbidden_ids:
                # the missing ids are (at least partially) hidden by access rules
                if uid == SUPERUSER_ID:
                    return
                _logger.info('Access Denied by record rules for operation: %s on record ids: %r, uid: %s, model: %s', operation, forbidden_ids, uid, self._name)
                raise AccessError(_('The requested operation cannot be completed due to security restrictions. Please contact your system administrator.\n\n(Document type: %s, Operation: %s)') % \
                                    (self._description, operation))
            else:
                # If we get here, the missing_ids are not in the database
                if operation in ('read','unlink'):
                    # No need to warn about deleting an already deleted record.
                    # And no error when reading a record that was deleted, to prevent spurious
                    # errors for non-transactional search/read sequences coming from clients
                    return
                _logger.info('Failed operation on deleted record(s): %s, uid: %s, model: %s', operation, uid, self._name)
                raise MissingError(_('Missing document(s)') + ':' + _('One of the documents you are trying to access has been deleted, please try again after refreshing.'))


    def check_access_rights(self, cr, uid, operation, raise_exception=True): # no context on purpose.
        """Verifies that the operation given by ``operation`` is allowed for the user
           according to the access rights."""
        return self.pool.get('ir.model.access').check(cr, uid, self._name, operation, raise_exception)

    def check_access_rule(self, cr, uid, ids, operation, context=None):
        """Verifies that the operation given by ``operation`` is allowed for the user
           according to ir.rules.

           :param operation: one of ``write``, ``unlink``
           :raise UserError: * if current ir.rules do not permit this operation.
           :return: None if the operation is allowed
        """
        if uid == SUPERUSER_ID:
            return

        if self.is_transient():
            # Only one single implicit access rule for transient models: owner only!
            # This is ok to hardcode because we assert that TransientModels always
            # have log_access enabled so that the create_uid column is always there.
            # And even with _inherits, these fields are always present in the local
            # table too, so no need for JOINs.
            cr.execute("""SELECT distinct create_uid
                          FROM %s
                          WHERE id IN %%s""" % self._table, (tuple(ids),))
            uids = [x[0] for x in cr.fetchall()]
            if len(uids) != 1 or uids[0] != uid:
                raise AccessError(_('For this kind of document, you may only access records you created yourself.\n\n(Document type: %s)') % (self._description,))
        else:
            where_clause, where_params, tables = self.pool.get('ir.rule').domain_get(cr, uid, self._name, operation, context=context)
            if where_clause:
                where_clause = ' and ' + ' and '.join(where_clause)
                for sub_ids in cr.split_for_in_conditions(ids):
                    cr.execute('SELECT ' + self._table + '.id FROM ' + ','.join(tables) +
                               ' WHERE ' + self._table + '.id IN %s' + where_clause,
                               [sub_ids] + where_params)
                    returned_ids = [x['id'] for x in cr.dictfetchall()]
                    self._check_record_rules_result_count(cr, uid, sub_ids, returned_ids, operation, context=context)

    def create_workflow(self, cr, uid, ids, context=None):
        """Create a workflow instance for each given record IDs."""
        from openerp import workflow
        for res_id in ids:
            workflow.trg_create(uid, self._name, res_id, cr)
        # self.invalidate_cache(cr, uid, context=context) ?
        return True

    def delete_workflow(self, cr, uid, ids, context=None):
        """Delete the workflow instances bound to the given record IDs."""
        from openerp import workflow
        for res_id in ids:
            workflow.trg_delete(uid, self._name, res_id, cr)
        self.invalidate_cache(cr, uid, context=context)
        return True

    def step_workflow(self, cr, uid, ids, context=None):
        """Reevaluate the workflow instances of the given record IDs."""
        from openerp import workflow
        for res_id in ids:
            workflow.trg_write(uid, self._name, res_id, cr)
        # self.invalidate_cache(cr, uid, context=context) ?
        return True

    def signal_workflow(self, cr, uid, ids, signal, context=None):
        """Send given workflow signal and return a dict mapping ids to workflow results"""
        from openerp import workflow
        result = {}
        for res_id in ids:
            result[res_id] = workflow.trg_validate(uid, self._name, res_id, signal, cr)
        # self.invalidate_cache(cr, uid, context=context) ?
        return result

    def redirect_workflow(self, cr, uid, old_new_ids, context=None):
        """ Rebind the workflow instance bound to the given 'old' record IDs to
            the given 'new' IDs. (``old_new_ids`` is a list of pairs ``(old, new)``.
        """
        from openerp import workflow
        for old_id, new_id in old_new_ids:
            workflow.trg_redirect(uid, self._name, old_id, new_id, cr)
        self.invalidate_cache(cr, uid, context=context)
        return True

    def unlink(self, cr, uid, ids, context=None):
        """ unlink()

        Deletes the records of the current set

        :raise AccessError: * if user has no unlink rights on the requested object
                            * if user tries to bypass access rules for unlink on the requested object
        :raise UserError: if the record is default property for other records

        """
        if not ids:
            return True
        if isinstance(ids, (int, long)):
            ids = [ids]

        result_store = self._store_get_values(cr, uid, ids, self._fields.keys(), context)

        # for recomputing new-style fields
        recs = self.browse(cr, uid, ids, context)
        recs.modified(self._fields)

        self._check_concurrency(cr, ids, context)

        self.check_access_rights(cr, uid, 'unlink')

        ir_property = self.pool.get('ir.property')

        # Check if the records are used as default properties.
        domain = [('res_id', '=', False),
                  ('value_reference', 'in', ['%s,%s' % (self._name, i) for i in ids]),
                 ]
        if ir_property.search(cr, uid, domain, context=context):
            raise UserError(_('Unable to delete this document because it is used as a default property'))

        # Delete the records' properties.
        property_ids = ir_property.search(cr, uid, [('res_id', 'in', ['%s,%s' % (self._name, i) for i in ids])], context=context)
        ir_property.unlink(cr, uid, property_ids, context=context)

        self.delete_workflow(cr, uid, ids, context=context)

        self.check_access_rule(cr, uid, ids, 'unlink', context=context)
        pool_model_data = self.pool.get('ir.model.data')
        ir_values_obj = self.pool.get('ir.values')
        ir_attachment_obj = self.pool.get('ir.attachment')
        for sub_ids in cr.split_for_in_conditions(ids):
            cr.execute('delete from ' + self._table + ' ' \
                       'where id IN %s', (sub_ids,))

            # Removing the ir_model_data reference if the record being deleted is a record created by xml/csv file,
            # as these are not connected with real database foreign keys, and would be dangling references.
            # Note: following steps performed as admin to avoid access rights restrictions, and with no context
            #       to avoid possible side-effects during admin calls.
            # Step 1. Calling unlink of ir_model_data only for the affected IDS
            reference_ids = pool_model_data.search(cr, SUPERUSER_ID, [('res_id','in',list(sub_ids)),('model','=',self._name)])
            # Step 2. Marching towards the real deletion of referenced records
            if reference_ids:
                pool_model_data.unlink(cr, SUPERUSER_ID, reference_ids)

            # For the same reason, removing the record relevant to ir_values
            ir_value_ids = ir_values_obj.search(cr, uid,
                    ['|',('value','in',['%s,%s' % (self._name, sid) for sid in sub_ids]),'&',('res_id','in',list(sub_ids)),('model','=',self._name)],
                    context=context)
            if ir_value_ids:
                ir_values_obj.unlink(cr, uid, ir_value_ids, context=context)

            # For the same reason, removing the record relevant to ir_attachment
            # The search is performed with sql as the search method of ir_attachment is overridden to hide attachments of deleted records
            cr.execute('select id from ir_attachment where res_model = %s and res_id in %s', (self._name, sub_ids))
            ir_attachment_ids = [ir_attachment[0] for ir_attachment in cr.fetchall()]
            if ir_attachment_ids:
                ir_attachment_obj.unlink(cr, uid, ir_attachment_ids, context=context)

        # invalidate the *whole* cache, since the orm does not handle all
        # changes made in the database, like cascading delete!
        recs.invalidate_cache()

        for order, obj_name, store_ids, fields in result_store:
            if obj_name == self._name:
                effective_store_ids = set(store_ids) - set(ids)
            else:
                effective_store_ids = store_ids
            if effective_store_ids:
                obj = self.pool[obj_name]
                cr.execute('select id from '+obj._table+' where id IN %s', (tuple(effective_store_ids),))
                rids = map(lambda x: x[0], cr.fetchall())
                if rids:
                    obj._store_set_values(cr, uid, rids, fields, context)

        # recompute new-style fields
        recs.recompute()

        # auditing: deletions are infrequent and leave no trace in the database
        _unlink.info('User #%s deleted %s records with IDs: %r', uid, self._name, ids)

        return True

    #
    # TODO: Validate
    #
    @api.multi
    def write(self, vals):
        """ write(vals)

        Updates all records in the current set with the provided values.

        :param dict vals: fields to update and the value to set on them e.g::

                {'foo': 1, 'bar': "Qux"}

            will set the field ``foo`` to ``1`` and the field ``bar`` to
            ``"Qux"`` if those are valid (otherwise it will trigger an error).

        :raise AccessError: * if user has no write rights on the requested object
                            * if user tries to bypass access rules for write on the requested object
        :raise ValidateError: if user tries to enter invalid value for a field that is not in selection
        :raise UserError: if a loop would be created in a hierarchy of objects a result of the operation (such as setting an object as its own parent)

        * For numeric fields (:class:`~openerp.fields.Integer`,
          :class:`~openerp.fields.Float`) the value should be of the
          corresponding type
        * For :class:`~openerp.fields.Boolean`, the value should be a
          :class:`python:bool`
        * For :class:`~openerp.fields.Selection`, the value should match the
          selection values (generally :class:`python:str`, sometimes
          :class:`python:int`)
        * For :class:`~openerp.fields.Many2one`, the value should be the
          database identifier of the record to set
        * Other non-relational fields use a string for value

          .. danger::

              for historical and compatibility reasons,
              :class:`~openerp.fields.Date` and
              :class:`~openerp.fields.Datetime` fields use strings as values
              (written and read) rather than :class:`~python:datetime.date` or
              :class:`~python:datetime.datetime`. These date strings are
              UTC-only and formatted according to
              :const:`openerp.tools.misc.DEFAULT_SERVER_DATE_FORMAT` and
              :const:`openerp.tools.misc.DEFAULT_SERVER_DATETIME_FORMAT`
        * .. _openerp/models/relationals/format:

          :class:`~openerp.fields.One2many` and
          :class:`~openerp.fields.Many2many` use a special "commands" format to
          manipulate the set of records stored in/associated with the field.

          This format is a list of triplets executed sequentially, where each
          triplet is a command to execute on the set of records. Not all
          commands apply in all situations. Possible commands are:

          ``(0, _, values)``
              adds a new record created from the provided ``value`` dict.
          ``(1, id, values)``
              updates an existing record of id ``id`` with the values in
              ``values``. Can not be used in :meth:`~.create`.
          ``(2, id, _)``
              removes the record of id ``id`` from the set, then deletes it
              (from the database). Can not be used in :meth:`~.create`.
          ``(3, id, _)``
              removes the record of id ``id`` from the set, but does not
              delete it. Can not be used on
              :class:`~openerp.fields.One2many`. Can not be used in
              :meth:`~.create`.
          ``(4, id, _)``
              adds an existing record of id ``id`` to the set. Can not be
              used on :class:`~openerp.fields.One2many`.
          ``(5, _, _)``
              removes all records from the set, equivalent to using the
              command ``3`` on every record explicitly. Can not be used on
              :class:`~openerp.fields.One2many`. Can not be used in
              :meth:`~.create`.
          ``(6, _, ids)``
              replaces all existing records in the set by the ``ids`` list,
              equivalent to using the command ``5`` followed by a command
              ``4`` for each ``id`` in ``ids``. Can not be used on
              :class:`~openerp.fields.One2many`.

          .. note:: Values marked as ``_`` in the list above are ignored and
                    can be anything, generally ``0`` or ``False``.
        """
        if not self:
            return True

        self._check_concurrency(self._ids)
        self.check_access_rights('write')

        # No user-driven update of these columns
        for field in itertools.chain(MAGIC_COLUMNS, ('parent_left', 'parent_right')):
            vals.pop(field, None)

        # split up fields into old-style and pure new-style ones
        old_vals, new_vals, unknown = {}, {}, []
        for key, val in vals.iteritems():
            field = self._fields.get(key)
            if field:
                if field.column or field.inherited:
                    old_vals[key] = val
                if field.inverse and not field.inherited:
                    new_vals[key] = val
            else:
                unknown.append(key)

        if unknown:
            _logger.warning("%s.write() with unknown fields: %s", self._name, ', '.join(sorted(unknown)))

        # write old-style fields with (low-level) method _write
        if old_vals:
            self._write(old_vals)

        # put the values of pure new-style fields into cache, and inverse them
        if new_vals:
            for record in self:
                record._cache.update(record._convert_to_cache(new_vals, update=True))
            for key in new_vals:
                self._fields[key].determine_inverse(self)

        return True

    def _write(self, cr, user, ids, vals, context=None):
        # low-level implementation of write()
        if not context:
            context = {}

        readonly = None
        self.check_field_access_rights(cr, user, 'write', vals.keys())
        deleted_related = defaultdict(list)
        for field in vals.keys():
            fobj = None
            if field in self._columns:
                fobj = self._columns[field]
            elif field in self._inherit_fields:
                fobj = self._inherit_fields[field][2]
            if not fobj:
                continue
            if fobj._type in ['one2many', 'many2many'] and vals[field]:
                for wtuple in vals[field]:
                    if isinstance(wtuple, (tuple, list)) and wtuple[0] == 2:
                        deleted_related[fobj._obj].append(wtuple[1])
            groups = fobj.write

            if groups:
                edit = False
                for group in groups:
                    module = group.split(".")[0]
                    grp = group.split(".")[1]
                    cr.execute("select count(*) from res_groups_users_rel where gid IN (select res_id from ir_model_data where name=%s and module=%s and model=%s) and uid=%s", \
                               (grp, module, 'res.groups', user))
                    readonly = cr.fetchall()
                    if readonly[0][0] >= 1:
                        edit = True
                        break

                if not edit:
                    vals.pop(field)

        result = self._store_get_values(cr, user, ids, vals.keys(), context) or []

        # for recomputing new-style fields
        recs = self.browse(cr, user, ids, context)
        modified_fields = list(vals)
        if self._log_access:
            modified_fields += ['write_date', 'write_uid']
        recs.modified(modified_fields)

        parents_changed = []
        parent_order = self._parent_order or self._order
        if self._parent_store and (self._parent_name in vals) and not context.get('defer_parent_store_computation'):
            # The parent_left/right computation may take up to
            # 5 seconds. No need to recompute the values if the
            # parent is the same.
            # Note: to respect parent_order, nodes must be processed in
            # order, so ``parents_changed`` must be ordered properly.
            parent_val = vals[self._parent_name]
            if parent_val:
                query = "SELECT id FROM %s WHERE id IN %%s AND (%s != %%s OR %s IS NULL) ORDER BY %s" % \
                                (self._table, self._parent_name, self._parent_name, parent_order)
                cr.execute(query, (tuple(ids), parent_val))
            else:
                query = "SELECT id FROM %s WHERE id IN %%s AND (%s IS NOT NULL) ORDER BY %s" % \
                                (self._table, self._parent_name, parent_order)
                cr.execute(query, (tuple(ids),))
            parents_changed = map(operator.itemgetter(0), cr.fetchall())

        updates = []            # list of (column, expr) or (column, pattern, value)
        upd_todo = []
        updend = []
        direct = []
        has_trans = context.get('lang') and context['lang'] != 'en_US'
        for field in vals:
            ffield = self._fields.get(field)
            if ffield and ffield.deprecated:
                _logger.warning('Field %s.%s is deprecated: %s', self._name, field, ffield.deprecated)
            if field in self._columns:
                column = self._columns[field]
                if hasattr(column, 'selection') and vals[field]:
                    self._check_selection_field_value(cr, user, field, vals[field], context=context)
                if column._classic_write and not hasattr(column, '_fnct_inv'):
                    if not (has_trans and column.translate and not callable(column.translate)):
                        # vals[field] is not a translation: update the table
                        updates.append((field, '%s', column._symbol_set[1](vals[field])))
                    direct.append(field)
                else:
                    upd_todo.append(field)
            else:
                updend.append(field)

        if self._log_access:
            updates.append(('write_uid', '%s', user))
            updates.append(('write_date', "(now() at time zone 'UTC')"))
            direct.append('write_uid')
            direct.append('write_date')

        if updates:
            self.check_access_rule(cr, user, ids, 'write', context=context)
            query = 'UPDATE "%s" SET %s WHERE id IN %%s' % (
                self._table, ','.join('"%s"=%s' % u[:2] for u in updates),
            )
            params = tuple(u[2] for u in updates if len(u) > 2)
            for sub_ids in cr.split_for_in_conditions(ids):
                cr.execute(query, params + (sub_ids,))
                if cr.rowcount != len(sub_ids):
                    raise MissingError(_('One of the records you are trying to modify has already been deleted (Document type: %s).') % self._description)

            # TODO: optimize
            for f in direct:
                column = self._columns[f]
                if callable(column.translate):
                    # The source value of a field has been modified,
                    # synchronize translated terms when possible.
                    self.pool['ir.translation']._sync_terms_translations(
                        cr, user, self._fields[f], recs, context=context)

                elif has_trans and column.translate:
                    # The translated value of a field has been modified.
                    src_trans = self.pool[self._name].read(cr, user, ids, [f])[0][f]
                    if not src_trans:
                        # Insert value to DB
                        src_trans = vals[f]
                        context_wo_lang = dict(context, lang=None)
                        self.write(cr, user, ids, {f: vals[f]}, context=context_wo_lang)
                    self.pool['ir.translation']._set_ids(cr, user, self._name+','+f, 'model', context['lang'], ids, vals[f], src_trans)

        # invalidate and mark new-style fields to recompute; do this before
        # setting other fields, because it can require the value of computed
        # fields, e.g., a one2many checking constraints on records
        recs.modified(direct)

        # call the 'set' method of fields which are not classic_write
        upd_todo.sort(lambda x, y: self._columns[x].priority-self._columns[y].priority)

        # default element in context must be removed when call a one2many or many2many
        rel_context = context.copy()
        for c in context.items():
            if c[0].startswith('default_'):
                del rel_context[c[0]]

        for field in upd_todo:
            for id in ids:
                result += self._columns[field].set(cr, self, id, field, vals[field], user, context=rel_context) or []

        # for recomputing new-style fields
        recs.modified(upd_todo)

        unknown_fields = set(updend)
        for table, inherit_field in self._inherits.iteritems():
            col = self._inherits[table]
            nids = []
            for sub_ids in cr.split_for_in_conditions(ids):
                cr.execute('select distinct "'+col+'" from "'+self._table+'" ' \
                           'where id IN %s', (sub_ids,))
                nids.extend([x[0] for x in cr.fetchall()])

            v = {}
            for fname in updend:
                field = self._fields[fname]
                if field.inherited and field.related[0] == inherit_field:
                    v[fname] = vals[fname]
                    unknown_fields.discard(fname)
            if v:
                self.pool[table].write(cr, user, nids, v, context)

        if unknown_fields:
            _logger.warning(
                'No such field(s) in model %s: %s.',
                self._name, ', '.join(unknown_fields))

        # check Python constraints
        recs._validate_fields(vals)

        # TODO: use _order to set dest at the right position and not first node of parent
        # We can't defer parent_store computation because the stored function
        # fields that are computer may refer (directly or indirectly) to
        # parent_left/right (via a child_of domain)
        if parents_changed:
            if self.pool._init:
                self.pool._init_parent[self._name] = True
            else:
                order = self._parent_order or self._order
                parent_val = vals[self._parent_name]
                if parent_val:
                    clause, params = '%s=%%s' % (self._parent_name,), (parent_val,)
                else:
                    clause, params = '%s IS NULL' % (self._parent_name,), ()

                for id in parents_changed:
                    cr.execute('SELECT parent_left, parent_right FROM %s WHERE id=%%s' % (self._table,), (id,))
                    pleft, pright = cr.fetchone()
                    distance = pright - pleft + 1

                    # Positions of current siblings, to locate proper insertion point;
                    # this can _not_ be fetched outside the loop, as it needs to be refreshed
                    # after each update, in case several nodes are sequentially inserted one
                    # next to the other (i.e computed incrementally)
                    cr.execute('SELECT parent_right, id FROM %s WHERE %s ORDER BY %s' % (self._table, clause, parent_order), params)
                    parents = cr.fetchall()

                    # Find Position of the element
                    position = None
                    for (parent_pright, parent_id) in parents:
                        if parent_id == id:
                            break
                        position = parent_pright and parent_pright + 1 or 1

                    # It's the first node of the parent
                    if not position:
                        if not parent_val:
                            position = 1
                        else:
                            cr.execute('select parent_left from '+self._table+' where id=%s', (parent_val,))
                            position = cr.fetchone()[0] + 1

                    if pleft < position <= pright:
                        raise UserError(_('Recursivity Detected.'))

                    if pleft < position:
                        cr.execute('update '+self._table+' set parent_left=parent_left+%s where parent_left>=%s', (distance, position))
                        cr.execute('update '+self._table+' set parent_right=parent_right+%s where parent_right>=%s', (distance, position))
                        cr.execute('update '+self._table+' set parent_left=parent_left+%s, parent_right=parent_right+%s where parent_left>=%s and parent_left<%s', (position-pleft, position-pleft, pleft, pright))
                    else:
                        cr.execute('update '+self._table+' set parent_left=parent_left+%s where parent_left>=%s', (distance, position))
                        cr.execute('update '+self._table+' set parent_right=parent_right+%s where parent_right>=%s', (distance, position))
                        cr.execute('update '+self._table+' set parent_left=parent_left-%s, parent_right=parent_right-%s where parent_left>=%s and parent_left<%s', (pleft-position+distance, pleft-position+distance, pleft+distance, pright+distance))
                    recs.invalidate_cache(['parent_left', 'parent_right'])

        result += self._store_get_values(cr, user, ids, vals.keys(), context)

        done = {}
        recs.env.recompute_old.extend(result)
        while recs.env.recompute_old:
            sorted_recompute_old = sorted(recs.env.recompute_old)
            recs.env.clear_recompute_old()
            for __, model_name, ids_to_update, fields_to_recompute in \
                    sorted_recompute_old:
                key = (model_name, tuple(fields_to_recompute))
                done.setdefault(key, {})
                # avoid to do several times the same computation
                todo = []
                for id in ids_to_update:
                    if id not in done[key]:
                        done[key][id] = True
                        if id not in deleted_related[model_name]:
                            todo.append(id)
                self.pool[model_name]._store_set_values(
                    cr, user, todo, fields_to_recompute, context)

        # recompute new-style fields
        if recs.env.recompute and context.get('recompute', True):
            recs.recompute()

        self.step_workflow(cr, user, ids, context=context)
        return True

    #
    # TODO: Should set perm to user.xxx
    #
    @api.model
    @api.returns('self', lambda value: value.id)
    def create(self, vals):
        """ create(vals) -> record

        Creates a new record for the model.

        The new record is initialized using the values from ``vals`` and
        if necessary those from :meth:`~.default_get`.

        :param dict vals:
            values for the model's fields, as a dictionary::

                {'field_name': field_value, ...}

            see :meth:`~.write` for details
        :return: new record created
        :raise AccessError: * if user has no create rights on the requested object
                            * if user tries to bypass access rules for create on the requested object
        :raise ValidateError: if user tries to enter invalid value for a field that is not in selection
        :raise UserError: if a loop would be created in a hierarchy of objects a result of the operation (such as setting an object as its own parent)
        """
        self.check_access_rights('create')

        # add missing defaults, and drop fields that may not be set by user
        vals = self._add_missing_default_values(vals)
        for field in itertools.chain(MAGIC_COLUMNS, ('parent_left', 'parent_right')):
            vals.pop(field, None)

        # split up fields into old-style and pure new-style ones
        old_vals, new_vals, unknown = {}, {}, []
        for key, val in vals.iteritems():
            field = self._fields.get(key)
            if field:
                if field.column or field.inherited:
                    old_vals[key] = val
                if field.inverse and not field.inherited:
                    new_vals[key] = val
            else:
                unknown.append(key)

        if unknown:
            _logger.warning("%s.create() includes unknown fields: %s", self._name, ', '.join(sorted(unknown)))

        # create record with old-style fields
        record = self.browse(self._create(old_vals))

        # put the values of pure new-style fields into cache, and inverse them
        record._cache.update(record._convert_to_cache(new_vals))
        for key in new_vals:
            self._fields[key].determine_inverse(record)

        return record

    def _create(self, cr, user, vals, context=None):
        # low-level implementation of create()
        if not context:
            context = {}

        if self.is_transient():
            self._transient_vacuum(cr, user)

        tocreate = {}
        for v in self._inherits:
            if self._inherits[v] not in vals:
                tocreate[v] = {}
            else:
                tocreate[v] = {'id': vals[self._inherits[v]]}

        updates = [
            # list of column assignments defined as tuples like:
            #   (column_name, format_string, column_value)
            #   (column_name, sql_formula)
            # Those tuples will be used by the string formatting for the INSERT
            # statement below.
            ('id', "nextval('%s')" % self._sequence),
        ]

        upd_todo = []
        unknown_fields = []
        for v in vals.keys():
            if v in self._inherit_fields and v not in self._columns:
                (table, col, col_detail, original_parent) = self._inherit_fields[v]
                tocreate[table][v] = vals[v]
                del vals[v]
            else:
                if (v not in self._inherit_fields) and (v not in self._columns):
                    del vals[v]
                    unknown_fields.append(v)
        if unknown_fields:
            _logger.warning(
                'No such field(s) in model %s: %s.',
                self._name, ', '.join(unknown_fields))

        for table in tocreate:
            if self._inherits[table] in vals:
                del vals[self._inherits[table]]

            record_id = tocreate[table].pop('id', None)

            if record_id is None or not record_id:
                record_id = self.pool[table].create(cr, user, tocreate[table], context=context)
            else:
                self.pool[table].write(cr, user, [record_id], tocreate[table], context=context)

            updates.append((self._inherits[table], '%s', record_id))

        #Start : Set bool fields to be False if they are not touched(to make search more powerful)
        bool_fields = [x for x in self._columns.keys() if self._columns[x]._type=='boolean']

        for bool_field in bool_fields:
            if bool_field not in vals:
                vals[bool_field] = False
        #End
        for field in vals.keys():
            fobj = None
            if field in self._columns:
                fobj = self._columns[field]
            else:
                fobj = self._inherit_fields[field][2]
            if not fobj:
                continue
            groups = fobj.write
            if groups:
                edit = False
                for group in groups:
                    module = group.split(".")[0]
                    grp = group.split(".")[1]
                    cr.execute("select count(*) from res_groups_users_rel where gid IN (select res_id from ir_model_data where name='%s' and module='%s' and model='%s') and uid=%s" % \
                               (grp, module, 'res.groups', user))
                    readonly = cr.fetchall()
                    if readonly[0][0] >= 1:
                        edit = True
                        break
                    elif readonly[0][0] == 0:
                        edit = False
                    else:
                        edit = False

                if not edit:
                    vals.pop(field)
        for field in vals:
            current_field = self._columns[field]
            if current_field._classic_write:
                updates.append((field, '%s', current_field._symbol_set[1](vals[field])))

                #for the function fields that receive a value, we set them directly in the database
                #(they may be required), but we also need to trigger the _fct_inv()
                if (hasattr(current_field, '_fnct_inv')) and not isinstance(current_field, fields.related):
                    #TODO: this way to special case the related fields is really creepy but it shouldn't be changed at
                    #one week of the release candidate. It seems the only good way to handle correctly this is to add an
                    #attribute to make a field `really readonly´ and thus totally ignored by the create()... otherwise
                    #if, for example, the related has a default value (for usability) then the fct_inv is called and it
                    #may raise some access rights error. Changing this is a too big change for now, and is thus postponed
                    #after the release but, definitively, the behavior shouldn't be different for related and function
                    #fields.
                    upd_todo.append(field)
            else:
                #TODO: this `if´ statement should be removed because there is no good reason to special case the fields
                #related. See the above TODO comment for further explanations.
                if not isinstance(current_field, fields.related):
                    upd_todo.append(field)
            if field in self._columns \
                    and hasattr(current_field, 'selection') \
                    and vals[field]:
                self._check_selection_field_value(cr, user, field, vals[field], context=context)
        if self._log_access:
            updates.append(('create_uid', '%s', user))
            updates.append(('write_uid', '%s', user))
            updates.append(('create_date', "(now() at time zone 'UTC')"))
            updates.append(('write_date', "(now() at time zone 'UTC')"))

        # the list of tuples used in this formatting corresponds to
        # tuple(field_name, format, value)
        # In some case, for example (id, create_date, write_date) we does not
        # need to read the third value of the tuple, because the real value is
        # encoded in the second value (the format).
        cr.execute(
            """INSERT INTO "%s" (%s) VALUES(%s) RETURNING id""" % (
                self._table,
                ', '.join('"%s"' % u[0] for u in updates),
                ', '.join(u[1] for u in updates)
            ),
            tuple([u[2] for u in updates if len(u) > 2])
        )

        id_new, = cr.fetchone()
        recs = self.browse(cr, user, id_new, context)

        if self._parent_store and not context.get('defer_parent_store_computation'):
            if self.pool._init:
                self.pool._init_parent[self._name] = True
            else:
                parent = vals.get(self._parent_name, False)
                if parent:
                    cr.execute('select parent_right from '+self._table+' where '+self._parent_name+'=%s order by '+(self._parent_order or self._order), (parent,))
                    pleft_old = None
                    result_p = cr.fetchall()
                    for (pleft,) in result_p:
                        if not pleft:
                            break
                        pleft_old = pleft
                    if not pleft_old:
                        cr.execute('select parent_left from '+self._table+' where id=%s', (parent,))
                        pleft_old = cr.fetchone()[0]
                    pleft = pleft_old
                else:
                    cr.execute('select max(parent_right) from '+self._table)
                    pleft = cr.fetchone()[0] or 0
                cr.execute('update '+self._table+' set parent_left=parent_left+2 where parent_left>%s', (pleft,))
                cr.execute('update '+self._table+' set parent_right=parent_right+2 where parent_right>%s', (pleft,))
                cr.execute('update '+self._table+' set parent_left=%s,parent_right=%s where id=%s', (pleft+1, pleft+2, id_new))
                recs.invalidate_cache(['parent_left', 'parent_right'])

        # invalidate and mark new-style fields to recompute; do this before
        # setting other fields, because it can require the value of computed
        # fields, e.g., a one2many checking constraints on records
        recs.modified(self._fields)

        # call the 'set' method of fields which are not classic_write
        upd_todo.sort(lambda x, y: self._columns[x].priority-self._columns[y].priority)

        # default element in context must be remove when call a one2many or many2many
        rel_context = context.copy()
        for c in context.items():
            if c[0].startswith('default_'):
                del rel_context[c[0]]

        result = []
        for field in upd_todo:
            result += self._columns[field].set(cr, self, id_new, field, vals[field], user, rel_context) or []

        # for recomputing new-style fields
        recs.modified(upd_todo)

        # check Python constraints
        recs._validate_fields(vals)

        result += self._store_get_values(cr, user, [id_new],
                list(set(vals.keys() + self._inherits.values())),
                context)
        recs.env.recompute_old.extend(result)

        if recs.env.recompute and context.get('recompute', True):
            done = []
            while recs.env.recompute_old:
                sorted_recompute_old = sorted(recs.env.recompute_old)
                recs.env.clear_recompute_old()
                for __, model_name, ids, fields2 in sorted_recompute_old:
                    if not (model_name, ids, fields2) in done:
                        self.pool[model_name]._store_set_values(
                            cr, user, ids, fields2, context)
                        done.append((model_name, ids, fields2))

            # recompute new-style fields
            recs.recompute()

        if self._log_create and recs.env.recompute and context.get('recompute', True):
            message = self._description + \
                " '" + \
                self.name_get(cr, user, [id_new], context=context)[0][1] + \
                "' " + _("created.")
            self.log(cr, user, id_new, message, True, context=context)

        self.check_access_rule(cr, user, [id_new], 'create', context=context)
        self.create_workflow(cr, user, [id_new], context=context)
        return id_new

    def _store_get_values(self, cr, uid, ids, fields, context):
        """Returns an ordered list of fields.function to call due to
           an update operation on ``fields`` of records with ``ids``,
           obtained by calling the 'store' triggers of these fields,
           as setup by their 'store' attribute.

           :return: [(priority, model_name, [record_ids,], [function_fields,])]
        """
        if fields is None: fields = []
        stored_functions = self.pool._store_function.get(self._name, [])

        # use indexed names for the details of the stored_functions:
        model_name_, func_field_to_compute_, target_ids_func_, trigger_fields_, priority_ = range(5)

        # only keep store triggers that should be triggered for the ``fields``
        # being written to.
        triggers_to_compute = (
            f for f in stored_functions
            if not f[trigger_fields_] or set(fields).intersection(f[trigger_fields_])
        )

        to_compute_map = {}
        target_id_results = {}
        for store_trigger in triggers_to_compute:
            target_func_id_ = id(store_trigger[target_ids_func_])
            if target_func_id_ not in target_id_results:
                # use admin user for accessing objects having rules defined on store fields
                target_id_results[target_func_id_] = [i for i in store_trigger[target_ids_func_](self, cr, SUPERUSER_ID, ids, context) if i]
            target_ids = target_id_results[target_func_id_]

            # the compound key must consider the priority and model name
            key = (store_trigger[priority_], store_trigger[model_name_])
            for target_id in target_ids:
                to_compute_map.setdefault(key, {}).setdefault(target_id,set()).add(tuple(store_trigger))

        # Here to_compute_map looks like:
        # { (10, 'model_a') : { target_id1: [ (trigger_1_tuple, trigger_2_tuple) ], ... }
        #   (20, 'model_a') : { target_id2: [ (trigger_3_tuple, trigger_4_tuple) ], ... }
        #   (99, 'model_a') : { target_id1: [ (trigger_5_tuple, trigger_6_tuple) ], ... }
        # }

        # Now we need to generate the batch function calls list
        # call_map =
        #   { (10, 'model_a') : [(10, 'model_a', [record_ids,], [function_fields,])] }
        call_map = {}
        for ((priority,model), id_map) in to_compute_map.iteritems():
            trigger_ids_maps = {}
            # function_ids_maps =
            #   { (function_1_tuple, function_2_tuple) : [target_id1, target_id2, ..] }
            for target_id, triggers in id_map.iteritems():
                trigger_ids_maps.setdefault(tuple(triggers), []).append(target_id)
            for triggers, target_ids in trigger_ids_maps.iteritems():
                call_map.setdefault((priority,model),[]).append((priority, model, target_ids,
                                                                 [t[func_field_to_compute_] for t in triggers]))
        result = []
        if call_map:
            result = reduce(operator.add, (call_map[k] for k in sorted(call_map)))
        return result

    def _store_set_values(self, cr, uid, ids, fields, context):
        """Calls the fields.function's "implementation function" for all ``fields``, on records with ``ids`` (taking care of
           respecting ``multi`` attributes), and stores the resulting values in the database directly."""
        if not ids:
            return True
        field_flag = False
        field_dict = {}
        if self._log_access:
            cr.execute('select id,write_date from '+self._table+' where id IN %s', (tuple(ids),))
            res = cr.fetchall()
            for r in res:
                if r[1]:
                    field_dict.setdefault(r[0], [])
                    res_date = time.strptime((r[1])[:19], '%Y-%m-%d %H:%M:%S')
                    write_date = datetime.datetime.fromtimestamp(time.mktime(res_date))
                    for i in self.pool._store_function.get(self._name, []):
                        if i[5]:
                            up_write_date = write_date + datetime.timedelta(hours=i[5])
                            if datetime.datetime.now() < up_write_date:
                                if i[1] in fields:
                                    field_dict[r[0]].append(i[1])
                                    if not field_flag:
                                        field_flag = True
        todo = {}
        keys = []
        for f in fields:
            if self._columns[f]._multi not in keys:
                keys.append(self._columns[f]._multi)
            todo.setdefault(self._columns[f]._multi, [])
            todo[self._columns[f]._multi].append(f)
        for key in keys:
            val = todo[key]
            if key:
                # use admin user for accessing objects having rules defined on store fields
                result = self._columns[val[0]].get(cr, self, ids, val, SUPERUSER_ID, context=context)
                for id, value in result.items():
                    if field_flag:
                        for f in value.keys():
                            if f in field_dict[id]:
                                value.pop(f)
                    updates = []        # list of (column, pattern, value)
                    for v in value:
                        if v not in val:
                            continue
                        column = self._columns[v]
                        if column._type == 'many2one':
                            try:
                                value[v] = value[v][0]
                            except:
                                pass
                        updates.append((v, '%s', column._symbol_set[1](value[v])))
                    if updates:
                        query = 'UPDATE "%s" SET %s WHERE id = %%s' % (
                            self._table, ','.join('"%s"=%s' % u[:2] for u in updates),
                        )
                        params = tuple(u[2] for u in updates)
                        cr.execute(query, params + (id,))

            else:
                for f in val:
                    column = self._columns[f]
                    # use admin user for accessing objects having rules defined on store fields
                    result = column.get(cr, self, ids, f, SUPERUSER_ID, context=context)
                    for r in result.keys():
                        if field_flag:
                            if r in field_dict.keys():
                                if f in field_dict[r]:
                                    result.pop(r)
                    for id, value in result.items():
                        if column._type == 'many2one':
                            try:
                                value = value[0]
                            except:
                                pass
                        query = 'UPDATE "%s" SET "%s"=%%s WHERE id = %%s' % (
                            self._table, f,
                        )
                        cr.execute(query, (column._symbol_set[1](value), id))

        # invalidate and mark new-style fields to recompute
        self.browse(cr, uid, ids, context).modified(fields)

        return True

    # TODO: ameliorer avec NULL
    def _where_calc(self, cr, user, domain, active_test=True, context=None):
        """Computes the WHERE clause needed to implement an OpenERP domain.
        :param domain: the domain to compute
        :type domain: list
        :param active_test: whether the default filtering of records with ``active``
                            field set to ``False`` should be applied.
        :return: the query expressing the given domain as provided in domain
        :rtype: osv.query.Query
        """
        if not context:
            context = {}
        domain = domain[:]
        # if the object has a field named 'active', filter out all inactive
        # records unless they were explicitely asked for
        if 'active' in self._fields and active_test and context.get('active_test', True):
            if domain:
                # the item[0] trick below works for domain items and '&'/'|'/'!'
                # operators too
                if not any(item[0] == 'active' for item in domain):
                    domain.insert(0, ('active', '=', 1))
            else:
                domain = [('active', '=', 1)]

        if domain:
            e = expression.expression(cr, user, domain, self, context)
            tables = e.get_tables()
            where_clause, where_params = e.to_sql()
            where_clause = where_clause and [where_clause] or []
        else:
            where_clause, where_params, tables = [], [], ['"%s"' % self._table]

        return Query(tables, where_clause, where_params)

    def _check_qorder(self, word):
        if not regex_order.match(word):
            raise UserError(_('Invalid "order" specified. A valid "order" specification is a comma-separated list of valid field names (optionally followed by asc/desc for the direction)'))
        return True

    def _apply_ir_rules(self, cr, uid, query, mode='read', context=None):
        """Add what's missing in ``query`` to implement all appropriate ir.rules
          (using the ``model_name``'s rules or the current model's rules if ``model_name`` is None)

           :param query: the current query object
        """
        if uid == SUPERUSER_ID:
            return

        def apply_rule(added_clause, added_params, added_tables, parent_model=None):
            """ :param parent_model: name of the parent model, if the added
                    clause comes from a parent model
            """
            if added_clause:
                if parent_model:
                    # as inherited rules are being applied, we need to add the missing JOIN
                    # to reach the parent table (if it was not JOINed yet in the query)
                    parent_alias = self._inherits_join_add(self, parent_model, query)
                    # inherited rules are applied on the external table -> need to get the alias and replace
                    parent_table = self.pool[parent_model]._table
                    added_clause = [clause.replace('"%s"' % parent_table, '"%s"' % parent_alias) for clause in added_clause]
                    # change references to parent_table to parent_alias, because we now use the alias to refer to the table
                    new_tables = []
                    for table in added_tables:
                        # table is just a table name -> switch to the full alias
                        if table == '"%s"' % parent_table:
                            new_tables.append('"%s" as "%s"' % (parent_table, parent_alias))
                        # table is already a full statement -> replace reference to the table to its alias, is correct with the way aliases are generated
                        else:
                            new_tables.append(table.replace('"%s"' % parent_table, '"%s"' % parent_alias))
                    added_tables = new_tables
                query.where_clause += added_clause
                query.where_clause_params += added_params
                for table in added_tables:
                    if table not in query.tables:
                        query.tables.append(table)
                return True
            return False

        # apply main rules on the object
        rule_obj = self.pool.get('ir.rule')
        rule_where_clause, rule_where_clause_params, rule_tables = rule_obj.domain_get(cr, uid, self._name, mode, context=context)
        apply_rule(rule_where_clause, rule_where_clause_params, rule_tables)

        # apply ir.rules from the parents (through _inherits)
        for inherited_model in self._inherits:
            rule_where_clause, rule_where_clause_params, rule_tables = rule_obj.domain_get(cr, uid, inherited_model, mode, context=context)
            apply_rule(rule_where_clause, rule_where_clause_params, rule_tables,
                       parent_model=inherited_model)

    @api.model
    def _generate_translated_field(self, table_alias, field, query):
        """
        Add possibly missing JOIN with translations table to ``query`` and
        generate the expression for the translated field.

        :return: the qualified field name (or expression) to use for ``field``
        """
        lang = self._context.get('lang')
        if lang and lang != 'en_US':
            alias, alias_statement = query.add_join(
                (table_alias, 'ir_translation', 'id', 'res_id', field),
                implicit=False,
                outer=True,
                extra='"{rhs}"."name" = %s AND "{rhs}"."lang" = %s AND "{rhs}"."value" != %s',
                extra_params=["%s,%s" % (self._name, field), lang, ""],
            )
            return 'COALESCE("%s"."%s", "%s"."%s")' % (alias, 'value', table_alias, field)
        else:
            return '"%s"."%s"' % (table_alias, field)

    @api.model
    def _generate_m2o_order_by(self, alias, order_field, query, reverse_direction, seen):
        """
        Add possibly missing JOIN to ``query`` and generate the ORDER BY clause for m2o fields,
        either native m2o fields or function/related fields that are stored, including
        intermediate JOINs for inheritance if required.

        :return: the qualified field name to use in an ORDER BY clause to sort by ``order_field``
        """
        if order_field not in self._columns and order_field in self._inherit_fields:
            # also add missing joins for reaching the table containing the m2o field
            order_field_column = self._inherit_fields[order_field][2]
            qualified_field = self._inherits_join_calc(alias, order_field, query)
            alias, order_field = qualified_field.replace('"', '').split('.', 1)
        else:
            order_field_column = self._columns[order_field]

        assert order_field_column._type == 'many2one', 'Invalid field passed to _generate_m2o_order_by()'
        if not order_field_column._classic_write and not getattr(order_field_column, 'store', False):
            _logger.debug("Many2one function/related fields must be stored "
                          "to be used as ordering fields! Ignoring sorting for %s.%s",
                          self._name, order_field)
            return []

        # figure out the applicable order_by for the m2o
        dest_model = self.env[order_field_column._obj]
        m2o_order = dest_model._order
        if not regex_order.match(m2o_order):
            # _order is complex, can't use it here, so we default to _rec_name
            m2o_order = dest_model._rec_name

        # Join the dest m2o table if it's not joined yet. We use [LEFT] OUTER join here
        # as we don't want to exclude results that have NULL values for the m2o
        join = (alias, dest_model._table, order_field, 'id', order_field)
        dst_alias, dst_alias_statement = query.add_join(join, implicit=False, outer=True)
        return dest_model._generate_order_by_inner(dst_alias, m2o_order, query,
                                                   reverse_direction=reverse_direction, seen=seen)

    @api.model
    def _generate_order_by_inner(self, alias, order_spec, query, reverse_direction=False, seen=None):
        if seen is None:
            seen = set()
        order_by_elements = []
        self._check_qorder(order_spec)
        for order_part in order_spec.split(','):
            order_split = order_part.strip().split(' ')
            order_field = order_split[0].strip()
            order_direction = order_split[1].strip().upper() if len(order_split) == 2 else ''
            if reverse_direction:
                order_direction = 'ASC' if order_direction == 'DESC' else 'DESC'
            do_reverse = order_direction == 'DESC'
            order_column = None
            inner_clauses = []
            add_dir = False
            if order_field == 'id':
                order_by_elements.append('"%s"."%s" %s' % (alias, order_field, order_direction))
            elif order_field in self._columns:
                order_column = self._columns[order_field]
                if order_column._classic_read:
                    if order_column.translate and not callable(order_column.translate):
                        inner_clauses = [self._generate_translated_field(alias, order_field, query)]
                    else:
                        inner_clauses = ['"%s"."%s"' % (alias, order_field)]
                    add_dir = True
                elif order_column._type == 'many2one':
                    key = (self._name, order_column._obj, order_field)
                    if key not in seen:
                        seen.add(key)
                        inner_clauses = self._generate_m2o_order_by(alias, order_field, query, do_reverse, seen)
                else:
                    continue  # ignore non-readable or "non-joinable" fields
            elif order_field in self._inherit_fields:
                parent_obj = self.pool[self._inherit_fields[order_field][3]]
                order_column = parent_obj._columns[order_field]
                if order_column._classic_read:
                    inner_clauses = [self._inherits_join_calc(alias, order_field, query, implicit=False, outer=True)]
                    add_dir = True
                elif order_column._type == 'many2one':
                    key = (parent_obj._name, order_column._obj, order_field)
                    if key not in seen:
                        seen.add(key)
                        inner_clauses = self._generate_m2o_order_by(alias, order_field, query, do_reverse, seen)
                else:
                    continue  # ignore non-readable or "non-joinable" fields
            else:
                raise ValueError(_("Sorting field %s not found on model %s") % (order_field, self._name))
            if order_column and order_column._type == 'boolean':
                inner_clauses = ["COALESCE(%s, false)" % inner_clauses[0]]

            for clause in inner_clauses:
                if add_dir:
                    order_by_elements.append("%s %s" % (clause, order_direction))
                else:
                    order_by_elements.append(clause)
        return order_by_elements

    @api.model
    def _generate_order_by(self, order_spec, query):
        """
        Attempt to construct an appropriate ORDER BY clause based on order_spec, which must be
        a comma-separated list of valid field names, optionally followed by an ASC or DESC direction.

        :raise ValueError in case order_spec is malformed
        """
        order_by_clause = ''
        order_spec = order_spec or self._order
        if order_spec:
            order_by_elements = self._generate_order_by_inner(self._table, order_spec, query)
            if order_by_elements:
                order_by_clause = ",".join(order_by_elements)

        return order_by_clause and (' ORDER BY %s ' % order_by_clause) or ''

    def _search(self, cr, user, args, offset=0, limit=None, order=None, context=None, count=False, access_rights_uid=None):
        """
        Private implementation of search() method, allowing specifying the uid to use for the access right check.
        This is useful for example when filling in the selection list for a drop-down and avoiding access rights errors,
        by specifying ``access_rights_uid=1`` to bypass access rights check, but not ir.rules!
        This is ok at the security level because this method is private and not callable through XML-RPC.

        :param access_rights_uid: optional user ID to use when checking access rights
                                  (not for ir.rules, this is only for ir.model.access)
        """
        if context is None:
            context = {}
        self.check_access_rights(cr, access_rights_uid or user, 'read')

        # For transient models, restrict access to the current user, except for the super-user
        if self.is_transient() and self._log_access and user != SUPERUSER_ID:
            args = expression.AND(([('create_uid', '=', user)], args or []))

        query = self._where_calc(cr, user, args, context=context)
        self._apply_ir_rules(cr, user, query, 'read', context=context)
        order_by = self._generate_order_by(cr, user, order, query, context=context)
        from_clause, where_clause, where_clause_params = query.get_sql()

        where_str = where_clause and (" WHERE %s" % where_clause) or ''

        if count:
            # Ignore order, limit and offset when just counting, they don't make sense and could
            # hurt performance
            query_str = 'SELECT count(1) FROM ' + from_clause + where_str
            cr.execute(query_str, where_clause_params)
            res = cr.fetchone()
            return res[0]

        limit_str = limit and ' limit %d' % limit or ''
        offset_str = offset and ' offset %d' % offset or ''
        query_str = 'SELECT "%s".id FROM ' % self._table + from_clause + where_str + order_by + limit_str + offset_str
        cr.execute(query_str, where_clause_params)
        res = cr.fetchall()

        # TDE note: with auto_join, we could have several lines about the same result
        # i.e. a lead with several unread messages; we uniquify the result using
        # a fast way to do it while preserving order (http://www.peterbe.com/plog/uniqifiers-benchmark)
        def _uniquify_list(seq):
            seen = set()
            return [x for x in seq if x not in seen and not seen.add(x)]

        return _uniquify_list([x[0] for x in res])

    # returns the different values ever entered for one field
    # this is used, for example, in the client when the user hits enter on
    # a char field
    def distinct_field_get(self, cr, uid, field, value, args=None, offset=0, limit=None):
        if not args:
            args = []
        if field in self._inherit_fields:
            return self.pool[self._inherit_fields[field][0]].distinct_field_get(cr, uid, field, value, args, offset, limit)
        else:
            return self._columns[field].search(cr, self, args, field, value, offset, limit, uid)

    def copy_data(self, cr, uid, id, default=None, context=None):
        """
        Copy given record's data with all its fields values

        :param cr: database cursor
        :param uid: current user id
        :param id: id of the record to copy
        :param default: field values to override in the original values of the copied record
        :type default: dictionary
        :param context: context arguments, like lang, time zone
        :type context: dictionary
        :return: dictionary containing all the field values
        """

        if context is None:
            context = {}

        # avoid recursion through already copied records in case of circular relationship
        if '__copy_data_seen' not in context:
            context = dict(context, __copy_data_seen=defaultdict(list))
        seen_map = context['__copy_data_seen']
        if id in seen_map[self._name]:
            return
        seen_map[self._name].append(id)

        if default is None:
            default = {}
        if 'state' not in default:
            if 'state' in self._defaults:
                if callable(self._defaults['state']):
                    default['state'] = self._defaults['state'](self, cr, uid, context)
                else:
                    default['state'] = self._defaults['state']

        # build a black list of fields that should not be copied
        blacklist = set(MAGIC_COLUMNS + ['parent_left', 'parent_right'])
        whitelist = set(name for name, field in self._fields.iteritems() if not field.inherited)

        def blacklist_given_fields(obj):
            # blacklist the fields that are given by inheritance
            for other, field_to_other in obj._inherits.items():
                blacklist.add(field_to_other)
                if field_to_other in default:
                    # all the fields of 'other' are given by the record: default[field_to_other],
                    # except the ones redefined in self
                    blacklist.update(set(self.pool[other]._fields) - whitelist)
                else:
                    blacklist_given_fields(self.pool[other])
            # blacklist deprecated fields
            for name, field in obj._fields.iteritems():
                if field.deprecated:
                    blacklist.add(name)

        blacklist_given_fields(self)


        fields_to_copy = dict((f,fi) for f, fi in self._fields.iteritems()
                                     if fi.copy
                                     if f not in default
                                     if f not in blacklist)

        data = self.read(cr, uid, [id], fields_to_copy.keys(), context=context)
        if data:
            data = data[0]
        else:
            raise IndexError(_("Record #%d of %s not found, cannot copy!") % ( id, self._name))

        res = dict(default)
        for f, field in fields_to_copy.iteritems():
            if field.type == 'many2one':
                res[f] = data[f] and data[f][0]
            elif field.type == 'one2many':
                other = self.pool[field.comodel_name]
                # duplicate following the order of the ids because we'll rely on
                # it later for copying translations in copy_translation()!
                lines = [other.copy_data(cr, uid, line_id, context=context) for line_id in sorted(data[f])]
                # the lines are duplicated using the wrong (old) parent, but then
                # are reassigned to the correct one thanks to the (0, 0, ...)
                res[f] = [(0, 0, line) for line in lines if line]
            elif field.type == 'many2many':
                res[f] = [(6, 0, data[f])]
            else:
                res[f] = data[f]

        return res

    def copy_translations(self, cr, uid, old_id, new_id, context=None):
        if context is None:
            context = {}

        # avoid recursion through already copied records in case of circular relationship
        if '__copy_translations_seen' not in context:
            context = dict(context, __copy_translations_seen=defaultdict(list))
        seen_map = context['__copy_translations_seen']
        if old_id in seen_map[self._name]:
            return
        seen_map[self._name].append(old_id)

        trans_obj = self.pool.get('ir.translation')

        for field_name, field in self._fields.iteritems():
            if not field.copy:
                continue
            # removing the lang to compare untranslated values
            context_wo_lang = dict(context, lang=None)
            old_record, new_record = self.browse(cr, uid, [old_id, new_id], context=context_wo_lang)
            # we must recursively copy the translations for o2o and o2m
            if field.type == 'one2many':
                target_obj = self.pool[field.comodel_name]
                # here we rely on the order of the ids to match the translations
                # as foreseen in copy_data()
                old_children = sorted(r.id for r in old_record[field_name])
                new_children = sorted(r.id for r in new_record[field_name])
                for (old_child, new_child) in zip(old_children, new_children):
                    target_obj.copy_translations(cr, uid, old_child, new_child, context=context)
            # and for translatable fields we keep them for copy
            elif getattr(field, 'translate', False):
                if field_name in self._columns:
                    trans_name = self._name + "," + field_name
                    target_id = new_id
                    source_id = old_id
                elif field_name in self._inherit_fields:
                    trans_name = self._inherit_fields[field_name][0] + "," + field_name
                    # get the id of the parent record to set the translation
                    inherit_field_name = self._inherit_fields[field_name][1]
                    target_id = new_record[inherit_field_name].id
                    source_id = old_record[inherit_field_name].id
                else:
                    continue

                trans_ids = trans_obj.search(cr, uid, [
                        ('name', '=', trans_name),
                        ('res_id', '=', source_id)
                ])
                user_lang = context.get('lang')
                for record in trans_obj.read(cr, uid, trans_ids, context=context):
                    del record['id']
                    # remove source to avoid triggering _set_src
                    del record['source']
                    # duplicated record is not linked to any module
                    del record['module']
                    record.update({'res_id': target_id})
                    if user_lang and user_lang == record['lang']:
                        # 'source' to force the call to _set_src
                        # 'value' needed if value is changed in copy(), want to see the new_value
                        record['source'] = old_record[field_name]
                        record['value'] = new_record[field_name]
                    trans_obj.create(cr, uid, record, context=context)

    @api.returns('self', lambda value: value.id)
    def copy(self, cr, uid, id, default=None, context=None):
        """ copy(default=None)

        Duplicate record with given id updating it with default values

        :param dict default: dictionary of field values to override in the
               original values of the copied record, e.g: ``{'field_name': overridden_value, ...}``
        :returns: new record

        """
        if context is None:
            context = {}
        context = context.copy()
        data = self.copy_data(cr, uid, id, default, context)
        new_id = self.create(cr, uid, data, context)
        self.copy_translations(cr, uid, id, new_id, context)
        return new_id

    @api.multi
    @api.returns('self')
    def exists(self):
        """  exists() -> records

        Returns the subset of records in ``self`` that exist, and marks deleted
        records as such in cache. It can be used as a test on records::

            if record.exists():
                ...

        By convention, new records are returned as existing.
        """
        ids, new_ids = [], []
        for i in self._ids:
            (ids if isinstance(i, (int, long)) else new_ids).append(i)
        if not ids:
            return self
        query = """SELECT id FROM "%s" WHERE id IN %%s""" % self._table
        self._cr.execute(query, [tuple(ids)])
        ids = [r[0] for r in self._cr.fetchall()]
        existing = self.browse(ids + new_ids)
        if len(existing) < len(self):
            # mark missing records in cache with a failed value
            exc = MissingError(_("Record does not exist or has been deleted."))
            (self - existing)._cache.update(FailedValue(exc))
        return existing

    def check_recursion(self, cr, uid, ids, context=None, parent=None):
        _logger.warning("You are using deprecated %s.check_recursion(). Please use the '_check_recursion()' instead!" % \
                        self._name)
        assert parent is None or parent in self._columns or parent in self._inherit_fields,\
                    "The 'parent' parameter passed to check_recursion() must be None or a valid field name"
        return self._check_recursion(cr, uid, ids, context, parent)

    def _check_recursion(self, cr, uid, ids, context=None, parent=None):
        """
        Verifies that there is no loop in a hierarchical structure of records,
        by following the parent relationship using the **parent** field until a loop
        is detected or until a top-level record is found.

        :param cr: database cursor
        :param uid: current user id
        :param ids: list of ids of records to check
        :param parent: optional parent field name (default: ``self._parent_name = parent_id``)
        :return: **True** if the operation can proceed safely, or **False** if an infinite loop is detected.
        """
        if not parent:
            parent = self._parent_name

        # must ignore 'active' flag, ir.rules, etc. => direct SQL query
        query = 'SELECT "%s" FROM "%s" WHERE id = %%s' % (parent, self._table)
        for id in ids:
            current_id = id
            while current_id is not None:
                cr.execute(query, (current_id,))
                result = cr.fetchone()
                current_id = result[0] if result else None
                if current_id == id:
                    return False
        return True

    def _check_m2m_recursion(self, cr, uid, ids, field_name):
        """
        Verifies that there is no loop in a hierarchical structure of records,
        by following the parent relationship using the **parent** field until a loop
        is detected or until a top-level record is found.

        :param cr: database cursor
        :param uid: current user id
        :param ids: list of ids of records to check
        :param field_name: field to check
        :return: **True** if the operation can proceed safely, or **False** if an infinite loop is detected.
        """

        field = self._fields.get(field_name)
        if not (field and field.type == 'many2many' and
                field.comodel_name == self._name and field.store):
            # field must be a many2many on itself
            raise ValueError('invalid field_name: %r' % (field_name,))

        query = 'SELECT distinct "%s" FROM "%s" WHERE "%s" IN %%s' % \
                    (field.column2, field.relation, field.column1)
        ids_parent = ids[:]
        while ids_parent:
            ids_parent2 = []
            for i in range(0, len(ids_parent), cr.IN_MAX):
                j = i + cr.IN_MAX
                sub_ids_parent = ids_parent[i:j]
                cr.execute(query, (tuple(sub_ids_parent),))
                ids_parent2.extend(filter(None, map(lambda x: x[0], cr.fetchall())))
            ids_parent = ids_parent2
            for i in ids_parent:
                if i in ids:
                    return False
        return True

    def _get_external_ids(self, cr, uid, ids, *args, **kwargs):
        """Retrieve the External ID(s) of any database record.

        **Synopsis**: ``_get_xml_ids(cr, uid, ids) -> { 'id': ['module.xml_id'] }``

        :return: map of ids to the list of their fully qualified External IDs
                 in the form ``module.key``, or an empty list when there's no External
                 ID for a record, e.g.::

                     { 'id': ['module.ext_id', 'module.ext_id_bis'],
                       'id2': [] }
        """
        ir_model_data = self.pool.get('ir.model.data')
        data_ids = ir_model_data.search(cr, uid, [('model', '=', self._name), ('res_id', 'in', ids)])
        data_results = ir_model_data.read(cr, uid, data_ids, ['module', 'name', 'res_id'])
        result = {}
        for id in ids:
            # can't use dict.fromkeys() as the list would be shared!
            result[id] = []
        for record in data_results:
            result[record['res_id']].append('%(module)s.%(name)s' % record)
        return result

    def get_external_id(self, cr, uid, ids, *args, **kwargs):
        """Retrieve the External ID of any database record, if there
        is one. This method works as a possible implementation
        for a function field, to be able to add it to any
        model object easily, referencing it as ``Model.get_external_id``.

        When multiple External IDs exist for a record, only one
        of them is returned (randomly).

        :return: map of ids to their fully qualified XML ID,
                 defaulting to an empty string when there's none
                 (to be usable as a function field),
                 e.g.::

                     { 'id': 'module.ext_id',
                       'id2': '' }
        """
        results = self._get_xml_ids(cr, uid, ids)
        for k, v in results.iteritems():
            if results[k]:
                results[k] = v[0]
            else:
                results[k] = ''
        return results

    # backwards compatibility
    get_xml_id = get_external_id
    _get_xml_ids = _get_external_ids

    def print_report(self, cr, uid, ids, name, data, context=None):
        """
        Render the report ``name`` for the given IDs. The report must be defined
        for this model, not another.
        """
        report = self.pool['ir.actions.report.xml']._lookup_report(cr, name)
        assert self._name == report.table
        return report.create(cr, uid, ids, data, context)

    # Transience
    @classmethod
    def is_transient(cls):
        """ Return whether the model is transient.

        See :class:`TransientModel`.

        """
        return cls._transient

    def _transient_clean_rows_older_than(self, cr, seconds):
        assert self._transient, "Model %s is not transient, it cannot be vacuumed!" % self._name
        # Never delete rows used in last 5 minutes
        seconds = max(seconds, 300)
        query = ("SELECT id FROM " + self._table + " WHERE"
            " COALESCE(write_date, create_date, (now() at time zone 'UTC'))::timestamp"
            " < ((now() at time zone 'UTC') - interval %s)")
        cr.execute(query, ("%s seconds" % seconds,))
        ids = [x[0] for x in cr.fetchall()]
        self.unlink(cr, SUPERUSER_ID, ids)

    def _transient_clean_old_rows(self, cr, max_count):
        # Check how many rows we have in the table
        cr.execute("SELECT count(*) AS row_count FROM " + self._table)
        res = cr.fetchall()
        if res[0][0] <= max_count:
            return  # max not reached, nothing to do
        self._transient_clean_rows_older_than(cr, 300)

    def _transient_vacuum(self, cr, uid, force=False):
        """Clean the transient records.

        This unlinks old records from the transient model tables whenever the
        "_transient_max_count" or "_max_age" conditions (if any) are reached.
        Actual cleaning will happen only once every "_transient_check_time" calls.
        This means this method can be called frequently called (e.g. whenever
        a new record is created).
        Example with both max_hours and max_count active:
        Suppose max_hours = 0.2 (e.g. 12 minutes), max_count = 20, there are 55 rows in the
        table, 10 created/changed in the last 5 minutes, an additional 12 created/changed between
        5 and 10 minutes ago, the rest created/changed more then 12 minutes ago.
        - age based vacuum will leave the 22 rows created/changed in the last 12 minutes
        - count based vacuum will wipe out another 12 rows. Not just 2, otherwise each addition
          would immediately cause the maximum to be reached again.
        - the 10 rows that have been created/changed the last 5 minutes will NOT be deleted
        """
        assert self._transient, "Model %s is not transient, it cannot be vacuumed!" % self._name
        _transient_check_time = 20          # arbitrary limit on vacuum executions
        self._transient_check_count += 1
        if not force and (self._transient_check_count < _transient_check_time):
            return True  # no vacuum cleaning this time
        self._transient_check_count = 0

        # Age-based expiration
        if self._transient_max_hours:
            self._transient_clean_rows_older_than(cr, self._transient_max_hours * 60 * 60)

        # Count-based expiration
        if self._transient_max_count:
            self._transient_clean_old_rows(cr, self._transient_max_count)

        return True

    def resolve_2many_commands(self, cr, uid, field_name, commands, fields=None, context=None):
        """ Serializes one2many and many2many commands into record dictionaries
            (as if all the records came from the database via a read()).  This
            method is aimed at onchange methods on one2many and many2many fields.

            Because commands might be creation commands, not all record dicts
            will contain an ``id`` field.  Commands matching an existing record
            will have an ``id``.

            :param field_name: name of the one2many or many2many field matching the commands
            :type field_name: str
            :param commands: one2many or many2many commands to execute on ``field_name``
            :type commands: list((int|False, int|False, dict|False))
            :param fields: list of fields to read from the database, when applicable
            :type fields: list(str)
            :returns: records in a shape similar to that returned by ``read()``
                (except records may be missing the ``id`` field if they don't exist in db)
            :rtype: list(dict)
        """
        result = []             # result (list of dict)
        record_ids = []         # ids of records to read
        updates = {}            # {id: dict} of updates on particular records

        for command in commands or []:
            if not isinstance(command, (list, tuple)):
                record_ids.append(command)
            elif command[0] == 0:
                result.append(command[2])
            elif command[0] == 1:
                record_ids.append(command[1])
                updates.setdefault(command[1], {}).update(command[2])
            elif command[0] in (2, 3):
                record_ids = [id for id in record_ids if id != command[1]]
            elif command[0] == 4:
                record_ids.append(command[1])
            elif command[0] == 5:
                result, record_ids = [], []
            elif command[0] == 6:
                result, record_ids = [], list(command[2])

        # read the records and apply the updates
        other_model = self.pool[self._fields[field_name].comodel_name]
        for record in other_model.read(cr, uid, record_ids, fields=fields, context=context):
            record.update(updates.get(record['id'], {}))
            result.append(record)

        return result

    # for backward compatibility
    resolve_o2m_commands_to_record_dicts = resolve_2many_commands

    def search_read(self, cr, uid, domain=None, fields=None, offset=0, limit=None, order=None, context=None):
        """
        Performs a ``search()`` followed by a ``read()``.

        :param cr: database cursor
        :param user: current user id
        :param domain: Search domain, see ``args`` parameter in ``search()``. Defaults to an empty domain that will match all records.
        :param fields: List of fields to read, see ``fields`` parameter in ``read()``. Defaults to all fields.
        :param offset: Number of records to skip, see ``offset`` parameter in ``search()``. Defaults to 0.
        :param limit: Maximum number of records to return, see ``limit`` parameter in ``search()``. Defaults to no limit.
        :param order: Columns to sort result, see ``order`` parameter in ``search()``. Defaults to no sort.
        :param context: context arguments.
        :return: List of dictionaries containing the asked fields.
        :rtype: List of dictionaries.

        """
        record_ids = self.search(cr, uid, domain or [], offset=offset, limit=limit, order=order, context=context)
        if not record_ids:
            return []

        if fields and fields == ['id']:
            # shortcut read if we only want the ids
            return [{'id': id} for id in record_ids]

        # read() ignores active_test, but it would forward it to any downstream search call
        # (e.g. for x2m or function fields), and this is not the desired behavior, the flag
        # was presumably only meant for the main search().
        # TODO: Move this to read() directly?                                                                                                
        read_ctx = dict(context or {})                                                                                                       
        read_ctx.pop('active_test', None)                                                                                                    
                                                                                                                                             
        result = self.read(cr, uid, record_ids, fields, context=read_ctx) 
        if len(result) <= 1:
            return result

        # reorder read
        index = dict((r['id'], r) for r in result)
        return [index[x] for x in record_ids if x in index]

    @api.multi
    def toggle_active(self):
        """ Inverse the value of the field ``active`` on the records in ``self``. """
        for record in self:
            record.active = not record.active

    def _register_hook(self, cr):
        """ stuff to do right after the registry is built """
        pass

    @classmethod
    def _patch_method(cls, name, method):
        """ Monkey-patch a method for all instances of this model. This replaces
            the method called ``name`` by ``method`` in the given class.
            The original method is then accessible via ``method.origin``, and it
            can be restored with :meth:`~._revert_method`.

            Example::

                @api.multi
                def do_write(self, values):
                    # do stuff, and call the original method
                    return do_write.origin(self, values)

                # patch method write of model
                model._patch_method('write', do_write)

                # this will call do_write
                records = model.search([...])
                records.write(...)

                # restore the original method
                model._revert_method('write')
        """
        origin = getattr(cls, name)
        method.origin = origin
        # propagate decorators from origin to method, and apply api decorator
        wrapped = api.guess(api.propagate(origin, method))
        wrapped.origin = origin
        setattr(cls, name, wrapped)

    @classmethod
    def _revert_method(cls, name):
        """ Revert the original method called ``name`` in the given class.
            See :meth:`~._patch_method`.
        """
        method = getattr(cls, name)
        setattr(cls, name, method.origin)

    #
    # Instance creation
    #
    # An instance represents an ordered collection of records in a given
    # execution environment. The instance object refers to the environment, and
    # the records themselves are represented by their cache dictionary. The 'id'
    # of each record is found in its corresponding cache dictionary.
    #
    # This design has the following advantages:
    #  - cache access is direct and thus fast;
    #  - one can consider records without an 'id' (see new records);
    #  - the global cache is only an index to "resolve" a record 'id'.
    #

    @classmethod
    def _browse(cls, env, ids):
        """ Create an instance attached to ``env``; ``ids`` is a tuple of record
            ids.
        """
        records = object.__new__(cls)
        records.env = env
        records._ids = ids
        env.prefetch[cls._name].update(ids)
        return records

    @api.v7
    def browse(self, cr, uid, arg=None, context=None):
        ids = _normalize_ids(arg)
        #assert all(isinstance(id, IdType) for id in ids), "Browsing invalid ids: %s" % ids
        return self._browse(Environment(cr, uid, context or {}), ids)

    @api.v8
    def browse(self, arg=None):
        """ browse([ids]) -> records

        Returns a recordset for the ids provided as parameter in the current
        environment.

        Can take no ids, a single id or a sequence of ids.
        """
        ids = _normalize_ids(arg)
        #assert all(isinstance(id, IdType) for id in ids), "Browsing invalid ids: %s" % ids
        return self._browse(self.env, ids)

    #
    # Internal properties, for manipulating the instance's implementation
    #

    @property
    def ids(self):
        """ List of actual record ids in this recordset (ignores placeholder
        ids for records to create)
        """
        return filter(None, list(self._ids))

    # backward-compatibility with former browse records
    _cr = property(lambda self: self.env.cr)
    _uid = property(lambda self: self.env.uid)
    _context = property(lambda self: self.env.context)

    #
    # Conversion methods
    #

    def ensure_one(self):
        """ Verifies that the current recorset holds a single record. Raises
        an exception otherwise.
        """
        if len(self) == 1:
            return self
        raise ValueError("Expected singleton: %s" % self)

    def with_env(self, env):
        """ Returns a new version of this recordset attached to the provided
        environment

        .. warning::
            The new environment will not benefit from the current
            environment's data cache, so later data access may incur extra
            delays while re-fetching from the database.

        :type env: :class:`~openerp.api.Environment`
        """
        return self._browse(env, self._ids)

    def sudo(self, user=SUPERUSER_ID):
        """ sudo([user=SUPERUSER])

        Returns a new version of this recordset attached to the provided
        user.

        By default this returns a ``SUPERUSER`` recordset, where access
        control and record rules are bypassed.

        .. note::

            Using ``sudo`` could cause data access to cross the
            boundaries of record rules, possibly mixing records that
            are meant to be isolated (e.g. records from different
            companies in multi-company environments).

            It may lead to un-intuitive results in methods which select one
            record among many - for example getting the default company, or
            selecting a Bill of Materials.

        .. note::

            Because the record rules and access control will have to be
            re-evaluated, the new recordset will not benefit from the current
            environment's data cache, so later data access may incur extra
            delays while re-fetching from the database.

        """
        return self.with_env(self.env(user=user))

    def with_context(self, *args, **kwargs):
        """ with_context([context][, **overrides]) -> records

        Returns a new version of this recordset attached to an extended
        context.

        The extended context is either the provided ``context`` in which
        ``overrides`` are merged or the *current* context in which
        ``overrides`` are merged e.g.::

            # current context is {'key1': True}
            r2 = records.with_context({}, key2=True)
            # -> r2._context is {'key2': True}
            r2 = records.with_context(key2=True)
            # -> r2._context is {'key1': True, 'key2': True}
        """
        context = dict(args[0] if args else self._context, **kwargs)
        return self.with_env(self.env(context=context))

    def _convert_to_cache(self, values, update=False, validate=True):
        """ Convert the ``values`` dictionary into cached values.

            :param update: whether the conversion is made for updating ``self``;
                this is necessary for interpreting the commands of *2many fields
            :param validate: whether values must be checked
        """
        fields = self._fields
        target = self if update else self.browse()
        return {
            name: fields[name].convert_to_cache(value, target, validate=validate)
            for name, value in values.iteritems()
            if name in fields
        }

    def _convert_to_write(self, values):
        """ Convert the ``values`` dictionary into the format of :meth:`write`. """
        fields = self._fields
        result = {}
        for name, value in values.iteritems():
            if name in fields:
                value = fields[name].convert_to_write(value)
                if not isinstance(value, NewId):
                    result[name] = value
        return result

    #
    # Record traversal and update
    #

    def _mapped_func(self, func):
        """ Apply function ``func`` on all records in ``self``, and return the
            result as a list or a recordset (if ``func`` returns recordsets).
        """
        if self:
            vals = [func(rec) for rec in self]
            if isinstance(vals[0], BaseModel):
                # return the union of all recordsets in O(n)
                ids = set(itertools.chain(*[rec._ids for rec in vals]))
                return vals[0].browse(ids)
            return vals
        else:
            vals = func(self)
            return vals if isinstance(vals, BaseModel) else []

    def mapped(self, func):
        """ Apply ``func`` on all records in ``self``, and return the result as a
            list or a recordset (if ``func`` return recordsets). In the latter
            case, the order of the returned recordset is arbitrary.

            :param func: a function or a dot-separated sequence of field names
        """
        if isinstance(func, basestring):
            recs = self
            for name in func.split('.'):
                recs = recs._mapped_func(operator.itemgetter(name))
            return recs
        else:
            return self._mapped_func(func)

    def _mapped_cache(self, name_seq):
        """ Same as `~.mapped`, but ``name_seq`` is a dot-separated sequence of
            field names, and only cached values are used.
        """
        recs = self
        for name in name_seq.split('.'):
            field = recs._fields[name]
            null = field.null(self.env)
            recs = recs.mapped(lambda rec: rec._cache.get(field, null))
        return recs

    def filtered(self, func):
        """ Select the records in ``self`` such that ``func(rec)`` is true, and
            return them as a recordset.

            :param func: a function or a dot-separated sequence of field names
        """
        if isinstance(func, basestring):
            name = func
            func = lambda rec: filter(None, rec.mapped(name))
        return self.browse([rec.id for rec in self if func(rec)])

    def sorted(self, key=None, reverse=False):
        """ Return the recordset ``self`` ordered by ``key``.

            :param key: either a function of one argument that returns a
                comparison key for each record, or ``None``, in which case
                records are ordered according the default model's order

            :param reverse: if ``True``, return the result in reverse order
        """
        if key is None:
            recs = self.search([('id', 'in', self.ids)])
            return self.browse(reversed(recs._ids)) if reverse else recs
        else:
            return self.browse(map(itemgetter('id'), sorted(self, key=key, reverse=reverse)))

    def update(self, values):
        """ Update record `self[0]` with ``values``. """
        for name, value in values.iteritems():
            self[name] = value

    #
    # New records - represent records that do not exist in the database yet;
    # they are used to perform onchanges.
    #

    @api.model
    def new(self, values={}):
        """ new([values]) -> record

        Return a new record instance attached to the current environment and
        initialized with the provided ``value``. The record is *not* created
        in database, it only exists in memory.
        """
        record = self.browse([NewId()])
        record._cache.update(record._convert_to_cache(values, update=True))

        if record.env.in_onchange:
            # The cache update does not set inverse fields, so do it manually.
            # This is useful for computing a function field on secondary
            # records, if that field depends on the main record.
            for name in values:
                field = self._fields.get(name)
                if field:
                    for invf in self._field_inverses[field]:
                        invf._update(record[name], record)

        return record

    #
    # Dirty flags, to mark record fields modified (in draft mode)
    #

    def _is_dirty(self):
        """ Return whether any record in ``self`` is dirty. """
        dirty = self.env.dirty
        return any(record in dirty for record in self)

    def _get_dirty(self):
        """ Return the list of field names for which ``self`` is dirty. """
        dirty = self.env.dirty
        return list(dirty.get(self, ()))

    def _set_dirty(self, field_name):
        """ Mark the records in ``self`` as dirty for the given ``field_name``. """
        dirty = self.env.dirty
        for record in self:
            dirty[record].add(field_name)

    #
    # "Dunder" methods
    #

    def __nonzero__(self):
        """ Test whether ``self`` is nonempty. """
        return bool(getattr(self, '_ids', True))

    def __len__(self):
        """ Return the size of ``self``. """
        return len(self._ids)

    def __iter__(self):
        """ Return an iterator over ``self``. """
        for id in self._ids:
            yield self._browse(self.env, (id,))

    def __contains__(self, item):
        """ Test whether ``item`` (record or field name) is an element of ``self``.
            In the first case, the test is fully equivalent to::

                any(item == record for record in self)
        """
        if isinstance(item, BaseModel) and self._name == item._name:
            return len(item) == 1 and item.id in self._ids
        elif isinstance(item, basestring):
            return item in self._fields
        else:
            raise TypeError("Mixing apples and oranges: %s in %s" % (item, self))

    def __add__(self, other):
        """ Return the concatenation of two recordsets. """
        if not isinstance(other, BaseModel) or self._name != other._name:
            raise TypeError("Mixing apples and oranges: %s + %s" % (self, other))
        return self.browse(self._ids + other._ids)

    def __sub__(self, other):
        """ Return the recordset of all the records in ``self`` that are not in ``other``. """
        if not isinstance(other, BaseModel) or self._name != other._name:
            raise TypeError("Mixing apples and oranges: %s - %s" % (self, other))
        other_ids = set(other._ids)
        return self.browse([id for id in self._ids if id not in other_ids])

    def __and__(self, other):
        """ Return the intersection of two recordsets.
            Note that recordset order is not preserved.
        """
        if not isinstance(other, BaseModel) or self._name != other._name:
            raise TypeError("Mixing apples and oranges: %s & %s" % (self, other))
        return self.browse(set(self._ids) & set(other._ids))

    def __or__(self, other):
        """ Return the union of two recordsets.
            Note that recordset order is not preserved.
        """
        if not isinstance(other, BaseModel) or self._name != other._name:
            raise TypeError("Mixing apples and oranges: %s | %s" % (self, other))
        return self.browse(set(self._ids) | set(other._ids))

    def __eq__(self, other):
        """ Test whether two recordsets are equivalent (up to reordering). """
        if not isinstance(other, BaseModel):
            if other:
                filename, lineno = frame_codeinfo(currentframe(), 1)
                _logger.warning("Comparing apples and oranges: %r == %r (%s:%s)",
                                self, other, filename, lineno)
            return False
        return self._name == other._name and set(self._ids) == set(other._ids)

    def __ne__(self, other):
        return not self == other

    def __lt__(self, other):
        if not isinstance(other, BaseModel) or self._name != other._name:
            raise TypeError("Mixing apples and oranges: %s < %s" % (self, other))
        return set(self._ids) < set(other._ids)

    def __le__(self, other):
        if not isinstance(other, BaseModel) or self._name != other._name:
            raise TypeError("Mixing apples and oranges: %s <= %s" % (self, other))
        return set(self._ids) <= set(other._ids)

    def __gt__(self, other):
        if not isinstance(other, BaseModel) or self._name != other._name:
            raise TypeError("Mixing apples and oranges: %s > %s" % (self, other))
        return set(self._ids) > set(other._ids)

    def __ge__(self, other):
        if not isinstance(other, BaseModel) or self._name != other._name:
            raise TypeError("Mixing apples and oranges: %s >= %s" % (self, other))
        return set(self._ids) >= set(other._ids)

    def __int__(self):
        return self.id

    def __str__(self):
        return "%s%s" % (self._name, getattr(self, '_ids', ""))

    def __unicode__(self):
        return unicode(str(self))

    __repr__ = __str__

    def __hash__(self):
        if hasattr(self, '_ids'):
            return hash((self._name, frozenset(self._ids)))
        else:
            return hash(self._name)

    def __getitem__(self, key):
        """ If ``key`` is an integer or a slice, return the corresponding record
            selection as an instance (attached to ``self.env``).
            Otherwise read the field ``key`` of the first record in ``self``.

            Examples::

                inst = model.search(dom)    # inst is a recordset
                r4 = inst[3]                # fourth record in inst
                rs = inst[10:20]            # subset of inst
                nm = rs['name']             # name of first record in inst
        """
        if isinstance(key, basestring):
            # important: one must call the field's getter
            return self._fields[key].__get__(self, type(self))
        elif isinstance(key, slice):
            return self._browse(self.env, self._ids[key])
        else:
            return self._browse(self.env, (self._ids[key],))

    def __setitem__(self, key, value):
        """ Assign the field ``key`` to ``value`` in record ``self``. """
        # important: one must call the field's setter
        return self._fields[key].__set__(self, value)

    #
    # Cache and recomputation management
    #

    @lazy_property
    def _cache(self):
        """ Return the cache of ``self``, mapping field names to values. """
        return RecordCache(self)

    @api.model
    def _in_cache_without(self, field):
        """ Make sure ``self`` is present in cache (for prefetching), and return
            the records of model ``self`` in cache that have no value for ``field``
            (:class:`Field` instance).
        """
        env = self.env
        prefetch_ids = env.prefetch[self._name]
        prefetch_ids.update(self._ids)
        ids = filter(None, prefetch_ids - set(env.cache[field]))
        return self.browse(ids)

    @api.model
    def refresh(self):
        """ Clear the records cache.

            .. deprecated:: 8.0
                The record cache is automatically invalidated.
        """
        self.invalidate_cache()

    @api.model
    def invalidate_cache(self, fnames=None, ids=None):
        """ Invalidate the record caches after some records have been modified.
            If both ``fnames`` and ``ids`` are ``None``, the whole cache is cleared.

            :param fnames: the list of modified fields, or ``None`` for all fields
            :param ids: the list of modified record ids, or ``None`` for all
        """
        if fnames is None:
            if ids is None:
                return self.env.invalidate_all()
            fields = self._fields.values()
        else:
            fields = map(self._fields.__getitem__, fnames)

        # invalidate fields and inverse fields, too
        spec = [(f, ids) for f in fields] + \
               [(invf, None) for f in fields for invf in self._field_inverses[f]]
        self.env.invalidate(spec)

    @api.multi
    def modified(self, fnames):
        """ Notify that fields have been modified on ``self``. This invalidates
            the cache, and prepares the recomputation of stored function fields
            (new-style fields only).

            :param fnames: iterable of field names that have been modified on
                records ``self``
        """
        # each field knows what to invalidate and recompute
        spec = []
        for fname in fnames:
            spec += self._fields[fname].modified(self)

        cached_fields = {
            field
            for env in self.env.all
            for field in env.cache
        }
        # invalidate non-stored fields.function which are currently cached
        spec += [(f, None) for f in self.pool.pure_function_fields
                 if f in cached_fields]

        self.env.invalidate(spec)

    def _recompute_check(self, field):
        """ If ``field`` must be recomputed on some record in ``self``, return the
            corresponding records that must be recomputed.
        """
        return self.env.check_todo(field, self)

    def _recompute_todo(self, field):
        """ Mark ``field`` to be recomputed. """
        self.env.add_todo(field, self)

    def _recompute_done(self, field):
        """ Mark ``field`` as recomputed. """
        self.env.remove_todo(field, self)

    @api.model
    def recompute(self):
        """ Recompute stored function fields. The fields and records to
            recompute have been determined by method :meth:`modified`.
        """
        while self.env.has_todo():
            field, recs = self.env.get_todo()
            # determine the fields to recompute
            fs = self.env[field.model_name]._field_computed[field]
            ns = [f.name for f in fs if f.store]
            # evaluate fields, and group record ids by update
            updates = defaultdict(set)
            for rec in recs.exists():
                vals = rec._convert_to_write({n: rec[n] for n in ns})
                updates[frozendict(vals)].add(rec.id)
            # update records in batch when possible
            with recs.env.norecompute():
                for vals, ids in updates.iteritems():
                    recs.browse(ids)._write(dict(vals))
            # mark computed fields as done
            map(recs._recompute_done, fs)

    #
    # Generic onchange method
    #

    def _has_onchange(self, field, other_fields):
        """ Return whether ``field`` should trigger an onchange event in the
            presence of ``other_fields``.
        """
        # test whether self has an onchange method for field, or field is a
        # dependency of any field in other_fields
        return field.name in self._onchange_methods or \
            any(dep in other_fields for dep, _ in self._field_triggers[field])

    @api.model
    def _onchange_spec(self, view_info=None):
        """ Return the onchange spec from a view description; if not given, the
            result of ``self.fields_view_get()`` is used.
        """
        result = {}

        # for traversing the XML arch and populating result
        def process(node, info, prefix):
            if node.tag == 'field':
                name = node.attrib['name']
                names = "%s.%s" % (prefix, name) if prefix else name
                if not result.get(names):
                    result[names] = node.attrib.get('on_change')
                # traverse the subviews included in relational fields
                for subinfo in info['fields'][name].get('views', {}).itervalues():
                    process(etree.fromstring(subinfo['arch']), subinfo, names)
            else:
                for child in node:
                    process(child, info, prefix)

        if view_info is None:
            view_info = self.fields_view_get()
        process(etree.fromstring(view_info['arch']), view_info, '')
        return result

    def _onchange_eval(self, field_name, onchange, result):
        """ Apply onchange method(s) for field ``field_name`` with spec ``onchange``
            on record ``self``. Value assignments are applied on ``self``, while
            domain and warning messages are put in dictionary ``result``.
        """
        onchange = onchange.strip()

        # onchange V8
        if onchange in ("1", "true"):
            for method in self._onchange_methods.get(field_name, ()):
                method_res = method(self)
                if not method_res:
                    continue
                if 'domain' in method_res:
                    result.setdefault('domain', {}).update(method_res['domain'])
                if 'warning' in method_res:
                    if result.get('warning'):
                        if method_res['warning']:
                            # Concatenate multiple warnings
                            warning = result['warning']
                            warning['message'] = '\n\n'.join(filter(None, [
                                warning.get('title'),
                                warning.get('message'),
                                method_res['warning'].get('title'),
                                method_res['warning'].get('message')
                            ]))
                            warning['title'] = _('Warnings')
                    else:
                        result['warning'] = method_res['warning']
            return

        # onchange V7
        match = onchange_v7.match(onchange)
        if match:
            method, params = match.groups()

            class RawRecord(object):
                def __init__(self, record):
                    self._record = record
                def __getitem__(self, name):
                    field = self._record._fields[name]
                    value = self._record[name]
                    return field.convert_to_write(value)
                def __getattr__(self, name):
                    return self[name]

            # evaluate params -> tuple
            global_vars = {'context': self._context, 'uid': self._uid}
            if self._context.get('field_parent'):
                record = self[self._context['field_parent']]
                global_vars['parent'] = RawRecord(record)
            field_vars = RawRecord(self)
            params = eval("[%s]" % params, global_vars, field_vars, nocopy=True)

            # call onchange method with context when possible
            args = (self._cr, self._uid, self._origin.ids) + tuple(params)
            try:
                method_res = getattr(self._model, method)(*args, context=self._context)
            except TypeError:
                method_res = getattr(self._model, method)(*args)

            if not isinstance(method_res, dict):
                return
            if 'value' in method_res:
                method_res['value'].pop('id', None)
                self.update(self._convert_to_cache(method_res['value'], validate=False))
            if 'domain' in method_res:
                result.setdefault('domain', {}).update(method_res['domain'])
            if 'warning' in method_res:
                if result.get('warning'):
                    if method_res['warning']:
                        # Concatenate multiple warnings
                        warning = result['warning']
                        warning['message'] = '\n\n'.join(filter(None, [
                            warning.get('title'),
                            warning.get('message'),
                            method_res['warning'].get('title'),
                            method_res['warning'].get('message')
                        ]))
                        warning['title'] = _('Warnings')
                else:
                    result['warning'] = method_res['warning']
    @api.multi
    def onchange(self, values, field_name, field_onchange):
        """ Perform an onchange on the given field.

            :param values: dictionary mapping field names to values, giving the
                current state of modification
            :param field_name: name of the modified field, or list of field
                names (in view order), or False
            :param field_onchange: dictionary mapping field names to their
                on_change attribute
        """
        env = self.env
        if isinstance(field_name, list):
            names = field_name
        elif field_name:
            names = [field_name]
        else:
            names = []

        if not all(name in self._fields for name in names):
            return {}

        # determine subfields for field.convert_to_onchange() below
        secondary = []
        subfields = defaultdict(set)
        for dotname in field_onchange:
            if '.' in dotname:
                secondary.append(dotname)
                name, subname = dotname.split('.')
                subfields[name].add(subname)

        # create a new record with values, and attach ``self`` to it
        with env.do_in_onchange():
            record = self.new(values)
            values = dict(record._cache)
            # attach ``self`` with a different context (for cache consistency)
            record._origin = self.with_context(__onchange=True)

        # load fields on secondary records, to avoid false changes
        with env.do_in_onchange():
            for field_seq in secondary:
                record.mapped(field_seq)

        # determine which field(s) should be triggered an onchange
        todo = list(names) or list(values)
        done = set()

        # dummy assignment: trigger invalidations on the record
        for name in todo:
            if name == 'id':
                continue
            value = record[name]
            field = self._fields[name]
            if field.type == 'many2one' and field.delegate and not value:
                # do not nullify all fields of parent record for new records
                continue
            record[name] = value

        result = {}
        dirty = set()

        # process names in order (or the keys of values if no name given)
        while todo:
            name = todo.pop(0)
            if name in done:
                continue
            done.add(name)

            with env.do_in_onchange():
                # apply field-specific onchange methods
                if field_onchange.get(name):
                    record._onchange_eval(name, field_onchange[name], result)

                # force re-evaluation of function fields on secondary records
                for field_seq in secondary:
                    record.mapped(field_seq)

                # determine which fields have been modified
                for name, oldval in values.iteritems():
                    field = self._fields[name]
                    newval = record[name]
                    if newval != oldval or (
                        field.type in ('one2many', 'many2many') and newval._is_dirty()
                    ):
                        todo.append(name)
                        dirty.add(name)

        # At the moment, the client does not support updates on a *2many field
        # while this one is modified by the user.
        if isinstance(field_name, basestring) and \
                self._fields[field_name].type in ('one2many', 'many2many'):
            dirty.discard(field_name)

        # collect values from dirty fields
        result['value'] = {
            name: self._fields[name].convert_to_onchange(record[name], subfields.get(name))
            for name in dirty
        }

        return result


class RecordCache(MutableMapping):
    """ Implements a proxy dictionary to read/update the cache of a record.
        Upon iteration, it looks like a dictionary mapping field names to
        values. However, fields may be used as keys as well.
    """
    def __init__(self, records):
        self._recs = records

    def contains(self, field):
        """ Return whether `records[0]` has a value for ``field`` in cache. """
        if isinstance(field, basestring):
            field = self._recs._fields[field]
        return self._recs.id in self._recs.env.cache[field]

    def __contains__(self, field):
        """ Return whether `records[0]` has a regular value for ``field`` in cache. """
        if isinstance(field, basestring):
            field = self._recs._fields[field]
        dummy = SpecialValue(None)
        value = self._recs.env.cache[field].get(self._recs.id, dummy)
        return not isinstance(value, SpecialValue)

    def get(self, field, default=None):
        """ Return the cached, regular value of ``field`` for `records[0]`, or ``default``. """
        if isinstance(field, basestring):
            field = self._recs._fields[field]
        dummy = SpecialValue(None)
        value = self._recs.env.cache[field].get(self._recs.id, dummy)
        return default if isinstance(value, SpecialValue) else value

    def __getitem__(self, field):
        """ Return the cached value of ``field`` for `records[0]`. """
        if isinstance(field, basestring):
            field = self._recs._fields[field]
        value = self._recs.env.cache[field][self._recs.id]
        return value.get() if isinstance(value, SpecialValue) else value

    def __setitem__(self, field, value):
        """ Assign the cached value of ``field`` for all records in ``records``. """
        if isinstance(field, basestring):
            field = self._recs._fields[field]
        values = dict.fromkeys(self._recs._ids, value)
        self._recs.env.cache[field].update(values)

    def update(self, *args, **kwargs):
        """ Update the cache of all records in ``records``. If the argument is a
            ``SpecialValue``, update all fields (except "magic" columns).
        """
        if args and isinstance(args[0], SpecialValue):
            values = dict.fromkeys(self._recs._ids, args[0])
            for name, field in self._recs._fields.iteritems():
                if name != 'id':
                    self._recs.env.cache[field].update(values)
        else:
            return super(RecordCache, self).update(*args, **kwargs)

    def __delitem__(self, field):
        """ Remove the cached value of ``field`` for all ``records``. """
        if isinstance(field, basestring):
            field = self._recs._fields[field]
        field_cache = self._recs.env.cache[field]
        for id in self._recs._ids:
            field_cache.pop(id, None)

    def __iter__(self):
        """ Iterate over the field names with a regular value in cache. """
        cache, id = self._recs.env.cache, self._recs.id
        dummy = SpecialValue(None)
        for name, field in self._recs._fields.iteritems():
            if name != 'id' and not isinstance(cache[field].get(id, dummy), SpecialValue):
                yield name

    def __len__(self):
        """ Return the number of fields with a regular value in cache. """
        return sum(1 for name in self)

class Model(BaseModel):
    """Main super-class for regular database-persisted OpenERP models.

    OpenERP models are created by inheriting from this class::

        class user(Model):
            ...

    The system will later instantiate the class once per database (on
    which the class' module is installed).
    """
    _auto = True
    _register = False # not visible in ORM registry, meant to be python-inherited only
    _transient = False # True in a TransientModel

class TransientModel(BaseModel):
    """Model super-class for transient records, meant to be temporarily
       persisted, and regularly vacuum-cleaned.

       A TransientModel has a simplified access rights management,
       all users can create new records, and may only access the
       records they created. The super-user has unrestricted access
       to all TransientModel records.
    """
    _auto = True
    _register = False # not visible in ORM registry, meant to be python-inherited only
    _transient = True

class AbstractModel(BaseModel):
    """Abstract Model super-class for creating an abstract class meant to be
       inherited by regular models (Models or TransientModels) but not meant to
       be usable on its own, or persisted.

       Technical note: we don't want to make AbstractModel the super-class of
       Model or BaseModel because it would not make sense to put the main
       definition of persistence methods such as create() in it, and still we
       should be able to override them within an AbstractModel.
       """
    _auto = False # don't create any database backend for AbstractModels
    _register = False # not visible in ORM registry, meant to be python-inherited only
    _transient = False

def itemgetter_tuple(items):
    """ Fixes itemgetter inconsistency (useful in some cases) of not returning
    a tuple if len(items) == 1: always returns an n-tuple where n = len(items)
    """
    if len(items) == 0:
        return lambda a: ()
    if len(items) == 1:
        return lambda gettable: (gettable[items[0]],)
    return operator.itemgetter(*items)

def convert_pgerror_23502(model, fields, info, e):
    m = re.match(r'^null value in column "(?P<field>\w+)" violates '
                 r'not-null constraint\n',
                 tools.ustr(e))
    field_name = m and m.group('field')
    if not m or field_name not in fields:
        return {'message': tools.ustr(e)}
    message = _(u"Missing required value for the field '%s'.") % field_name
    field = fields.get(field_name)
    if field:
        message = _(u"Missing required value for the field '%s' (%s)") % (field['string'], field_name)
    return {
        'message': message,
        'field': field_name,
    }

def convert_pgerror_23505(model, fields, info, e):
    m = re.match(r'^duplicate key (?P<field>\w+) violates unique constraint',
                 tools.ustr(e))
    field_name = m and m.group('field')
    if not m or field_name not in fields:
        return {'message': tools.ustr(e)}
    message = _(u"The value for the field '%s' already exists.") % field_name
    field = fields.get(field_name)
    if field:
        message = _(u"%s This might be '%s' in the current model, or a field "
                    u"of the same name in an o2m.") % (message, field['string'])
    return {
        'message': message,
        'field': field_name,
    }

PGERROR_TO_OE = defaultdict(
    # shape of mapped converters
    lambda: (lambda model, fvg, info, pgerror: {'message': tools.ustr(pgerror)}), {
    # not_null_violation
    '23502': convert_pgerror_23502,
    # unique constraint error
    '23505': convert_pgerror_23505,
})

def _normalize_ids(arg, atoms={int, long, str, unicode, NewId}):
    """ Normalizes the ids argument for ``browse`` (v7 and v8) to a tuple.

    Various implementations were tested on the corpus of all browse() calls
    performed during a full crawler run (after having installed all website_*
    modules) and this one was the most efficient overall.

    A possible bit of correctness was sacrificed by not doing any test on
    Iterable and just assuming that any non-atomic type was an iterable of
    some kind.

    :rtype: tuple
    """
    # much of the corpus is falsy objects (empty list, tuple or set, None)
    if not arg:
        return ()

    # `type in set` is significantly faster (because more restrictive) than
    # isinstance(arg, set) or issubclass(type, set); and for new-style classes
    # obj.__class__ is equivalent to but faster than type(obj). Not relevant
    # (and looks much worse) in most cases, but over millions of calls it
    # does have a very minor effect.
    if arg.__class__ in atoms:
        return arg,

    return tuple(arg)

# keep those imports here to avoid dependency cycle errors
from .osv import expression
from .fields import Field, SpecialValue, FailedValue<|MERGE_RESOLUTION|>--- conflicted
+++ resolved
@@ -1372,10 +1372,10 @@
            :return: True if the current user is a member of one of the
                     given groups
         """
-<<<<<<< HEAD
         from openerp.http import request
         Users = self.pool['res.users']
         for group_ext_id in groups.split(','):
+            group_ext_id = group_ext_id.strip()
             if group_ext_id == 'base.group_no_one':
                 # check: the group_no_one is effective in debug mode only
                 if Users.has_group(cr, uid, group_ext_id) and request and request.debug:
@@ -1384,10 +1384,6 @@
                 if Users.has_group(cr, uid, group_ext_id):
                     return True
         return False
-=======
-        return any(self.pool['res.users'].has_group(cr, uid, group_ext_id.strip())
-                   for group_ext_id in groups.split(','))
->>>>>>> 0f085db1
 
     def _get_default_form_view(self, cr, user, context=None):
         """ Generates a default single-line form view using all fields
