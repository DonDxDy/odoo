--- conflicted
+++ resolved
@@ -1696,268 +1696,6 @@
         return any([self.pool.get('res.users').has_group(cr, uid, group_ext_id)
                         for group_ext_id in groups.split(',')])
 
-<<<<<<< HEAD
-=======
-    def __view_look_dom(self, cr, user, node, view_id, in_tree_view, model_fields, context=None):
-        """Return the description of the fields in the node.
-
-        In a normal call to this method, node is a complete view architecture
-        but it is actually possible to give some sub-node (this is used so
-        that the method can call itself recursively).
-
-        Originally, the field descriptions are drawn from the node itself.
-        But there is now some code calling fields_get() in order to merge some
-        of those information in the architecture.
-
-        """
-        if context is None:
-            context = {}
-        result = False
-        fields = {}
-        children = True
-
-        modifiers = {}
-
-        def encode(s):
-            if isinstance(s, unicode):
-                return s.encode('utf8')
-            return s
-
-        def check_group(node):
-            """Apply group restrictions,  may be set at view level or model level::
-               * at view level this means the element should be made invisible to
-                 people who are not members
-               * at model level (exclusively for fields, obviously), this means
-                 the field should be completely removed from the view, as it is
-                 completely unavailable for non-members
-
-               :return: True if field should be included in the result of fields_view_get
-            """
-            if node.tag == 'field' and node.get('name') in self._all_columns:
-                column = self._all_columns[node.get('name')].column
-                if column.groups and not self.user_has_groups(cr, user,
-                                                              groups=column.groups,
-                                                              context=context):
-                    node.getparent().remove(node)
-                    fields.pop(node.get('name'), None)
-                    # no point processing view-level ``groups`` anymore, return
-                    return False
-            if node.get('groups'):
-                can_see = self.user_has_groups(cr, user,
-                                               groups=node.get('groups'),
-                                               context=context)
-                if not can_see:
-                    node.set('invisible', '1')
-                    modifiers['invisible'] = True
-                    if 'attrs' in node.attrib:
-                        del(node.attrib['attrs']) #avoid making field visible later
-                del(node.attrib['groups'])
-            return True
-
-        if node.tag in ('field', 'node', 'arrow'):
-            if node.get('object'):
-                attrs = {}
-                views = {}
-                xml = "<form>"
-                for f in node:
-                    if f.tag == 'field':
-                        xml += etree.tostring(f, encoding="utf-8")
-                xml += "</form>"
-                new_xml = etree.fromstring(encode(xml))
-                ctx = context.copy()
-                ctx['base_model_name'] = self._name
-                xarch, xfields = self.pool[node.get('object')].__view_look_dom_arch(cr, user, new_xml, view_id, ctx)
-                views['form'] = {
-                    'arch': xarch,
-                    'fields': xfields
-                }
-                attrs = {'views': views}
-                fields = xfields
-            if node.get('name'):
-                attrs = {}
-                try:
-                    if node.get('name') in self._columns:
-                        column = self._columns[node.get('name')]
-                    else:
-                        column = self._inherit_fields[node.get('name')][2]
-                except Exception:
-                    column = False
-
-                if column:
-                    relation = self.pool[column._obj] if column._obj else None
-
-                    children = False
-                    views = {}
-                    for f in node:
-                        if f.tag in ('form', 'tree', 'graph', 'kanban', 'calendar'):
-                            node.remove(f)
-                            ctx = context.copy()
-                            ctx['base_model_name'] = self._name
-                            xarch, xfields = relation.__view_look_dom_arch(cr, user, f, view_id, ctx)
-                            views[str(f.tag)] = {
-                                'arch': xarch,
-                                'fields': xfields
-                            }
-                    attrs = {'views': views}
-                    if node.get('widget') and node.get('widget') == 'selection':
-                        # Prepare the cached selection list for the client. This needs to be
-                        # done even when the field is invisible to the current user, because
-                        # other events could need to change its value to any of the selectable ones
-                        # (such as on_change events, refreshes, etc.)
-
-                        # If domain and context are strings, we keep them for client-side, otherwise
-                        # we evaluate them server-side to consider them when generating the list of
-                        # possible values
-                        # TODO: find a way to remove this hack, by allow dynamic domains
-                        dom = []
-                        if column._domain and not isinstance(column._domain, basestring):
-                            dom = list(column._domain)
-                        dom += eval(node.get('domain', '[]'), {'uid': user, 'time': time})
-                        search_context = dict(context)
-                        if column._context and not isinstance(column._context, basestring):
-                            search_context.update(column._context)
-                        attrs['selection'] = relation._name_search(cr, user, '', dom, context=search_context, limit=None, name_get_uid=1)
-                        if (node.get('required') and not int(node.get('required'))) or not column.required:
-                            attrs['selection'].append((False, ''))
-                fields[node.get('name')] = attrs
-
-                field = model_fields.get(node.get('name'))
-                if field:
-                    transfer_field_to_modifiers(field, modifiers)
-
-
-        elif node.tag in ('form', 'tree'):
-            result = self.view_header_get(cr, user, False, node.tag, context)
-            if result:
-                node.set('string', result)
-            in_tree_view = node.tag == 'tree'
-
-        elif node.tag == 'calendar':
-            for additional_field in ('date_start', 'date_delay', 'date_stop', 'color', 'all_day','attendee'):
-                if node.get(additional_field):
-                    fields[node.get(additional_field)] = {}
-
-        if not check_group(node):
-            # node must be removed, no need to proceed further with its children
-            return fields
-
-        # The view architeture overrides the python model.
-        # Get the attrs before they are (possibly) deleted by check_group below
-        transfer_node_to_modifiers(node, modifiers, context, in_tree_view)
-
-        # TODO remove attrs couterpart in modifiers when invisible is true ?
-
-        # translate view
-        if 'lang' in context:
-            if node.text and node.text.strip():
-                trans = self.pool.get('ir.translation')._get_source(cr, user, self._name, 'view', context['lang'], node.text.strip())
-                if trans:
-                    node.text = node.text.replace(node.text.strip(), trans)
-            if node.tail and node.tail.strip():
-                trans = self.pool.get('ir.translation')._get_source(cr, user, self._name, 'view', context['lang'], node.tail.strip())
-                if trans:
-                    node.tail =  node.tail.replace(node.tail.strip(), trans)
-
-            if node.get('string') and not result:
-                trans = self.pool.get('ir.translation')._get_source(cr, user, self._name, 'view', context['lang'], node.get('string'))
-                if trans == node.get('string') and ('base_model_name' in context):
-                    # If translation is same as source, perhaps we'd have more luck with the alternative model name
-                    # (in case we are in a mixed situation, such as an inherited view where parent_view.model != model
-                    trans = self.pool.get('ir.translation')._get_source(cr, user, context['base_model_name'], 'view', context['lang'], node.get('string'))
-                if trans:
-                    node.set('string', trans)
-
-            for attr_name in ('confirm', 'sum', 'avg', 'help', 'placeholder'):
-                attr_value = node.get(attr_name)
-                if attr_value:
-                    trans = self.pool.get('ir.translation')._get_source(cr, user, self._name, 'view', context['lang'], attr_value)
-                    if trans:
-                        node.set(attr_name, trans)
-
-        for f in node:
-            if children or (node.tag == 'field' and f.tag in ('filter','separator')):
-                fields.update(self.__view_look_dom(cr, user, f, view_id, in_tree_view, model_fields, context))
-
-        transfer_modifiers_to_node(modifiers, node)
-        return fields
-
-    def _disable_workflow_buttons(self, cr, user, node):
-        """ Set the buttons in node to readonly if the user can't activate them. """
-        if user == 1:
-            # admin user can always activate workflow buttons
-            return node
-
-        # TODO handle the case of more than one workflow for a model or multiple
-        # transitions with different groups and same signal
-        usersobj = self.pool.get('res.users')
-        buttons = (n for n in node.getiterator('button') if n.get('type') != 'object')
-        for button in buttons:
-            user_groups = usersobj.read(cr, user, [user], ['groups_id'])[0]['groups_id']
-            cr.execute("""SELECT DISTINCT t.group_id
-                        FROM wkf
-                  INNER JOIN wkf_activity a ON a.wkf_id = wkf.id
-                  INNER JOIN wkf_transition t ON (t.act_to = a.id)
-                       WHERE wkf.osv = %s
-                         AND t.signal = %s
-                         AND t.group_id is NOT NULL
-                   """, (self._name, button.get('name')))
-            group_ids = [x[0] for x in cr.fetchall() if x[0]]
-            can_click = not group_ids or bool(set(user_groups).intersection(group_ids))
-            button.set('readonly', str(int(not can_click)))
-        return node
-
-    def __view_look_dom_arch(self, cr, user, node, view_id, context=None):
-        """ Return an architecture and a description of all the fields.
-
-        The field description combines the result of fields_get() and
-        __view_look_dom().
-
-        :param node: the architecture as as an etree
-        :return: a tuple (arch, fields) where arch is the given node as a
-            string and fields is the description of all the fields.
-
-        """
-        fields = {}
-        if node.tag == 'diagram':
-            if node.getchildren()[0].tag == 'node':
-                node_model = self.pool[node.getchildren()[0].get('object')]
-                node_fields = node_model.fields_get(cr, user, None, context)
-                fields.update(node_fields)
-                if not node.get("create") and not node_model.check_access_rights(cr, user, 'create', raise_exception=False):
-                    node.set("create", 'false')
-            if node.getchildren()[1].tag == 'arrow':
-                arrow_fields = self.pool[node.getchildren()[1].get('object')].fields_get(cr, user, None, context)
-                fields.update(arrow_fields)
-        else:
-            fields = self.fields_get(cr, user, None, context)
-        fields_def = self.__view_look_dom(cr, user, node, view_id, False, fields, context=context)
-        node = self._disable_workflow_buttons(cr, user, node)
-        if node.tag in ('kanban', 'tree', 'form', 'gantt'):
-            for action, operation in (('create', 'create'), ('delete', 'unlink'), ('edit', 'write')):
-                if not node.get(action) and not self.check_access_rights(cr, user, operation, raise_exception=False):
-                    node.set(action, 'false')
-        arch = etree.tostring(node, encoding="utf-8").replace('\t', '')
-        for k in fields.keys():
-            if k not in fields_def:
-                del fields[k]
-        for field in fields_def:
-            if field == 'id':
-                # sometime, the view may contain the (invisible) field 'id' needed for a domain (when 2 objects have cross references)
-                fields['id'] = {'readonly': True, 'type': 'integer', 'string': 'ID'}
-            elif field in fields:
-                fields[field].update(fields_def[field])
-            else:
-                cr.execute('select name, model from ir_ui_view where (id=%s or inherit_id=%s) and arch like %s', (view_id, view_id, '%%%s%%' % field))
-                res = cr.fetchall()[:]
-                model = res[0][1]
-                res.insert(0, ("Can't find field '%s' in the following view parts composing the view of object model '%s':" % (field, model), None))
-                msg = "\n * ".join([r[0] for r in res])
-                msg += "\n\nEither you wrongly customized this view, or some modules bringing those views are not compatible with your current data model"
-                _logger.error(msg)
-                raise except_orm('View error', msg)
-        return arch, fields
-
->>>>>>> 7b2948c3
     def _get_default_form_view(self, cr, user, context=None):
         """ Generates a default single-line form view using all fields
         of the current model except the m2m and o2m ones.
