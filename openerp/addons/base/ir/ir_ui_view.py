# -*- coding: utf-8 -*-
##############################################################################
#
#    OpenERP, Open Source Management Solution
#    Copyright (C) 2004-2009 Tiny SPRL (<http://tiny.be>).
#
#    This program is free software: you can redistribute it and/or modify
#    it under the terms of the GNU Affero General Public License as
#    published by the Free Software Foundation, either version 3 of the
#    License, or (at your option) any later version.
#
#    This program is distributed in the hope that it will be useful,
#    but WITHOUT ANY WARRANTY; without even the implied warranty of
#    MERCHANTABILITY or FITNESS FOR A PARTICULAR PURPOSE.  See the
#    GNU Affero General Public License for more details.
#
#    You should have received a copy of the GNU Affero General Public License
#    along with this program.  If not, see <http://www.gnu.org/licenses/>.
#
##############################################################################
import copy

import logging
import itertools
from lxml import etree
import os
import time

from openerp import tools
from openerp.osv import fields, osv, orm
from openerp.tools import graph, SKIPPED_ELEMENT_TYPES
from openerp.tools.safe_eval import safe_eval as eval
from openerp.tools.translate import _
from openerp.tools.view_validation import valid_view

_logger = logging.getLogger(__name__)

class view_custom(osv.osv):
    _name = 'ir.ui.view.custom'
    _order = 'create_date desc'  # search(limit=1) should return the last customization
    _columns = {
        'ref_id': fields.many2one('ir.ui.view', 'Original View', select=True, required=True, ondelete='cascade'),
        'user_id': fields.many2one('res.users', 'User', select=True, required=True, ondelete='cascade'),
        'arch': fields.text('View Architecture', required=True),
    }

    def _auto_init(self, cr, context=None):
        super(view_custom, self)._auto_init(cr, context)
        cr.execute('SELECT indexname FROM pg_indexes WHERE indexname = \'ir_ui_view_custom_user_id_ref_id\'')
        if not cr.fetchone():
            cr.execute('CREATE INDEX ir_ui_view_custom_user_id_ref_id ON ir_ui_view_custom (user_id, ref_id)')

class view(osv.osv):
    _name = 'ir.ui.view'

    class NoViewError(Exception): pass
    class NoDefaultError(NoViewError): pass

    def _type_field(self, cr, uid, ids, name, args, context=None):
        result = {}
        for record in self.browse(cr, uid, ids, context):
            # Get the type from the inherited view if any.
            if record.inherit_id:
                result[record.id] = record.inherit_id.type
            else:
                result[record.id] = etree.fromstring(record.arch.encode('utf8')).tag
        return result

    _columns = {
        'name': fields.char('View Name', required=True),
        'model': fields.char('Object', size=64, select=True),
        'priority': fields.integer('Sequence', required=True),
        'type': fields.function(_type_field, type='selection', selection=[
            ('tree','Tree'),
            ('form','Form'),
            ('mdx','mdx'),
            ('graph', 'Graph'),
            ('calendar', 'Calendar'),
            ('diagram','Diagram'),
            ('gantt', 'Gantt'),
            ('kanban', 'Kanban'),
            ('search','Search')], string='View Type', select=True, store=True),
        'arch': fields.text('View Architecture', required=True),
        'inherit_id': fields.many2one('ir.ui.view', 'Inherited View', ondelete='cascade', select=True),
        'field_parent': fields.char('Child Field',size=64),
        'xml_id': fields.function(osv.osv.get_xml_id, type='char', size=128, string="External ID",
                                  help="ID of the view defined in xml file"),
        'groups_id': fields.many2many('res.groups', 'ir_ui_view_group_rel', 'view_id', 'group_id',
            string='Groups', help="If this field is empty, the view applies to all users. Otherwise, the view applies to the users of those groups only."),
        'model_ids': fields.one2many('ir.model.data', 'res_id', auto_join=True),
    }
    _defaults = {
        'priority': 16,
    }
    _order = "priority,name"

    # Holds the RNG schema
    _relaxng_validator = None

    def create(self, cr, uid, values, context=None):
        if 'type' in values:
            _logger.warning("Setting the `type` field is deprecated in the `ir.ui.view` model.")
        if not values.get('name'):
            if values.get('inherit_id'):
                inferred_type = self.browse(cr, uid, values['inherit_id'], context).type
            else:
                inferred_type = etree.fromstring(values['arch'].encode('utf8')).tag
            values['name'] = "%s %s" % (values['model'], inferred_type)
        return super(view, self).create(cr, uid, values, context)

    def _relaxng(self):
        if not self._relaxng_validator:
            frng = tools.file_open(os.path.join('base','rng','view.rng'))
            try:
                relaxng_doc = etree.parse(frng)
                self._relaxng_validator = etree.RelaxNG(relaxng_doc)
            except Exception:
                _logger.exception('Failed to load RelaxNG XML schema for views validation')
            finally:
                frng.close()
        return self._relaxng_validator

    def _check_render_view(self, cr, uid, view, context=None):
        """Verify that the given view's hierarchy is valid for rendering, along with all the changes applied by
           its inherited views, by rendering it using ``fields_view_get()``.
           
           @param browse_record view: view to validate
           @return: the rendered definition (arch) of the view, always utf-8 bytestring (legacy convention)
               if no error occurred, else False.  
        """
        if view.model not in self.pool:
            return False
        try:
            fvg = self.pool[view.model].fields_view_get(cr, uid, view_id=view.id, view_type=view.type, context=context)
            return fvg['arch']
        except:
            return False

    def _check_xml(self, cr, uid, ids, context=None):
        for view in self.browse(cr, uid, ids, context):
            # Sanity check: the view should not break anything upon rendering!
            view_arch_utf8 = self._check_render_view(cr, uid, view, context=context)
            # always utf-8 bytestring - legacy convention
            if not view_arch_utf8: return False

            # RNG-based validation is not possible anymore with 7.0 forms
            # TODO 7.0: provide alternative assertion-based validation of view_arch_utf8
            view_docs = [etree.fromstring(view_arch_utf8)]
            if view_docs[0].tag == 'data':
                # A <data> element is a wrapper for multiple root nodes
                view_docs = view_docs[0]
            validator = self._relaxng()
            for view_arch in view_docs:
                if (view_arch.get('version') < '7.0') and validator and not validator.validate(view_arch):
                    for error in validator.error_log:
                        _logger.error(tools.ustr(error))
                    return False
                if not valid_view(view_arch):
                    return False
        return True

    def _check_model(self, cr, uid, ids, context=None):
        for view in self.browse(cr, uid, ids, context):
            if view.model not in self.pool:
                return False
        return True

    _constraints = [
<<<<<<< HEAD
        #(_check_xml, 'Invalid XML for View Architecture!', ['arch'])
=======
        (_check_model, 'The model name does not exist.', ['model']),
        (_check_xml, 'The model name does not exist or the view architecture cannot be rendered.', ['arch', 'model']),
>>>>>>> ac1d0742
    ]

    def _auto_init(self, cr, context=None):
        super(view, self)._auto_init(cr, context)
        cr.execute('SELECT indexname FROM pg_indexes WHERE indexname = \'ir_ui_view_model_type_inherit_id\'')
        if not cr.fetchone():
            cr.execute('CREATE INDEX ir_ui_view_model_type_inherit_id ON ir_ui_view (model, inherit_id)')

    def read_combined(self, cr, uid, view_id, view_type, model,
                      fields=None, fallback=None, context=None):
        """
        Utility function stringing together all method calls necessary to get
        a full, final view:

        * Gets the default view if no view_id is provided
        * Gets the top of the view tree if a sub-view is requested
        * Applies all inherited archs on the root view
        * Applies post-processing
        * Returns the view with all requested fields

          .. note:: ``arch`` is always added to the fields list even if not
                    requested (similar to ``id``)

        If no view is available (no view_id or invalid view_id provided, or
        no view stored for (model, view_type)) a view record will be fetched
        from the ``defaults`` mapping?

        :param fallback: a mapping of {view_type: view_dict}, if no view can
                         be found (read) will be used to provide a default
                         before post-processing
        :type fallback: mapping
        """
        if context is None: context = {}
        try:
            if not view_id:
                view_id = self.default_view(cr, uid, model, view_type, context=context)
            root_id = self.root_ancestor(cr, uid, view_id, context=context)

            if fields:
                needed_fields = ['arch', 'model']
                fields = list(itertools.chain(
                    [field for field in needed_fields if field not in fields],
                    fields))

            [view] = self.read(cr, uid, [root_id], fields=fields, context=context)

            arch_tree = etree.fromstring(
                view['arch'].encode('utf-8') if isinstance(view['arch'], unicode)
                else view['arch'])
            descendants = self.iter(
                cr, uid, view['id'], model, exclude_base=True, context=context)
            arch = self.apply_inherited_archs(
                cr, uid, arch_tree, descendants,
                model, view['id'], context=context)

            if view['model'] != model:
                context = dict(context, base_model_name=view['model'])
        except self.NoViewError:
            # defaultdict is "empty" until first __getattr__
            if fallback is None: raise
            view = fallback[view_type]
            arch = view['arch']
            if isinstance(arch, basestring):
                arch = etree.fromstring(
                    arch.encode('utf-8') if isinstance(arch, unicode) else arch)

        # TODO: post-processing

        return dict(view, arch=etree.tostring(arch, encoding='utf-8'))

    def locate_node(self, arch, spec):
        """ Locate a node in a source (parent) architecture.

        Given a complete source (parent) architecture (i.e. the field
        `arch` in a view), and a 'spec' node (a node in an inheriting
        view that specifies the location in the source view of what
        should be changed), return (if it exists) the node in the
        source view matching the specification.

        :param arch: a parent architecture to modify
        :param spec: a modifying node in an inheriting view
        :return: a node in the source matching the spec

        """
        if spec.tag == 'xpath':
            nodes = arch.xpath(spec.get('expr'))
            return nodes[0] if nodes else None
        elif spec.tag == 'field':
            # Only compare the field name: a field can be only once in a given view
            # at a given level (and for multilevel expressions, we should use xpath
            # inheritance spec anyway).
            for node in arch.iter('field'):
                if node.get('name') == spec.get('name'):
                    return node
            return None

        for node in arch.iter(spec.tag):
            if isinstance(node, SKIPPED_ELEMENT_TYPES):
                continue
            if all(node.get(attr) == spec.get(attr) for attr in spec.attrib
                   if attr not in ('position','version')):
                # Version spec should match parent's root element's version
                if spec.get('version') and spec.get('version') != arch.get('version'):
                    return None
                return node
        return None

    def get_inheriting_views_arch(self, cr, uid, view_id, model, context=None):
        """Retrieves the architecture of views that inherit from the given view, from the sets of
           views that should currently be used in the system. During the module upgrade phase it
           may happen that a view is present in the database but the fields it relies on are not
           fully loaded yet. This method only considers views that belong to modules whose code
           is already loaded. Custom views defined directly in the database are loaded only
           after the module initialization phase is completely finished.

           :param int view_id: id of the view whose inheriting views should be retrieved
           :param str model: model identifier of the view's related model (for double-checking)
           :rtype: list of tuples
           :return: [(view_arch,view_id), ...]
        """
        user_groups = frozenset(self.pool.get('res.users').browse(cr, 1, uid, context).groups_id)

        conditions = [['inherit_id', '=', view_id], ['model', '=', model]]
        if self.pool._init:
            # Module init currently in progress, only consider views from
            # modules whose code is already loaded
            conditions.extend([
                ['model_ids.model', '=', 'ir.ui.view'],
                ['model_ids.module', 'in', tuple(self.pool._init_modules)],
            ])
        view_ids = self.search(cr, uid, conditions, context=context)

        # filter views based on user groups
        return [(view.arch, view.id)
                for view in self.browse(cr, 1, view_ids, context)
                if not (view.groups_id and user_groups.isdisjoint(view.groups_id))]

    def iter(self, cr, uid, view_id, model, exclude_base=False, context=None):
        """ iterates on all of ``view_id``'s descendants tree depth-first.

        If ``exclude_base`` is ``False``, also yields ``view_id`` itself. It is
        ``False`` by default to match the behavior of etree's Element.iter.

        :param int view_id: database id of the root view
        :param str model: name of the view's related model (for filtering)
        :param bool exclude_base: whether ``view_id`` should be excluded
                                  from the iteration
        :return: iterator of (database_id, arch_string) pairs for all
                 descendants of ``view_id`` (including ``view_id`` itself if
                 ``exclude_base`` is ``False``, the default)
        """
        if not exclude_base:
            base = self.browse(cr, uid, view_id, context=context)
            yield base.id, base.arch

        for arch, id in self.get_inheriting_views_arch(
                cr, uid, view_id, model, context=context):
            yield id, arch
            for info in self.iter(
                    cr, uid, id, model, exclude_base=True, context=None):
                yield info

    def default_view(self, cr, uid, model, view_type, context=None):
        """ Fetches the default view for the provided (model, view_type) pair:
         view with no parent (inherit_id=Fase) with the lowest priority.

        :param str model:
        :param int view_type:
        :return: id of the default view for the (model, view_type) pair
        :rtype: int
        """
        ids = self.search(cr, uid, [
            ['model', '=', model],
            ['type', '=', view_type],
            ['inherit_id', '=', False],
        ], limit=1, order='priority', context=context)
        if not ids:
            raise self.NoDefaultError(
                _("No default view of type %s for model %s") % (
                    view_type, model))
        return ids[0]

    def root_ancestor(self, cr, uid, view_id, context=None):
        """
        Fetches the id of the root of the view tree of which view_id is part

        If view_id is specified, view_type and model aren't needed (and the
        other way around)

        :param view_id: id of view to search the root ancestor of
        :return: id of the root view for the tree
        """
        view = self.browse(cr, uid, view_id, context=context)
        if not view.exists():
            raise self.NoViewError(
                _("No view for id %s, root ancestor not available") % view_id)

        # Search for a root (i.e. without any parent) view.
        while view.inherit_id:
            view = view.inherit_id

        return view.id

    def apply_inherited_archs(self, cr, uid, source, descendants,
                              model, source_view_id, context=None):
        """ Applies descendants to the ``source`` view, returns the result of
        the application.

        :param Element source: source arch to apply descendant on
        :param descendants: iterable of (id, arch_string) pairs of all
                            descendants in the view tree, depth-first,
                            excluding the base view
        :type descendants: iter((int, str))
        :return: new architecture etree produced by applying all descendants
                 on ``source``
        :rtype: Element
        """
        return reduce(
            lambda current_arch, descendant: self.apply_inheritance_specs(
                cr, uid, model, source_view_id, current_arch,
                *descendant, context=context),
            descendants, source)

    def raise_view_error(self, cr, uid, model, error_msg, view_id, child_view_id, context=None):
        view, child_view = self.browse(cr, uid, [view_id, child_view_id], context)
        error_msg = error_msg % {'parent_xml_id': view.xml_id}
        raise AttributeError("View definition error for inherited view '%s' on model '%s': %s"
                             %  (child_view.xml_id, model, error_msg))

    def apply_inheritance_specs(self, cr, uid, model, root_view_id, source, descendant_id, specs_arch, context=None):
        """ Apply an inheriting view (a descendant of the base view)

        Apply to a source architecture all the spec nodes (i.e. nodes
        describing where and what changes to apply to some parent
        architecture) given by an inheriting view.

        :param Element source: a parent architecture to modify
        :param descendant_id: the database id of the descendant
        :param specs_arch: a modifying architecture in an inheriting view
        :return: a modified source where the specs are applied
        :rtype: Element
        """
        if isinstance(specs_arch, unicode):
            specs_arch = specs_arch.encode('utf-8')
        specs_tree = etree.fromstring(specs_arch)
        # Queue of specification nodes (i.e. nodes describing where and
        # changes to apply to some parent architecture).
        specs = [specs_tree]

        while len(specs):
            spec = specs.pop(0)
            if isinstance(spec, SKIPPED_ELEMENT_TYPES):
                continue
            if spec.tag == 'data':
                specs += [ c for c in specs_tree ]
                continue
            node = self.locate_node(source, spec)
            if node is not None:
                pos = spec.get('position', 'inside')
                if pos == 'replace':
                    if node.getparent() is None:
                        source = copy.deepcopy(spec[0])
                    else:
                        for child in spec:
                            node.addprevious(child)
                        node.getparent().remove(node)
                elif pos == 'attributes':
                    for child in spec.getiterator('attribute'):
                        attribute = (child.get('name'), child.text and child.text.encode('utf8') or None)
                        if attribute[1]:
                            node.set(attribute[0], attribute[1])
                        else:
                            del(node.attrib[attribute[0]])
                else:
                    sib = node.getnext()
                    for child in spec:
                        if pos == 'inside':
                            node.append(child)
                        elif pos == 'after':
                            if sib is None:
                                node.addnext(child)
                                node = child
                            else:
                                sib.addprevious(child)
                        elif pos == 'before':
                            node.addprevious(child)
                        else:
                            self.raise_view_error(cr, uid, model, "Invalid position value: '%s'" % pos, root_view_id, descendant_id, context=context)
            else:
                attrs = ''.join([
                    ' %s="%s"' % (attr, spec.get(attr))
                    for attr in spec.attrib
                    if attr != 'position'
                ])
                tag = "<%s%s>" % (spec.tag, attrs)
                if spec.get('version') and spec.get('version') != source.get('version'):
                    self.raise_view_error(cr, uid, model, "Mismatching view API version for element '%s': %r vs %r in parent view '%%(parent_xml_id)s'" % \
                                        (tag, spec.get('version'), source.get('version')), root_view_id, descendant_id, context=context)
                self.raise_view_error(cr, uid, model, "Element '%s' not found in parent view '%%(parent_xml_id)s'" % tag, root_view_id, descendant_id, context=context)

        return source

    def write(self, cr, uid, ids, vals, context=None):
        if not isinstance(ids, (list, tuple)):
            ids = [ids]

        # drop the corresponding view customizations (used for dashboards for example), otherwise
        # not all users would see the updated views
        custom_view_ids = self.pool.get('ir.ui.view.custom').search(cr, uid, [('ref_id','in',ids)])
        if custom_view_ids:
            self.pool.get('ir.ui.view.custom').unlink(cr, uid, custom_view_ids)

        return super(view, self).write(cr, uid, ids, vals, context)

    def graph_get(self, cr, uid, id, model, node_obj, conn_obj, src_node, des_node, label, scale, context=None):
        nodes=[]
        nodes_name=[]
        transitions=[]
        start=[]
        tres={}
        labels={}
        no_ancester=[]
        blank_nodes = []

        _Model_Obj = self.pool[model]
        _Node_Obj = self.pool[node_obj]
        _Arrow_Obj = self.pool[conn_obj]

        for model_key,model_value in _Model_Obj._columns.items():
                if model_value._type=='one2many':
                    if model_value._obj==node_obj:
                        _Node_Field=model_key
                        _Model_Field=model_value._fields_id
                    flag=False
                    for node_key,node_value in _Node_Obj._columns.items():
                        if node_value._type=='one2many':
                             if node_value._obj==conn_obj:
                                 if src_node in _Arrow_Obj._columns and flag:
                                    _Source_Field=node_key
                                 if des_node in _Arrow_Obj._columns and not flag:
                                    _Destination_Field=node_key
                                    flag = True

        datas = _Model_Obj.read(cr, uid, id, [],context)
        for a in _Node_Obj.read(cr,uid,datas[_Node_Field],[]):
            if a[_Source_Field] or a[_Destination_Field]:
                nodes_name.append((a['id'],a['name']))
                nodes.append(a['id'])
            else:
                blank_nodes.append({'id': a['id'],'name':a['name']})

            if a.has_key('flow_start') and a['flow_start']:
                start.append(a['id'])
            else:
                if not a[_Source_Field]:
                    no_ancester.append(a['id'])
            for t in _Arrow_Obj.read(cr,uid, a[_Destination_Field],[]):
                transitions.append((a['id'], t[des_node][0]))
                tres[str(t['id'])] = (a['id'],t[des_node][0])
                label_string = ""
                if label:
                    for lbl in eval(label):
                        if t.has_key(tools.ustr(lbl)) and tools.ustr(t[lbl])=='False':
                            label_string += ' '
                        else:
                            label_string = label_string + " " + tools.ustr(t[lbl])
                labels[str(t['id'])] = (a['id'],label_string)
        g  = graph(nodes, transitions, no_ancester)
        g.process(start)
        g.scale(*scale)
        result = g.result_get()
        results = {}
        for node in nodes_name:
            results[str(node[0])] = result[node[0]]
            results[str(node[0])]['name'] = node[1]
        return {'nodes': results,
                'transitions': tres,
                'label' : labels,
                'blank_nodes': blank_nodes,
                'node_parent_field': _Model_Field,}

    # this really needs to be refixtored
    def __view_look_dom(self, cr, user, model, node, view_id, in_tree_view, model_fields, context=None):
        """Return the description of the fields in the node.

        In a normal call to this method, node is a complete view architecture
        but it is actually possible to give some sub-node (this is used so
        that the method can call itself recursively).

        Originally, the field descriptions are drawn from the node itself.
        But there is now some code calling fields_get() in order to merge some
        of those information in the architecture.

        """
        if context is None:
            context = {}
        result = False
        fields = {}
        children = True

        modifiers = {}
        Model = self.pool.get(model)

        def encode(s):
            if isinstance(s, unicode):
                return s.encode('utf8')
            return s

        def check_group(node):
            """Apply group restrictions,  may be set at view level or model level::
               * at view level this means the element should be made invisible to
                 people who are not members
               * at model level (exclusively for fields, obviously), this means
                 the field should be completely removed from the view, as it is
                 completely unavailable for non-members

               :return: True if field should be included in the result of fields_view_get
            """
            if Model and node.tag == 'field' and node.get('name') in Model._all_columns:
                column = Model._all_columns[node.get('name')].column
                if column.groups and not self.user_has_groups(
                        cr, user, groups=column.groups, context=context):
                    node.getparent().remove(node)
                    fields.pop(node.get('name'), None)
                    # no point processing view-level ``groups`` anymore, return
                    return False
            if node.get('groups'):
                can_see = self.user_has_groups(
                    cr, user, groups=node.get('groups'), context=context)
                if not can_see:
                    node.set('invisible', '1')
                    modifiers['invisible'] = True
                    if 'attrs' in node.attrib:
                        del(node.attrib['attrs']) #avoid making field visible later
                del(node.attrib['groups'])
            return True

        if node.tag in ('field', 'node', 'arrow'):
            if node.get('object'):
                attrs = {}
                views = {}
                xml = "<form>"
                for f in node:
                    if f.tag == 'field':
                        xml += etree.tostring(f, encoding="utf-8")
                xml += "</form>"
                new_xml = etree.fromstring(encode(xml))
                ctx = context.copy()
                ctx['base_model_name'] = model
                xarch, xfields = self.__view_look_dom_arch(cr, user, node.get('object'), new_xml, view_id, ctx)
                views['form'] = {
                    'arch': xarch,
                    'fields': xfields
                }
                attrs = {'views': views}
                fields = xfields
            if node.get('name'):
                attrs = {}
                try:
                    if node.get('name') in Model._columns:
                        column = Model._columns[node.get('name')]
                    else:
                        column = Model._inherit_fields[node.get('name')][2]
                except Exception:
                    column = False

                if column:
                    relation = self.pool[column._obj] if column._obj else None

                    children = False
                    views = {}
                    for f in node:
                        if f.tag in ('form', 'tree', 'graph', 'kanban'):
                            node.remove(f)
                            ctx = context.copy()
                            ctx['base_model_name'] = Model
                            xarch, xfields = self.__view_look_dom_arch(cr, user, column._obj or None, f, view_id, ctx)
                            views[str(f.tag)] = {
                                'arch': xarch,
                                'fields': xfields
                            }
                    attrs = {'views': views}
                    if node.get('widget') and node.get('widget') == 'selection':
                        # Prepare the cached selection list for the client. This needs to be
                        # done even when the field is invisible to the current user, because
                        # other events could need to change its value to any of the selectable ones
                        # (such as on_change events, refreshes, etc.)

                        # If domain and context are strings, we keep them for client-side, otherwise
                        # we evaluate them server-side to consider them when generating the list of
                        # possible values
                        # TODO: find a way to remove this hack, by allow dynamic domains
                        dom = []
                        if column._domain and not isinstance(column._domain, basestring):
                            dom = list(column._domain)
                        dom += eval(node.get('domain', '[]'), {'uid': user, 'time': time})
                        search_context = dict(context)
                        if column._context and not isinstance(column._context, basestring):
                            search_context.update(column._context)
                        attrs['selection'] = relation._name_search(cr, user, '', dom, context=search_context, limit=None, name_get_uid=1)
                        if (node.get('required') and not int(node.get('required'))) or not column.required:
                            attrs['selection'].append((False, ''))
                fields[node.get('name')] = attrs

                field = model_fields.get(node.get('name'))
                if field:
                    orm.transfer_field_to_modifiers(field, modifiers)


        elif node.tag in ('form', 'tree'):
            result = Model.view_header_get(cr, user, False, node.tag, context)
            if result:
                node.set('string', result)
            in_tree_view = node.tag == 'tree'

        elif node.tag == 'calendar':
            for additional_field in ('date_start', 'date_delay', 'date_stop', 'color'):
                if node.get(additional_field):
                    fields[node.get(additional_field)] = {}

        if not check_group(node):
            # node must be removed, no need to proceed further with its children
            return fields

        # The view architeture overrides the python model.
        # Get the attrs before they are (possibly) deleted by check_group below
        orm.transfer_node_to_modifiers(node, modifiers, context, in_tree_view)

        # TODO remove attrs couterpart in modifiers when invisible is true ?

        # translate view
        if 'lang' in context:
            Translations = self.pool['ir.translation']
            if node.text and node.text.strip():
                trans = Translations._get_source(cr, user, model, 'view', context['lang'], node.text.strip())
                if trans:
                    node.text = node.text.replace(node.text.strip(), trans)
            if node.tail and node.tail.strip():
                trans = Translations._get_source(cr, user, model, 'view', context['lang'], node.tail.strip())
                if trans:
                    node.tail =  node.tail.replace(node.tail.strip(), trans)

            if node.get('string') and not result:
                trans = Translations._get_source(cr, user, model, 'view', context['lang'], node.get('string'))
                if trans == node.get('string') and ('base_model_name' in context):
                    # If translation is same as source, perhaps we'd have more luck with the alternative model name
                    # (in case we are in a mixed situation, such as an inherited view where parent_view.model != model
                    trans = Translations._get_source(cr, user, context['base_model_name'], 'view', context['lang'], node.get('string'))
                if trans:
                    node.set('string', trans)

            for attr_name in ('confirm', 'sum', 'avg', 'help', 'placeholder'):
                attr_value = node.get(attr_name)
                if attr_value:
                    trans = Translations._get_source(cr, user, model, 'view', context['lang'], attr_value)
                    if trans:
                        node.set(attr_name, trans)

        for f in node:
            if children or (node.tag == 'field' and f.tag in ('filter','separator')):
                fields.update(self.__view_look_dom(cr, user, model, f, view_id, in_tree_view, model_fields, context))

        orm.transfer_modifiers_to_node(modifiers, node)
        return fields

    def _disable_workflow_buttons(self, cr, user, model, node):
        """ Set the buttons in node to readonly if the user can't activate them. """
        if model is None or user == 1:
            # admin user can always activate workflow buttons
            return node

        # TODO handle the case of more than one workflow for a model or multiple
        # transitions with different groups and same signal
        usersobj = self.pool.get('res.users')
        buttons = (n for n in node.getiterator('button') if n.get('type') != 'object')
        for button in buttons:
            user_groups = usersobj.read(cr, user, [user], ['groups_id'])[0]['groups_id']
            cr.execute("""SELECT DISTINCT t.group_id
                        FROM wkf
                  INNER JOIN wkf_activity a ON a.wkf_id = wkf.id
                  INNER JOIN wkf_transition t ON (t.act_to = a.id)
                       WHERE wkf.osv = %s
                         AND t.signal = %s
                         AND t.group_id is NOT NULL
                   """, (model, button.get('name')))
            group_ids = [x[0] for x in cr.fetchall() if x[0]]
            can_click = not group_ids or bool(set(user_groups).intersection(group_ids))
            button.set('readonly', str(int(not can_click)))
        return node

    def __view_look_dom_arch(self, cr, user, model, node, view_id, context=None):
        """ Return an architecture and a description of all the fields.

        The field description combines the result of fields_get() and
        __view_look_dom().

        :param node: the architecture as as an etree
        :return: a tuple (arch, fields) where arch is the given node as a
            string and fields is the description of all the fields.

        """
        fields = {}
        Model = self.pool.get(model)

        if node.tag == 'diagram':
            if node.getchildren()[0].tag == 'node':
                node_model = self.pool[node.getchildren()[0].get('object')]
                node_fields = node_model.fields_get(cr, user, None, context)
                fields.update(node_fields)
                if not node.get("create") and not node_model.check_access_rights(cr, user, 'create', raise_exception=False):
                    node.set("create", 'false')
            if node.getchildren()[1].tag == 'arrow':
                arrow_fields = self.pool[node.getchildren()[1].get('object')].fields_get(cr, user, None, context)
                fields.update(arrow_fields)
        elif Model:
            fields = Model.fields_get(cr, user, None, context)

        fields_def = self.__view_look_dom(cr, user, model, node, view_id, False, fields, context=context)
        node = self._disable_workflow_buttons(cr, user, model, node)
        if node.tag in ('kanban', 'tree', 'form', 'gantt'):
            for action, operation in (('create', 'create'), ('delete', 'unlink'), ('edit', 'write')):
                if not node.get(action) and not Model.check_access_rights(cr, user, operation, raise_exception=False):
                    node.set(action, 'false')
        arch = etree.tostring(node, encoding="utf-8").replace('\t', '')
        for k in fields.keys():
            if k not in fields_def:
                del fields[k]
        for field in fields_def:
            if field == 'id':
                # sometime, the view may contain the (invisible) field 'id' needed for a domain (when 2 objects have cross references)
                fields['id'] = {'readonly': True, 'type': 'integer', 'string': 'ID'}
            elif field in fields:
                fields[field].update(fields_def[field])
            else:
                cr.execute('select name, model from ir_ui_view where (id=%s or inherit_id=%s) and arch like %s', (view_id, view_id, '%%%s%%' % field))
                res = cr.fetchall()[:]
                model = res[0][1]
                res.insert(0, ("Can't find field '%s' in the following view parts composing the view of object model '%s':" % (field, model), None))
                msg = "\n * ".join([r[0] for r in res])
                msg += "\n\nEither you wrongly customized this view, or some modules bringing those views are not compatible with your current data model"
                _logger.error(msg)
                raise orm.except_orm('View error', msg)
        return arch, fields

class view_sc(osv.osv):
    _name = 'ir.ui.view_sc'
    _columns = {
        'name': fields.char('Shortcut Name', size=64), # Kept for backwards compatibility only - resource name used instead (translatable)
        'res_id': fields.integer('Resource Ref.', help="Reference of the target resource, whose model/table depends on the 'Resource Name' field."),
        'sequence': fields.integer('Sequence'),
        'user_id': fields.many2one('res.users', 'User Ref.', required=True, ondelete='cascade', select=True),
        'resource': fields.char('Resource Name', size=64, required=True, select=True)
    }

    def _auto_init(self, cr, context=None):
        super(view_sc, self)._auto_init(cr, context)
        cr.execute('SELECT indexname FROM pg_indexes WHERE indexname = \'ir_ui_view_sc_user_id_resource\'')
        if not cr.fetchone():
            cr.execute('CREATE INDEX ir_ui_view_sc_user_id_resource ON ir_ui_view_sc (user_id, resource)')

    def get_sc(self, cr, uid, user_id, model='ir.ui.menu', context=None):
        ids = self.search(cr, uid, [('user_id','=',user_id),('resource','=',model)], context=context)
        results = self.read(cr, uid, ids, ['res_id'], context=context)
        name_map = dict(self.pool[model].name_get(cr, uid, [x['res_id'] for x in results], context=context))
        # Make sure to return only shortcuts pointing to exisintg menu items.
        filtered_results = filter(lambda result: result['res_id'] in name_map, results)
        for result in filtered_results:
            result.update(name=name_map[result['res_id']])
        return filtered_results

    _order = 'sequence,name'
    _defaults = {
        'resource': 'ir.ui.menu',
        'user_id': lambda obj, cr, uid, context: uid,
    }
    _sql_constraints = [
        ('shortcut_unique', 'unique(res_id, resource, user_id)', 'Shortcut for this menu already exists!'),
    ]

# vim:expandtab:smartindent:tabstop=4:softtabstop=4:shiftwidth=4:
<|MERGE_RESOLUTION|>--- conflicted
+++ resolved
@@ -128,7 +128,7 @@
            @return: the rendered definition (arch) of the view, always utf-8 bytestring (legacy convention)
                if no error occurred, else False.  
         """
-        if view.model not in self.pool:
+        if view.model and view.model not in self.pool:
             return False
         try:
             fvg = self.pool[view.model].fields_view_get(cr, uid, view_id=view.id, view_type=view.type, context=context)
@@ -161,17 +161,13 @@
 
     def _check_model(self, cr, uid, ids, context=None):
         for view in self.browse(cr, uid, ids, context):
-            if view.model not in self.pool:
+            if view.model and view.model not in self.pool:
                 return False
         return True
 
     _constraints = [
-<<<<<<< HEAD
         #(_check_xml, 'Invalid XML for View Architecture!', ['arch'])
-=======
-        (_check_model, 'The model name does not exist.', ['model']),
-        (_check_xml, 'The model name does not exist or the view architecture cannot be rendered.', ['arch', 'model']),
->>>>>>> ac1d0742
+        #(_check_model, 'The model name does not exist.', ['model']),
     ]
 
     def _auto_init(self, cr, context=None):
