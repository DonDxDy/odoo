--- conflicted
+++ resolved
@@ -225,26 +225,14 @@
 class CurrencyRate(models.Model):
     _name = "res.currency.rate"
     _description = "Currency Rate"
-<<<<<<< HEAD
-=======
-
-    _columns = {
-        'name': fields.datetime('Date', required=True, select=True),
-        'rate': fields.float('Rate', digits=(12, 6), help='The rate of the currency to the currency of rate 1'),
-        'currency_id': fields.many2one('res.currency', 'Currency', readonly=True),
-        'company_id': fields.many2one('res.company', 'Company')
-    }
-    _defaults = {
-        'name': lambda *a: time.strftime('%Y-%m-%d 00:00:00'),
-        'company_id': lambda s, cr, uid, ctx=None: s.pool['res.users']._get_company(cr, uid, context=ctx)
-    }
->>>>>>> 58cbcbae
     _order = "name desc"
 
-    name = fields.Datetime(string='Date', required=True, index=True, default=lambda self:fields.Date.today() + ' 00:00:00')
+    name = fields.Datetime(string='Date', required=True, index=True,
+                           default=lambda self: fields.Date.today() + ' 00:00:00')
     rate = fields.Float(digits=(12, 6), help='The rate of the currency to the currency of rate 1')
     currency_id = fields.Many2one('res.currency', string='Currency', readonly=True)
-    company_id = fields.Many2one('res.company', string='Company')
+    company_id = fields.Many2one('res.company', string='Company',
+                                 default=lambda self: self.env.user._get_company())
 
     @api.model
     def name_search(self, name, args=None, operator='ilike', limit=80):
