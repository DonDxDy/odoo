<?xml version="1.0" encoding="utf-8"?>
<openerp>
    <data>

        <record id="view_base_module_update" model="ir.ui.view">
            <field name="name">Module Update</field>
            <field name="model">base.module.update</field>
            <field name="type">form</field>
            <field name="arch" type="xml">
                <form string="Update Module List" version="7.0">
<<<<<<< HEAD
                    <field name="state" invisible="1"/>
                    <header states="init">
                        <button special="cancel" string="Cancel" icon="gtk-cancel"/>
                        <button name="update_module" string="Update" type="object" icon="gtk-ok"/>
                    </header>
                    <group>
                        <group states="done" colspan="4">
                            <field name="update" colspan="4"/>
                            <field name="add" colspan="4"/>
                        </group>
                    </group>
                    <group>
                        <group states="done">
                            <separator string="" colspan="8"/>
                            <label colspan="6" width="220"/>
                            <button special="cancel" string="Close" icon="gtk-ok"/>
                            <button name="action_module_open" string="Open Modules" type="object" icon="gtk-go-forward"/>
=======
                    <header>
                        <button name="update_module" string="Update" type="object" states="init" class="oe_highlight"/>
                        <label string="or" states="init"/>
                        <button name="action_module_open" string="Open Modules" type="object" states="done" class="oe_highlight"/>
                        <label string="or" states="done"/>
                        <button string="Cancel" class="oe_link" special="cancel" />
                    </header>
                    <group col="8">
                        <group colspan="3">
                            <field name="config_logo" widget="image" width="220" height="130" nolabel="1" colspan="1"/>
                            <newline/>
                            <label colspan="4" width="220" string="This wizard will scan all module repositories on the server side to detect newly added modules as well as any change to existing modules."/>
                            <label colspan="4" width="220"/>
                            <label colspan="4" width="220" string="Please be patient, as this operation may take a few seconds..."/>
                            <field name="state" invisible="1"/>
                        </group>
                        <separator orientation="vertical" rowspan="15"/>
                        <group colspan="4">
                            <separator string="Module Update Result" colspan="4"/>
                            <group states="init" colspan="4">
                                <label string="Click on Update below to start the process..." colspan="4"/>
                            </group>
                            <group states="done" colspan="4">
                                <field name="update" colspan="4"/>
                                <field name="add" colspan="4"/>
                            </group>
>>>>>>> 8e36512e
                        </group>
                    </group>
                </form>
            </field>
        </record>

        <record id="action_view_base_module_update" model="ir.actions.act_window">
            <field name="name">Module Update</field>
            <field name="type">ir.actions.act_window</field>
            <field name="res_model">base.module.update</field>
            <field name="view_type">form</field>
            <field name="view_mode">form</field>
            <field name="target">new</field>
        </record>

        <menuitem
            name="Update Modules List"
            action="action_view_base_module_update"
            id="menu_view_base_module_update"
            groups="base.group_no_one"
            parent="menu_management"
            sequence="2"
            icon="STOCK_CONVERT"/>

    </data>
</openerp><|MERGE_RESOLUTION|>--- conflicted
+++ resolved
@@ -8,10 +8,10 @@
             <field name="type">form</field>
             <field name="arch" type="xml">
                 <form string="Update Module List" version="7.0">
-<<<<<<< HEAD
                     <field name="state" invisible="1"/>
                     <header states="init">
                         <button special="cancel" string="Cancel" icon="gtk-cancel"/>
+                        or
                         <button name="update_module" string="Update" type="object" icon="gtk-ok"/>
                     </header>
                     <group>
@@ -26,39 +26,11 @@
                             <label colspan="6" width="220"/>
                             <button special="cancel" string="Close" icon="gtk-ok"/>
                             <button name="action_module_open" string="Open Modules" type="object" icon="gtk-go-forward"/>
-=======
-                    <header>
-                        <button name="update_module" string="Update" type="object" states="init" class="oe_highlight"/>
-                        <label string="or" states="init"/>
-                        <button name="action_module_open" string="Open Modules" type="object" states="done" class="oe_highlight"/>
-                        <label string="or" states="done"/>
-                        <button string="Cancel" class="oe_link" special="cancel" />
-                    </header>
-                    <group col="8">
-                        <group colspan="3">
-                            <field name="config_logo" widget="image" width="220" height="130" nolabel="1" colspan="1"/>
-                            <newline/>
-                            <label colspan="4" width="220" string="This wizard will scan all module repositories on the server side to detect newly added modules as well as any change to existing modules."/>
-                            <label colspan="4" width="220"/>
-                            <label colspan="4" width="220" string="Please be patient, as this operation may take a few seconds..."/>
-                            <field name="state" invisible="1"/>
-                        </group>
-                        <separator orientation="vertical" rowspan="15"/>
-                        <group colspan="4">
-                            <separator string="Module Update Result" colspan="4"/>
-                            <group states="init" colspan="4">
-                                <label string="Click on Update below to start the process..." colspan="4"/>
-                            </group>
-                            <group states="done" colspan="4">
-                                <field name="update" colspan="4"/>
-                                <field name="add" colspan="4"/>
-                            </group>
->>>>>>> 8e36512e
                         </group>
                     </group>
                 </form>
             </field>
-        </record>
+        </record>        
 
         <record id="action_view_base_module_update" model="ir.actions.act_window">
             <field name="name">Module Update</field>
