--- conflicted
+++ resolved
@@ -703,11 +703,7 @@
             to_install = self.search([('name', 'in', urls.keys()), ('state', '=', 'uninstalled')])
             post_install_action = to_install.button_immediate_install()
 
-<<<<<<< HEAD
-            if installed:
-=======
-            if already_installed or to_install_ids:
->>>>>>> 58f68ccb
+            if installed or to_install:
                 # in this case, force server restart to reload python code...
                 self._cr.commit()
                 odoo.service.server.restart()
