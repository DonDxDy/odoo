--- conflicted
+++ resolved
@@ -226,20 +226,12 @@
                 if hasattr(package, kind):
                     delattr(package, kind)
 
-<<<<<<< HEAD
-            _logger.log(25, "%s loaded in %.2fs", package.name, time.time() - tm0)
-=======
             #_logger.log(25, "%s loaded in %.2fs", package.name, time.time() - tm0)
->>>>>>> 78c2de35
 
         registry._init_modules.add(package.name)
         cr.commit()
 
-<<<<<<< HEAD
-        _logger.log(25, "%s modules loaded in %.2fs", len(graph), time.time() - ta0)
-=======
     _logger.log(25, "%s modules loaded in %.2fs", len(graph), time.time() - ta0)
->>>>>>> 78c2de35
 
     # The query won't be valid for models created later (i.e. custom model
     # created after the registry has been loaded), so empty its result.
