# -*- coding: utf-8 -*-
##############################################################################
#
#    OpenERP, Open Source Management Solution
#    Copyright (C) 2004-2009 Tiny SPRL (<http://tiny.be>).
#    Copyright (C) 2010-2013 OpenERP s.a. (<http://openerp.com>).
#
#    This program is free software: you can redistribute it and/or modify
#    it under the terms of the GNU Affero General Public License as
#    published by the Free Software Foundation, either version 3 of the
#    License, or (at your option) any later version.
#
#    This program is distributed in the hope that it will be useful,
#    but WITHOUT ANY WARRANTY; without even the implied warranty of
#    MERCHANTABILITY or FITNESS FOR A PARTICULAR PURPOSE.  See the
#    GNU Affero General Public License for more details.
#
#    You should have received a copy of the GNU Affero General Public License
#    along with this program.  If not, see <http://www.gnu.org/licenses/>.
#
##############################################################################

""" Modules migration handling. """

import imp
import logging
import os
from os.path import join as opj

import openerp
<<<<<<< HEAD

import openerp.osv as osv
import openerp.tools as tools
import openerp.tools.osutil as osutil
from openerp.tools.safe_eval import safe_eval as eval
from openerp.tools.translate import _

import zipfile
=======
>>>>>>> 4d519be0
import openerp.release as release
import openerp.tools as tools


_logger = logging.getLogger(__name__)

class MigrationManager(object):
    """
        This class manage the migration of modules
        Migrations files must be python files containing a "migrate(cr, installed_version)" function.
        Theses files must respect a directory tree structure: A 'migrations' folder which containt a
        folder by version. Version can be 'module' version or 'server.module' version (in this case,
        the files will only be processed by this version of the server). Python file names must start
        by 'pre' or 'post' and will be executed, respectively, before and after the module initialisation
        Example:

            <moduledir>
            `-- migrations
                |-- 1.0
                |   |-- pre-update_table_x.py
                |   |-- pre-update_table_y.py
                |   |-- post-clean-data.py
                |   `-- README.txt              # not processed
                |-- 5.0.1.1                     # files in this folder will be executed only on a 5.0 server
                |   |-- pre-delete_table_z.py
                |   `-- post-clean-data.py
                `-- foo.py                      # not processed

        This similar structure is generated by the maintenance module with the migrations files get by
        the maintenance contract

    """
    def __init__(self, cr, graph):
        self.cr = cr
        self.graph = graph
        self.migrations = {}
        self._get_files()

    def _get_files(self):

        """
        import addons.base.maintenance.utils as maintenance_utils
        maintenance_utils.update_migrations_files(self.cr)
        #"""

        for pkg in self.graph:
            self.migrations[pkg.name] = {}
            if not (hasattr(pkg, 'update') or pkg.state == 'to upgrade'):
                continue

            get_module_filetree = openerp.modules.module.get_module_filetree
            self.migrations[pkg.name]['module'] = get_module_filetree(pkg.name, 'migrations') or {}
            self.migrations[pkg.name]['maintenance'] = get_module_filetree('base', 'maintenance/migrations/' + pkg.name) or {}

    def migrate_module(self, pkg, stage):
        assert stage in ('pre', 'post')
        stageformat = {
            'pre': '[>%s]',
            'post': '[%s>]',
        }

        if not (hasattr(pkg, 'update') or pkg.state == 'to upgrade'):
            return

        def convert_version(version):
            if version.startswith(release.major_version) and version != release.major_version:
                return version  # the version number already containt the server version
            return "%s.%s" % (release.major_version, version)

        def _get_migration_versions(pkg):
            def __get_dir(tree):
                return [d for d in tree if tree[d] is not None]

            versions = list(set(
                __get_dir(self.migrations[pkg.name]['module']) +
                __get_dir(self.migrations[pkg.name]['maintenance'])
            ))
            versions.sort(key=lambda k: parse_version(convert_version(k)))
            return versions

        def _get_migration_files(pkg, version, stage):
            """ return a list of tuple (module, file)
            """
            m = self.migrations[pkg.name]
            lst = []

            mapping = {
                'module': opj(pkg.name, 'migrations'),
                'maintenance': opj('base', 'maintenance', 'migrations', pkg.name),
            }

            for x in mapping.keys():
                if version in m[x]:
                    for f in m[x][version]:
                        if m[x][version][f] is not None:
                            continue
                        if not f.startswith(stage + '-'):
                            continue
                        lst.append(opj(mapping[x], version, f))
            lst.sort()
            return lst

        def mergedict(a, b):
            a = a.copy()
            a.update(b)
            return a

        from openerp.tools.parse_version import parse_version

        parsed_installed_version = parse_version(pkg.installed_version or '')
        current_version = parse_version(convert_version(pkg.data['version']))

        versions = _get_migration_versions(pkg)

        for version in versions:
            if parsed_installed_version < parse_version(convert_version(version)) <= current_version:

                strfmt = {'addon': pkg.name,
                          'stage': stage,
                          'version': stageformat[stage] % version,
                          }

                for pyfile in _get_migration_files(pkg, version, stage):
                    name, ext = os.path.splitext(os.path.basename(pyfile))
                    if ext.lower() != '.py':
                        continue
                    mod = fp = fp2 = None
                    try:
                        fp = tools.file_open(pyfile)

                        # imp.load_source need a real file object, so we create
                        # one from the file-like object we get from file_open
                        fp2 = os.tmpfile()
                        fp2.write(fp.read())
                        fp2.seek(0)
                        try:
                            mod = imp.load_source(name, pyfile, fp2)
                            _logger.info('module %(addon)s: Running migration %(version)s %(name)s' % mergedict({'name': mod.__name__}, strfmt))
                            migrate = mod.migrate
                        except ImportError:
                            _logger.exception('module %(addon)s: Unable to load %(stage)s-migration file %(file)s' % mergedict({'file': pyfile}, strfmt))
                            raise
                        except AttributeError:
                            _logger.error('module %(addon)s: Each %(stage)s-migration file must have a "migrate(cr, installed_version)" function' % strfmt)
                        else:
                            migrate(self.cr, pkg.installed_version)
                    finally:
                        if fp:
                            fp.close()
                        if fp2:
                            fp2.close()
                        if mod:
                            del mod


# vim:expandtab:smartindent:tabstop=4:softtabstop=4:shiftwidth=4:<|MERGE_RESOLUTION|>--- conflicted
+++ resolved
@@ -28,17 +28,6 @@
 from os.path import join as opj
 
 import openerp
-<<<<<<< HEAD
-
-import openerp.osv as osv
-import openerp.tools as tools
-import openerp.tools.osutil as osutil
-from openerp.tools.safe_eval import safe_eval as eval
-from openerp.tools.translate import _
-
-import zipfile
-=======
->>>>>>> 4d519be0
 import openerp.release as release
 import openerp.tools as tools
 
