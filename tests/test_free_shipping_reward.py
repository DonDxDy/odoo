# -*- coding: utf-8 -*-
# Part of Odoo. See LICENSE file for full copyright and licensing details.

from openerp.addons.sale_coupon.tests.common import TestSaleCouponCommon


class TestSaleCouponProgramRules(TestSaleCouponCommon):

    def setUp(self):
        super(TestSaleCouponProgramRules, self).setUp()
        self.iPadMini = self.env.ref('product.product_product_6').copy()

    # Test a free shipping reward + some expected behavior
    # (automatic line addition or removal)

    def test_free_shipping_reward(self):
        # Test case 1: The minimum amount is not reached, the reward should
        # not be created
        self.immediate_promotion_program.active = False
        self.env['sale.coupon.program'].create({
            'name': 'Free Shipping if at least 100 euros',
            'promo_code_usage': 'no_code_needed',
            'reward_type': 'free_shipping',
            'rule_minimum_amount': 100.0,
            'rule_minimum_amount_tax_inclusion': 'tax_included',
            'active': True,
        })

        order = self.env['sale.order'].create({
            'partner_id': self.steve.id,
        })

        # Price of order will be 5*1.15 = 5.75 (tax included)
        order.write({'order_line': [
            (0, False, {
                'product_id': self.product_B.id,
                'name': 'Product B',
                'product_uom': self.uom_unit.id,
                'product_uom_qty': 1.0,
            })
        ]})
        order.recompute_coupon_lines()
        self.assertEqual(len(order.order_line.ids), 1)

        order.carrier_id = self.env['delivery.carrier'].search([])[1]
        order.get_delivery_price()
        order.set_delivery_line()

        order.recompute_coupon_lines()
        self.assertEqual(len(order.order_line.ids), 2)

        # Test Case 1b: amount is not reached but is on a threshold
        # The amount of deliverable product + the one of the delivery exceeds the minimum amount
        # yet the program shouldn't be applied
        # Order price will be 5.75 + 81.74*1.15 = 99.75
        order.write({'order_line': [
            (0, False, {
                'product_id': self.product_B.id,
                'name': 'Product 1B',
                'product_uom': self.uom_unit.id,
                'product_uom_qty': 1.0,
                'price_unit': 81.74,
            })
        ]})
        order.recompute_coupon_lines()
        self.assertEqual(len(order.order_line.ids), 3)

        # Test case 2: the amount is sufficient, the shipping should
        # be reimbursed
        order.write({'order_line': [
            (0, False, {
                'product_id': self.product_A.id,
                'name': 'Product 1',
                'product_uom': self.uom_unit.id,
                'product_uom_qty': 1.0,
                'price_unit': 0.30,
            })
        ]})

        order.recompute_coupon_lines()
        self.assertEqual(len(order.order_line.ids), 5)

        # Test case 3: the amount is not sufficient now, the reward should be removed
        order.write({'order_line': [
            (2, order.order_line.filtered(lambda line: line.product_id.id == self.product_A.id).id, False)
        ]})
        order.recompute_coupon_lines()
        self.assertEqual(len(order.order_line.ids), 3)

    def test_shipping_cost(self):
        # Free delivery should not be taken into account when checking for minimum required threshold
        p_minimum_threshold_free_delivery = self.env['sale.coupon.program'].create({
            'name': 'free shipping if > 872 tax exl',
            'promo_code_usage': 'no_code_needed',
            'reward_type': 'free_shipping',
            'program_type': 'promotion_program',
            'rule_minimum_amount': 872,
        })
        p_minimum_threshold_discount = self.env['sale.coupon.program'].create({
            'name': '10% reduction if > 872 tax exl',
            'promo_code_usage': 'no_code_needed',
            'reward_type': 'discount',
            'program_type': 'promotion_program',
            'discount_type': 'percentage',
            'discount_percentage': 10.0,
            'rule_minimum_amount': 872,
        })
        order = self.empty_order
        self.iPadMini.taxes_id = self.tax_10pc_incl
        sol1 = self.env['sale.order.line'].create({
            'product_id': self.iPadMini.id,
            'name': 'Large Cabinet',
            'product_uom_qty': 3.0,
            'order_id': order.id,
        })
        order.recompute_coupon_lines()
        self.assertEqual(len(order.order_line.ids), 2, "We should get the 10% discount line since we bought 872.73$")
        order.carrier_id = self.env['delivery.carrier'].search([])[1]
        order.get_delivery_price()
        order.set_delivery_line()

        order.recompute_coupon_lines()
        self.assertEqual(len(order.order_line.ids), 3, "We should get the delivery line but not the free delivery since we are below 872.73$ with the 10% discount")

        p_minimum_threshold_free_delivery.sequence = 10
        (order.order_line - sol1).unlink()
        order.carrier_id = self.env['delivery.carrier'].search([])[1]
        order.get_delivery_price()
        order.set_delivery_line()
        order.recompute_coupon_lines()
        self.assertEqual(len(order.order_line.ids), 4, "We should get both promotion line since the free delivery will be applied first and won't change the SO total")

    def test_shipping_cost_numbers(self):
        # Free delivery should not be taken into account when checking for minimum required threshold
        tax_15pc_excl = self.env['account.tax'].create({
            'name': "15% Tax excl",
            'amount_type': 'percent',
            'amount': 15,
        })
        p_minimum_threshold_free_delivery = self.env['sale.coupon.program'].create({
            'name': 'free shipping if > 872 tax exl',
            'promo_code_usage': 'code_needed',
            'promo_code': 'free_shipping',
            'reward_type': 'free_shipping',
            'program_type': 'promotion_program',
            'rule_minimum_amount': 872,
        })
        self.p2 = self.env['sale.coupon.program'].create({
            'name': 'Buy 4 large cabinet, get one for free',
            'promo_code_usage': 'no_code_needed',
            'reward_type': 'product',
            'program_type': 'promotion_program',
            'reward_product_id': self.iPadMini.id,
            'rule_min_quantity': 3,
            'rule_products_domain': '[["name","ilike","large cabinet"]]',
        })
        order = self.empty_order
        self.iPadMini.taxes_id = self.tax_10pc_incl
        sol1 = self.env['sale.order.line'].create({
            'product_id': self.iPadMini.id,
            'name': 'Large Cabinet',
            'product_uom_qty': 3.0,
            'order_id': order.id,
        })
        # The delivery product has 15% tax on dball but not on dbbase. A module is probably adding the tax at some point.
        # We want that tax to be set so we can be sure it is not added to the order total paid amount used in coupon as
        # it was wrongly done before.
        carrier = self.env.ref('delivery.delivery_carrier')
        carrier.product_id.taxes_id = tax_15pc_excl
        order.carrier_id = carrier
        order.get_delivery_price()
        order.set_delivery_line()
        order.recompute_coupon_lines()
        self.assertEqual(len(order.order_line.ids), 2)
        self.assertEqual(order.reward_amount, 0)
        # Shipping is 20 + 15%tax
        self.assertEqual(sum([line.price_total for line in order._get_no_effect_on_threshold_lines()]), 23)
        self.assertEqual(order.amount_untaxed, 872.73 + 20)

        self.env['sale.coupon.apply.code'].sudo().apply_coupon(order, 'free_shipping')
        order.recompute_coupon_lines()
        self.assertEqual(len(order.order_line.ids), 3, "We should get the delivery line and the free delivery since we are below 872.73$ with the 10% discount")
        self.assertEqual(order.reward_amount, -20)
        self.assertEqual(sum([line.price_total for line in order._get_no_effect_on_threshold_lines()]), 0)
        self.assertEqual(order.amount_untaxed, 872.73)

        sol1.product_uom_qty = 4
        order.recompute_coupon_lines()
        self.assertEqual(len(order.order_line.ids), 4, "We should get a free Large Cabinet")
        self.assertEqual(order.reward_amount, -20 -290.91)
        self.assertEqual(sum([line.price_total for line in order._get_no_effect_on_threshold_lines()]), 0)
        self.assertEqual(order.amount_untaxed, 872.73)

        p_specific_product = self.env['sale.coupon.program'].create({
            'name': '20% reduction on large cabinet in cart',
            'promo_code_usage': 'no_code_needed',
            'reward_type': 'discount',
            'program_type': 'promotion_program',
            'discount_type': 'percentage',
            'discount_percentage': 20.0,
            'discount_apply_on': 'cheapest_product',
        })
        p_specific_product.discount_apply_on = 'cheapest_product'
        order.recompute_coupon_lines()
<<<<<<< HEAD
        # 872.73 - (20% of 1 iPad) = 872.73 - 64 = 808.73
        self.assertEqual(order.amount_untaxed, 808.73, "One large cabinet should be discounted by 20%")
=======
        # 872.73 - (20% of 1 iPad) = 872.73 - 58.18 = 814.55
        self.assertEqual(order.amount_untaxed, 814.55, "One iPad should be discounted by 20%")
>>>>>>> 6a40c636
<|MERGE_RESOLUTION|>--- conflicted
+++ resolved
@@ -202,10 +202,5 @@
         })
         p_specific_product.discount_apply_on = 'cheapest_product'
         order.recompute_coupon_lines()
-<<<<<<< HEAD
-        # 872.73 - (20% of 1 iPad) = 872.73 - 64 = 808.73
-        self.assertEqual(order.amount_untaxed, 808.73, "One large cabinet should be discounted by 20%")
-=======
         # 872.73 - (20% of 1 iPad) = 872.73 - 58.18 = 814.55
-        self.assertEqual(order.amount_untaxed, 814.55, "One iPad should be discounted by 20%")
->>>>>>> 6a40c636
+        self.assertEqual(order.amount_untaxed, 814.55, "One large cabinet should be discounted by 20%")