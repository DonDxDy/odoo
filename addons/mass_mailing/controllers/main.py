--- conflicted
+++ resolved
@@ -17,11 +17,7 @@
         if mailing.exists():
             res_id = res_id and int(res_id)
             res_ids = []
-<<<<<<< HEAD
-            if mailing.mailing_model_name == 'mail.mass_mailing.contact':
-=======
-            if mailing.mailing_model == 'mail.mass_mailing.list':
->>>>>>> 25e65d2b
+            if mailing.mailing_model_name == 'mail.mass_mailing.list':
                 contacts = request.env['mail.mass_mailing.contact'].sudo().search([
                     ('email', '=', email),
                     ('list_ids', 'in', [mailing_list.id for mailing_list in mailing.contact_list_ids])
