--- conflicted
+++ resolved
@@ -157,12 +157,7 @@
         """ Create a department leave """
         self.employee_hrmanager.write({'department_id': self.hr_dept.id})
         self.assertFalse(self.env['hr.leave'].search([('employee_id', 'in', self.hr_dept.member_ids.ids)]))
-<<<<<<< HEAD
         leave_form = Form(self.env['hr.leave'].sudo(self.user_hrmanager), view='hr_holidays.hr_leave_view_form_manager')
-        leave_form.holiday_status_id = self.holidays_type_1
-=======
-        leave_form = Form(self.env['hr.leave'].sudo(self.user_hrmanager))
->>>>>>> 40967986
         leave_form.holiday_type = 'department'
         leave_form.department_id = self.hr_dept
         leave_form.holiday_status_id = self.holidays_type_1
