# Chinese (Traditional) translation for openobject-addons
# Copyright (c) 2014 Rosetta Contributors and Canonical Ltd 2014
# This file is distributed under the same license as the openobject-addons package.
# FIRST AUTHOR <EMAIL@ADDRESS>, 2014.
#
msgid ""
msgstr ""
<<<<<<< HEAD
"Project-Id-Version: openobject-addons\n"
"Report-Msgid-Bugs-To: FULL NAME <EMAIL@ADDRESS>\n"
"POT-Creation-Date: 2014-09-23 16:27+0000\n"
"PO-Revision-Date: 2014-08-14 16:10+0000\n"
"Last-Translator: FULL NAME <EMAIL@ADDRESS>\n"
"Language-Team: Chinese (Traditional) <zh_TW@li.org>\n"
=======
"Project-Id-Version: Odoo 8.0\n"
"Report-Msgid-Bugs-To: \n"
"POT-Creation-Date: 2015-01-21 14:07+0000\n"
"PO-Revision-Date: 2015-12-04 06:06+0000\n"
"Last-Translator: Martin Trigaux\n"
"Language-Team: Chinese (Taiwan) (http://www.transifex.com/odoo/odoo-8/language/zh_TW/)\n"
>>>>>>> 83a4a582
"MIME-Version: 1.0\n"
"Content-Type: text/plain; charset=UTF-8\n"
"Content-Transfer-Encoding: 8bit\n"
"X-Launchpad-Export-Date: 2014-09-24 09:11+0000\n"
"X-Generator: Launchpad (build 17196)\n"

#. module: hr_holidays
#: model:ir.actions.act_window,help:hr_holidays.open_ask_holidays
msgid ""
"<p class=\"oe_view_nocontent_create\">\n"
"                Click to create a new leave request.\n"
"              </p><p>\n"
"                Once you have recorded your leave request, it will be sent\n"
"                to a manager for validation. Be sure to set the right leave\n"
"                type (recuperation, legal holidays, sickness) and the exact\n"
"                number of open days related to your leave.\n"
"              </p>\n"
"            "
msgstr ""

#. module: hr_holidays
#: model:ir.actions.act_window,help:hr_holidays.hr_holidays_leaves_assign_legal
msgid ""
"<p>\n"
"               You can assign remaining Legal Leaves for each employee, "
"Odoo\n"
"               will automatically create and validate allocation requests.\n"
"             </p>\n"
"           "
msgstr ""

#. module: hr_holidays
#: field:hr.holidays.status,active:0
msgid "Active"
msgstr ""

#. module: hr_holidays
#: view:hr.holidays:hr_holidays.allocation_company_new
#: view:hr.holidays:hr_holidays.edit_holiday_new
msgid "Add a reason..."
msgstr ""

#. module: hr_holidays
#: model:ir.actions.act_window,name:hr_holidays.hr_holidays_leaves_assign_legal
msgid "Allocate Leaves for Employees"
msgstr ""

#. module: hr_holidays
#: view:hr.holidays:hr_holidays.view_holiday_allocation_tree
msgid "Allocated Days"
msgstr ""

#. module: hr_holidays
#: field:hr.holidays,number_of_days_temp:0
msgid "Allocation"
msgstr ""

#. module: hr_holidays
#: field:hr.holidays,holiday_type:0
msgid "Allocation Mode"
msgstr ""

#. module: hr_holidays
#: selection:hr.holidays,type:0
msgid "Allocation Request"
msgstr ""

#. module: hr_holidays
#: view:hr.holidays:hr_holidays.view_holiday_allocation_tree
#: model:ir.actions.act_window,name:hr_holidays.open_allocation_holidays
#: model:ir.ui.menu,name:hr_holidays.menu_open_allocation_holidays
msgid "Allocation Requests"
msgstr ""

#. module: hr_holidays
#: model:ir.actions.act_window,name:hr_holidays.request_approve_allocation
#: model:ir.ui.menu,name:hr_holidays.menu_request_approve_allocation
msgid "Allocation Requests to Approve"
msgstr ""

#. module: hr_holidays
#: code:addons/hr_holidays/hr_holidays.py:507
#, python-format
msgid "Allocation for %s"
msgstr ""

#. module: hr_holidays
#: field:hr.holidays.status,limit:0
msgid "Allow to Override Limit"
msgstr ""

#. module: hr_holidays
#: xsl:holidays.summary:0
msgid "Analyze from"
msgstr ""

#. module: hr_holidays
#: field:hr.holidays,double_validation:0
#: field:hr.holidays.status,double_validation:0
msgid "Apply Double Validation"
msgstr ""

#. module: hr_holidays
#: view:hr.holidays:hr_holidays.view_evaluation_report_graph
msgid "Appraisal Analysis"
msgstr ""

#. module: hr_holidays
#: view:hr.holidays:hr_holidays.allocation_company_new
#: view:hr.holidays:hr_holidays.edit_holiday_new
msgid "Approve"
msgstr ""

#. module: hr_holidays
#: selection:hr.employee,current_leave_state:0
#: selection:hr.holidays,state:0
#: selection:hr.holidays.summary.dept,holiday_type:0
#: selection:hr.holidays.summary.employee,holiday_type:0
#: model:mail.message.subtype,name:hr_holidays.mt_holidays_approved
msgid "Approved"
msgstr ""

#. module: hr_holidays
#: view:hr.employee:hr_holidays.hr_holidays_leaves_assign_tree_view
msgid "Assign Leaves"
msgstr ""

#. module: hr_holidays
#: selection:hr.holidays.status,color_name:0
msgid "Black"
msgstr ""

#. module: hr_holidays
#: selection:hr.holidays.status,color_name:0
msgid "Blue"
msgstr ""

#. module: hr_holidays
#: selection:hr.holidays.summary.dept,holiday_type:0
#: selection:hr.holidays.summary.employee,holiday_type:0
msgid "Both Approved and Confirmed"
msgstr ""

#. module: hr_holidays
#: selection:hr.holidays.status,color_name:0
msgid "Brown"
msgstr ""

#. module: hr_holidays
#: selection:hr.holidays,holiday_type:0
msgid "By Employee"
msgstr ""

#. module: hr_holidays
#: selection:hr.holidays,holiday_type:0
msgid "By Employee Tag"
msgstr ""

#. module: hr_holidays
#: help:hr.holidays,holiday_type:0
msgid ""
"By Employee: Allocation/Request for individual Employee, By Employee Tag: "
"Allocation/Request for group of employees in category"
msgstr ""

#. module: hr_holidays
#: view:hr.holidays.summary.dept:hr_holidays.view_hr_holidays_summary_dept
#: view:hr.holidays.summary.employee:hr_holidays.view_hr_holidays_summary_employee
msgid "Cancel"
msgstr ""

#. module: hr_holidays
#: selection:hr.employee,current_leave_state:0
#: selection:hr.holidays,state:0
msgid "Cancelled"
msgstr ""

#. module: hr_holidays
#: view:hr.holidays:hr_holidays.view_hr_holidays_filter
msgid "Category"
msgstr ""

#. module: hr_holidays
#: help:hr.holidays,category_id:0
msgid "Category of Employee"
msgstr ""

#. module: hr_holidays
#: help:hr.holidays,type:0
msgid ""
"Choose 'Leave Request' if someone wants to take an off-day. \n"
"Choose 'Allocation Request' if you want to increase the number of leaves "
"available for someone"
msgstr ""

#. module: hr_holidays
#: xsl:holidays.summary:0
msgid "Color"
msgstr "顏色"

#. module: hr_holidays
#: field:hr.holidays.status,color_name:0
msgid "Color in Report"
msgstr ""

#. module: hr_holidays
#: model:hr.holidays.status,name:hr_holidays.holiday_status_comp
msgid "Compensatory Days"
msgstr ""

#. module: hr_holidays
#: view:hr.holidays:hr_holidays.edit_holiday_new
msgid "Confirm"
msgstr ""

#. module: hr_holidays
#: selection:hr.holidays.summary.dept,holiday_type:0
#: selection:hr.holidays.summary.employee,holiday_type:0
msgid "Confirmed"
msgstr ""

#. module: hr_holidays
#: field:hr.holidays,create_uid:0
#: field:hr.holidays.status,create_uid:0
#: field:hr.holidays.summary.dept,create_uid:0
#: field:hr.holidays.summary.employee,create_uid:0
msgid "Created by"
msgstr "建立者"

#. module: hr_holidays
#: field:hr.holidays,create_date:0
#: field:hr.holidays.status,create_date:0
#: field:hr.holidays.summary.dept,create_date:0
#: field:hr.holidays.summary.employee,create_date:0
msgid "Created on"
msgstr ""

#. module: hr_holidays
#: field:hr.employee,current_leave_state:0
msgid "Current Leave Status"
msgstr ""

#. module: hr_holidays
#: field:hr.employee,current_leave_id:0
msgid "Current Leave Type"
msgstr ""

#. module: hr_holidays
#: help:hr.holidays,message_last_post:0
msgid "Date of the last message posted on the record."
msgstr "釋出到記錄上的最後資訊的日期"

#. module: hr_holidays
#: field:hr.holidays,department_id:0
msgid "Department"
msgstr ""

#. module: hr_holidays
#: field:hr.holidays.summary.dept,depts:0
msgid "Department(s)"
msgstr ""

#. module: hr_holidays
#: view:hr.holidays:hr_holidays.view_hr_holidays_filter
#: field:hr.holidays,name:0
msgid "Description"
msgstr ""

#. module: hr_holidays
#: view:hr.holidays.status:hr_holidays.edit_holiday_status_form
msgid "Details"
msgstr ""

#. module: hr_holidays
#: view:hr.holidays:hr_holidays.edit_holiday_new
msgid "Duration"
msgstr ""

#. module: hr_holidays
#: view:hr.employee:hr_holidays.hr_holidays_leaves_assign_tree_view
#: view:hr.holidays:hr_holidays.view_hr_holidays_filter
#: field:hr.holidays,employee_id:0
#: field:hr.holidays.remaining.leaves.user,name:0
#: model:ir.model,name:hr_holidays.model_hr_employee
msgid "Employee"
msgstr ""

#. module: hr_holidays
#: field:hr.holidays,category_id:0
msgid "Employee Tag"
msgstr "員工標籤"

#. module: hr_holidays
#: field:hr.holidays.summary.employee,emp:0
msgid "Employee(s)"
msgstr ""

#. module: hr_holidays
#: field:hr.holidays,date_to:0
msgid "End Date"
msgstr ""

#. module: hr_holidays
#: code:addons/hr_holidays/wizard/hr_holidays_summary_department.py:44
#, python-format
msgid "Error!"
msgstr ""

#. module: hr_holidays
#: view:hr.holidays:hr_holidays.view_hr_holidays_filter
msgid ""
"Filters only on allocations and requests that belong to an holiday type that "
"is 'active' (active field is True)"
msgstr ""

#. module: hr_holidays
#: field:hr.holidays,manager_id:0
msgid "First Approval"
msgstr ""

#. module: hr_holidays
#: field:hr.holidays,message_follower_ids:0
msgid "Followers"
msgstr ""

#. module: hr_holidays
#: field:hr.holidays.summary.dept,date_from:0
#: field:hr.holidays.summary.employee,date_from:0
msgid "From"
msgstr ""

#. module: hr_holidays
#: field:hr.employee,leave_date_from:0
msgid "From Date"
msgstr ""

#. module: hr_holidays
#: view:hr.holidays:hr_holidays.view_hr_holidays_filter
msgid "Group By"
msgstr ""

#. module: hr_holidays
#: model:ir.model,name:hr_holidays.model_hr_holidays_summary_dept
msgid "HR Leaves Summary Report By Department"
msgstr ""

#. module: hr_holidays
#: model:ir.model,name:hr_holidays.model_hr_holidays_summary_employee
msgid "HR Leaves Summary Report By Employee"
msgstr ""

#. module: hr_holidays
#: help:hr.holidays,message_summary:0
msgid ""
"Holds the Chatter summary (number of messages, ...). This summary is "
"directly in html format in order to be inserted in kanban views."
msgstr ""

#. module: hr_holidays
#: field:hr.holidays,id:0
#: field:hr.holidays.remaining.leaves.user,id:0
#: field:hr.holidays.status,id:0
#: field:hr.holidays.summary.dept,id:0
#: field:hr.holidays.summary.employee,id:0
msgid "ID"
msgstr ""

#. module: hr_holidays
#: help:hr.holidays,message_unread:0
msgid "If checked new messages require your attention."
msgstr ""

#. module: hr_holidays
#: help:hr.holidays.status,active:0
msgid ""
"If the active field is set to false, it will allow you to hide the leave "
"type without removing it."
msgstr ""

#. module: hr_holidays
#: help:hr.holidays.status,limit:0
msgid ""
"If you select this check box, the system allows the employees to take more "
"leaves than the available ones for this type and will not take them into "
"account for the \"Remaining Legal Leaves\" defined on the employee form."
msgstr ""

#. module: hr_holidays
#: field:hr.holidays,message_is_follower:0
msgid "Is a Follower"
msgstr ""

#. module: hr_holidays
#: selection:hr.holidays.status,color_name:0
msgid "Ivory"
msgstr ""

#. module: hr_holidays
#: field:hr.holidays,message_last_post:0
msgid "Last Message Date"
msgstr "最後訊息日期"

#. module: hr_holidays
#: field:hr.holidays,write_uid:0
#: field:hr.holidays.status,write_uid:0
#: field:hr.holidays.summary.dept,write_uid:0
#: field:hr.holidays.summary.employee,write_uid:0
msgid "Last Updated by"
msgstr "最後更新："

#. module: hr_holidays
#: field:hr.holidays,write_date:0
#: field:hr.holidays.status,write_date:0
#: field:hr.holidays.summary.dept,write_date:0
#: field:hr.holidays.summary.employee,write_date:0
msgid "Last Updated on"
msgstr "最後更新於"

#. module: hr_holidays
#: selection:hr.holidays.status,color_name:0
msgid "Lavender"
msgstr ""

#. module: hr_holidays
#: model:ir.model,name:hr_holidays.model_hr_holidays
msgid "Leave"
msgstr ""

#. module: hr_holidays
#: model:ir.model,name:hr_holidays.model_resource_calendar_leaves
msgid "Leave Detail"
msgstr ""

#. module: hr_holidays
#: model:ir.actions.act_window,name:hr_holidays.act_hr_leave_request_to_meeting
msgid "Leave Meetings"
msgstr ""

#. module: hr_holidays
#: code:addons/hr_holidays/hr_holidays.py:373
#: view:hr.holidays:hr_holidays.edit_holiday_new
#: view:hr.holidays:hr_holidays.view_holiday_new_calendar
#: selection:hr.holidays,type:0
#: model:ir.actions.act_window,name:hr_holidays.open_ask_holidays
#: model:ir.ui.menu,name:hr_holidays.menu_open_ask_holidays_new
#: field:resource.calendar.leaves,holiday_id:0
#, python-format
msgid "Leave Request"
msgstr ""

#. module: hr_holidays
#: view:hr.holidays:hr_holidays.view_holiday
msgid "Leave Requests"
msgstr ""

#. module: hr_holidays
#: model:ir.ui.menu,name:hr_holidays.menu_request_approve_holidays
msgid "Leave Requests to Approve"
msgstr ""

#. module: hr_holidays
#: xsl:holidays.summary:0
#: field:hr.holidays,holiday_status_id:0
#: field:hr.holidays.remaining.leaves.user,leave_type:0
#: view:hr.holidays.status:hr_holidays.edit_holiday_status_form
#: view:hr.holidays.status:hr_holidays.view_holiday_status_normal_tree
#: view:hr.holidays.status:hr_holidays.view_holiday_status_tree
#: view:hr.holidays.status:hr_holidays.view_hr_holidays_status_search
#: field:hr.holidays.status,name:0
#: field:hr.holidays.summary.dept,holiday_type:0
#: model:ir.model,name:hr_holidays.model_hr_holidays_status
msgid "Leave Type"
msgstr ""

#. module: hr_holidays
#: view:hr.holidays.status:hr_holidays.view_holidays_status_filter
#: view:hr.holidays.status:hr_holidays.view_hr_holidays_status_search
#: model:ir.actions.act_window,name:hr_holidays.open_view_holiday_status
msgid "Leave Types"
msgstr ""

#. module: hr_holidays
#: view:hr.employee:hr_holidays.view_employee_form_leave_inherit
#: field:hr.employee,leaves_count:0
#: model:ir.actions.act_window,name:hr_holidays.act_hr_employee_holiday_request
#: model:ir.ui.menu,name:hr_holidays.menu_open_ask_holidays
msgid "Leaves"
msgstr ""

#. module: hr_holidays
#: field:hr.holidays.status,leaves_taken:0
msgid "Leaves Already Taken"
msgstr ""

#. module: hr_holidays
#: model:ir.actions.act_window,name:hr_holidays.action_hr_available_holidays_report
#: model:ir.ui.menu,name:hr_holidays.menu_hr_available_holidays_report_tree
msgid "Leaves Analysis"
msgstr ""

#. module: hr_holidays
#: view:hr.holidays:hr_holidays.allocation_company_new
msgid "Leaves Management"
msgstr ""

#. module: hr_holidays
#: xsl:holidays.summary:0
#: view:hr.holidays:hr_holidays.view_holiday_graph
#: view:hr.holidays:hr_holidays.view_holiday_simple
#: view:hr.holidays.summary.employee:hr_holidays.view_hr_holidays_summary_employee
#: model:ir.actions.act_window,name:hr_holidays.action_hr_holidays_summary_employee
#: model:ir.actions.act_window,name:hr_holidays.open_company_allocation
#: model:ir.actions.report.xml,name:hr_holidays.report_holidays_summary
#: model:ir.ui.menu,name:hr_holidays.menu_open_company_allocation
msgid "Leaves Summary"
msgstr ""

#. module: hr_holidays
#: model:ir.ui.menu,name:hr_holidays.menu_open_view_holiday_status
msgid "Leaves Types"
msgstr ""

#. module: hr_holidays
#: view:hr.holidays.summary.dept:hr_holidays.view_hr_holidays_summary_dept
#: model:ir.actions.act_window,name:hr_holidays.action_hr_holidays_summary_dept
#: model:ir.ui.menu,name:hr_holidays.menu_account_central_journal
msgid "Leaves by Department"
msgstr ""

#. module: hr_holidays
#: view:hr.holidays.remaining.leaves.user:hr_holidays.view_hr_holidays_remaining_leaves_user_graph
#: view:hr.holidays.remaining.leaves.user:hr_holidays.view_hr_holidays_remaining_leaves_user_tree
msgid "Leaves by Type"
msgstr ""

#. module: hr_holidays
#: model:hr.holidays.status,name:hr_holidays.holiday_status_cl
msgid "Legal Leaves 2014"
msgstr ""

#. module: hr_holidays
#: selection:hr.holidays.status,color_name:0
msgid "Light Blue"
msgstr ""

#. module: hr_holidays
#: selection:hr.holidays.status,color_name:0
msgid "Light Coral"
msgstr ""

#. module: hr_holidays
#: selection:hr.holidays.status,color_name:0
msgid "Light Cyan"
msgstr ""

#. module: hr_holidays
#: selection:hr.holidays.status,color_name:0
msgid "Light Green"
msgstr ""

#. module: hr_holidays
#: selection:hr.holidays.status,color_name:0
msgid "Light Pink"
msgstr ""

#. module: hr_holidays
#: selection:hr.holidays.status,color_name:0
msgid "Light Salmon"
msgstr ""

#. module: hr_holidays
#: selection:hr.holidays.status,color_name:0
msgid "Light Yellow"
msgstr ""

#. module: hr_holidays
#: field:hr.holidays,linked_request_ids:0
msgid "Linked Requests"
msgstr ""

#. module: hr_holidays
#: selection:hr.holidays.status,color_name:0
msgid "Magenta"
msgstr ""

#. module: hr_holidays
#: view:hr.holidays:hr_holidays.view_hr_holidays_filter
msgid "Manager"
msgstr ""

#. module: hr_holidays
#: field:hr.holidays.status,max_leaves:0
msgid "Maximum Allowed"
msgstr ""

#. module: hr_holidays
#: help:hr.holidays.status,remaining_leaves:0
msgid "Maximum Leaves Allowed - Leaves Already Taken"
msgstr ""

#. module: hr_holidays
#: help:hr.holidays.status,virtual_remaining_leaves:0
msgid ""
"Maximum Leaves Allowed - Leaves Already Taken - Leaves Waiting Approval"
msgstr ""

#. module: hr_holidays
#: field:hr.holidays,meeting_id:0
msgid "Meeting"
msgstr ""

#. module: hr_holidays
#: field:hr.holidays.status,categ_id:0
msgid "Meeting Type"
msgstr ""

#. module: hr_holidays
#: field:hr.holidays,message_ids:0
msgid "Messages"
msgstr ""

#. module: hr_holidays
#: help:hr.holidays,message_ids:0
msgid "Messages and communication history"
msgstr ""

#. module: hr_holidays
#: view:hr.holidays.status:hr_holidays.edit_holiday_status_form
msgid "Misc"
msgstr ""

#. module: hr_holidays
#: view:hr.holidays:hr_holidays.edit_holiday_new
#: view:hr.holidays:hr_holidays.view_holiday
msgid "Mode"
msgstr ""

#. module: hr_holidays
#: xsl:holidays.summary:0
msgid "Month"
msgstr ""

#. module: hr_holidays
#: view:hr.holidays:hr_holidays.view_hr_holidays_filter
msgid "My Department Leaves"
msgstr ""

#. module: hr_holidays
#: view:hr.holidays:hr_holidays.view_hr_holidays_filter
msgid "My Leave Requests"
msgstr ""

#. module: hr_holidays
#: view:hr.holidays:hr_holidays.view_hr_holidays_filter
msgid "My Requests"
msgstr ""

#. module: hr_holidays
#: selection:hr.employee,current_leave_state:0
msgid "New"
msgstr ""

#. module: hr_holidays
#: view:hr.holidays:hr_holidays.view_holiday
#: view:hr.holidays:hr_holidays.view_holiday_simple
#: field:hr.holidays,number_of_days:0
msgid "Number of Days"
msgstr ""

#. module: hr_holidays
#: help:hr.holidays.status,categ_id:0
msgid ""
"Once a leave is validated, Odoo will create a corresponding meeting of this "
"type in the calendar."
msgstr ""

#. module: hr_holidays
#: field:hr.holidays,parent_id:0
msgid "Parent"
msgstr ""

#. module: hr_holidays
#: view:hr.holidays.summary.dept:hr_holidays.view_hr_holidays_summary_dept
#: view:hr.holidays.summary.employee:hr_holidays.view_hr_holidays_summary_employee
msgid "Print"
msgstr ""

#. module: hr_holidays
#: field:hr.holidays,notes:0
msgid "Reasons"
msgstr ""

#. module: hr_holidays
#: selection:hr.holidays.status,color_name:0
msgid "Red"
msgstr ""

#. module: hr_holidays
#: view:hr.holidays:hr_holidays.allocation_company_new
#: view:hr.holidays:hr_holidays.edit_holiday_new
msgid "Refuse"
msgstr ""

#. module: hr_holidays
#: selection:hr.employee,current_leave_state:0
#: selection:hr.holidays,state:0
#: model:mail.message.subtype,name:hr_holidays.mt_holidays_refused
msgid "Refused"
msgstr ""

#. module: hr_holidays
#: view:hr.holidays:hr_holidays.view_holiday
#: view:hr.holidays:hr_holidays.view_holiday_allocation_tree
#: view:hr.holidays:hr_holidays.view_holiday_simple
msgid "Remaining Days"
msgstr ""

#. module: hr_holidays
#: field:hr.holidays.status,remaining_leaves:0
msgid "Remaining Leaves"
msgstr ""

#. module: hr_holidays
#: view:hr.employee:hr_holidays.hr_holidays_leaves_assign_tree_view
#: field:hr.employee,remaining_leaves:0
msgid "Remaining Legal Leaves"
msgstr ""

#. module: hr_holidays
#: field:hr.holidays.remaining.leaves.user,no_of_leaves:0
msgid "Remaining leaves"
msgstr ""

#. module: hr_holidays
#: field:hr.holidays,type:0
msgid "Request Type"
msgstr ""

#. module: hr_holidays
#: model:mail.message.subtype,description:hr_holidays.mt_holidays_approved
msgid "Request approved"
msgstr ""

#. module: hr_holidays
#: code:addons/hr_holidays/hr_holidays.py:472
#, python-format
msgid "Request approved, waiting second validation."
msgstr ""

#. module: hr_holidays
#: model:mail.message.subtype,description:hr_holidays.mt_holidays_confirmed
msgid "Request confirmed and waiting approval"
msgstr ""

#. module: hr_holidays
#: model:mail.message.subtype,description:hr_holidays.mt_holidays_refused
msgid "Request refused"
msgstr ""

#. module: hr_holidays
#: model:ir.actions.act_window,name:hr_holidays.request_approve_holidays
msgid "Requests to Approve"
msgstr ""

#. module: hr_holidays
#: view:hr.holidays:hr_holidays.allocation_company_new
#: view:hr.holidays:hr_holidays.edit_holiday_new
msgid "Reset to Draft"
msgstr ""

#. module: hr_holidays
#: view:hr.holidays:hr_holidays.view_hr_holidays_filter
msgid "Search Leave"
msgstr ""

#. module: hr_holidays
#: view:hr.holidays.status:hr_holidays.view_holidays_status_filter
msgid "Search Leave Type"
msgstr ""

#. module: hr_holidays
#: field:hr.holidays,manager_id2:0
#: selection:hr.holidays,state:0
msgid "Second Approval"
msgstr ""

#. module: hr_holidays
#: field:hr.holidays.summary.employee,holiday_type:0
msgid "Select Leave Type"
msgstr ""

#. module: hr_holidays
#: model:hr.holidays.status,name:hr_holidays.holiday_status_sl
msgid "Sick Leaves"
msgstr ""

#. module: hr_holidays
#: field:hr.holidays,date_from:0
msgid "Start Date"
msgstr ""

#. module: hr_holidays
#: view:hr.holidays:hr_holidays.view_hr_holidays_filter
msgid "Start Month"
msgstr ""

#. module: hr_holidays
#: field:hr.holidays,state:0
msgid "Status"
msgstr ""

#. module: hr_holidays
#: view:hr.holidays:hr_holidays.allocation_company_new
msgid "Submit to Manager"
msgstr ""

#. module: hr_holidays
#: xsl:holidays.summary:0
msgid "Sum"
msgstr ""

#. module: hr_holidays
#: field:hr.holidays,message_summary:0
msgid "Summary"
msgstr ""

#. module: hr_holidays
#: sql_constraint:hr.holidays:0
msgid ""
"The employee or employee category of this request is missing. Please make "
"sure that your user login is linked to an employee."
msgstr ""

#. module: hr_holidays
#: code:addons/hr_holidays/hr_holidays.py:502
#, python-format
msgid ""
"The feature behind the field 'Remaining Legal Leaves' can only be used when "
"there is only one leave type with the option 'Allow to Override Limit' "
"unchecked. (%s Found). Otherwise, the update is ambiguous as we cannot "
"decide on which leave type the update has to be done. \n"
"You may prefer to use the classic menus 'Leave Requests' and 'Allocation "
"Requests' located in 'Human Resources \\ Leaves' to manage the leave days of "
"the employees if the configuration does not allow to use this field."
msgstr ""

#. module: hr_holidays
#: sql_constraint:hr.holidays:0
msgid "The number of days must be greater than 0."
msgstr ""

#. module: hr_holidays
#: constraint:hr.holidays:0
msgid "The number of remaining leaves is not sufficient for this leave type"
msgstr ""

#. module: hr_holidays
#: code:addons/hr_holidays/hr_holidays.py:452
#, python-format
msgid ""
"The number of remaining leaves is not sufficient for this leave type.\n"
"Please verify also the leaves waiting for validation."
msgstr ""

#. module: hr_holidays
#: code:addons/hr_holidays/hr_holidays.py:285
#: code:addons/hr_holidays/hr_holidays.py:310
#: sql_constraint:hr.holidays:0
#, python-format
msgid "The start date must be anterior to the end date."
msgstr ""

#. module: hr_holidays
#: help:hr.holidays,state:0
msgid ""
"The status is set to 'To Submit', when a holiday request is created.         "
"   \n"
"The status is 'To Approve', when holiday request is confirmed by user.       "
"     \n"
"The status is 'Refused', when holiday request is refused by manager.         "
"   \n"
"The status is 'Approved', when holiday request is approved by manager."
msgstr ""

#. module: hr_holidays
#: help:hr.holidays,manager_id:0
msgid "This area is automatically filled by the user who validate the leave"
msgstr ""

#. module: hr_holidays
#: help:hr.holidays,manager_id2:0
msgid ""
"This area is automaticly filled by the user who validate the leave with "
"second level (If Leave type need second validation)"
msgstr ""

#. module: hr_holidays
#: help:hr.holidays.status,color_name:0
msgid ""
"This color will be used in the leaves summary located in Reporting\\Leaves "
"by Department."
msgstr ""

#. module: hr_holidays
#: help:hr.holidays.status,leaves_taken:0
msgid ""
"This value is given by the sum of all holidays requests with a negative "
"value."
msgstr ""

#. module: hr_holidays
#: help:hr.holidays.status,max_leaves:0
msgid ""
"This value is given by the sum of all holidays requests with a positive "
"value."
msgstr ""

#. module: hr_holidays
#: view:hr.holidays:hr_holidays.view_hr_holidays_filter
#: selection:hr.holidays,state:0
#: model:mail.message.subtype,name:hr_holidays.mt_holidays_confirmed
msgid "To Approve"
msgstr ""

#. module: hr_holidays
#: view:hr.holidays:hr_holidays.view_hr_holidays_filter
msgid "To Confirm"
msgstr ""

#. module: hr_holidays
#: field:hr.employee,leave_date_to:0
msgid "To Date"
msgstr ""

#. module: hr_holidays
#: selection:hr.holidays,state:0
msgid "To Submit"
msgstr ""

#. module: hr_holidays
#: model:ir.model,name:hr_holidays.model_hr_holidays_remaining_leaves_user
msgid "Total holidays by type"
msgstr ""

#. module: hr_holidays
#: help:hr.employee,remaining_leaves:0
msgid ""
"Total number of legal leaves allocated to this employee, change this value "
"to create allocation/leave request. Total based on all the leave types "
"without overriding limit."
msgstr ""

#. module: hr_holidays
#: view:hr.holidays:hr_holidays.view_hr_holidays_filter
msgid "Type"
msgstr ""

#. module: hr_holidays
#: model:hr.holidays.status,name:hr_holidays.holiday_status_unpaid
msgid "Unpaid"
msgstr ""

#. module: hr_holidays
#: field:hr.holidays,message_unread:0
msgid "Unread Messages"
msgstr ""

#. module: hr_holidays
#: field:hr.holidays,user_id:0
#: field:hr.holidays.remaining.leaves.user,user_id:0
msgid "User"
msgstr ""

#. module: hr_holidays
#: view:hr.holidays:hr_holidays.edit_holiday_new
msgid "Validate"
msgstr ""

#. module: hr_holidays
#: view:hr.holidays:hr_holidays.view_hr_holidays_filter
msgid "Validated"
msgstr ""

#. module: hr_holidays
#: view:hr.holidays.status:hr_holidays.edit_holiday_status_form
msgid "Validation"
msgstr ""

#. module: hr_holidays
#: selection:hr.holidays.status,color_name:0
msgid "Violet"
msgstr ""

#. module: hr_holidays
#: field:hr.holidays.status,virtual_remaining_leaves:0
msgid "Virtual Remaining Leaves"
msgstr ""

#. module: hr_holidays
#: selection:hr.employee,current_leave_state:0
msgid "Waiting Approval"
msgstr ""

#. module: hr_holidays
#: selection:hr.employee,current_leave_state:0
msgid "Waiting Second Approval"
msgstr ""

#. module: hr_holidays
#: code:addons/hr_holidays/hr_holidays.py:274
#: code:addons/hr_holidays/hr_holidays.py:285
#: code:addons/hr_holidays/hr_holidays.py:310
#: code:addons/hr_holidays/hr_holidays.py:329
#: code:addons/hr_holidays/hr_holidays.py:334
#: code:addons/hr_holidays/hr_holidays.py:502
#: code:addons/hr_holidays/hr_holidays.py:509
#, python-format
msgid "Warning!"
msgstr ""

#. module: hr_holidays
#: selection:hr.holidays.status,color_name:0
msgid "Wheat"
msgstr ""

#. module: hr_holidays
#: help:hr.holidays.status,double_validation:0
msgid ""
"When selected, the Allocation/Leave Requests for this type require a second "
"validation to be approved."
msgstr ""

#. module: hr_holidays
#: view:hr.holidays:hr_holidays.view_hr_holidays_filter
msgid "Year"
msgstr ""

#. module: hr_holidays
#: constraint:hr.holidays:0
msgid "You can not have 2 leaves that overlaps on same day!"
msgstr ""

#. module: hr_holidays
#: code:addons/hr_holidays/hr_holidays.py:274
#, python-format
msgid "You cannot delete a leave which is in %s state."
msgstr ""

#. module: hr_holidays
#: code:addons/hr_holidays/hr_holidays.py:509
#, python-format
msgid "You cannot reduce validated allocation requests"
msgstr ""

#. module: hr_holidays
#: code:addons/hr_holidays/hr_holidays.py:329
#: code:addons/hr_holidays/hr_holidays.py:334
#, python-format
msgid ""
"You cannot set a leave request as '%s'. Contact a human resource manager."
msgstr ""

#. module: hr_holidays
#: code:addons/hr_holidays/wizard/hr_holidays_summary_department.py:44
#, python-format
msgid "You have to select at least one Department. And try again."
msgstr ""

#. module: hr_holidays
#: view:hr.employee:hr_holidays.view_employee_form_leave_inherit
#: view:hr.holidays:hr_holidays.edit_holiday_new
msgid "days"
msgstr ""

#. module: hr_holidays
#: xsl:holidays.summary:0
msgid "leaves."
msgstr ""

#. module: hr_holidays
#: xsl:holidays.summary:0
msgid "of the"
msgstr ""

#. module: hr_holidays
#: xsl:holidays.summary:0
msgid "to"
msgstr ""

#. module: hr_holidays
#: field:hr.holidays,can_reset:0
msgid "unknown"
msgstr ""<|MERGE_RESOLUTION|>--- conflicted
+++ resolved
@@ -1,30 +1,21 @@
-# Chinese (Traditional) translation for openobject-addons
-# Copyright (c) 2014 Rosetta Contributors and Canonical Ltd 2014
-# This file is distributed under the same license as the openobject-addons package.
-# FIRST AUTHOR <EMAIL@ADDRESS>, 2014.
-#
-msgid ""
-msgstr ""
-<<<<<<< HEAD
-"Project-Id-Version: openobject-addons\n"
-"Report-Msgid-Bugs-To: FULL NAME <EMAIL@ADDRESS>\n"
-"POT-Creation-Date: 2014-09-23 16:27+0000\n"
-"PO-Revision-Date: 2014-08-14 16:10+0000\n"
-"Last-Translator: FULL NAME <EMAIL@ADDRESS>\n"
-"Language-Team: Chinese (Traditional) <zh_TW@li.org>\n"
-=======
+# Translation of Odoo Server.
+# This file contains the translation of the following modules:
+# * hr_holidays
+# 
+# Translators:
+msgid ""
+msgstr ""
 "Project-Id-Version: Odoo 8.0\n"
 "Report-Msgid-Bugs-To: \n"
 "POT-Creation-Date: 2015-01-21 14:07+0000\n"
 "PO-Revision-Date: 2015-12-04 06:06+0000\n"
 "Last-Translator: Martin Trigaux\n"
 "Language-Team: Chinese (Taiwan) (http://www.transifex.com/odoo/odoo-8/language/zh_TW/)\n"
->>>>>>> 83a4a582
 "MIME-Version: 1.0\n"
 "Content-Type: text/plain; charset=UTF-8\n"
-"Content-Transfer-Encoding: 8bit\n"
-"X-Launchpad-Export-Date: 2014-09-24 09:11+0000\n"
-"X-Generator: Launchpad (build 17196)\n"
+"Content-Transfer-Encoding: \n"
+"Language: zh_TW\n"
+"Plural-Forms: nplurals=1; plural=0;\n"
 
 #. module: hr_holidays
 #: model:ir.actions.act_window,help:hr_holidays.open_ask_holidays
@@ -44,8 +35,7 @@
 #: model:ir.actions.act_window,help:hr_holidays.hr_holidays_leaves_assign_legal
 msgid ""
 "<p>\n"
-"               You can assign remaining Legal Leaves for each employee, "
-"Odoo\n"
+"               You can assign remaining Legal Leaves for each employee, Odoo\n"
 "               will automatically create and validate allocation requests.\n"
 "             </p>\n"
 "           "
@@ -54,6 +44,11 @@
 #. module: hr_holidays
 #: field:hr.holidays.status,active:0
 msgid "Active"
+msgstr "活躍"
+
+#. module: hr_holidays
+#: view:hr.holidays:hr_holidays.view_hr_holidays_filter
+msgid "Active Types"
 msgstr ""
 
 #. module: hr_holidays
@@ -75,7 +70,7 @@
 #. module: hr_holidays
 #: field:hr.holidays,number_of_days_temp:0
 msgid "Allocation"
-msgstr ""
+msgstr "分配"
 
 #. module: hr_holidays
 #: field:hr.holidays,holiday_type:0
@@ -101,7 +96,7 @@
 msgstr ""
 
 #. module: hr_holidays
-#: code:addons/hr_holidays/hr_holidays.py:507
+#: code:addons/hr_holidays/hr_holidays.py:508
 #, python-format
 msgid "Allocation for %s"
 msgstr ""
@@ -131,16 +126,15 @@
 #: view:hr.holidays:hr_holidays.allocation_company_new
 #: view:hr.holidays:hr_holidays.edit_holiday_new
 msgid "Approve"
-msgstr ""
-
-#. module: hr_holidays
-#: selection:hr.employee,current_leave_state:0
-#: selection:hr.holidays,state:0
+msgstr "核准"
+
+#. module: hr_holidays
+#: selection:hr.employee,current_leave_state:0 selection:hr.holidays,state:0
 #: selection:hr.holidays.summary.dept,holiday_type:0
 #: selection:hr.holidays.summary.employee,holiday_type:0
 #: model:mail.message.subtype,name:hr_holidays.mt_holidays_approved
 msgid "Approved"
-msgstr ""
+msgstr "已核可"
 
 #. module: hr_holidays
 #: view:hr.employee:hr_holidays.hr_holidays_leaves_assign_tree_view
@@ -189,18 +183,17 @@
 #: view:hr.holidays.summary.dept:hr_holidays.view_hr_holidays_summary_dept
 #: view:hr.holidays.summary.employee:hr_holidays.view_hr_holidays_summary_employee
 msgid "Cancel"
-msgstr ""
-
-#. module: hr_holidays
-#: selection:hr.employee,current_leave_state:0
-#: selection:hr.holidays,state:0
+msgstr "取消"
+
+#. module: hr_holidays
+#: selection:hr.employee,current_leave_state:0 selection:hr.holidays,state:0
 msgid "Cancelled"
-msgstr ""
+msgstr "取消"
 
 #. module: hr_holidays
 #: view:hr.holidays:hr_holidays.view_hr_holidays_filter
 msgid "Category"
-msgstr ""
+msgstr "分類"
 
 #. module: hr_holidays
 #: help:hr.holidays,category_id:0
@@ -211,8 +204,7 @@
 #: help:hr.holidays,type:0
 msgid ""
 "Choose 'Leave Request' if someone wants to take an off-day. \n"
-"Choose 'Allocation Request' if you want to increase the number of leaves "
-"available for someone"
+"Choose 'Allocation Request' if you want to increase the number of leaves available for someone"
 msgstr ""
 
 #. module: hr_holidays
@@ -233,29 +225,27 @@
 #. module: hr_holidays
 #: view:hr.holidays:hr_holidays.edit_holiday_new
 msgid "Confirm"
-msgstr ""
+msgstr "確認"
 
 #. module: hr_holidays
 #: selection:hr.holidays.summary.dept,holiday_type:0
 #: selection:hr.holidays.summary.employee,holiday_type:0
 msgid "Confirmed"
-msgstr ""
-
-#. module: hr_holidays
-#: field:hr.holidays,create_uid:0
-#: field:hr.holidays.status,create_uid:0
+msgstr "確認"
+
+#. module: hr_holidays
+#: field:hr.holidays,create_uid:0 field:hr.holidays.status,create_uid:0
 #: field:hr.holidays.summary.dept,create_uid:0
 #: field:hr.holidays.summary.employee,create_uid:0
 msgid "Created by"
 msgstr "建立者"
 
 #. module: hr_holidays
-#: field:hr.holidays,create_date:0
-#: field:hr.holidays.status,create_date:0
+#: field:hr.holidays,create_date:0 field:hr.holidays.status,create_date:0
 #: field:hr.holidays.summary.dept,create_date:0
 #: field:hr.holidays.summary.employee,create_date:0
 msgid "Created on"
-msgstr ""
+msgstr "建立於"
 
 #. module: hr_holidays
 #: field:hr.employee,current_leave_state:0
@@ -265,6 +255,11 @@
 #. module: hr_holidays
 #: field:hr.employee,current_leave_id:0
 msgid "Current Leave Type"
+msgstr ""
+
+#. module: hr_holidays
+#: view:hr.holidays:hr_holidays.view_hr_holidays_filter
+msgid "Current Year Leaves"
 msgstr ""
 
 #. module: hr_holidays
@@ -275,7 +270,7 @@
 #. module: hr_holidays
 #: field:hr.holidays,department_id:0
 msgid "Department"
-msgstr ""
+msgstr "部門"
 
 #. module: hr_holidays
 #: field:hr.holidays.summary.dept,depts:0
@@ -286,17 +281,17 @@
 #: view:hr.holidays:hr_holidays.view_hr_holidays_filter
 #: field:hr.holidays,name:0
 msgid "Description"
-msgstr ""
+msgstr "說明"
 
 #. module: hr_holidays
 #: view:hr.holidays.status:hr_holidays.edit_holiday_status_form
 msgid "Details"
-msgstr ""
+msgstr "詳情"
 
 #. module: hr_holidays
 #: view:hr.holidays:hr_holidays.edit_holiday_new
 msgid "Duration"
-msgstr ""
+msgstr "持續時間"
 
 #. module: hr_holidays
 #: view:hr.employee:hr_holidays.hr_holidays_leaves_assign_tree_view
@@ -305,7 +300,7 @@
 #: field:hr.holidays.remaining.leaves.user,name:0
 #: model:ir.model,name:hr_holidays.model_hr_employee
 msgid "Employee"
-msgstr ""
+msgstr "員工"
 
 #. module: hr_holidays
 #: field:hr.holidays,category_id:0
@@ -320,19 +315,19 @@
 #. module: hr_holidays
 #: field:hr.holidays,date_to:0
 msgid "End Date"
-msgstr ""
+msgstr "結束日期"
 
 #. module: hr_holidays
 #: code:addons/hr_holidays/wizard/hr_holidays_summary_department.py:44
 #, python-format
 msgid "Error!"
-msgstr ""
-
-#. module: hr_holidays
-#: view:hr.holidays:hr_holidays.view_hr_holidays_filter
-msgid ""
-"Filters only on allocations and requests that belong to an holiday type that "
-"is 'active' (active field is True)"
+msgstr "錯誤！"
+
+#. module: hr_holidays
+#: view:hr.holidays:hr_holidays.view_hr_holidays_filter
+msgid ""
+"Filters only on allocations and requests that belong to an holiday type that"
+" is 'active' (active field is True)"
 msgstr ""
 
 #. module: hr_holidays
@@ -343,23 +338,23 @@
 #. module: hr_holidays
 #: field:hr.holidays,message_follower_ids:0
 msgid "Followers"
-msgstr ""
+msgstr "關注者"
 
 #. module: hr_holidays
 #: field:hr.holidays.summary.dept,date_from:0
 #: field:hr.holidays.summary.employee,date_from:0
 msgid "From"
-msgstr ""
+msgstr "自"
 
 #. module: hr_holidays
 #: field:hr.employee,leave_date_from:0
 msgid "From Date"
-msgstr ""
+msgstr "從日期"
 
 #. module: hr_holidays
 #: view:hr.holidays:hr_holidays.view_hr_holidays_filter
 msgid "Group By"
-msgstr ""
+msgstr "分組方式"
 
 #. module: hr_holidays
 #: model:ir.model,name:hr_holidays.model_hr_holidays_summary_dept
@@ -376,21 +371,19 @@
 msgid ""
 "Holds the Chatter summary (number of messages, ...). This summary is "
 "directly in html format in order to be inserted in kanban views."
-msgstr ""
-
-#. module: hr_holidays
-#: field:hr.holidays,id:0
-#: field:hr.holidays.remaining.leaves.user,id:0
-#: field:hr.holidays.status,id:0
-#: field:hr.holidays.summary.dept,id:0
+msgstr "保留談話摘要(訊息數量等等)。為了放入看板檢視模式，此摘要直接存為HTML格式。"
+
+#. module: hr_holidays
+#: field:hr.holidays,id:0 field:hr.holidays.remaining.leaves.user,id:0
+#: field:hr.holidays.status,id:0 field:hr.holidays.summary.dept,id:0
 #: field:hr.holidays.summary.employee,id:0
 msgid "ID"
-msgstr ""
+msgstr "ID"
 
 #. module: hr_holidays
 #: help:hr.holidays,message_unread:0
 msgid "If checked new messages require your attention."
-msgstr ""
+msgstr "當有新訊息時通知您。"
 
 #. module: hr_holidays
 #: help:hr.holidays.status,active:0
@@ -410,7 +403,7 @@
 #. module: hr_holidays
 #: field:hr.holidays,message_is_follower:0
 msgid "Is a Follower"
-msgstr ""
+msgstr "為關注者"
 
 #. module: hr_holidays
 #: selection:hr.holidays.status,color_name:0
@@ -423,16 +416,14 @@
 msgstr "最後訊息日期"
 
 #. module: hr_holidays
-#: field:hr.holidays,write_uid:0
-#: field:hr.holidays.status,write_uid:0
+#: field:hr.holidays,write_uid:0 field:hr.holidays.status,write_uid:0
 #: field:hr.holidays.summary.dept,write_uid:0
 #: field:hr.holidays.summary.employee,write_uid:0
 msgid "Last Updated by"
 msgstr "最後更新："
 
 #. module: hr_holidays
-#: field:hr.holidays,write_date:0
-#: field:hr.holidays.status,write_date:0
+#: field:hr.holidays,write_date:0 field:hr.holidays.status,write_date:0
 #: field:hr.holidays.summary.dept,write_date:0
 #: field:hr.holidays.summary.employee,write_date:0
 msgid "Last Updated on"
@@ -459,7 +450,7 @@
 msgstr ""
 
 #. module: hr_holidays
-#: code:addons/hr_holidays/hr_holidays.py:373
+#: code:addons/hr_holidays/hr_holidays.py:374
 #: view:hr.holidays:hr_holidays.edit_holiday_new
 #: view:hr.holidays:hr_holidays.view_holiday_new_calendar
 #: selection:hr.holidays,type:0
@@ -481,8 +472,7 @@
 msgstr ""
 
 #. module: hr_holidays
-#: xsl:holidays.summary:0
-#: field:hr.holidays,holiday_status_id:0
+#: xsl:holidays.summary:0 field:hr.holidays,holiday_status_id:0
 #: field:hr.holidays.remaining.leaves.user,leave_type:0
 #: view:hr.holidays.status:hr_holidays.edit_holiday_status_form
 #: view:hr.holidays.status:hr_holidays.view_holiday_status_normal_tree
@@ -507,7 +497,7 @@
 #: model:ir.actions.act_window,name:hr_holidays.act_hr_employee_holiday_request
 #: model:ir.ui.menu,name:hr_holidays.menu_open_ask_holidays
 msgid "Leaves"
-msgstr ""
+msgstr "休假"
 
 #. module: hr_holidays
 #: field:hr.holidays.status,leaves_taken:0
@@ -526,8 +516,7 @@
 msgstr ""
 
 #. module: hr_holidays
-#: xsl:holidays.summary:0
-#: view:hr.holidays:hr_holidays.view_holiday_graph
+#: xsl:holidays.summary:0 view:hr.holidays:hr_holidays.view_holiday_graph
 #: view:hr.holidays:hr_holidays.view_holiday_simple
 #: view:hr.holidays.summary.employee:hr_holidays.view_hr_holidays_summary_employee
 #: model:ir.actions.act_window,name:hr_holidays.action_hr_holidays_summary_employee
@@ -557,7 +546,7 @@
 
 #. module: hr_holidays
 #: model:hr.holidays.status,name:hr_holidays.holiday_status_cl
-msgid "Legal Leaves 2014"
+msgid "Legal Leaves 2015"
 msgstr ""
 
 #. module: hr_holidays
@@ -608,7 +597,7 @@
 #. module: hr_holidays
 #: view:hr.holidays:hr_holidays.view_hr_holidays_filter
 msgid "Manager"
-msgstr ""
+msgstr "經理"
 
 #. module: hr_holidays
 #: field:hr.holidays.status,max_leaves:0
@@ -629,38 +618,38 @@
 #. module: hr_holidays
 #: field:hr.holidays,meeting_id:0
 msgid "Meeting"
-msgstr ""
+msgstr "會議"
 
 #. module: hr_holidays
 #: field:hr.holidays.status,categ_id:0
 msgid "Meeting Type"
-msgstr ""
+msgstr "會議類型"
 
 #. module: hr_holidays
 #: field:hr.holidays,message_ids:0
 msgid "Messages"
-msgstr ""
+msgstr "訊息"
 
 #. module: hr_holidays
 #: help:hr.holidays,message_ids:0
 msgid "Messages and communication history"
-msgstr ""
+msgstr "訊息及聯絡紀錄"
 
 #. module: hr_holidays
 #: view:hr.holidays.status:hr_holidays.edit_holiday_status_form
 msgid "Misc"
-msgstr ""
+msgstr "雜項"
 
 #. module: hr_holidays
 #: view:hr.holidays:hr_holidays.edit_holiday_new
 #: view:hr.holidays:hr_holidays.view_holiday
 msgid "Mode"
-msgstr ""
+msgstr "模式"
 
 #. module: hr_holidays
 #: xsl:holidays.summary:0
 msgid "Month"
-msgstr ""
+msgstr "月"
 
 #. module: hr_holidays
 #: view:hr.holidays:hr_holidays.view_hr_holidays_filter
@@ -680,14 +669,14 @@
 #. module: hr_holidays
 #: selection:hr.employee,current_leave_state:0
 msgid "New"
-msgstr ""
+msgstr "新建"
 
 #. module: hr_holidays
 #: view:hr.holidays:hr_holidays.view_holiday
 #: view:hr.holidays:hr_holidays.view_holiday_simple
 #: field:hr.holidays,number_of_days:0
 msgid "Number of Days"
-msgstr ""
+msgstr "天數"
 
 #. module: hr_holidays
 #: help:hr.holidays.status,categ_id:0
@@ -699,13 +688,13 @@
 #. module: hr_holidays
 #: field:hr.holidays,parent_id:0
 msgid "Parent"
-msgstr ""
+msgstr "上級科目"
 
 #. module: hr_holidays
 #: view:hr.holidays.summary.dept:hr_holidays.view_hr_holidays_summary_dept
 #: view:hr.holidays.summary.employee:hr_holidays.view_hr_holidays_summary_employee
 msgid "Print"
-msgstr ""
+msgstr "列印"
 
 #. module: hr_holidays
 #: field:hr.holidays,notes:0
@@ -721,14 +710,13 @@
 #: view:hr.holidays:hr_holidays.allocation_company_new
 #: view:hr.holidays:hr_holidays.edit_holiday_new
 msgid "Refuse"
-msgstr ""
-
-#. module: hr_holidays
-#: selection:hr.employee,current_leave_state:0
-#: selection:hr.holidays,state:0
+msgstr "拒絕"
+
+#. module: hr_holidays
+#: selection:hr.employee,current_leave_state:0 selection:hr.holidays,state:0
 #: model:mail.message.subtype,name:hr_holidays.mt_holidays_refused
 msgid "Refused"
-msgstr ""
+msgstr "遭拒"
 
 #. module: hr_holidays
 #: view:hr.holidays:hr_holidays.view_holiday
@@ -764,7 +752,7 @@
 msgstr ""
 
 #. module: hr_holidays
-#: code:addons/hr_holidays/hr_holidays.py:472
+#: code:addons/hr_holidays/hr_holidays.py:473
 #, python-format
 msgid "Request approved, waiting second validation."
 msgstr ""
@@ -788,7 +776,7 @@
 #: view:hr.holidays:hr_holidays.allocation_company_new
 #: view:hr.holidays:hr_holidays.edit_holiday_new
 msgid "Reset to Draft"
-msgstr ""
+msgstr "重置為草稿"
 
 #. module: hr_holidays
 #: view:hr.holidays:hr_holidays.view_hr_holidays_filter
@@ -801,8 +789,7 @@
 msgstr ""
 
 #. module: hr_holidays
-#: field:hr.holidays,manager_id2:0
-#: selection:hr.holidays,state:0
+#: field:hr.holidays,manager_id2:0 selection:hr.holidays,state:0
 msgid "Second Approval"
 msgstr ""
 
@@ -819,7 +806,7 @@
 #. module: hr_holidays
 #: field:hr.holidays,date_from:0
 msgid "Start Date"
-msgstr ""
+msgstr "開始日期"
 
 #. module: hr_holidays
 #: view:hr.holidays:hr_holidays.view_hr_holidays_filter
@@ -829,7 +816,7 @@
 #. module: hr_holidays
 #: field:hr.holidays,state:0
 msgid "Status"
-msgstr ""
+msgstr "狀態"
 
 #. module: hr_holidays
 #: view:hr.holidays:hr_holidays.allocation_company_new
@@ -844,7 +831,7 @@
 #. module: hr_holidays
 #: field:hr.holidays,message_summary:0
 msgid "Summary"
-msgstr ""
+msgstr "摘要"
 
 #. module: hr_holidays
 #: sql_constraint:hr.holidays:0
@@ -854,16 +841,11 @@
 msgstr ""
 
 #. module: hr_holidays
-#: code:addons/hr_holidays/hr_holidays.py:502
-#, python-format
-msgid ""
-"The feature behind the field 'Remaining Legal Leaves' can only be used when "
-"there is only one leave type with the option 'Allow to Override Limit' "
-"unchecked. (%s Found). Otherwise, the update is ambiguous as we cannot "
-"decide on which leave type the update has to be done. \n"
-"You may prefer to use the classic menus 'Leave Requests' and 'Allocation "
-"Requests' located in 'Human Resources \\ Leaves' to manage the leave days of "
-"the employees if the configuration does not allow to use this field."
+#: code:addons/hr_holidays/hr_holidays.py:503
+#, python-format
+msgid ""
+"The feature behind the field 'Remaining Legal Leaves' can only be used when there is only one leave type with the option 'Allow to Override Limit' unchecked. (%s Found). Otherwise, the update is ambiguous as we cannot decide on which leave type the update has to be done. \n"
+"You may prefer to use the classic menus 'Leave Requests' and 'Allocation Requests' located in 'Human Resources \\ Leaves' to manage the leave days of the employees if the configuration does not allow to use this field."
 msgstr ""
 
 #. module: hr_holidays
@@ -877,7 +859,7 @@
 msgstr ""
 
 #. module: hr_holidays
-#: code:addons/hr_holidays/hr_holidays.py:452
+#: code:addons/hr_holidays/hr_holidays.py:453
 #, python-format
 msgid ""
 "The number of remaining leaves is not sufficient for this leave type.\n"
@@ -885,9 +867,8 @@
 msgstr ""
 
 #. module: hr_holidays
-#: code:addons/hr_holidays/hr_holidays.py:285
-#: code:addons/hr_holidays/hr_holidays.py:310
-#: sql_constraint:hr.holidays:0
+#: code:addons/hr_holidays/hr_holidays.py:286
+#: code:addons/hr_holidays/hr_holidays.py:311 sql_constraint:hr.holidays:0
 #, python-format
 msgid "The start date must be anterior to the end date."
 msgstr ""
@@ -895,12 +876,9 @@
 #. module: hr_holidays
 #: help:hr.holidays,state:0
 msgid ""
-"The status is set to 'To Submit', when a holiday request is created.         "
-"   \n"
-"The status is 'To Approve', when holiday request is confirmed by user.       "
-"     \n"
-"The status is 'Refused', when holiday request is refused by manager.         "
-"   \n"
+"The status is set to 'To Submit', when a holiday request is created.            \n"
+"The status is 'To Approve', when holiday request is confirmed by user.            \n"
+"The status is 'Refused', when holiday request is refused by manager.            \n"
 "The status is 'Approved', when holiday request is approved by manager."
 msgstr ""
 
@@ -942,7 +920,7 @@
 #: selection:hr.holidays,state:0
 #: model:mail.message.subtype,name:hr_holidays.mt_holidays_confirmed
 msgid "To Approve"
-msgstr ""
+msgstr "批准"
 
 #. module: hr_holidays
 #: view:hr.holidays:hr_holidays.view_hr_holidays_filter
@@ -952,7 +930,7 @@
 #. module: hr_holidays
 #: field:hr.employee,leave_date_to:0
 msgid "To Date"
-msgstr ""
+msgstr "到日期"
 
 #. module: hr_holidays
 #: selection:hr.holidays,state:0
@@ -975,38 +953,38 @@
 #. module: hr_holidays
 #: view:hr.holidays:hr_holidays.view_hr_holidays_filter
 msgid "Type"
-msgstr ""
+msgstr "類型"
 
 #. module: hr_holidays
 #: model:hr.holidays.status,name:hr_holidays.holiday_status_unpaid
 msgid "Unpaid"
-msgstr ""
+msgstr "未付"
 
 #. module: hr_holidays
 #: field:hr.holidays,message_unread:0
 msgid "Unread Messages"
-msgstr ""
+msgstr "未讀訊息"
 
 #. module: hr_holidays
 #: field:hr.holidays,user_id:0
 #: field:hr.holidays.remaining.leaves.user,user_id:0
 msgid "User"
-msgstr ""
+msgstr "用戶"
 
 #. module: hr_holidays
 #: view:hr.holidays:hr_holidays.edit_holiday_new
 msgid "Validate"
-msgstr ""
+msgstr "使其生效"
 
 #. module: hr_holidays
 #: view:hr.holidays:hr_holidays.view_hr_holidays_filter
 msgid "Validated"
-msgstr ""
+msgstr "已驗證"
 
 #. module: hr_holidays
 #: view:hr.holidays.status:hr_holidays.edit_holiday_status_form
 msgid "Validation"
-msgstr ""
+msgstr "覆核"
 
 #. module: hr_holidays
 #: selection:hr.holidays.status,color_name:0
@@ -1021,7 +999,7 @@
 #. module: hr_holidays
 #: selection:hr.employee,current_leave_state:0
 msgid "Waiting Approval"
-msgstr ""
+msgstr "待審核"
 
 #. module: hr_holidays
 #: selection:hr.employee,current_leave_state:0
@@ -1029,16 +1007,16 @@
 msgstr ""
 
 #. module: hr_holidays
-#: code:addons/hr_holidays/hr_holidays.py:274
-#: code:addons/hr_holidays/hr_holidays.py:285
-#: code:addons/hr_holidays/hr_holidays.py:310
-#: code:addons/hr_holidays/hr_holidays.py:329
-#: code:addons/hr_holidays/hr_holidays.py:334
-#: code:addons/hr_holidays/hr_holidays.py:502
-#: code:addons/hr_holidays/hr_holidays.py:509
+#: code:addons/hr_holidays/hr_holidays.py:275
+#: code:addons/hr_holidays/hr_holidays.py:286
+#: code:addons/hr_holidays/hr_holidays.py:311
+#: code:addons/hr_holidays/hr_holidays.py:330
+#: code:addons/hr_holidays/hr_holidays.py:335
+#: code:addons/hr_holidays/hr_holidays.py:503
+#: code:addons/hr_holidays/hr_holidays.py:510
 #, python-format
 msgid "Warning!"
-msgstr ""
+msgstr "警告！"
 
 #. module: hr_holidays
 #: selection:hr.holidays.status,color_name:0
@@ -1055,7 +1033,7 @@
 #. module: hr_holidays
 #: view:hr.holidays:hr_holidays.view_hr_holidays_filter
 msgid "Year"
-msgstr ""
+msgstr "年"
 
 #. module: hr_holidays
 #: constraint:hr.holidays:0
@@ -1063,20 +1041,20 @@
 msgstr ""
 
 #. module: hr_holidays
-#: code:addons/hr_holidays/hr_holidays.py:274
+#: code:addons/hr_holidays/hr_holidays.py:275
 #, python-format
 msgid "You cannot delete a leave which is in %s state."
 msgstr ""
 
 #. module: hr_holidays
-#: code:addons/hr_holidays/hr_holidays.py:509
+#: code:addons/hr_holidays/hr_holidays.py:510
 #, python-format
 msgid "You cannot reduce validated allocation requests"
 msgstr ""
 
 #. module: hr_holidays
-#: code:addons/hr_holidays/hr_holidays.py:329
-#: code:addons/hr_holidays/hr_holidays.py:334
+#: code:addons/hr_holidays/hr_holidays.py:330
+#: code:addons/hr_holidays/hr_holidays.py:335
 #, python-format
 msgid ""
 "You cannot set a leave request as '%s'. Contact a human resource manager."
@@ -1092,7 +1070,7 @@
 #: view:hr.employee:hr_holidays.view_employee_form_leave_inherit
 #: view:hr.holidays:hr_holidays.edit_holiday_new
 msgid "days"
-msgstr ""
+msgstr "日"
 
 #. module: hr_holidays
 #: xsl:holidays.summary:0
@@ -1105,11 +1083,17 @@
 msgstr ""
 
 #. module: hr_holidays
+#: view:hr.holidays.summary.dept:hr_holidays.view_hr_holidays_summary_dept
+#: view:hr.holidays.summary.employee:hr_holidays.view_hr_holidays_summary_employee
+msgid "or"
+msgstr "或"
+
+#. module: hr_holidays
 #: xsl:holidays.summary:0
 msgid "to"
-msgstr ""
+msgstr "到"
 
 #. module: hr_holidays
 #: field:hr.holidays,can_reset:0
 msgid "unknown"
-msgstr ""+msgstr "不詳"