--- conflicted
+++ resolved
@@ -1,12 +1,7 @@
 # -*- coding: utf-8 -*-
 # Part of Odoo. See LICENSE file for full copyright and licensing details.
 
-<<<<<<< HEAD
+import controllers
 import models
-=======
-import controllers
-import hr_department
-import hr_holidays
->>>>>>> eb6b256f
 import report
 import wizard