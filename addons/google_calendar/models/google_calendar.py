--- conflicted
+++ resolved
@@ -921,13 +921,8 @@
         self.env.user.sudo().write(vals)
 
     def get_minTime(self):
-<<<<<<< HEAD
         number_of_week = self.env['ir.config_parameter'].sudo().get_param('calendar.week_synchro', default=13)
-        return datetime.now() - timedelta(weeks=number_of_week)
-=======
-        number_of_week = self.env['ir.config_parameter'].get_param('calendar.week_synchro', default=13)
         return datetime.now() - timedelta(weeks=int(number_of_week))
->>>>>>> bbc226cd
 
     def get_need_synchro_attendee(self):
         return self.env['ir.config_parameter'].sudo().get_param('calendar.block_synchro_attendee', default=True)
