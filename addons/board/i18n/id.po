--- conflicted
+++ resolved
@@ -1,37 +1,30 @@
-# Indonesian translation for openobject-addons
-# Copyright (c) 2014 Rosetta Contributors and Canonical Ltd 2014
-# This file is distributed under the same license as the openobject-addons package.
-# FIRST AUTHOR <EMAIL@ADDRESS>, 2014.
-#
+# Translation of Odoo Server.
+# This file contains the translation of the following modules:
+# * board
+# 
+# Translators:
+# FIRST AUTHOR <EMAIL@ADDRESS>, 2014
+# oon arfiandwi <oon.arfiandwi@gmail.com>, 2015
 msgid ""
 msgstr ""
-<<<<<<< HEAD
-"Project-Id-Version: openobject-addons\n"
-"Report-Msgid-Bugs-To: FULL NAME <EMAIL@ADDRESS>\n"
-"POT-Creation-Date: 2014-09-23 16:27+0000\n"
-"PO-Revision-Date: 2014-08-14 16:10+0000\n"
-"Last-Translator: FULL NAME <EMAIL@ADDRESS>\n"
-"Language-Team: Indonesian <id@li.org>\n"
-=======
 "Project-Id-Version: Odoo 8.0\n"
 "Report-Msgid-Bugs-To: \n"
 "POT-Creation-Date: 2015-01-21 14:07+0000\n"
 "PO-Revision-Date: 2015-12-02 11:33+0000\n"
 "Last-Translator: Wahyu Setiawan <wahyusetiaaa@gmail.com>\n"
 "Language-Team: Indonesian (http://www.transifex.com/odoo/odoo-8/language/id/)\n"
->>>>>>> 83a4a582
 "MIME-Version: 1.0\n"
 "Content-Type: text/plain; charset=UTF-8\n"
-"Content-Transfer-Encoding: 8bit\n"
-"X-Launchpad-Export-Date: 2014-09-24 08:58+0000\n"
-"X-Generator: Launchpad (build 17196)\n"
+"Content-Transfer-Encoding: \n"
+"Language: id\n"
+"Plural-Forms: nplurals=1; plural=0;\n"
 
 #. module: board
 #. openerp-web
 #: code:addons/board/static/src/xml/board.xml:28
 #, python-format
 msgid "&nbsp;"
-msgstr ""
+msgstr "&nbsp"
 
 #. module: board
 #: model:ir.actions.act_window,help:board.open_board_my_dash_action
@@ -41,8 +34,7 @@
 "                    <b>Your personal dashboard is empty.</b>\n"
 "                  </p><p>\n"
 "                    To add your first report into this dashboard, go to any\n"
-"                    menu, switch to list or graph view, and click <i>'Add "
-"to\n"
+"                    menu, switch to list or graph view, and click <i>'Add to\n"
 "                    Dashboard'</i> in the extended search options.\n"
 "                  </p><p>\n"
 "                    You can filter and group data before inserting into the\n"
@@ -57,25 +49,21 @@
 #: code:addons/board/static/src/xml/board.xml:70
 #, python-format
 msgid "Add"
-msgstr ""
+msgstr "Tambahkan"
 
 #. module: board
 #. openerp-web
 #: code:addons/board/static/src/xml/board.xml:67
 #, python-format
 msgid "Add to Dashboard"
-msgstr ""
+msgstr "Tambahkan ke Dasbor"
 
 #. module: board
 #. openerp-web
 #: code:addons/board/static/src/js/dashboard.js:136
 #, python-format
 msgid "Are you sure you want to remove this item ?"
-<<<<<<< HEAD
-msgstr ""
-=======
 msgstr "Apakah Anda yakin ingin menghapus item ini?"
->>>>>>> 83a4a582
 
 #. module: board
 #: model:ir.model,name:board.model_board_board
@@ -135,7 +123,7 @@
 #. module: board
 #: view:board.create:board.view_board_create
 msgid "Create"
-msgstr ""
+msgstr "Membuat"
 
 #. module: board
 #: model:ir.actions.act_window,name:board.action_board_create
@@ -151,12 +139,12 @@
 #. module: board
 #: field:board.create,create_uid:0
 msgid "Created by"
-msgstr ""
+msgstr "Dibuat oleh"
 
 #. module: board
 #: field:board.create,create_date:0
 msgid "Created on"
-msgstr ""
+msgstr "Dibuat pada"
 
 #. module: board
 #. openerp-web
@@ -173,20 +161,19 @@
 msgstr "Filter ditambahkan dashboard"
 
 #. module: board
-#: field:board.board,id:0
-#: field:board.create,id:0
+#: field:board.board,id:0 field:board.create,id:0
 msgid "ID"
-msgstr ""
+msgstr "ID"
 
 #. module: board
 #: field:board.create,write_uid:0
 msgid "Last Updated by"
-msgstr ""
+msgstr "Diperbaharui oleh"
 
 #. module: board
 #: field:board.create,write_date:0
 msgid "Last Updated on"
-msgstr ""
+msgstr "Diperbaharui pada"
 
 #. module: board
 #: view:board.board:board.board_my_dash_view
@@ -205,7 +192,7 @@
 #: code:addons/board/static/src/xml/board.xml:6
 #, python-format
 msgid "Reset"
-msgstr ""
+msgstr "Ubah ke status Baru"
 
 #. module: board
 #. openerp-web
@@ -219,13 +206,9 @@
 #: code:addons/board/static/src/xml/board.xml:69
 #, python-format
 msgid "Title of new dashboard item"
-<<<<<<< HEAD
-msgstr ""
-=======
 msgstr "Judul item dashboard baru"
 
 #. module: board
 #: view:board.create:board.view_board_create
 msgid "or"
-msgstr "atau"
->>>>>>> 83a4a582
+msgstr "atau"