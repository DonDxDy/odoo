--- conflicted
+++ resolved
@@ -1239,7 +1239,6 @@
                 else:
                     move.state = 'confirmed'
 
-<<<<<<< HEAD
     def _get_upstream_documents_and_responsibles(self, visited):
         if self.move_orig_ids and any(m.state not in ('done', 'cancel') for m in self.move_orig_ids):
             result = set()
@@ -1251,7 +1250,7 @@
             return result
         else:
             return [(self.picking_id, self.product_id.responsible_id, visited)]
-=======
+
     def _set_quantity_done(self, qty):
         """
         Set the given quantity as quantity done on the move through the move lines. The method is
@@ -1283,5 +1282,4 @@
         if float_compare(qty, 0.0,  precision_rounding=self.product_uom.rounding) > 0:
             vals = self._prepare_move_line_vals(quantity=0)
             vals['qty_done'] = qty
-            ml = self.env['stock.move.line'].create(vals)
->>>>>>> 213759b0
+            ml = self.env['stock.move.line'].create(vals)