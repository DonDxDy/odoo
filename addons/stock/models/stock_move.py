--- conflicted
+++ resolved
@@ -644,13 +644,8 @@
             if move.picking_id and \
                     (move.picking_id.picking_type_id.use_existing_lots or move.picking_id.picking_type_id.use_create_lots) and \
                     move.product_id.tracking != 'none' and \
-<<<<<<< HEAD
                     not (move_line and (move_line.product_id and move_line.pack_lot_ids)) or (move_line and not move_line.product_id):
-                raise UserError(_('You need to provide a Lot/Serial Number for product %s') % move.product_id.name)
-=======
-                    not (move.restrict_lot_id or (pack_operation and (pack_operation.product_id and pack_operation.pack_lot_ids)) or (pack_operation and not pack_operation.product_id)):
                 raise UserError(_('You need to provide a Lot/Serial Number for product %s') % ("%s (%s)" % (move.product_id.name, move.picking_id.name)))
->>>>>>> 09d698d0
 
     def _prepare_move_line_vals(self, quantity=None, reserved_quant=None):
         self.ensure_one()
