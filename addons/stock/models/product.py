# -*- coding: utf-8 -*-
# Part of Odoo. See LICENSE file for full copyright and licensing details.

from odoo import api, fields, models, _
from odoo.addons import decimal_precision as dp
from odoo.exceptions import UserError
from odoo.osv import expression
from odoo.tools.float_utils import float_round
from datetime import datetime
import operator as py_operator

OPERATORS = {
    '<': py_operator.lt,
    '>': py_operator.gt,
    '<=': py_operator.le,
    '>=': py_operator.ge,
    '=': py_operator.eq,
    '!=': py_operator.ne
}

class Product(models.Model):
    _inherit = "product.product"

    stock_quant_ids = fields.One2many('stock.quant', 'product_id', help='Technical: used to compute quantities.')
    stock_move_ids = fields.One2many('stock.move', 'product_id', help='Technical: used to compute quantities.')
    qty_available = fields.Float(
        'Quantity On Hand', compute='_compute_quantities', search='_search_qty_available',
        digits=dp.get_precision('Product Unit of Measure'),
        help="Current quantity of products.\n"
             "In a context with a single Stock Location, this includes "
             "goods stored at this Location, or any of its children.\n"
             "In a context with a single Warehouse, this includes "
             "goods stored in the Stock Location of this Warehouse, or any "
             "of its children.\n"
             "stored in the Stock Location of the Warehouse of this Shop, "
             "or any of its children.\n"
             "Otherwise, this includes goods stored in any Stock Location "
             "with 'internal' type.")
    virtual_available = fields.Float(
        'Forecast Quantity', compute='_compute_quantities', search='_search_virtual_available',
        digits=dp.get_precision('Product Unit of Measure'),
        help="Forecast quantity (computed as Quantity On Hand "
             "- Outgoing + Incoming)\n"
             "In a context with a single Stock Location, this includes "
             "goods stored in this location, or any of its children.\n"
             "In a context with a single Warehouse, this includes "
             "goods stored in the Stock Location of this Warehouse, or any "
             "of its children.\n"
             "Otherwise, this includes goods stored in any Stock Location "
             "with 'internal' type.")
    incoming_qty = fields.Float(
        'Incoming', compute='_compute_quantities', search='_search_incoming_qty',
        digits=dp.get_precision('Product Unit of Measure'),
        help="Quantity of planned incoming products.\n"
             "In a context with a single Stock Location, this includes "
             "goods arriving to this Location, or any of its children.\n"
             "In a context with a single Warehouse, this includes "
             "goods arriving to the Stock Location of this Warehouse, or "
             "any of its children.\n"
             "Otherwise, this includes goods arriving to any Stock "
             "Location with 'internal' type.")
    outgoing_qty = fields.Float(
        'Outgoing', compute='_compute_quantities', search='_search_outgoing_qty',
        digits=dp.get_precision('Product Unit of Measure'),
        help="Quantity of planned outgoing products.\n"
             "In a context with a single Stock Location, this includes "
             "goods leaving this Location, or any of its children.\n"
             "In a context with a single Warehouse, this includes "
             "goods leaving the Stock Location of this Warehouse, or "
             "any of its children.\n"
             "Otherwise, this includes goods leaving any Stock "
             "Location with 'internal' type.")

    orderpoint_ids = fields.One2many('stock.warehouse.orderpoint', 'product_id', 'Minimum Stock Rules')
    nbr_reordering_rules = fields.Integer('Reordering Rules', compute='_compute_nbr_reordering_rules')
    reordering_min_qty = fields.Float(compute='_compute_nbr_reordering_rules')
    reordering_max_qty = fields.Float(compute='_compute_nbr_reordering_rules')

    @api.depends('stock_move_ids.product_qty', 'stock_move_ids.state')
    def _compute_quantities(self):
        res = self._compute_quantities_dict(self._context.get('lot_id'), self._context.get('owner_id'), self._context.get('package_id'), self._context.get('from_date'), self._context.get('to_date'))
        for product in self:
            product.qty_available = res[product.id]['qty_available']
            product.incoming_qty = res[product.id]['incoming_qty']
            product.outgoing_qty = res[product.id]['outgoing_qty']
            product.virtual_available = res[product.id]['virtual_available']

    def _product_available(self, field_names=None, arg=False):
        """ Compatibility method """
        return self._compute_quantities_dict(self._context.get('lot_id'), self._context.get('owner_id'), self._context.get('package_id'), self._context.get('from_date'), self._context.get('to_date'))

    def _compute_quantities_dict(self, lot_id, owner_id, package_id, from_date=False, to_date=False):
        domain_quant_loc, domain_move_in_loc, domain_move_out_loc = self._get_domain_locations()
        domain_quant = [('product_id', 'in', self.ids)] + domain_quant_loc
        dates_in_the_past = False
        # only to_date as to_date will correspond to qty_available
        to_date = fields.Datetime.to_datetime(to_date)
        if to_date and to_date < fields.Datetime.now():
            dates_in_the_past = True

        domain_move_in = [('product_id', 'in', self.ids)] + domain_move_in_loc
        domain_move_out = [('product_id', 'in', self.ids)] + domain_move_out_loc
        if lot_id is not None:
            domain_quant += [('lot_id', '=', lot_id)]
        if owner_id is not None:
            domain_quant += [('owner_id', '=', owner_id)]
            domain_move_in += [('restrict_partner_id', '=', owner_id)]
            domain_move_out += [('restrict_partner_id', '=', owner_id)]
        if package_id is not None:
            domain_quant += [('package_id', '=', package_id)]
        if dates_in_the_past:
            domain_move_in_done = list(domain_move_in)
            domain_move_out_done = list(domain_move_out)
        if from_date:
            domain_move_in += [('date', '>=', from_date)]
            domain_move_out += [('date', '>=', from_date)]
        if to_date:
            domain_move_in += [('date', '<=', to_date)]
            domain_move_out += [('date', '<=', to_date)]

        Move = self.env['stock.move']
        Quant = self.env['stock.quant']
        domain_move_in_todo = [('state', 'in', ('waiting', 'confirmed', 'assigned', 'partially_available'))] + domain_move_in
        domain_move_out_todo = [('state', 'in', ('waiting', 'confirmed', 'assigned', 'partially_available'))] + domain_move_out
        moves_in_res = dict((item['product_id'][0], item['product_qty']) for item in Move.read_group(domain_move_in_todo, ['product_id', 'product_qty'], ['product_id'], orderby='id'))
        moves_out_res = dict((item['product_id'][0], item['product_qty']) for item in Move.read_group(domain_move_out_todo, ['product_id', 'product_qty'], ['product_id'], orderby='id'))
        quants_res = dict((item['product_id'][0], item['quantity']) for item in Quant.read_group(domain_quant, ['product_id', 'quantity'], ['product_id'], orderby='id'))
        if dates_in_the_past:
            # Calculate the moves that were done before now to calculate back in time (as most questions will be recent ones)
            domain_move_in_done = [('state', '=', 'done'), ('date', '>', to_date)] + domain_move_in_done
            domain_move_out_done = [('state', '=', 'done'), ('date', '>', to_date)] + domain_move_out_done
            moves_in_res_past = dict((item['product_id'][0], item['product_qty']) for item in Move.read_group(domain_move_in_done, ['product_id', 'product_qty'], ['product_id'], orderby='id'))
            moves_out_res_past = dict((item['product_id'][0], item['product_qty']) for item in Move.read_group(domain_move_out_done, ['product_id', 'product_qty'], ['product_id'], orderby='id'))

        res = dict()
        for product in self.with_context(prefetch_fields=False):
            product_id = product.id
            rounding = product.uom_id.rounding
            res[product_id] = {}
            if dates_in_the_past:
                qty_available = quants_res.get(product_id, 0.0) - moves_in_res_past.get(product_id, 0.0) + moves_out_res_past.get(product_id, 0.0)
            else:
                qty_available = quants_res.get(product_id, 0.0)
            res[product_id]['qty_available'] = float_round(qty_available, precision_rounding=rounding)
            res[product_id]['incoming_qty'] = float_round(moves_in_res.get(product_id, 0.0), precision_rounding=rounding)
            res[product_id]['outgoing_qty'] = float_round(moves_out_res.get(product_id, 0.0), precision_rounding=rounding)
            res[product_id]['virtual_available'] = float_round(
                qty_available + res[product_id]['incoming_qty'] - res[product_id]['outgoing_qty'],
                precision_rounding=rounding)

        return res

    def _get_description(self, picking_type_id):
        """ return product receipt/delivery/picking description depending on
        picking type passed as argument.
        """
        self.ensure_one()
        picking_code = picking_type_id.code
        description = self.description or self.name
        if picking_code == 'incoming':
            return self.description_pickingin or description
        if picking_code == 'outgoing':
            return self.description_pickingout or description
        if picking_code == 'internal':
            return self.description_picking or description

    def _get_domain_locations(self):
        '''
        Parses the context and returns a list of location_ids based on it.
        It will return all stock locations when no parameters are given
        Possible parameters are shop, warehouse, location, force_company, compute_child
        '''
        Warehouse = self.env['stock.warehouse']

        if self.env.context.get('company_owned', False):
            company_id = self.env.user.company_id.id
            return (
                [('location_id.company_id', '=', company_id), ('location_id.usage', 'in', ['internal', 'transit'])],
<<<<<<< HEAD
                [('location_id.company_id', '=', False), ('location_dest_id.company_id', '=', company_id)],
                [('location_id.company_id', '=', company_id), ('location_dest_id.company_id', '=', False),
            ])

        def _search_ids(model, values, force_company_id):
            ids = set()
            domain = []
            for item in values:
                if isinstance(item, int):
                    ids.add(item)
                else:
                    domain = expression.OR([[('name', 'ilike', item)], domain])
            if force_company_id:
                domain = expression.AND([[('company_id', '=', force_company_id)], domain])
            if domain:
                ids |= set(self.env[model].search(domain).ids)
            return ids

        # We may receive a location or warehouse from the context, either by explicit
        # python code or by the use of dummy fields in the search view.
        # Normalize them into a list.
        location = self.env.context.get('location')
        if location and not isinstance(location, list):
            location = [location]
        warehouse = self.env.context.get('warehouse')
        if warehouse and not isinstance(warehouse, list):
            warehouse = [warehouse]
        force_company = self.env.context.get('force_company', False)
        # filter by location and/or warehouse
        if warehouse:
            w_ids = set(Warehouse.browse(_search_ids('stock.warehouse', warehouse, force_company)).mapped('view_location_id').ids)
            if location:
                l_ids = _search_ids('stock.location', location, force_company)
                location_ids = w_ids & l_ids
=======
                ['&',
                     ('location_dest_id.company_id', '=', company_id),
                     '|',
                         ('location_id.company_id', '=', False),
                         '&',
                             ('location_id.usage', 'in', ['inventory', 'production']),
                             ('location_id.company_id', '=', company_id),
                 ],
                ['&',
                     ('location_id.company_id', '=', company_id),
                     '|',
                         ('location_dest_id.company_id', '=', False),
                         '&',
                             ('location_dest_id.usage', 'in', ['inventory', 'production']),
                             ('location_dest_id.company_id', '=', company_id),
                 ]
            )
        location_ids = []
        if self.env.context.get('location', False):
            if isinstance(self.env.context['location'], pycompat.integer_types):
                location_ids = [self.env.context['location']]
            elif isinstance(self.env.context['location'], pycompat.string_types):
                domain = [('complete_name', 'ilike', self.env.context['location'])]
                if self.env.context.get('force_company', False):
                    domain += [('company_id', '=', self.env.context['force_company'])]
                location_ids = self.env['stock.location'].search(domain).ids
>>>>>>> 5e4c1b37
            else:
                location_ids = w_ids
        else:
            if location:
                location_ids = _search_ids('stock.location', location, force_company)
            else:
                location_ids = set(Warehouse.search([]).mapped('view_location_id').ids)

        return self._get_domain_locations_new(location_ids, company_id=self.env.context.get('force_company', False), compute_child=self.env.context.get('compute_child', True))

    def _get_domain_locations_new(self, location_ids, company_id=False, compute_child=True):
        operator = compute_child and 'child_of' or 'in'
        domain = company_id and ['&', ('company_id', '=', company_id)] or []
        locations = self.env['stock.location'].browse(location_ids)
        # TDE FIXME: should move the support of child_of + auto_join directly in expression
        hierarchical_locations = locations if operator == 'child_of' else locations.browse()
        other_locations = locations - hierarchical_locations
        loc_domain = []
        dest_loc_domain = []
        # this optimizes [('location_id', 'child_of', hierarchical_locations.ids)]
        # by avoiding the ORM to search for children locations and injecting a
        # lot of location ids into the main query
        for location in hierarchical_locations:
            loc_domain = loc_domain and ['|'] + loc_domain or loc_domain
            loc_domain.append(('location_id.parent_path', '=like', location.parent_path + '%'))
            dest_loc_domain = dest_loc_domain and ['|'] + dest_loc_domain or dest_loc_domain
            dest_loc_domain.append(('location_dest_id.parent_path', '=like', location.parent_path + '%'))
        if other_locations:
            loc_domain = loc_domain and ['|'] + loc_domain or loc_domain
            loc_domain = loc_domain + [('location_id', operator, other_locations.ids)]
            dest_loc_domain = dest_loc_domain and ['|'] + dest_loc_domain or dest_loc_domain
            dest_loc_domain = dest_loc_domain + [('location_dest_id', operator, other_locations.ids)]
        return (
            domain + loc_domain,
            domain + dest_loc_domain + ['!'] + loc_domain if loc_domain else domain + dest_loc_domain,
            domain + loc_domain + ['!'] + dest_loc_domain if dest_loc_domain else domain + loc_domain
        )

    def _search_qty_available(self, operator, value):
        # In the very specific case we want to retrieve products with stock available, we only need
        # to use the quants, not the stock moves. Therefore, we bypass the usual
        # '_search_product_quantity' method and call '_search_qty_available_new' instead. This
        # allows better performances.
        if value == 0.0 and operator == '>' and not ({'from_date', 'to_date'} & set(self.env.context.keys())):
            product_ids = self._search_qty_available_new(
                operator, value, self.env.context.get('lot_id'), self.env.context.get('owner_id'),
                self.env.context.get('package_id')
            )
            return [('id', 'in', product_ids)]
        return self._search_product_quantity(operator, value, 'qty_available')

    def _search_virtual_available(self, operator, value):
        # TDE FIXME: should probably clean the search methods
        return self._search_product_quantity(operator, value, 'virtual_available')

    def _search_incoming_qty(self, operator, value):
        # TDE FIXME: should probably clean the search methods
        return self._search_product_quantity(operator, value, 'incoming_qty')

    def _search_outgoing_qty(self, operator, value):
        # TDE FIXME: should probably clean the search methods
        return self._search_product_quantity(operator, value, 'outgoing_qty')

    def _search_product_quantity(self, operator, value, field):
        # TDE FIXME: should probably clean the search methods
        # to prevent sql injections
        if field not in ('qty_available', 'virtual_available', 'incoming_qty', 'outgoing_qty'):
            raise UserError(_('Invalid domain left operand %s') % field)
        if operator not in ('<', '>', '=', '!=', '<=', '>='):
            raise UserError(_('Invalid domain operator %s') % operator)
        if not isinstance(value, (float, int)):
            raise UserError(_('Invalid domain right operand %s') % value)

        # TODO: Still optimization possible when searching virtual quantities
        ids = []
        # Order the search on `id` to prevent the default order on the product name which slows
        # down the search because of the join on the translation table to get the translated names.
        for product in self.with_context(prefetch_fields=False).search([], order='id'):
            if OPERATORS[operator](product[field], value):
                ids.append(product.id)
        return [('id', 'in', ids)]

    def _search_qty_available_new(self, operator, value, lot_id=False, owner_id=False, package_id=False):
        ''' Optimized method which doesn't search on stock.moves, only on stock.quants. '''
        product_ids = set()
        domain_quant = self._get_domain_locations()[0]
        if lot_id:
            domain_quant.append(('lot_id', '=', lot_id))
        if owner_id:
            domain_quant.append(('owner_id', '=', owner_id))
        if package_id:
            domain_quant.append(('package_id', '=', package_id))
        quants_groupby = self.env['stock.quant'].read_group(domain_quant, ['product_id', 'quantity'], ['product_id'], orderby='id')
        for quant in quants_groupby:
            if OPERATORS[operator](quant['quantity'], value):
                product_ids.add(quant['product_id'][0])
        return list(product_ids)

    def _compute_nbr_reordering_rules(self):
        read_group_res = self.env['stock.warehouse.orderpoint'].read_group(
            [('product_id', 'in', self.ids)],
            ['product_id', 'product_min_qty', 'product_max_qty'],
            ['product_id'])
        res = {i: {} for i in self.ids}
        for data in read_group_res:
            res[data['product_id'][0]]['nbr_reordering_rules'] = int(data['product_id_count'])
            res[data['product_id'][0]]['reordering_min_qty'] = data['product_min_qty']
            res[data['product_id'][0]]['reordering_max_qty'] = data['product_max_qty']
        for product in self:
            product.nbr_reordering_rules = res[product.id].get('nbr_reordering_rules', 0)
            product.reordering_min_qty = res[product.id].get('reordering_min_qty', 0)
            product.reordering_max_qty = res[product.id].get('reordering_max_qty', 0)

    @api.onchange('tracking')
    def onchange_tracking(self):
        products = self.filtered(lambda self: self.tracking and self.tracking != 'none')
        if products:
            unassigned_quants = self.env['stock.quant'].search_count([('product_id', 'in', products.ids), ('lot_id', '=', False), ('location_id.usage','=', 'internal')])
            if unassigned_quants:
                return {
                    'warning': {
                        'title': _('Warning!'),
                        'message': _("You have products in stock that have no lot number.  You can assign serial numbers by doing an inventory.  ")}}

    @api.model
    def view_header_get(self, view_id, view_type):
        res = super(Product, self).view_header_get(view_id, view_type)
        if not res and self._context.get('active_id') and self._context.get('active_model') == 'stock.location':
            res = '%s%s' % (_('Products: '), self.env['stock.location'].browse(self._context['active_id']).name)
        return res

    @api.model
    def fields_view_get(self, view_id=None, view_type='form', toolbar=False, submenu=False):
        res = super(Product, self).fields_view_get(view_id=view_id, view_type=view_type, toolbar=toolbar, submenu=submenu)
        if self._context.get('location') and isinstance(self._context['location'], int):
            location = self.env['stock.location'].browse(self._context['location'])
            fields = res.get('fields')
            if fields:
                if location.usage == 'supplier':
                    if fields.get('virtual_available'):
                        res['fields']['virtual_available']['string'] = _('Future Receipts')
                    if fields.get('qty_available'):
                        res['fields']['qty_available']['string'] = _('Received Qty')
                elif location.usage == 'internal':
                    if fields.get('virtual_available'):
                        res['fields']['virtual_available']['string'] = _('Forecasted Quantity')
                elif location.usage == 'customer':
                    if fields.get('virtual_available'):
                        res['fields']['virtual_available']['string'] = _('Future Deliveries')
                    if fields.get('qty_available'):
                        res['fields']['qty_available']['string'] = _('Delivered Qty')
                elif location.usage == 'inventory':
                    if fields.get('virtual_available'):
                        res['fields']['virtual_available']['string'] = _('Future P&L')
                    if fields.get('qty_available'):
                        res['fields']['qty_available']['string'] = _('P&L Qty')
                elif location.usage == 'production':
                    if fields.get('virtual_available'):
                        res['fields']['virtual_available']['string'] = _('Future Productions')
                    if fields.get('qty_available'):
                        res['fields']['qty_available']['string'] = _('Produced Qty')
        return res

    def action_update_quantity_on_hand(self):
        return self.product_tmpl_id.with_context({'default_product_id': self.id}).action_update_quantity_on_hand()

    def action_view_routes(self):
        return self.mapped('product_tmpl_id').action_view_routes()

    def action_view_stock_move_lines(self):
        self.ensure_one()
        action = self.env.ref('stock.stock_move_line_action').read()[0]
        action['domain'] = [('product_id', '=', self.id)]
        return action

    # Be aware that the exact same function exists in product.template
    def action_open_quants(self):
        self.env['stock.quant']._merge_quants()
        self.env['stock.quant']._unlink_zero_quants()
        action = self.env.ref('stock.product_open_quants').read()[0]
        action['domain'] = [('product_id', '=', self.id)]
        action['context'] = {'search_default_internal_loc': 1}
        return action

    def action_open_product_lot(self):
        self.ensure_one()
        action = self.env.ref('stock.action_production_lot_form').read()[0]
        action['domain'] = [('product_id', '=', self.id)]
        action['context'] = {'default_product_id': self.id}
        return action

    def action_open_quants(self):
        self.ensure_one()
        self.env['stock.quant']._quant_tasks()
        action = self.env.ref('stock.product_open_quants').read()[0]
        action['domain'] = [('product_id', '=', self.id)]
        action['context'] = {'search_default_internal_loc': 1}
        return action

    @api.model
    def get_theoretical_quantity(self, product_id, location_id, lot_id=None, package_id=None, owner_id=None, to_uom=None):
        product_id = self.env['product.product'].browse(product_id)
        product_id.check_access_rights('read')
        product_id.check_access_rule('read')

        location_id = self.env['stock.location'].browse(location_id)
        lot_id = self.env['stock.production.lot'].browse(lot_id)
        package_id = self.env['stock.quant.package'].browse(package_id)
        owner_id = self.env['res.partner'].browse(owner_id)
        to_uom = self.env['uom.uom'].browse(to_uom)
        quants = self.env['stock.quant']._gather(product_id, location_id, lot_id=lot_id, package_id=package_id, owner_id=owner_id, strict=True)
        theoretical_quantity = sum([quant.quantity for quant in quants])
        if to_uom and product_id.uom_id != to_uom:
            theoretical_quantity = product_id.uom_id._compute_quantity(theoretical_quantity, to_uom)
        return theoretical_quantity

    def write(self, values):
        res = super(Product, self).write(values)
        if 'active' in values and not values['active']:
            products = self.mapped('orderpoint_ids').filtered(lambda r: r.active).mapped('product_id')
            if products:
                msg = _('You still have some active reordering rules on this product. Please archive or delete them first.')
                msg += '\n\n'
                for product in products:
                    msg += '- %s \n' % product.display_name
                raise UserError(msg)
        return res

class ProductTemplate(models.Model):
    _inherit = 'product.template'

    responsible_id = fields.Many2one(
        'res.users', string='Responsible', default=lambda self: self.env.uid,
        help="This user will be responsible of the next activities related to logistic operations for this product.")
    type = fields.Selection(selection_add=[('product', 'Storable Product')])
    property_stock_production = fields.Many2one(
        'stock.location', "Production Location",
        company_dependent=True, domain=[('usage', 'like', 'production')],
        help="This stock location will be used, instead of the default one, as the source location for stock moves generated by manufacturing orders.")
    property_stock_inventory = fields.Many2one(
        'stock.location', "Inventory Location",
        company_dependent=True, domain=[('usage', 'like', 'inventory')],
        help="This stock location will be used, instead of the default one, as the source location for stock moves generated when you do an inventory.")
    sale_delay = fields.Float(
        'Customer Lead Time', default=0,
        help="Delivery lead time, in days. It's the number of days, promised to the customer, between the confirmation of the sales order and the delivery.")
    tracking = fields.Selection([
        ('serial', 'By Unique Serial Number'),
        ('lot', 'By Lots'),
        ('none', 'No Tracking')], string="Tracking", help="Ensure the traceability of a storable product in your warehouse.", default='none', required=True)
    description_picking = fields.Text('Description on Picking', translate=True)
    description_pickingout = fields.Text('Description on Delivery Orders', translate=True)
    description_pickingin = fields.Text('Description on Receptions', translate=True)
    qty_available = fields.Float(
        'Quantity On Hand', compute='_compute_quantities', search='_search_qty_available',
        digits=dp.get_precision('Product Unit of Measure'))
    virtual_available = fields.Float(
        'Forecasted Quantity', compute='_compute_quantities', search='_search_virtual_available',
        digits=dp.get_precision('Product Unit of Measure'))
    incoming_qty = fields.Float(
        'Incoming', compute='_compute_quantities', search='_search_incoming_qty',
        digits=dp.get_precision('Product Unit of Measure'))
    outgoing_qty = fields.Float(
        'Outgoing', compute='_compute_quantities', search='_search_outgoing_qty',
        digits=dp.get_precision('Product Unit of Measure'))
    # The goal of these fields is not to be able to search a location_id/warehouse_id but
    # to properly make these fields "dummy": only used to put some keys in context from
    # the search view in order to influence computed field
    location_id = fields.Many2one('stock.location', 'Location', store=False, search=lambda operator, operand, vals: [])
    warehouse_id = fields.Many2one('stock.warehouse', 'Warehouse', store=False, search=lambda operator, operand, vals: [])
    route_ids = fields.Many2many(
        'stock.location.route', 'stock_route_product', 'product_id', 'route_id', 'Routes',
        domain=[('product_selectable', '=', True)],
        help="Depending on the modules installed, this will allow you to define the route of the product: whether it will be bought, manufactured, replenished on order, etc.")
    nbr_reordering_rules = fields.Integer('Reordering Rules', compute='_compute_nbr_reordering_rules')
    # TDE FIXME: really used ?
    reordering_min_qty = fields.Float(compute='_compute_nbr_reordering_rules')
    reordering_max_qty = fields.Float(compute='_compute_nbr_reordering_rules')
    # TDE FIXME: seems only visible in a view - remove me ?
    route_from_categ_ids = fields.Many2many(
        relation="stock.location.route", string="Category Routes",
        related='categ_id.total_route_ids', readonly=False)

    def _is_cost_method_standard(self):
        return True

    @api.depends(
        'product_variant_ids',
        'product_variant_ids.stock_move_ids.product_qty',
        'product_variant_ids.stock_move_ids.state',
    )
    def _compute_quantities(self):
        res = self._compute_quantities_dict()
        for template in self:
            template.qty_available = res[template.id]['qty_available']
            template.virtual_available = res[template.id]['virtual_available']
            template.incoming_qty = res[template.id]['incoming_qty']
            template.outgoing_qty = res[template.id]['outgoing_qty']

    def _product_available(self, name, arg):
        return self._compute_quantities_dict()

    def _compute_quantities_dict(self):
        # TDE FIXME: why not using directly the function fields ?
        variants_available = self.mapped('product_variant_ids')._product_available()
        prod_available = {}
        for template in self:
            qty_available = 0
            virtual_available = 0
            incoming_qty = 0
            outgoing_qty = 0
            for p in template.product_variant_ids:
                qty_available += variants_available[p.id]["qty_available"]
                virtual_available += variants_available[p.id]["virtual_available"]
                incoming_qty += variants_available[p.id]["incoming_qty"]
                outgoing_qty += variants_available[p.id]["outgoing_qty"]
            prod_available[template.id] = {
                "qty_available": qty_available,
                "virtual_available": virtual_available,
                "incoming_qty": incoming_qty,
                "outgoing_qty": outgoing_qty,
            }
        return prod_available

    def _search_qty_available(self, operator, value):
        domain = [('qty_available', operator, value)]
        product_variant_ids = self.env['product.product'].search(domain)
        return [('product_variant_ids', 'in', product_variant_ids.ids)]

    def _search_virtual_available(self, operator, value):
        domain = [('virtual_available', operator, value)]
        product_variant_ids = self.env['product.product'].search(domain)
        return [('product_variant_ids', 'in', product_variant_ids.ids)]

    def _search_incoming_qty(self, operator, value):
        domain = [('incoming_qty', operator, value)]
        product_variant_ids = self.env['product.product'].search(domain)
        return [('product_variant_ids', 'in', product_variant_ids.ids)]

    def _search_outgoing_qty(self, operator, value):
        domain = [('outgoing_qty', operator, value)]
        product_variant_ids = self.env['product.product'].search(domain)
        return [('product_variant_ids', 'in', product_variant_ids.ids)]

    def _compute_nbr_reordering_rules(self):
        res = {k: {'nbr_reordering_rules': 0, 'reordering_min_qty': 0, 'reordering_max_qty': 0} for k in self.ids}
        product_data = self.env['stock.warehouse.orderpoint'].read_group([('product_id.product_tmpl_id', 'in', self.ids)], ['product_id', 'product_min_qty', 'product_max_qty'], ['product_id'])
        for data in product_data:
            product = self.env['product.product'].browse([data['product_id'][0]])
            product_tmpl_id = product.product_tmpl_id.id
            res[product_tmpl_id]['nbr_reordering_rules'] += int(data['product_id_count'])
            res[product_tmpl_id]['reordering_min_qty'] = data['product_min_qty']
            res[product_tmpl_id]['reordering_max_qty'] = data['product_max_qty']
        for template in self:
            template.nbr_reordering_rules = res[template.id]['nbr_reordering_rules']
            template.reordering_min_qty = res[template.id]['reordering_min_qty']
            template.reordering_max_qty = res[template.id]['reordering_max_qty']

    @api.onchange('tracking')
    def onchange_tracking(self):
        return self.mapped('product_variant_ids').onchange_tracking()

    def write(self, vals):
        if 'uom_id' in vals:
            new_uom = self.env['uom.uom'].browse(vals['uom_id'])
            updated = self.filtered(lambda template: template.uom_id != new_uom)
            done_moves = self.env['stock.move'].search([('product_id', 'in', updated.with_context(active_test=False).mapped('product_variant_ids').ids)], limit=1)
            if done_moves:
                raise UserError(_("You cannot change the unit of measure as there are already stock moves for this product. If you want to change the unit of measure, you should rather archive this product and create a new one."))
        if 'type' in vals and vals['type'] != 'product' and sum(self.mapped('nbr_reordering_rules')) != 0:
            raise UserError(_('You still have some active reordering rules on this product. Please archive or delete them first.'))
        if any('type' in vals and vals['type'] != prod_tmpl.type for prod_tmpl in self):
            existing_move_lines = self.env['stock.move.line'].search([
                ('product_id', 'in', self.mapped('product_variant_ids').ids),
                ('state', 'in', ['partially_available', 'assigned']),
            ])
            if existing_move_lines:
                raise UserError(_("You can not change the type of a product that is currently reserved on a stock move. If you need to change the type, you should first unreserve the stock move."))
        return super(ProductTemplate, self).write(vals)

    def action_update_quantity_on_hand(self):
        default_product_id = self.env.context.get('default_product_id', self.product_variant_id.id)
        if self.env.user.user_has_groups('stock.group_stock_multi_locations') or (self.env.user.user_has_groups('stock.group_production_lot') and self.tracking != 'none'):
            product_ref_name = self.name + ' - ' + datetime.today().strftime('%m/%d/%y')
            ctx = {'default_filter': 'product', 'default_product_id': default_product_id, 'default_name': product_ref_name}
            return {
                'type': 'ir.actions.act_window',
                'view_type': 'form',
                'view_mode': 'form',
                'res_model': 'stock.inventory',
                'context': ctx,
            }
        else:
            wiz = self.env['stock.change.product.qty'].create({'product_id': default_product_id})
            return {
                    'name': _('Update quantity on hand'),
                    'type': 'ir.actions.act_window',
                    'view_mode': 'form',
                    'res_model': 'stock.change.product.qty',
                    'target': 'new',
                    'res_id': wiz.id,
                    'context': {'default_product_id': self.env.context.get('default_product_id')}
                }

    # Be aware that the exact same function exists in product.product
    def action_open_quants(self):
        self.env['stock.quant']._quant_tasks()
        products = self.mapped('product_variant_ids')
        action = self.env.ref('stock.product_open_quants').read()[0]
        action['domain'] = [('product_id', 'in', products.ids)]
        action['context'] = {'search_default_internal_loc': 1}
        return action

    def action_view_orderpoints(self):
        products = self.mapped('product_variant_ids')
        action = self.env.ref('stock.product_open_orderpoint').read()[0]
        if products and len(products) == 1:
            action['context'] = {'default_product_id': products.ids[0], 'search_default_product_id': products.ids[0]}
        else:
            action['domain'] = [('product_id', 'in', products.ids)]
            action['context'] = {}
        return action

    def action_view_stock_move_lines(self):
        self.ensure_one()
        action = self.env.ref('stock.stock_move_line_action').read()[0]
        action['domain'] = [('product_id.product_tmpl_id', 'in', self.ids)]
        return action

    def action_open_product_lot(self):
        self.ensure_one()
        action = self.env.ref('stock.action_production_lot_form').read()[0]
        action['domain'] = [('product_id.product_tmpl_id', '=', self.id)]
        if self.product_variant_count == 1:
            action['context'] = {
                'default_product_id': self.product_variant_id.id,
            }

        return action

class ProductCategory(models.Model):
    _inherit = 'product.category'

    route_ids = fields.Many2many(
        'stock.location.route', 'stock_location_route_categ', 'categ_id', 'route_id', 'Routes',
        domain=[('product_categ_selectable', '=', True)])
    removal_strategy_id = fields.Many2one(
        'product.removal', 'Force Removal Strategy',
        help="Set a specific removal strategy that will be used regardless of the source location for this product category")
    total_route_ids = fields.Many2many(
        'stock.location.route', string='Total routes', compute='_compute_total_route_ids',
        readonly=True)

    @api.one
    def _compute_total_route_ids(self):
        category = self
        routes = self.route_ids
        while category.parent_id:
            category = category.parent_id
            routes |= category.route_ids
        self.total_route_ids = routes


class UoM(models.Model):
    _inherit = 'uom.uom'

    def write(self, values):
        # Users can not update the factor if open stock moves are based on it
        if 'factor' in values or 'factor_inv' in values or 'category_id' in values:
            changed = self.filtered(
                lambda u: any(u[f] != values[f] if f in values else False
                              for f in {'factor', 'factor_inv'})) + self.filtered(
                lambda u: any(u[f].id != int(values[f]) if f in values else False
                              for f in {'category_id'}))
            if changed:
                stock_move_lines = self.env['stock.move.line'].search_count([
                    ('product_uom_id.category_id', 'in', changed.mapped('category_id.id')),
                    ('state', '!=', 'cancel'),
                ])

                if stock_move_lines:
                    raise UserError(_(
                        "You cannot change the ratio of this unit of mesure as some"
                        " products with this UoM have already been moved or are "
                        "currently reserved."
                    ))
        return super(UoM, self).write(values)

    def _adjust_uom_quantities(self, qty, quant_uom):
        """ This method adjust the quantities of a procurement if its UoM isn't the same
        as the one of the quant and the parameter 'propagate_uom' is not set.
        """
        procurement_uom = self
        computed_qty = qty
        get_param = self.env['ir.config_parameter'].sudo().get_param
        if procurement_uom.id != quant_uom.id and get_param('stock.propagate_uom') != '1':
            computed_qty = self._compute_quantity(qty, quant_uom, rounding_method='HALF-UP')
            procurement_uom = quant_uom
        return (computed_qty, procurement_uom)<|MERGE_RESOLUTION|>--- conflicted
+++ resolved
@@ -176,42 +176,6 @@
             company_id = self.env.user.company_id.id
             return (
                 [('location_id.company_id', '=', company_id), ('location_id.usage', 'in', ['internal', 'transit'])],
-<<<<<<< HEAD
-                [('location_id.company_id', '=', False), ('location_dest_id.company_id', '=', company_id)],
-                [('location_id.company_id', '=', company_id), ('location_dest_id.company_id', '=', False),
-            ])
-
-        def _search_ids(model, values, force_company_id):
-            ids = set()
-            domain = []
-            for item in values:
-                if isinstance(item, int):
-                    ids.add(item)
-                else:
-                    domain = expression.OR([[('name', 'ilike', item)], domain])
-            if force_company_id:
-                domain = expression.AND([[('company_id', '=', force_company_id)], domain])
-            if domain:
-                ids |= set(self.env[model].search(domain).ids)
-            return ids
-
-        # We may receive a location or warehouse from the context, either by explicit
-        # python code or by the use of dummy fields in the search view.
-        # Normalize them into a list.
-        location = self.env.context.get('location')
-        if location and not isinstance(location, list):
-            location = [location]
-        warehouse = self.env.context.get('warehouse')
-        if warehouse and not isinstance(warehouse, list):
-            warehouse = [warehouse]
-        force_company = self.env.context.get('force_company', False)
-        # filter by location and/or warehouse
-        if warehouse:
-            w_ids = set(Warehouse.browse(_search_ids('stock.warehouse', warehouse, force_company)).mapped('view_location_id').ids)
-            if location:
-                l_ids = _search_ids('stock.location', location, force_company)
-                location_ids = w_ids & l_ids
-=======
                 ['&',
                      ('location_dest_id.company_id', '=', company_id),
                      '|',
@@ -229,16 +193,36 @@
                              ('location_dest_id.company_id', '=', company_id),
                  ]
             )
-        location_ids = []
-        if self.env.context.get('location', False):
-            if isinstance(self.env.context['location'], pycompat.integer_types):
-                location_ids = [self.env.context['location']]
-            elif isinstance(self.env.context['location'], pycompat.string_types):
-                domain = [('complete_name', 'ilike', self.env.context['location'])]
-                if self.env.context.get('force_company', False):
-                    domain += [('company_id', '=', self.env.context['force_company'])]
-                location_ids = self.env['stock.location'].search(domain).ids
->>>>>>> 5e4c1b37
+        def _search_ids(model, values, force_company_id):
+            ids = set()
+            domain = []
+            for item in values:
+                if isinstance(item, int):
+                    ids.add(item)
+                else:
+                    domain = expression.OR([[('name', 'ilike', item)], domain])
+            if force_company_id:
+                domain = expression.AND([[('company_id', '=', force_company_id)], domain])
+            if domain:
+                ids |= set(self.env[model].search(domain).ids)
+            return ids
+
+        # We may receive a location or warehouse from the context, either by explicit
+        # python code or by the use of dummy fields in the search view.
+        # Normalize them into a list.
+        location = self.env.context.get('location')
+        if location and not isinstance(location, list):
+            location = [location]
+        warehouse = self.env.context.get('warehouse')
+        if warehouse and not isinstance(warehouse, list):
+            warehouse = [warehouse]
+        force_company = self.env.context.get('force_company', False)
+        # filter by location and/or warehouse
+        if warehouse:
+            w_ids = set(Warehouse.browse(_search_ids('stock.warehouse', warehouse, force_company)).mapped('view_location_id').ids)
+            if location:
+                l_ids = _search_ids('stock.location', location, force_company)
+                location_ids = w_ids & l_ids
             else:
                 location_ids = w_ids
         else:
@@ -414,15 +398,6 @@
         action['domain'] = [('product_id', '=', self.id)]
         return action
 
-    # Be aware that the exact same function exists in product.template
-    def action_open_quants(self):
-        self.env['stock.quant']._merge_quants()
-        self.env['stock.quant']._unlink_zero_quants()
-        action = self.env.ref('stock.product_open_quants').read()[0]
-        action['domain'] = [('product_id', '=', self.id)]
-        action['context'] = {'search_default_internal_loc': 1}
-        return action
-
     def action_open_product_lot(self):
         self.ensure_one()
         action = self.env.ref('stock.action_production_lot_form').read()[0]
@@ -430,6 +405,7 @@
         action['context'] = {'default_product_id': self.id}
         return action
 
+    # Be aware that the exact same function exists in product.template
     def action_open_quants(self):
         self.ensure_one()
         self.env['stock.quant']._quant_tasks()
