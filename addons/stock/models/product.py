# -*- coding: utf-8 -*-
# Part of Odoo. See LICENSE file for full copyright and licensing details.

from odoo import api, fields, models, _
from odoo.addons import decimal_precision as dp
from odoo.exceptions import UserError
from odoo.tools import pycompat
from odoo.tools.float_utils import float_round
from datetime import datetime
import operator as py_operator

OPERATORS = {
    '<': py_operator.lt,
    '>': py_operator.gt,
    '<=': py_operator.le,
    '>=': py_operator.ge,
    '=': py_operator.eq,
    '!=': py_operator.ne
}

class Product(models.Model):
    _inherit = "product.product"

    stock_quant_ids = fields.One2many('stock.quant', 'product_id', help='Technical: used to compute quantities.')
    stock_move_ids = fields.One2many('stock.move', 'product_id', help='Technical: used to compute quantities.')
    qty_available = fields.Float(
        'Quantity On Hand', compute='_compute_quantities', search='_search_qty_available',
        digits=dp.get_precision('Product Unit of Measure'),
        help="Current quantity of products.\n"
             "In a context with a single Stock Location, this includes "
             "goods stored at this Location, or any of its children.\n"
             "In a context with a single Warehouse, this includes "
             "goods stored in the Stock Location of this Warehouse, or any "
             "of its children.\n"
             "stored in the Stock Location of the Warehouse of this Shop, "
             "or any of its children.\n"
             "Otherwise, this includes goods stored in any Stock Location "
             "with 'internal' type.")
    virtual_available = fields.Float(
        'Forecast Quantity', compute='_compute_quantities', search='_search_virtual_available',
        digits=dp.get_precision('Product Unit of Measure'),
        help="Forecast quantity (computed as Quantity On Hand "
             "- Outgoing + Incoming)\n"
             "In a context with a single Stock Location, this includes "
             "goods stored in this location, or any of its children.\n"
             "In a context with a single Warehouse, this includes "
             "goods stored in the Stock Location of this Warehouse, or any "
             "of its children.\n"
             "Otherwise, this includes goods stored in any Stock Location "
             "with 'internal' type.")
    incoming_qty = fields.Float(
        'Incoming', compute='_compute_quantities', search='_search_incoming_qty',
        digits=dp.get_precision('Product Unit of Measure'),
        help="Quantity of planned incoming products.\n"
             "In a context with a single Stock Location, this includes "
             "goods arriving to this Location, or any of its children.\n"
             "In a context with a single Warehouse, this includes "
             "goods arriving to the Stock Location of this Warehouse, or "
             "any of its children.\n"
             "Otherwise, this includes goods arriving to any Stock "
             "Location with 'internal' type.")
    outgoing_qty = fields.Float(
        'Outgoing', compute='_compute_quantities', search='_search_outgoing_qty',
        digits=dp.get_precision('Product Unit of Measure'),
        help="Quantity of planned outgoing products.\n"
             "In a context with a single Stock Location, this includes "
             "goods leaving this Location, or any of its children.\n"
             "In a context with a single Warehouse, this includes "
             "goods leaving the Stock Location of this Warehouse, or "
             "any of its children.\n"
             "Otherwise, this includes goods leaving any Stock "
             "Location with 'internal' type.")

    orderpoint_ids = fields.One2many('stock.warehouse.orderpoint', 'product_id', 'Minimum Stock Rules')
    nbr_reordering_rules = fields.Integer('Reordering Rules', compute='_compute_nbr_reordering_rules')
    reordering_min_qty = fields.Float(compute='_compute_nbr_reordering_rules')
    reordering_max_qty = fields.Float(compute='_compute_nbr_reordering_rules')

    @api.depends('stock_move_ids.product_qty', 'stock_move_ids.state')
    def _compute_quantities(self):
        res = self._compute_quantities_dict(self._context.get('lot_id'), self._context.get('owner_id'), self._context.get('package_id'), self._context.get('from_date'), self._context.get('to_date'))
        for product in self:
            product.qty_available = res[product.id]['qty_available']
            product.incoming_qty = res[product.id]['incoming_qty']
            product.outgoing_qty = res[product.id]['outgoing_qty']
            product.virtual_available = res[product.id]['virtual_available']

    def _product_available(self, field_names=None, arg=False):
        """ Compatibility method """
        return self._compute_quantities_dict(self._context.get('lot_id'), self._context.get('owner_id'), self._context.get('package_id'), self._context.get('from_date'), self._context.get('to_date'))

    def _compute_quantities_dict(self, lot_id, owner_id, package_id, from_date=False, to_date=False):
        domain_quant_loc, domain_move_in_loc, domain_move_out_loc = self._get_domain_locations()
        domain_quant = [('product_id', 'in', self.ids)] + domain_quant_loc
        dates_in_the_past = False
        if to_date and to_date < fields.Datetime.now(): #Only to_date as to_date will correspond to qty_available
            dates_in_the_past = True

        domain_move_in = [('product_id', 'in', self.ids)] + domain_move_in_loc
        domain_move_out = [('product_id', 'in', self.ids)] + domain_move_out_loc
        if lot_id is not None:
            domain_quant += [('lot_id', '=', lot_id)]
        if owner_id is not None:
            domain_quant += [('owner_id', '=', owner_id)]
            domain_move_in += [('restrict_partner_id', '=', owner_id)]
            domain_move_out += [('restrict_partner_id', '=', owner_id)]
        if package_id is not None:
            domain_quant += [('package_id', '=', package_id)]
        if dates_in_the_past:
            domain_move_in_done = list(domain_move_in)
            domain_move_out_done = list(domain_move_out)
        if from_date:
            domain_move_in += [('date', '>=', from_date)]
            domain_move_out += [('date', '>=', from_date)]
        if to_date:
            domain_move_in += [('date', '<=', to_date)]
            domain_move_out += [('date', '<=', to_date)]

        Move = self.env['stock.move']
        Quant = self.env['stock.quant']
        domain_move_in_todo = [('state', 'not in', ('done', 'cancel', 'draft'))] + domain_move_in
        domain_move_out_todo = [('state', 'not in', ('done', 'cancel', 'draft'))] + domain_move_out
        moves_in_res = dict((item['product_id'][0], item['product_qty']) for item in Move.read_group(domain_move_in_todo, ['product_id', 'product_qty'], ['product_id'], orderby='id'))
        moves_out_res = dict((item['product_id'][0], item['product_qty']) for item in Move.read_group(domain_move_out_todo, ['product_id', 'product_qty'], ['product_id'], orderby='id'))
        quants_res = dict((item['product_id'][0], item['quantity']) for item in Quant.read_group(domain_quant, ['product_id', 'quantity'], ['product_id'], orderby='id'))
        if dates_in_the_past:
            # Calculate the moves that were done before now to calculate back in time (as most questions will be recent ones)
            domain_move_in_done = [('state', '=', 'done'), ('date', '>', to_date)] + domain_move_in_done
            domain_move_out_done = [('state', '=', 'done'), ('date', '>', to_date)] + domain_move_out_done
            moves_in_res_past = dict((item['product_id'][0], item['product_qty']) for item in Move.read_group(domain_move_in_done, ['product_id', 'product_qty'], ['product_id'], orderby='id'))
            moves_out_res_past = dict((item['product_id'][0], item['product_qty']) for item in Move.read_group(domain_move_out_done, ['product_id', 'product_qty'], ['product_id'], orderby='id'))

        res = dict()
        for product in self.with_context(prefetch_fields=False):
            product_id = product.id
            rounding = product.uom_id.rounding
            res[product_id] = {}
            if dates_in_the_past:
                qty_available = quants_res.get(product_id, 0.0) - moves_in_res_past.get(product_id, 0.0) + moves_out_res_past.get(product_id, 0.0)
            else:
                qty_available = quants_res.get(product_id, 0.0)
            res[product_id]['qty_available'] = float_round(qty_available, precision_rounding=rounding)
            res[product_id]['incoming_qty'] = float_round(moves_in_res.get(product_id, 0.0), precision_rounding=rounding)
            res[product_id]['outgoing_qty'] = float_round(moves_out_res.get(product_id, 0.0), precision_rounding=rounding)
            res[product_id]['virtual_available'] = float_round(
                qty_available + res[product_id]['incoming_qty'] - res[product_id]['outgoing_qty'],
                precision_rounding=rounding)

        return res

    def _get_domain_locations(self):
        '''
        Parses the context and returns a list of location_ids based on it.
        It will return all stock locations when no parameters are given
        Possible parameters are shop, warehouse, location, force_company, compute_child
        '''
        Warehouse = self.env['stock.warehouse']

        if self.env.context.get('company_owned', False):
            company_id = self.env.user.company_id.id
            return (
                [('location_id.company_id', '=', company_id), ('location_id.usage', 'in', ['internal', 'transit'])],
                [('location_id.company_id', '=', False), ('location_dest_id.company_id', '=', company_id)],
                [('location_id.company_id', '=', company_id), ('location_dest_id.company_id', '=', False),
            ])
        location_ids = []
        if self.env.context.get('location', False):
            if isinstance(self.env.context['location'], pycompat.integer_types):
                location_ids = [self.env.context['location']]
            elif isinstance(self.env.context['location'], pycompat.string_types):
                domain = [('complete_name', 'ilike', self.env.context['location'])]
                if self.env.context.get('force_company', False):
                    domain += [('company_id', '=', self.env.context['force_company'])]
                location_ids = self.env['stock.location'].search(domain).ids
            else:
                location_ids = self.env.context['location']
        else:
            if self.env.context.get('warehouse', False):
                if isinstance(self.env.context['warehouse'], pycompat.integer_types):
                    wids = [self.env.context['warehouse']]
                elif isinstance(self.env.context['warehouse'], pycompat.string_types):
                    domain = [('name', 'ilike', self.env.context['warehouse'])]
                    if self.env.context.get('force_company', False):
                        domain += [('company_id', '=', self.env.context['force_company'])]
                    wids = Warehouse.search(domain).ids
                else:
                    wids = self.env.context['warehouse']
            else:
                wids = Warehouse.search([]).ids

            for w in Warehouse.browse(wids):
                location_ids.append(w.view_location_id.id)
        return self._get_domain_locations_new(location_ids, company_id=self.env.context.get('force_company', False), compute_child=self.env.context.get('compute_child', True))

    def _get_domain_locations_new(self, location_ids, company_id=False, compute_child=True):
        operator = compute_child and 'child_of' or 'in'
        domain = company_id and ['&', ('company_id', '=', company_id)] or []
        locations = self.env['stock.location'].browse(location_ids)
        # TDE FIXME: should move the support of child_of + auto_join directly in expression
        # The code has been modified because having one location with parent_left being
        # 0 make the whole domain unusable
        hierarchical_locations = locations.filtered(lambda location: location.parent_left != 0 and operator == "child_of")
        other_locations = locations.filtered(lambda location: location not in hierarchical_locations)  # TDE: set - set ?
        loc_domain = []
        dest_loc_domain = []
        for location in hierarchical_locations:
            loc_domain = loc_domain and ['|'] + loc_domain or loc_domain
            loc_domain += ['&',
                           ('location_id.parent_left', '>=', location.parent_left),
                           ('location_id.parent_left', '<', location.parent_right)]
            dest_loc_domain = dest_loc_domain and ['|'] + dest_loc_domain or dest_loc_domain
            dest_loc_domain += ['&',
                                ('location_dest_id.parent_left', '>=', location.parent_left),
                                ('location_dest_id.parent_left', '<', location.parent_right)]
        if other_locations:
            loc_domain = loc_domain and ['|'] + loc_domain or loc_domain
            loc_domain = loc_domain + [('location_id', operator, [location.id for location in other_locations])]
            dest_loc_domain = dest_loc_domain and ['|'] + dest_loc_domain or dest_loc_domain
            dest_loc_domain = dest_loc_domain + [('location_dest_id', operator, [location.id for location in other_locations])]
        return (
            domain + loc_domain,
            domain + dest_loc_domain + ['!'] + loc_domain if loc_domain else domain + dest_loc_domain,
            domain + loc_domain + ['!'] + dest_loc_domain if dest_loc_domain else domain + loc_domain
        )

    def _search_qty_available(self, operator, value):
        # In the very specific case we want to retrieve products with stock available, we only need
        # to use the quants, not the stock moves. Therefore, we bypass the usual
        # '_search_product_quantity' method and call '_search_qty_available_new' instead. This
        # allows better performances.
        if value == 0.0 and operator == '>' and not ({'from_date', 'to_date'} & set(self.env.context.keys())):
            product_ids = self._search_qty_available_new(
                operator, value, self.env.context.get('lot_id'), self.env.context.get('owner_id'),
                self.env.context.get('package_id')
            )
            return [('id', 'in', product_ids)]
        return self._search_product_quantity(operator, value, 'qty_available')

    def _search_virtual_available(self, operator, value):
        # TDE FIXME: should probably clean the search methods
        return self._search_product_quantity(operator, value, 'virtual_available')

    def _search_incoming_qty(self, operator, value):
        # TDE FIXME: should probably clean the search methods
        return self._search_product_quantity(operator, value, 'incoming_qty')

    def _search_outgoing_qty(self, operator, value):
        # TDE FIXME: should probably clean the search methods
        return self._search_product_quantity(operator, value, 'outgoing_qty')

    def _search_product_quantity(self, operator, value, field):
        # TDE FIXME: should probably clean the search methods
        # to prevent sql injections
        if field not in ('qty_available', 'virtual_available', 'incoming_qty', 'outgoing_qty'):
            raise UserError(_('Invalid domain left operand %s') % field)
        if operator not in ('<', '>', '=', '!=', '<=', '>='):
            raise UserError(_('Invalid domain operator %s') % operator)
        if not isinstance(value, (float, int)):
            raise UserError(_('Invalid domain right operand %s') % value)

        # TODO: Still optimization possible when searching virtual quantities
        ids = []
<<<<<<< HEAD
        for product in self.with_context(prefetch_fields=False).search([]):
=======
        # Order the search on `id` to prevent the default order on the product name which slows
        # down the search because of the join on the translation table to get the translated names.
        for product in self.search([], order='id'):
>>>>>>> c0f24d54
            if OPERATORS[operator](product[field], value):
                ids.append(product.id)
        return [('id', 'in', ids)]

    def _search_qty_available_new(self, operator, value, lot_id=False, owner_id=False, package_id=False):
        ''' Optimized method which doesn't search on stock.moves, only on stock.quants. '''
        product_ids = set()
        domain_quant = self._get_domain_locations()[0]
        if lot_id:
            domain_quant.append(('lot_id', '=', lot_id))
        if owner_id:
            domain_quant.append(('owner_id', '=', owner_id))
        if package_id:
            domain_quant.append(('package_id', '=', package_id))
        quants_groupby = self.env['stock.quant'].read_group(domain_quant, ['product_id', 'quantity'], ['product_id'], orderby='id')
        for quant in quants_groupby:
            if OPERATORS[operator](quant['quantity'], value):
                product_ids.add(quant['product_id'][0])
        return list(product_ids)

    def _compute_nbr_reordering_rules(self):
        read_group_res = self.env['stock.warehouse.orderpoint'].read_group(
            [('product_id', 'in', self.ids)],
            ['product_id', 'product_min_qty', 'product_max_qty'],
            ['product_id'])
        res = {i: {} for i in self.ids}
        for data in read_group_res:
            res[data['product_id'][0]]['nbr_reordering_rules'] = int(data['product_id_count'])
            res[data['product_id'][0]]['reordering_min_qty'] = data['product_min_qty']
            res[data['product_id'][0]]['reordering_max_qty'] = data['product_max_qty']
        for product in self:
            product.nbr_reordering_rules = res[product.id].get('nbr_reordering_rules', 0)
            product.reordering_min_qty = res[product.id].get('reordering_min_qty', 0)
            product.reordering_max_qty = res[product.id].get('reordering_max_qty', 0)

    @api.onchange('tracking')
    def onchange_tracking(self):
        products = self.filtered(lambda self: self.tracking and self.tracking != 'none')
        if products:
            unassigned_quants = self.env['stock.quant'].search_count([('product_id', 'in', products.ids), ('lot_id', '=', False), ('location_id.usage','=', 'internal')])
            if unassigned_quants:
                return {
                    'warning': {
                        'title': _('Warning!'),
                        'message': _("You have products in stock that have no lot number.  You can assign serial numbers by doing an inventory.  ")}}

    @api.model
    def view_header_get(self, view_id, view_type):
        res = super(Product, self).view_header_get(view_id, view_type)
        if not res and self._context.get('active_id') and self._context.get('active_model') == 'stock.location':
            res = '%s%s' % (_('Products: '), self.env['stock.location'].browse(self._context['active_id']).name)
        return res

    @api.model
    def fields_view_get(self, view_id=None, view_type='form', toolbar=False, submenu=False):
        res = super(Product, self).fields_view_get(view_id=view_id, view_type=view_type, toolbar=toolbar, submenu=submenu)
        if self._context.get('location') and isinstance(self._context['location'], pycompat.integer_types):
            location = self.env['stock.location'].browse(self._context['location'])
            fields = res.get('fields')
            if fields:
                if location.usage == 'supplier':
                    if fields.get('virtual_available'):
                        res['fields']['virtual_available']['string'] = _('Future Receipts')
                    if fields.get('qty_available'):
                        res['fields']['qty_available']['string'] = _('Received Qty')
                elif location.usage == 'internal':
                    if fields.get('virtual_available'):
                        res['fields']['virtual_available']['string'] = _('Forecasted Quantity')
                elif location.usage == 'customer':
                    if fields.get('virtual_available'):
                        res['fields']['virtual_available']['string'] = _('Future Deliveries')
                    if fields.get('qty_available'):
                        res['fields']['qty_available']['string'] = _('Delivered Qty')
                elif location.usage == 'inventory':
                    if fields.get('virtual_available'):
                        res['fields']['virtual_available']['string'] = _('Future P&L')
                    if fields.get('qty_available'):
                        res['fields']['qty_available']['string'] = _('P&L Qty')
                elif location.usage == 'procurement':
                    if fields.get('virtual_available'):
                        res['fields']['virtual_available']['string'] = _('Future Qty')
                    if fields.get('qty_available'):
                        res['fields']['qty_available']['string'] = _('Unplanned Qty')
                elif location.usage == 'production':
                    if fields.get('virtual_available'):
                        res['fields']['virtual_available']['string'] = _('Future Productions')
                    if fields.get('qty_available'):
                        res['fields']['qty_available']['string'] = _('Produced Qty')
        return res

    def action_view_routes(self):
        return self.mapped('product_tmpl_id').action_view_routes()

    def action_view_stock_move_lines(self):
        self.ensure_one()
        action = self.env.ref('stock.stock_move_line_action').read()[0]
        action['domain'] = [('product_id', '=', self.id)]
        return action

    def action_open_product_lot(self):
        self.ensure_one()
        action = self.env.ref('stock.action_production_lot_form').read()[0]
        action['domain'] = [('product_id', '=', self.id)]
        action['context'] = {'default_product_id': self.id}
        return action

    def write(self, values):
        res = super(Product, self).write(values)
        if 'active' in values and not values['active']:
            products = self.mapped('orderpoint_ids').filtered(lambda r: r.active).mapped('product_id')
            if products:
                msg = _('You still have some active reordering rules on this product. Please archive or delete them first.')
                msg += '\n\n'
                for product in products:
                    msg += '- %s \n' % product.display_name
                raise UserError(msg)
        return res

class ProductTemplate(models.Model):
    _inherit = 'product.template'

    responsible_id = fields.Many2one('res.users', string='Responsible', default=lambda self: self.env.uid, required=True)
    type = fields.Selection(selection_add=[('product', 'Stockable Product')])
    property_stock_production = fields.Many2one(
        'stock.location', "Production Location",
        company_dependent=True, domain=[('usage', 'like', 'production')],
        help="This stock location will be used, instead of the default one, as the source location for stock moves generated by manufacturing orders.")
    property_stock_inventory = fields.Many2one(
        'stock.location', "Inventory Location",
        company_dependent=True, domain=[('usage', 'like', 'inventory')],
        help="This stock location will be used, instead of the default one, as the source location for stock moves generated when you do an inventory.")
    sale_delay = fields.Float(
        'Customer Lead Time', default=0,
        help="The average delay in days between the confirmation of the customer order and the delivery of the finished products. It's the time you promise to your customers.")
    tracking = fields.Selection([
        ('serial', 'By Unique Serial Number'),
        ('lot', 'By Lots'),
        ('none', 'No Tracking')], string="Tracking", default='none', required=True)
    description_picking = fields.Text('Description on Picking', translate=True)
    description_pickingout = fields.Text('Description on Delivery Orders', translate=True)
    description_pickingin = fields.Text('Description on Receptions', translate=True)
    qty_available = fields.Float(
        'Quantity On Hand', compute='_compute_quantities', search='_search_qty_available',
        digits=dp.get_precision('Product Unit of Measure'))
    virtual_available = fields.Float(
        'Forecasted Quantity', compute='_compute_quantities', search='_search_virtual_available',
        digits=dp.get_precision('Product Unit of Measure'))
    incoming_qty = fields.Float(
        'Incoming', compute='_compute_quantities', search='_search_incoming_qty',
        digits=dp.get_precision('Product Unit of Measure'))
    outgoing_qty = fields.Float(
        'Outgoing', compute='_compute_quantities', search='_search_outgoing_qty',
        digits=dp.get_precision('Product Unit of Measure'))
    # The goal of these fields is not to be able to search a location_id/warehouse_id but
    # to properly make these fields "dummy": only used to put some keys in context from
    # the search view in order to influence computed field
    location_id = fields.Many2one('stock.location', 'Location', store=False, search=lambda operator, operand, vals: [])
    warehouse_id = fields.Many2one('stock.warehouse', 'Warehouse', store=False, search=lambda operator, operand, vals: [])
    route_ids = fields.Many2many(
        'stock.location.route', 'stock_route_product', 'product_id', 'route_id', 'Routes',
        domain=[('product_selectable', '=', True)],
        help="Depending on the modules installed, this will allow you to define the route of the product: whether it will be bought, manufactured, MTO/MTS,...")
    nbr_reordering_rules = fields.Integer('Reordering Rules', compute='_compute_nbr_reordering_rules')
    # TDE FIXME: really used ?
    reordering_min_qty = fields.Float(compute='_compute_nbr_reordering_rules')
    reordering_max_qty = fields.Float(compute='_compute_nbr_reordering_rules')
    # TDE FIXME: seems only visible in a view - remove me ?
    route_from_categ_ids = fields.Many2many(
        relation="stock.location.route", string="Category Routes",
        related='categ_id.total_route_ids')

    def _is_cost_method_standard(self):
        return True

    def _compute_quantities(self):
        res = self._compute_quantities_dict()
        for template in self:
            template.qty_available = res[template.id]['qty_available']
            template.virtual_available = res[template.id]['virtual_available']
            template.incoming_qty = res[template.id]['incoming_qty']
            template.outgoing_qty = res[template.id]['outgoing_qty']

    def _product_available(self, name, arg):
        return self._compute_quantities_dict()

    def _compute_quantities_dict(self):
        # TDE FIXME: why not using directly the function fields ?
        variants_available = self.mapped('product_variant_ids')._product_available()
        prod_available = {}
        for template in self:
            qty_available = 0
            virtual_available = 0
            incoming_qty = 0
            outgoing_qty = 0
            for p in template.product_variant_ids:
                qty_available += variants_available[p.id]["qty_available"]
                virtual_available += variants_available[p.id]["virtual_available"]
                incoming_qty += variants_available[p.id]["incoming_qty"]
                outgoing_qty += variants_available[p.id]["outgoing_qty"]
            prod_available[template.id] = {
                "qty_available": qty_available,
                "virtual_available": virtual_available,
                "incoming_qty": incoming_qty,
                "outgoing_qty": outgoing_qty,
            }
        return prod_available

    def _search_qty_available(self, operator, value):
        domain = [('qty_available', operator, value)]
        product_variant_ids = self.env['product.product'].search(domain)
        return [('product_variant_ids', 'in', product_variant_ids.ids)]

    def _search_virtual_available(self, operator, value):
        domain = [('virtual_available', operator, value)]
        product_variant_ids = self.env['product.product'].search(domain)
        return [('product_variant_ids', 'in', product_variant_ids.ids)]

    def _search_incoming_qty(self, operator, value):
        domain = [('incoming_qty', operator, value)]
        product_variant_ids = self.env['product.product'].search(domain)
        return [('product_variant_ids', 'in', product_variant_ids.ids)]

    def _search_outgoing_qty(self, operator, value):
        domain = [('outgoing_qty', operator, value)]
        product_variant_ids = self.env['product.product'].search(domain)
        return [('product_variant_ids', 'in', product_variant_ids.ids)]

    def _compute_nbr_reordering_rules(self):
        res = {k: {'nbr_reordering_rules': 0, 'reordering_min_qty': 0, 'reordering_max_qty': 0} for k in self.ids}
        product_data = self.env['stock.warehouse.orderpoint'].read_group([('product_id.product_tmpl_id', 'in', self.ids)], ['product_id', 'product_min_qty', 'product_max_qty'], ['product_id'])
        for data in product_data:
            product = self.env['product.product'].browse([data['product_id'][0]])
            product_tmpl_id = product.product_tmpl_id.id
            res[product_tmpl_id]['nbr_reordering_rules'] += int(data['product_id_count'])
            res[product_tmpl_id]['reordering_min_qty'] = data['product_min_qty']
            res[product_tmpl_id]['reordering_max_qty'] = data['product_max_qty']
        for template in self:
            template.nbr_reordering_rules = res[template.id]['nbr_reordering_rules']
            template.reordering_min_qty = res[template.id]['reordering_min_qty']
            template.reordering_max_qty = res[template.id]['reordering_max_qty']

    @api.onchange('tracking')
    def onchange_tracking(self):
        return self.mapped('product_variant_ids').onchange_tracking()

    def write(self, vals):
        if 'uom_id' in vals:
            new_uom = self.env['product.uom'].browse(vals['uom_id'])
            updated = self.filtered(lambda template: template.uom_id != new_uom)
            done_moves = self.env['stock.move'].search([('product_id', 'in', updated.with_context(active_test=False).mapped('product_variant_ids').ids)], limit=1)
            if done_moves:
                raise UserError(_("You can not change the unit of measure of a product that has already been used in a done stock move. If you need to change the unit of measure, you may deactivate this product."))
        if 'type' in vals and vals['type'] != 'product' and sum(self.mapped('nbr_reordering_rules')) != 0:
            raise UserError(_('You still have some active reordering rules on this product. Please archive or delete them first.'))
        if any('type' in vals and vals['type'] != prod_tmpl.type for prod_tmpl in self):
            existing_move_lines = self.env['stock.move.line'].search([
                ('product_id', 'in', self.mapped('product_variant_ids').ids),
                ('state', 'in', ['partially_available', 'assigned']),
            ])
            if existing_move_lines:
                raise UserError(_("You can not change the type of a product that is currently reserved on a stock move. If you need to change the type, you should first unreserve the stock move."))
        return super(ProductTemplate, self).write(vals)

    def action_view_routes(self):
        routes = self.mapped('route_ids') | self.mapped('categ_id').mapped('total_route_ids') | self.env['stock.location.route'].search([('warehouse_selectable', '=', True)])
        action = self.env.ref('stock.action_routes_form').read()[0]
        action['domain'] = [('id', 'in', routes.ids)]
        return action

    def action_open_quants(self):
        products = self.mapped('product_variant_ids')
        action = self.env.ref('stock.product_open_quants').read()[0]
        action['domain'] = [('product_id', 'in', products.ids)]
        action['context'] = {'search_default_internal_loc': 1}
        return action

    def action_view_orderpoints(self):
        products = self.mapped('product_variant_ids')
        action = self.env.ref('stock.product_open_orderpoint').read()[0]
        if products and len(products) == 1:
            action['context'] = {'default_product_id': products.ids[0], 'search_default_product_id': products.ids[0]}
        else:
            action['domain'] = [('product_id', 'in', products.ids)]
            action['context'] = {}
        return action

    def action_view_stock_move_lines(self):
        self.ensure_one()
        action = self.env.ref('stock.stock_move_line_action').read()[0]
        action['domain'] = [('product_id.product_tmpl_id', 'in', self.ids)]
        return action

    def action_open_product_lot(self):
        self.ensure_one()
        action = self.env.ref('stock.action_production_lot_form').read()[0]
        action['domain'] = [('product_id.product_tmpl_id', '=', self.id)]
        if self.product_variant_count == 1:
            action['context'] = {
                'default_product_id': self.product_variant_id.id,
            }

        return action

class ProductCategory(models.Model):
    _inherit = 'product.category'

    route_ids = fields.Many2many(
        'stock.location.route', 'stock_location_route_categ', 'categ_id', 'route_id', 'Routes',
        domain=[('product_categ_selectable', '=', True)])
    removal_strategy_id = fields.Many2one(
        'product.removal', 'Force Removal Strategy',
        help="Set a specific removal strategy that will be used regardless of the source location for this product category")
    total_route_ids = fields.Many2many(
        'stock.location.route', string='Total routes', compute='_compute_total_route_ids',
        readonly=True)

    @api.one
    def _compute_total_route_ids(self):
        category = self
        routes = self.route_ids
        while category.parent_id:
            category = category.parent_id
            routes |= category.route_ids
        self.total_route_ids = routes


class ProductUoM(models.Model):
    _inherit = 'product.uom'

    def write(self, values):
        # Users can not update the factor if open stock moves are based on it
        if 'factor' in values or 'factor_inv' in values or 'category_id' in values:
            changed = self.filtered(
                lambda u: any(u[f] != values[f] if f in values else False
                              for f in {'factor', 'factor_inv'})) + self.filtered(
                lambda u: any(u[f].id != int(values[f]) if f in values else False
                              for f in {'category_id'}))
            if changed:
                stock_move_lines = self.env['stock.move.line'].search_count([
                    ('product_uom_id.category_id', 'in', changed.mapped('category_id.id')),
                    ('state', '!=', 'cancel'),
                ])

                if stock_move_lines:
                    raise UserError(_(
                        "You cannot change the ratio of this unit of mesure as some"
                        " products with this UoM have already been moved or are "
                        "currently reserved."
                    ))
        return super(ProductUoM, self).write(values)<|MERGE_RESOLUTION|>--- conflicted
+++ resolved
@@ -260,13 +260,9 @@
 
         # TODO: Still optimization possible when searching virtual quantities
         ids = []
-<<<<<<< HEAD
-        for product in self.with_context(prefetch_fields=False).search([]):
-=======
         # Order the search on `id` to prevent the default order on the product name which slows
         # down the search because of the join on the translation table to get the translated names.
-        for product in self.search([], order='id'):
->>>>>>> c0f24d54
+        for product in self.with_context(prefetch_fields=False).search([], order='id'):
             if OPERATORS[operator](product[field], value):
                 ids.append(product.id)
         return [('id', 'in', ids)]
