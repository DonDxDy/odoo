<?xml version="1.0" encoding="utf-8"?>
<openerp>
    <data>
        <record id="action_partial_picking" model="ir.actions.act_window">
            <field name="name">Process Picking</field>
            <field name="res_model">stock.partial.picking</field>
            <field name="view_type">form</field>
            <field name="view_mode">form</field>
            <field name="target">new</field>
        </record>

        <record id="stock_partial_picking_form" model="ir.ui.view">
            <field name="name">stock.partial.picking.form</field>
            <field name="model">stock.partial.picking</field>
            <field name="type">form</field>
            <field name="arch" type="xml">
                <form>
                    <separator colspan="4" string="Products"/>
                    <field name="move_ids" colspan="4" nolabel="1" mode="tree,form" width="550" height="200"/>
                    <separator string="" colspan="4" />
                    <label string="" colspan="2"/>
                    <group col="2" colspan="2">
                        <button icon='gtk-cancel' special="cancel" string="_Cancel" />
                        <button name="do_partial" string="_Validate" colspan="1" type="object" icon="gtk-go-forward" />
                    </group>
                </form>
            </field>
        </record>

        <record id="stock_partial_picking_line_list" model="ir.ui.view">
            <field name="name">stock.partial.picking.line.list</field>
            <field name="model">stock.partial.picking.line</field>
            <field name="type">tree</field>
            <field name="arch" type="xml">
                <tree editable="bottom" string="Product Moves">
                    <field name="product_id" />
                    <field name="quantity" />
                    <field name="product_uom" />
<<<<<<< HEAD
                    <field name="location_id" />
                    <field name="location_dest_id" />
                    <field name="tracking" invisible="1"/>
                    <field name="prodlot_id" domain="[('product_id', '=', product_id)]" attrs="{'required':[('tracking','=',True)]}" groups="base.group_extended" />
=======
>>>>>>> d3866325
                    <field name="update_cost" invisible="1"/>
                    <field name="cost" attrs="{'invisible': [('update_cost','=', False)]}"/>
                    <field name="currency" attrs="{'invisible': [('update_cost','=', False)]}"/>
                </tree>
            </field>
        </record>
        <record id="stock_partial_picking_line_form" model="ir.ui.view">
            <field name="name">stock.partial.picking.line.form</field>
            <field name="model">stock.partial.picking.line</field>
            <field name="type">form</field>
            <field name="arch" type="xml">
                <form>
                    <field name="product_id" />
                    <field name="quantity" />
                    <field name="product_uom" />
                    <field name="location_id" />
                    <field name="location_dest_id" />
<<<<<<< HEAD
                    <field name="tracking" invisible="1"/>
                    <field name="prodlot_id" domain="[('product_id', '=', product_id)]" attrs="{'required':[('tracking','=',True)]}" groups="base.group_extended" />
=======
>>>>>>> d3866325
                    <field name="update_cost" invisible="1"/>
                    <field name="cost" attrs="{'invisible': [('update_cost','=', False)]}"/>
                    <field name="currency" attrs="{'invisible': [('update_cost','=', False)]}"/>
                 </form>
            </field>
        </record>
    </data>
</openerp><|MERGE_RESOLUTION|>--- conflicted
+++ resolved
@@ -36,13 +36,8 @@
                     <field name="product_id" />
                     <field name="quantity" />
                     <field name="product_uom" />
-<<<<<<< HEAD
-                    <field name="location_id" />
-                    <field name="location_dest_id" />
                     <field name="tracking" invisible="1"/>
                     <field name="prodlot_id" domain="[('product_id', '=', product_id)]" attrs="{'required':[('tracking','=',True)]}" groups="base.group_extended" />
-=======
->>>>>>> d3866325
                     <field name="update_cost" invisible="1"/>
                     <field name="cost" attrs="{'invisible': [('update_cost','=', False)]}"/>
                     <field name="currency" attrs="{'invisible': [('update_cost','=', False)]}"/>
@@ -60,11 +55,8 @@
                     <field name="product_uom" />
                     <field name="location_id" />
                     <field name="location_dest_id" />
-<<<<<<< HEAD
                     <field name="tracking" invisible="1"/>
                     <field name="prodlot_id" domain="[('product_id', '=', product_id)]" attrs="{'required':[('tracking','=',True)]}" groups="base.group_extended" />
-=======
->>>>>>> d3866325
                     <field name="update_cost" invisible="1"/>
                     <field name="cost" attrs="{'invisible': [('update_cost','=', False)]}"/>
                     <field name="currency" attrs="{'invisible': [('update_cost','=', False)]}"/>
