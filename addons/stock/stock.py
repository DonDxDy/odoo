--- conflicted
+++ resolved
@@ -1438,13 +1438,9 @@
                         need_rereserve = True
             elif ops.product_id.id:
                 #Check moves with same product
-<<<<<<< HEAD
                 product_qty = ops.qty_done if done_qtys else ops.product_qty
                 qty_to_assign = uom_obj._compute_qty_obj(cr, uid, ops.product_uom_id, product_qty, ops.product_id.uom_id, context=context)
-=======
-                qty_to_assign = uom_obj._compute_qty_obj(cr, uid, ops.product_uom_id, ops.product_qty, ops.product_id.uom_id, context=context)
                 precision_rounding = ops.product_id.uom_id.rounding
->>>>>>> e68ed417
                 for move_dict in prod2move_ids.get(ops.product_id.id, []):
                     move = move_dict['move']
                     for quant in move.reserved_quant_ids:
@@ -1460,7 +1456,6 @@
                             flag = not quant.package_id.id
                         flag = flag and (ops.owner_id.id == quant.owner_id.id)
                         if flag:
-<<<<<<< HEAD
                             if not lot_qty:
                                 max_qty_on_link = min(quant.qty, qty_to_assign)
                                 qty_on_link = _create_link_for_quant(ops.id, quant, max_qty_on_link)
@@ -1472,13 +1467,7 @@
                                     qty_to_assign -= qty_on_link
                                     lot_qty[quant.lot_id.id] -= qty_on_link
 
-                qty_assign_cmp = float_compare(qty_to_assign, 0, precision_rounding=ops.product_id.uom_id.rounding)
-=======
-                            max_qty_on_link = min(quant.qty, qty_to_assign)
-                            qty_on_link = _create_link_for_quant(ops.id, quant, max_qty_on_link)
-                            qty_to_assign -= qty_on_link
                 qty_assign_cmp = float_compare(qty_to_assign, 0, precision_rounding=precision_rounding)
->>>>>>> e68ed417
                 if qty_assign_cmp > 0:
                     #qty reserved is less than qty put in operations. We need to create a link but it's deferred after we processed
                     #all the quants (because they leave no choice on their related move and needs to be processed with higher priority)
