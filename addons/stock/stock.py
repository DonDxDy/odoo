# -*- coding: utf-8 -*-
##############################################################################
#
#    OpenERP, Open Source Management Solution
#    Copyright (C) 2004-2010 Tiny SPRL (<http://tiny.be>).
#
#    This program is free software: you can redistribute it and/or modify
#    it under the terms of the GNU Affero General Public License as
#    published by the Free Software Foundation, either version 3 of the
#    License, or (at your option) any later version.
#
#    This program is distributed in the hope that it will be useful,
#    but WITHOUT ANY WARRANTY; without even the implied warranty of
#    MERCHANTABILITY or FITNESS FOR A PARTICULAR PURPOSE.  See the
#    GNU Affero General Public License for more details.
#
#    You should have received a copy of the GNU Affero General Public License
#    along with this program.  If not, see <http://www.gnu.org/licenses/>.
#
##############################################################################

from datetime import datetime
from dateutil.relativedelta import relativedelta

from osv import fields, osv
from tools import config
from tools.translate import _
import math
import netsvc
import time
import tools

import decimal_precision as dp


#----------------------------------------------------------
# Incoterms
#----------------------------------------------------------
class stock_incoterms(osv.osv):
    _name = "stock.incoterms"
    _description = "Incoterms"
    _columns = {
        'name': fields.char('Name', size=64, required=True,help="Incoterms are series of sales terms.They are used to divide transaction costs and responsibilities between buyer and seller and reflect state-of-the-art transportation practices."),
        'code': fields.char('Code', size=3, required=True,help="Code for Incoterms"),
        'active': fields.boolean('Active', help="If the active field is set to true, it will allow you to hide the incoterms without removing it."),
    }
    _defaults = {
        'active': lambda *a: True,
    }

stock_incoterms()


#----------------------------------------------------------
# Stock Location
#----------------------------------------------------------
class stock_location(osv.osv):
    _name = "stock.location"
    _description = "Location"
    _parent_name = "location_id"
    _parent_store = True
    _parent_order = 'id'
    _order = 'parent_left'

    def name_get(self, cr, uid, ids, context={}):
        if not len(ids):
            return []
        reads = self.read(cr, uid, ids, ['name','location_id'], context)
        res = []
        for record in reads:
            name = record['name']
            if context.get('full',False):
                if record['location_id']:
                    name = record['location_id'][1]+' / '+name
                res.append((record['id'], name))
            else:
                res.append((record['id'], name))
        return res

    def _complete_name(self, cr, uid, ids, name, args, context):
        def _get_one_full_name(location, level=4):
            if location.location_id:
                parent_path = _get_one_full_name(location.location_id, level-1) + "/"
            else:
                parent_path = ''
            return parent_path + location.name
        res = {}
        for m in self.browse(cr, uid, ids, context=context):
            res[m.id] = _get_one_full_name(m)
        return res

    def _product_qty_available(self, cr, uid, ids, field_names, arg, context={}):
        res = {}
        for id in ids:
            res[id] = {}.fromkeys(field_names, 0.0)
        if ('product_id' not in context) or not ids:
            return res
        #location_ids = self.search(cr, uid, [('location_id', 'child_of', ids)])
        for loc in ids:
            context['location'] = [loc]
            prod = self.pool.get('product.product').browse(cr, uid, context['product_id'], context)
            if 'stock_real' in field_names:
                res[loc]['stock_real'] = prod.qty_available
            if 'stock_virtual' in field_names:
                res[loc]['stock_virtual'] = prod.virtual_available
        return res

    def product_detail(self, cr, uid, id, field, context={}):
        res = {}
        res[id] = {}
        final_value = 0.0
        field_to_read = 'virtual_available'
        if field == 'stock_real_value':
            field_to_read = 'qty_available'
        cr.execute('select distinct product_id from stock_move where (location_id=%s) or (location_dest_id=%s)', (id, id))
        result = cr.dictfetchall()
        if result:
            # Choose the right filed standard_price to read
            # Take the user company
            price_type_id=self.pool.get('res.users').browse(cr,uid,uid).company_id.property_valuation_price_type.id
            pricetype=self.pool.get('product.price.type').browse(cr,uid,price_type_id)
            for r in result:
                c = (context or {}).copy()
                c['location'] = id
                product = self.pool.get('product.product').read(cr, uid, r['product_id'], [field_to_read], context=c)
                # Compute the amount_unit in right currency

                context['currency_id']=self.pool.get('res.users').browse(cr,uid,uid).company_id.currency_id.id
                amount_unit=self.pool.get('product.product').browse(cr,uid,r['product_id']).price_get(pricetype.field, context)[r['product_id']]

                final_value += (product[field_to_read] * amount_unit)
        return final_value

    def _product_value(self, cr, uid, ids, field_names, arg, context={}):
        result = {}
        for id in ids:
            result[id] = {}.fromkeys(field_names, 0.0)
        for field_name in field_names:
            for loc in ids:
                ret_dict = self.product_detail(cr, uid, loc, field=field_name)
                result[loc][field_name] = ret_dict
        return result

    _columns = {
        'name': fields.char('Location Name', size=64, required=True, translate=True),
        'active': fields.boolean('Active', help="If the active field is set to true, it will allow you to hide the stock location without removing it."),
        'usage': fields.selection([('supplier', 'Supplier Location'), ('view', 'View'), ('internal', 'Internal Location'), ('customer', 'Customer Location'), ('inventory', 'Inventory'), ('procurement', 'Procurement'), ('production', 'Production')], 'Location Type', required=True),
        'allocation_method': fields.selection([('fifo', 'FIFO'), ('lifo', 'LIFO'), ('nearest', 'Nearest')], 'Allocation Method', required=True),

        'complete_name': fields.function(_complete_name, method=True, type='char', size=100, string="Location Name"),

        'stock_real': fields.function(_product_qty_available, method=True, type='float', string='Real Stock', multi="stock"),
        'stock_virtual': fields.function(_product_qty_available, method=True, type='float', string='Virtual Stock', multi="stock"),

        'account_id': fields.many2one('account.account', string='Inventory Account', domain=[('type', '!=', 'view')]),
        'location_id': fields.many2one('stock.location', 'Parent Location', select=True, ondelete='cascade'),
        'child_ids': fields.one2many('stock.location', 'location_id', 'Contains'),

        'chained_location_id': fields.many2one('stock.location', 'Chained Location If Fixed'),
        'chained_location_type': fields.selection([('none', 'None'), ('customer', 'Customer'), ('fixed', 'Fixed Location')],
            'Chained Location Type', required=True),
        'chained_auto_packing': fields.selection(
            [('auto', 'Automatic Move'), ('manual', 'Manual Operation'), ('transparent', 'Automatic No Step Added')],
            'Automatic Move',
            required=True,
            help="This is used only if you select a chained location type.\n" \
                "The 'Automatic Move' value will create a stock move after the current one that will be "\
                "validated automatically. With 'Manual Operation', the stock move has to be validated "\
                "by a worker. With 'Automatic No Step Added', the location is replaced in the original move."
            ),
        'chained_delay': fields.integer('Chained lead time (days)'),
        'address_id': fields.many2one('res.partner.address', 'Location Address'),
        'icon': fields.selection(tools.icons, 'Icon', size=64),

        'comment': fields.text('Additional Information'),
        'posx': fields.integer('Corridor (X)'),
        'posy': fields.integer('Shelves (Y)'),
        'posz': fields.integer('Height (Z)'),

        'parent_left': fields.integer('Left Parent', select=1),
        'parent_right': fields.integer('Right Parent', select=1),
        'stock_real_value': fields.function(_product_value, method=True, type='float', string='Real Stock Value', multi="stock"),
        'stock_virtual_value': fields.function(_product_value, method=True, type='float', string='Virtual Stock Value', multi="stock"),
        'company_id': fields.many2one('res.company', 'Company', required=True,select=1),
    }
    _defaults = {
        'active': lambda *a: 1,
        'usage': lambda *a: 'internal',
        'allocation_method': lambda *a: 'fifo',
        'chained_location_type': lambda *a: 'none',
        'chained_auto_packing': lambda *a: 'manual',
        'company_id': lambda self,cr,uid,c: self.pool.get('res.company')._company_default_get(cr, uid, 'stock.location', context=c),
        'posx': lambda *a: 0,
        'posy': lambda *a: 0,
        'posz': lambda *a: 0,
        'icon': lambda *a: False,
    }

    def chained_location_get(self, cr, uid, location, partner=None, product=None, context={}):
        result = None
        if location.chained_location_type == 'customer':
            if partner:
                result = partner.property_stock_customer
        elif location.chained_location_type == 'fixed':
            result = location.chained_location_id
        if result:
            return result, location.chained_auto_packing, location.chained_delay
        return result

    def picking_type_get(self, cr, uid, from_location, to_location, context={}):
        result = 'internal'
        if (from_location.usage=='internal') and (to_location and to_location.usage in ('customer', 'supplier')):
            result = 'delivery'
        elif (from_location.usage in ('supplier', 'customer')) and (to_location.usage=='internal'):
            result = 'in'
        return result

    def _product_get_all_report(self, cr, uid, ids, product_ids=False,
            context=None):
        return self._product_get_report(cr, uid, ids, product_ids, context,
                recursive=True)

    def _product_get_report(self, cr, uid, ids, product_ids=False,
            context=None, recursive=False):
        if context is None:
            context = {}
        product_obj = self.pool.get('product.product')
        # Take the user company and pricetype
        price_type_id=self.pool.get('res.users').browse(cr,uid,uid).company_id.property_valuation_price_type.id
        pricetype=self.pool.get('product.price.type').browse(cr,uid,price_type_id)
        context['currency_id']=self.pool.get('res.users').browse(cr,uid,uid).company_id.currency_id.id

        if not product_ids:
            product_ids = product_obj.search(cr, uid, [])

        products = product_obj.browse(cr, uid, product_ids, context=context)
        products_by_uom = {}
        products_by_id = {}
        for product in products:
            products_by_uom.setdefault(product.uom_id.id, [])
            products_by_uom[product.uom_id.id].append(product)
            products_by_id.setdefault(product.id, [])
            products_by_id[product.id] = product

        result = {}
        result['product'] = []
        for id in ids:
            quantity_total = 0.0
            total_price = 0.0
            for uom_id in products_by_uom.keys():
                fnc = self._product_get
                if recursive:
                    fnc = self._product_all_get
                ctx = context.copy()
                ctx['uom'] = uom_id
                qty = fnc(cr, uid, id, [x.id for x in products_by_uom[uom_id]],
                        context=ctx)
                for product_id in qty.keys():
                    if not qty[product_id]:
                        continue
                    product = products_by_id[product_id]
                    quantity_total += qty[product_id]

                    # Compute based on pricetype
                    # Choose the right filed standard_price to read
                    amount_unit=product.price_get(pricetype.field, context)[product.id]
                    price = qty[product_id] * amount_unit
                    # price = qty[product_id] * product.standard_price

                    total_price += price
                    result['product'].append({
                        'price': amount_unit,
                        'prod_name': product.name,
                        'code': product.default_code, # used by lot_overview_all report!
                        'variants': product.variants or '',
                        'uom': product.uom_id.name,
                        'prod_qty': qty[product_id],
                        'price_value': price,
                    })
        result['total'] = quantity_total
        result['total_price'] = total_price
        return result

    def _product_get_multi_location(self, cr, uid, ids, product_ids=False, context={}, states=['done'], what=('in', 'out')):
        product_obj = self.pool.get('product.product')
        context.update({
            'states': states,
            'what': what,
            'location': ids
        })
        return product_obj.get_product_available(cr, uid, product_ids, context=context)

    def _product_get(self, cr, uid, id, product_ids=False, context={}, states=['done']):
        ids = id and [id] or []
        return self._product_get_multi_location(cr, uid, ids, product_ids, context, states)

    def _product_all_get(self, cr, uid, id, product_ids=False, context={}, states=['done']):
        # build the list of ids of children of the location given by id
        ids = id and [id] or []
        location_ids = self.search(cr, uid, [('location_id', 'child_of', ids)])
        return self._product_get_multi_location(cr, uid, location_ids, product_ids, context, states)

    def _product_virtual_get(self, cr, uid, id, product_ids=False, context={}, states=['done']):
        return self._product_all_get(cr, uid, id, product_ids, context, ['confirmed', 'waiting', 'assigned', 'done'])

    #
    # TODO:
    #    Improve this function
    #
    # Returns:
    #    [ (tracking_id, product_qty, location_id) ]
    #
    def _product_reserve(self, cr, uid, ids, product_id, product_qty, context={}):
        result = []
        amount = 0.0
        for id in self.search(cr, uid, [('location_id', 'child_of', ids)]):
            cr.execute("select product_uom,sum(product_qty) as product_qty from stock_move where location_dest_id=%s and location_id<>%s and product_id=%s and state='done' group by product_uom", (id, id, product_id))
            results = cr.dictfetchall()
            cr.execute("select product_uom,-sum(product_qty) as product_qty from stock_move where location_id=%s and location_dest_id<>%s and product_id=%s and state in ('done', 'assigned') group by product_uom", (id, id, product_id))
            results += cr.dictfetchall()

            total = 0.0
            results2 = 0.0
            for r in results:
                amount = self.pool.get('product.uom')._compute_qty(cr, uid, r['product_uom'], r['product_qty'], context.get('uom', False))
                results2 += amount
                total += amount

            if total <= 0.0:
                continue

            amount = results2
            if amount > 0:
                if amount > min(total, product_qty):
                    amount = min(product_qty, total)
                result.append((amount, id))
                product_qty -= amount
                total -= amount
                if product_qty <= 0.0:
                    return result
                if total <= 0.0:
                    continue
        return False

stock_location()


class stock_tracking(osv.osv):
    _name = "stock.tracking"
    _description = "Stock Tracking Lots"

    def checksum(sscc):
        salt = '31' * 8 + '3'
        sum = 0
        for sscc_part, salt_part in zip(sscc, salt):
            sum += int(sscc_part) * int(salt_part)
        return (10 - (sum % 10)) % 10
    checksum = staticmethod(checksum)

    def make_sscc(self, cr, uid, context={}):
        sequence = self.pool.get('ir.sequence').get(cr, uid, 'stock.lot.tracking')
        return sequence + str(self.checksum(sequence))

    _columns = {
        'name': fields.char('Tracking ID', size=64, required=True),
        'active': fields.boolean('Active', help="If the active field is set to true, it will allow you to hide the tracking lots without removing it."),
        'serial': fields.char('Reference', size=64),
        'move_ids': fields.one2many('stock.move', 'tracking_id', 'Moves Tracked'),
        'date': fields.datetime('Created Date', required=True),
    }
    _defaults = {
        'active': lambda *a: 1,
        'name': make_sscc,
        'date': lambda *a: time.strftime('%Y-%m-%d %H:%M:%S'),
    }

    def name_search(self, cr, user, name, args=None, operator='ilike', context=None, limit=100):
        if not args:
            args = []
        if not context:
            context = {}
        ids = self.search(cr, user, [('serial', '=', name)]+ args, limit=limit, context=context)
        ids += self.search(cr, user, [('name', operator, name)]+ args, limit=limit, context=context)
        return self.name_get(cr, user, ids, context)

    def name_get(self, cr, uid, ids, context={}):
        if not len(ids):
            return []
        res = [(r['id'], r['name']+' ['+(r['serial'] or '')+']') for r in self.read(cr, uid, ids, ['name', 'serial'], context)]
        return res

    def unlink(self, cr, uid, ids, context=None):
        raise osv.except_osv(_('Error'), _('You can not remove a lot line !'))

stock_tracking()


#----------------------------------------------------------
# Stock Picking
#----------------------------------------------------------
class stock_picking(osv.osv):
    _name = "stock.picking"
    _description = "Picking List"

    def _set_maximum_date(self, cr, uid, ids, name, value, arg, context):
        if not value:
            return False
        if isinstance(ids, (int, long)):
            ids = [ids]
        for pick in self.browse(cr, uid, ids, context):
            sql_str = """update stock_move set
                    date_planned='%s'
                where
                    picking_id=%d """ % (value, pick.id)

            if pick.max_date:
                sql_str += " and (date_planned='" + pick.max_date + "' or date_planned>'" + value + "')"
            cr.execute(sql_str)
        return True

    def _set_minimum_date(self, cr, uid, ids, name, value, arg, context):
        if not value:
            return False
        if isinstance(ids, (int, long)):
            ids = [ids]
        for pick in self.browse(cr, uid, ids, context):
            sql_str = """update stock_move set
                    date_planned='%s'
                where
                    picking_id=%s """ % (value, pick.id)
            if pick.min_date:
                sql_str += " and (date_planned='" + pick.min_date + "' or date_planned<'" + value + "')"
            cr.execute(sql_str)
        return True

    def get_min_max_date(self, cr, uid, ids, field_name, arg, context={}):
        res = {}
        for id in ids:
            res[id] = {'min_date': False, 'max_date': False}
        if not ids:
            return res
        cr.execute("""select
                picking_id,
                min(date_planned),
                max(date_planned)
            from
                stock_move
            where
                picking_id=ANY(%s)
            group by
                picking_id""",(ids,))
        for pick, dt1, dt2 in cr.fetchall():
            res[pick]['min_date'] = dt1
            res[pick]['max_date'] = dt2
        return res

    def create(self, cr, user, vals, context=None):
        if ('name' not in vals) or (vals.get('name')=='/'):
            vals['name'] = self.pool.get('ir.sequence').get(cr, user, 'stock.picking')

        return super(stock_picking, self).create(cr, user, vals, context)

    _columns = {
        'name': fields.char('Reference', size=64, select=True),
        'origin': fields.char('Origin', size=64, help="Reference of the document that produced this picking."),
        'backorder_id': fields.many2one('stock.picking', 'Back Order', help="If the picking is splitted then the picking id in available state of move for this picking is stored in Backorder."),
        'type': fields.selection([('out', 'Sending Goods'), ('in', 'Getting Goods'), ('internal', 'Internal'), ('delivery', 'Delivery')], 'Shipping Type', required=True, select=True, help="Shipping type specify, goods coming in or going out."),
        'active': fields.boolean('Active', help="If the active field is set to true, it will allow you to hide the picking without removing it."),
        'note': fields.text('Notes'),

        'location_id': fields.many2one('stock.location', 'Location', help="Keep empty if you produce at the location where the finished products are needed." \
                "Set a location if you produce at a fixed location. This can be a partner location " \
                "if you subcontract the manufacturing operations."),
        'location_dest_id': fields.many2one('stock.location', 'Dest. Location',help="Location where the system will stock the finished products."),
        'move_type': fields.selection([('direct', 'Direct Delivery'), ('one', 'All at once')], 'Delivery Method', required=True, help="It specifies goods to be delivered all at once or by direct delivery"),
        'state': fields.selection([
            ('draft', 'Draft'),
            ('auto', 'Waiting'),
            ('confirmed', 'Confirmed'),
            ('assigned', 'Available'),
            ('done', 'Done'),
            ('cancel', 'Cancelled'),
            ], 'State', readonly=True, select=True,
            help=' * The \'Draft\' state is used when a user is encoding a new and unconfirmed picking. \
            \n* The \'Confirmed\' state is used for stock movement to do with unavailable products. \
            \n* The \'Available\' state is set automatically when the products are ready to be moved.\
            \n* The \'Waiting\' state is used in MTO moves when a movement is waiting for another one.'),
        'min_date': fields.function(get_min_max_date, fnct_inv=_set_minimum_date, multi="min_max_date",
                 method=True, store=True, type='datetime', string='Expected Date', select=1, help="Expected date for Picking. Default it takes current date"),
        'date': fields.datetime('Order Date', help="Date of Order"),
        'date_done': fields.datetime('Date Done', help="Date of completion"),
        'max_date': fields.function(get_min_max_date, fnct_inv=_set_maximum_date, multi="min_max_date",
                 method=True, store=True, type='datetime', string='Max. Expected Date', select=2),
        'move_lines': fields.one2many('stock.move', 'picking_id', 'Entry lines', states={'done': [('readonly', True)], 'cancel': [('readonly', True)]}),
        'delivery_line':fields.one2many('stock.delivery', 'picking_id', 'Delivery lines', readonly=True),
        'auto_picking': fields.boolean('Auto-Picking'),
        'address_id': fields.many2one('res.partner.address', 'Partner', help="Address of partner"),
        'invoice_state': fields.selection([
            ("invoiced", "Invoiced"),
            ("2binvoiced", "To Be Invoiced"),
            ("none", "Not from Picking")], "Invoice Status",
            select=True, required=True, readonly=True, states={'draft': [('readonly', False)]}),
        'company_id': fields.many2one('res.company', 'Company', required=True,select=1),
    }
    _defaults = {
        'name': lambda self, cr, uid, context: '/',
        'active': lambda *a: 1,
        'state': lambda *a: 'draft',
        'move_type': lambda *a: 'direct',
        'type': lambda *a: 'in',
        'invoice_state': lambda *a: 'none',
        'date': lambda *a: time.strftime('%Y-%m-%d %H:%M:%S'),
        'company_id': lambda self,cr,uid,c: self.pool.get('res.company')._company_default_get(cr, uid, 'stock_picking', context=c)
    }

    def copy(self, cr, uid, id, default=None, context={}):
        if default is None:
            default = {}
        default = default.copy()
        if not default.get('name',False):
            default['name'] = self.pool.get('ir.sequence').get(cr, uid, 'stock.picking')
        return super(stock_picking, self).copy(cr, uid, id, default, context)

    def onchange_partner_in(self, cr, uid, context, partner_id=None):
        return {}

    def action_explode(self, cr, uid, moves, context={}):
        return moves

    def action_confirm(self, cr, uid, ids, context={}):
        self.write(cr, uid, ids, {'state': 'confirmed'})
        todo = []
        for picking in self.browse(cr, uid, ids):
            for r in picking.move_lines:
                if r.state == 'draft':
                    todo.append(r.id)
        todo = self.action_explode(cr, uid, todo, context)
        if len(todo):
            self.pool.get('stock.move').action_confirm(cr, uid, todo, context)
        return True

    def test_auto_picking(self, cr, uid, ids):
        # TODO: Check locations to see if in the same location ?
        return True

    def button_confirm(self, cr, uid, ids, *args):
        for id in ids:
            wf_service = netsvc.LocalService("workflow")
            wf_service.trg_validate(uid, 'stock.picking', id, 'button_confirm', cr)
        self.force_assign(cr, uid, ids, *args)
        return True

    def action_assign(self, cr, uid, ids, *args):
        for pick in self.browse(cr, uid, ids):
            move_ids = [x.id for x in pick.move_lines if x.state == 'confirmed']
            if not move_ids:
                raise osv.except_osv(_('Warning !'),_('Not Available. Moves are not confirmed.'))
            self.pool.get('stock.move').action_assign(cr, uid, move_ids)
        return True

    def force_assign(self, cr, uid, ids, *args):
        wf_service = netsvc.LocalService("workflow")
        for pick in self.browse(cr, uid, ids):
            move_ids = [x.id for x in pick.move_lines if x.state in ['confirmed','waiting']]
#            move_ids = [x.id for x in pick.move_lines]
            self.pool.get('stock.move').force_assign(cr, uid, move_ids)
            wf_service.trg_write(uid, 'stock.picking', pick.id, cr)
        return True

    def draft_force_assign(self, cr, uid, ids, *args):
        wf_service = netsvc.LocalService("workflow")
        for pick in self.browse(cr, uid, ids):
            wf_service.trg_validate(uid, 'stock.picking', pick.id,
                'button_confirm', cr)
            #move_ids = [x.id for x in pick.move_lines]
            #self.pool.get('stock.move').force_assign(cr, uid, move_ids)
            #wf_service.trg_write(uid, 'stock.picking', pick.id, cr)
        return True

    def draft_validate(self, cr, uid, ids, *args):
        wf_service = netsvc.LocalService("workflow")
        self.draft_force_assign(cr, uid, ids)
        for pick in self.browse(cr, uid, ids):
            move_ids = [x.id for x in pick.move_lines]
            self.pool.get('stock.move').force_assign(cr, uid, move_ids)
            wf_service.trg_write(uid, 'stock.picking', pick.id, cr)

            self.action_move(cr, uid, [pick.id])
            wf_service.trg_validate(uid, 'stock.picking', pick.id, 'button_done', cr)
        return True

    def cancel_assign(self, cr, uid, ids, *args):
        wf_service = netsvc.LocalService("workflow")
        for pick in self.browse(cr, uid, ids):
            move_ids = [x.id for x in pick.move_lines]
            self.pool.get('stock.move').cancel_assign(cr, uid, move_ids)
            wf_service.trg_write(uid, 'stock.picking', pick.id, cr)
        return True

    def action_assign_wkf(self, cr, uid, ids):
        self.write(cr, uid, ids, {'state': 'assigned'})
        return True

    def test_finnished(self, cr, uid, ids):
        move_ids = self.pool.get('stock.move').search(cr, uid, [('picking_id', 'in', ids)])
        for move in self.pool.get('stock.move').browse(cr, uid, move_ids):
            if move.state not in ('done', 'cancel'):
                if move.product_qty != 0.0:
                    return False
                else:
                    move.write(cr, uid, [move.id], {'state': 'done'})
        return True

    def test_assigned(self, cr, uid, ids):
        ok = True
        for pick in self.browse(cr, uid, ids):
            mt = pick.move_type
            for move in pick.move_lines:
                if (move.state in ('confirmed', 'draft')) and (mt=='one'):
                    return False
                if (mt=='direct') and (move.state=='assigned') and (move.product_qty):
                    return True
                ok = ok and (move.state in ('cancel', 'done', 'assigned'))
        return ok

    def action_cancel(self, cr, uid, ids, context={}):
        for pick in self.browse(cr, uid, ids):
            ids2 = [move.id for move in pick.move_lines]
            self.pool.get('stock.move').action_cancel(cr, uid, ids2, context)
        self.write(cr, uid, ids, {'state': 'cancel', 'invoice_state': 'none'})
        return True

    #
    # TODO: change and create a move if not parents
    #
    def action_done(self, cr, uid, ids, context=None):
        self.write(cr, uid, ids, {'state': 'done', 'date_done': time.strftime('%Y-%m-%d %H:%M:%S')})
        return True

    def action_move(self, cr, uid, ids, context={}):
        for pick in self.browse(cr, uid, ids):
            todo = []
            for move in pick.move_lines:
                if move.state == 'assigned':
                    todo.append(move.id)

            if len(todo):
                self.pool.get('stock.move').action_done(cr, uid, todo,
                        context=context)
        return True

    def get_currency_id(self, cr, uid, picking):
        return False

    def _get_payment_term(self, cr, uid, picking):
        '''Return {'contact': address, 'invoice': address} for invoice'''
        partner_obj = self.pool.get('res.partner')
        partner = picking.address_id.partner_id
        return partner.property_payment_term and partner.property_payment_term.id or False

    def _get_address_invoice(self, cr, uid, picking):
        '''Return {'contact': address, 'invoice': address} for invoice'''
        partner_obj = self.pool.get('res.partner')
        partner = picking.address_id.partner_id

        return partner_obj.address_get(cr, uid, [partner.id],
                ['contact', 'invoice'])

    def _get_comment_invoice(self, cr, uid, picking):
        '''Return comment string for invoice'''
        return picking.note or ''

    def _get_price_unit_invoice(self, cr, uid, move_line, type, context=None):
        '''Return the price unit for the move line'''
        if context is None:
            context = {}

        if type in ('in_invoice', 'in_refund'):
            # Take the user company and pricetype
            price_type_id = self.pool.get('res.users').browse(cr, uid, uid).company_id.property_valuation_price_type.id
            pricetype = self.pool.get('product.price.type').browse(cr, uid, price_type_id)
            context['currency_id'] = move_line.company_id.currency_id.id

            amount_unit = move_line.product_id.price_get(pricetype.field, context)[move_line.product_id.id]
            return amount_unit
        else:
            return move_line.product_id.list_price

    def _get_discount_invoice(self, cr, uid, move_line):
        '''Return the discount for the move line'''
        return 0.0

    def _get_taxes_invoice(self, cr, uid, move_line, type):
        '''Return taxes ids for the move line'''
        if type in ('in_invoice', 'in_refund'):
            taxes = move_line.product_id.supplier_taxes_id
        else:
            taxes = move_line.product_id.taxes_id

        if move_line.picking_id and move_line.picking_id.address_id and move_line.picking_id.address_id.partner_id:
            return self.pool.get('account.fiscal.position').map_tax(
                cr,
                uid,
                move_line.picking_id.address_id.partner_id.property_account_position,
                taxes
            )
        else:
            return map(lambda x: x.id, taxes)

    def _get_account_analytic_invoice(self, cr, uid, picking, move_line):
        return False

    def _invoice_line_hook(self, cr, uid, move_line, invoice_line_id):
        '''Call after the creation of the invoice line'''
        return

    def _invoice_hook(self, cr, uid, picking, invoice_id):
        '''Call after the creation of the invoice'''
        return

    def action_invoice_create(self, cr, uid, ids, journal_id=False,
            group=False, type='out_invoice', context=None):
        '''Return ids of created invoices for the pickings'''
        if context is None:
            context = {}

        invoice_obj = self.pool.get('account.invoice')
        invoice_line_obj = self.pool.get('account.invoice.line')
        invoices_group = {}
        res = {}

        for picking in self.browse(cr, uid, ids, context=context):
            if picking.invoice_state != '2binvoiced':
                continue
            payment_term_id = False
            partner = picking.address_id and picking.address_id.partner_id
            if not partner:
                raise osv.except_osv(_('Error, no partner !'),
                    _('Please put a partner on the picking list if you want to generate invoice.'))

            if type in ('out_invoice', 'out_refund'):
                account_id = partner.property_account_receivable.id
                payment_term_id = self._get_payment_term(cr, uid, picking)
            else:
                account_id = partner.property_account_payable.id

            address_contact_id, address_invoice_id = \
                    self._get_address_invoice(cr, uid, picking).values()

            comment = self._get_comment_invoice(cr, uid, picking)
            if group and partner.id in invoices_group:
                invoice_id = invoices_group[partner.id]
                invoice = invoice_obj.browse(cr, uid, invoice_id)
                invoice_vals = {
                    'name': (invoice.name or '') + ', ' + (picking.name or ''),
                    'origin': (invoice.origin or '') + ', ' + (picking.name or '') + (picking.origin and (':' + picking.origin) or ''),
                    'comment': (comment and (invoice.comment and invoice.comment+"\n"+comment or comment)) or (invoice.comment and invoice.comment or ''),
                    'date_invoice':context.get('date_inv',False)
                }
                invoice_obj.write(cr, uid, [invoice_id], invoice_vals, context=context)
            else:
                invoice_vals = {
                    'name': picking.name,
                    'origin': (picking.name or '') + (picking.origin and (':' + picking.origin) or ''),
                    'type': type,
                    'account_id': account_id,
                    'partner_id': partner.id,
                    'address_invoice_id': address_invoice_id,
                    'address_contact_id': address_contact_id,
                    'comment': comment,
                    'payment_term': payment_term_id,
                    'fiscal_position': partner.property_account_position.id,
                    'date_invoice': context.get('date_inv',False),
                    'company_id': picking.company_id.id,
                    }
                cur_id = self.get_currency_id(cr, uid, picking)
                if cur_id:
                    invoice_vals['currency_id'] = cur_id
                if journal_id:
                    invoice_vals['journal_id'] = journal_id
                invoice_id = invoice_obj.create(cr, uid, invoice_vals,
                        context=context)
                invoices_group[partner.id] = invoice_id
            res[picking.id] = invoice_id
            for move_line in picking.move_lines:
                origin = move_line.picking_id.name
                if move_line.picking_id.origin:
                    origin += ':' + move_line.picking_id.origin
                if group:
                    name = (picking.name or '') + '-' + move_line.name
                else:
                    name = move_line.name

                if type in ('out_invoice', 'out_refund'):
                    account_id = move_line.product_id.product_tmpl_id.\
                            property_account_income.id
                    if not account_id:
                        account_id = move_line.product_id.categ_id.\
                                property_account_income_categ.id
                else:
                    account_id = move_line.product_id.product_tmpl_id.\
                            property_account_expense.id
                    if not account_id:
                        account_id = move_line.product_id.categ_id.\
                                property_account_expense_categ.id

                price_unit = self._get_price_unit_invoice(cr, uid,
                        move_line, type)
                discount = self._get_discount_invoice(cr, uid, move_line)
                tax_ids = self._get_taxes_invoice(cr, uid, move_line, type)
                account_analytic_id = self._get_account_analytic_invoice(cr, uid, picking, move_line)

                #set UoS if it's a sale and the picking doesn't have one
                uos_id = move_line.product_uos and move_line.product_uos.id or False
                if not uos_id and type in ('out_invoice', 'out_refund'):
                    uos_id = move_line.product_uom.id

                account_id = self.pool.get('account.fiscal.position').map_account(cr, uid, partner.property_account_position, account_id)
                notes = False
                if move_line.sale_line_id:
                    notes = move_line.sale_line_id.notes
                elif move_line.purchase_line_id:
                    notes = move_line.purchase_line_id.notes

                invoice_line_id = invoice_line_obj.create(cr, uid, {
                    'name': name,
                    'origin': origin,
                    'invoice_id': invoice_id,
                    'uos_id': uos_id,
                    'product_id': move_line.product_id.id,
                    'account_id': account_id,
                    'price_unit': price_unit,
                    'discount': discount,
                    'quantity': move_line.product_uos_qty or move_line.product_qty,
                    'invoice_line_tax_id': [(6, 0, tax_ids)],
                    'account_analytic_id': account_analytic_id,
                    'note': notes,
                    }, context=context)
                self._invoice_line_hook(cr, uid, move_line, invoice_line_id)

            invoice_obj.button_compute(cr, uid, [invoice_id], context=context,
                    set_total=(type in ('in_invoice', 'in_refund')))
            self.write(cr, uid, [picking.id], {
                'invoice_state': 'invoiced',
                }, context=context)
            self._invoice_hook(cr, uid, picking, invoice_id)
        self.write(cr, uid, res.keys(), {
            'invoice_state': 'invoiced',
            }, context=context)
        return res

    def test_cancel(self, cr, uid, ids, context={}):
        for pick in self.browse(cr, uid, ids, context=context):
            if not pick.move_lines:
                return False
            for move in pick.move_lines:
                if move.state not in ('cancel',):
                    return False
        return True

    def unlink(self, cr, uid, ids, context=None):
        for pick in self.browse(cr, uid, ids, context=context):
            if pick.state in ['done','cancel']:
                raise osv.except_osv(_('Error'), _('You cannot remove the picking which is in %s state !')%(pick.state,))
            elif pick.state in ['confirmed','assigned']:
                ids2 = [move.id for move in pick.move_lines]
                context.update({'call_unlink':True})
                self.pool.get('stock.move').action_cancel(cr, uid, ids2, context)
            else:
                continue
        return super(stock_picking, self).unlink(cr, uid, ids, context=context)

    def do_partial(self, cr, uid, ids, partial_datas, context={}):
        """
        @ partial_datas : dict. contain details of partial picking
                          like partner_id, address_id, delivery_date, delivery moves with product_id, product_qty, uom
        """
        res = {}
        move_obj = self.pool.get('stock.move')
        delivery_obj = self.pool.get('stock.delivery')
        product_obj = self.pool.get('product.product')
        currency_obj = self.pool.get('res.currency')
        users_obj = self.pool.get('res.users')
        uom_obj = self.pool.get('product.uom')
        price_type_obj = self.pool.get('product.price.type')
        sequence_obj = self.pool.get('ir.sequence')
        wf_service = netsvc.LocalService("workflow")
        partner_id = partial_datas.get('partner_id', False)
        address_id = partial_datas.get('address_id', False)
        delivery_date = partial_datas.get('delivery_date', False)
        for pick in self.browse(cr, uid, ids, context=context):
            new_picking = None
            new_moves = []

            complete, too_many, too_few = [], [], []
            move_product_qty = {}
            for move in pick.move_lines:
                if move.state in ('done', 'cancel'):
                    continue
                partial_data = partial_datas.get('move%s'%(move.id), False)
                assert partial_data, _('Do not Found Partial data of Stock Move Line :%s' %(move.id))
                product_qty = partial_data.get('product_qty',0.0)
                move_product_qty[move.id] = product_qty
                product_uom = partial_data.get('product_uom',False)
                product_price = partial_data.get('product_price',0.0)
                product_currency = partial_data.get('product_currency',False)
                if move.product_qty == product_qty:
                    complete.append(move)
                elif move.product_qty > product_qty:
                    too_few.append(move)
                else:
                    too_many.append(move)

                # Average price computation
                if (pick.type == 'in') and (move.product_id.cost_method == 'average'):
                    product = product_obj.browse(cr, uid, move.product_id.id)
                    user = users_obj.browse(cr, uid, uid)
                    context['currency_id'] = move.company_id.currency_id.id
                    qty = uom_obj._compute_qty(cr, uid, product_uom, product_qty, product.uom_id.id)
                    pricetype = False
                    if user.company_id.property_valuation_price_type:
                        pricetype = price_type_obj.browse(cr, uid, user.company_id.property_valuation_price_type.id)
                    if pricetype and qty > 0:
                        new_price = currency_obj.compute(cr, uid, product_currency,
                                user.company_id.currency_id.id, product_price)
                        new_price = uom_obj._compute_price(cr, uid, product_uom, new_price,
                                product.uom_id.id)
                        if product.qty_available <= 0:
                            new_std_price = new_price
                        else:
                            # Get the standard price
                            amount_unit = product.price_get(pricetype.field, context)[product.id]
                            new_std_price = ((amount_unit * product.qty_available)\
                                + (new_price * qty))/(product.qty_available + qty)

                        # Write the field according to price type field
                        product_obj.write(cr, uid, [product.id],
                                {pricetype.field: new_std_price})
                        move_obj.write(cr, uid, [move.id], {'price_unit': new_price})


            for move in too_few:
                product_qty = move_product_qty[move.id]
                if not new_picking:

                    new_picking = self.copy(cr, uid, pick.id,
                            {
                                'name': sequence_obj.get(cr, uid, 'stock.picking.%s'%(pick.type)),
                                'move_lines' : [],
                                'state':'draft',
                            })
                if product_qty != 0:

                    new_obj = move_obj.copy(cr, uid, move.id,
                        {
                            'product_qty' : product_qty,
                            'product_uos_qty': product_qty, #TODO: put correct uos_qty
                            'picking_id' : new_picking,
                            'state': 'assigned',
                            'move_dest_id': False,
                            'price_unit': move.price_unit,
                        })

                move_obj.write(cr, uid, [move.id],
                        {
                            'product_qty' : move.product_qty - product_qty,
                            'product_uos_qty':move.product_qty - product_qty, #TODO: put correct uos_qty

                        })

            if new_picking:
                move_obj.write(cr, uid, [c.id for c in complete], {'picking_id': new_picking})
                for move in too_many:
                    product_qty = move_product_qty[move.id]
                    move_obj.write(cr, uid, [move.id],
                            {
                                'product_qty' : product_qty,
                                'product_uos_qty': product_qty, #TODO: put correct uos_qty
                                'picking_id': new_picking,
                            })
            else:
                for move in too_many:
                    product_qty = move_product_qty[move.id]
                    move_obj.write(cr, uid, [move.id],
                            {
                                'product_qty': product_qty,
                                'product_uos_qty': product_qty #TODO: put correct uos_qty
                            })

            # At first we confirm the new picking (if necessary)
            if new_picking:
                wf_service.trg_validate(uid, 'stock.picking', new_picking, 'button_confirm', cr)
            # Then we finish the good picking
            if new_picking:
                self.write(cr, uid, [pick.id], {'backorder_id': new_picking})
                self.action_move(cr, uid, [new_picking])
                wf_service.trg_validate(uid, 'stock.picking', new_picking, 'button_done', cr)
                wf_service.trg_write(uid, 'stock.picking', pick.id, cr)
                delivered_pack_id = new_picking
            else:
                self.action_move(cr, uid, [pick.id])
                wf_service.trg_validate(uid, 'stock.picking', pick.id, 'button_done', cr)
                delivered_pack_id = pick.id

            delivered_pack = self.browse(cr, uid, delivered_pack_id, context=context)
            delivery_id = delivery_obj.create(cr, uid, {
                'name':  delivered_pack.name,
                'partner_id': partner_id,
                'address_id': address_id,
                'date': delivery_date,
                'picking_id' :  pick.id,
                'move_delivered' : [(6,0, map(lambda x:x.id, delivered_pack.move_lines))]
            }, context=context)
            res[pick.id] = {'delivered_picking': delivered_pack.id or False}
        return res

stock_picking()


class stock_production_lot(osv.osv):
    def name_get(self, cr, uid, ids, context={}):
        if not ids:
            return []
        reads = self.read(cr, uid, ids, ['name', 'prefix', 'ref'], context)
        res = []
        for record in reads:
            name = record['name']
            prefix = record['prefix']
            if prefix:
                name = prefix + '/' + name
            if record['ref']:
                name = '%s [%s]' % (name, record['ref'])
            res.append((record['id'], name))
        return res

    _name = 'stock.production.lot'
    _description = 'Production lot'

    def _get_stock(self, cr, uid, ids, field_name, arg, context={}):
        if 'location_id' not in context:
            locations = self.pool.get('stock.location').search(cr, uid, [('usage', '=', 'internal')], context=context)
        else:
            locations = context['location_id'] and [context['location_id']] or []

        if isinstance(ids, (int, long)):
            ids = [ids]

        res = {}.fromkeys(ids, 0.0)
        if locations:
            cr.execute('''select
                    prodlot_id,
                    sum(name)
                from
                    stock_report_prodlots
                where
                    location_id =ANY(%s) and prodlot_id =ANY(%s) group by prodlot_id''',(locations,ids,))
            res.update(dict(cr.fetchall()))
        return res

    def _stock_search(self, cr, uid, obj, name, args, context):
        locations = self.pool.get('stock.location').search(cr, uid, [('usage', '=', 'internal')])
        cr.execute('''select
                prodlot_id,
                sum(name)
            from
                stock_report_prodlots
            where
                location_id =ANY(%s) group by prodlot_id
            having  sum(name) '''+ str(args[0][1]) + str(args[0][2]),(locations,))
        res = cr.fetchall()
        ids = [('id', 'in', map(lambda x: x[0], res))]
        return ids

    _columns = {
        'name': fields.char('Serial', size=64, required=True),
        'ref': fields.char('Internal Reference', size=256),
        'prefix': fields.char('Prefix', size=64),
        'product_id': fields.many2one('product.product', 'Product', required=True),
        'date': fields.datetime('Created Date', required=True),
        'stock_available': fields.function(_get_stock, fnct_search=_stock_search, method=True, type="float", string="Available", select="2"),
        'revisions': fields.one2many('stock.production.lot.revision', 'lot_id', 'Revisions'),
        'company_id': fields.many2one('res.company','Company',select=1),
    }
    _defaults = {
        'date': lambda *a: time.strftime('%Y-%m-%d %H:%M:%S'),
        'name': lambda x, y, z, c: x.pool.get('ir.sequence').get(y, z, 'stock.lot.serial'),
        'product_id': lambda x, y, z, c: c.get('product_id', False),
    }
    _sql_constraints = [
        ('name_ref_uniq', 'unique (name, ref)', 'The serial/ref must be unique !'),
    ]

stock_production_lot()

class stock_production_lot_revision(osv.osv):
    _name = 'stock.production.lot.revision'
    _description = 'Production lot revisions'
    _columns = {
        'name': fields.char('Revision Name', size=64, required=True),
        'description': fields.text('Description'),
        'date': fields.date('Revision Date'),
        'indice': fields.char('Revision', size=16),
        'author_id': fields.many2one('res.users', 'Author'),
        'lot_id': fields.many2one('stock.production.lot', 'Production lot', select=True, ondelete='cascade'),
        'company_id': fields.related('lot_id','company_id',type='many2one',relation='res.company',string='Company',store=True),
    }

    _defaults = {
        'author_id': lambda x, y, z, c: z,
        'date': lambda *a: time.strftime('%Y-%m-%d'),
    }

stock_production_lot_revision()

class stock_delivery(osv.osv):

    """ Tracability of partialdeliveries """

    _name = "stock.delivery"
    _description = "Delivery"
    _columns = {
        'name': fields.char('Name', size=60, required=True),
        'date': fields.datetime('Date', required=True),
        'partner_id': fields.many2one('res.partner', 'Partner', required=True),
        'address_id': fields.many2one('res.partner.address', 'Address', required=True),
        'move_delivered':fields.one2many('stock.move', 'delivered_id', 'Move Delivered'),
        'picking_id': fields.many2one('stock.picking', 'Picking list'),

    }
stock_delivery()
# ----------------------------------------------------
# Move
# ----------------------------------------------------

#
# Fields:
#   location_dest_id is only used for predicting futur stocks
#
class stock_move(osv.osv):
    def _getSSCC(self, cr, uid, context={}):
        cr.execute('select id from stock_tracking where create_uid=%s order by id desc limit 1', (uid,))
        res = cr.fetchone()
        return (res and res[0]) or False
    _name = "stock.move"
    _description = "Stock Move"

    def name_get(self, cr, uid, ids, context={}):
        res = []
        for line in self.browse(cr, uid, ids, context):
            res.append((line.id, (line.product_id.code or '/')+': '+line.location_id.name+' > '+line.location_dest_id.name))
        return res

    def _check_tracking(self, cr, uid, ids):
        for move in self.browse(cr, uid, ids):
            if not move.prodlot_id and \
               (move.state == 'done' and \
               ( \
                   (move.product_id.track_production and move.location_id.usage=='production') or \
                   (move.product_id.track_production and move.location_dest_id.usage=='production') or \
                   (move.product_id.track_incoming and move.location_id.usage in ('supplier','internal')) or \
                   (move.product_id.track_outgoing and move.location_dest_id.usage in ('customer','internal')) \
               )):
                return False
        return True

    def _check_product_lot(self, cr, uid, ids):
        for move in self.browse(cr, uid, ids):
            if move.prodlot_id and (move.prodlot_id.product_id.id != move.product_id.id):
                return False
        return True

    _columns = {
        'name': fields.char('Name', size=64, required=True, select=True),
        'priority': fields.selection([('0', 'Not urgent'), ('1', 'Urgent')], 'Priority'),

        'date': fields.datetime('Created Date'),
        'date_planned': fields.datetime('Date', required=True, help="Scheduled date for the movement of the products or real date if the move is done."),

        'product_id': fields.many2one('product.product', 'Product', required=True, select=True),

        'product_qty': fields.float('Quantity', required=True),
        'product_uom': fields.many2one('product.uom', 'Product UOM', required=True),
        'product_uos_qty': fields.float('Quantity (UOS)'),
        'product_uos': fields.many2one('product.uom', 'Product UOS'),
        'product_packaging': fields.many2one('product.packaging', 'Packaging', help="It specifies attributes of packaging like type, quantity of packaging,etc."),

        'location_id': fields.many2one('stock.location', 'Source Location', required=True, select=True, help="Sets a location if you produce at a fixed location. This can be a partner location if you subcontract the manufacturing operations."),
        'location_dest_id': fields.many2one('stock.location', 'Dest. Location', required=True, select=True, help="Location where the system will stock the finished products."),
        'address_id': fields.many2one('res.partner.address', 'Dest. Address', help="Address where goods are to be delivered"),

        'prodlot_id': fields.many2one('stock.production.lot', 'Production Lot', help="Production lot is used to put a serial number on the production"),
        'tracking_id': fields.many2one('stock.tracking', 'Tracking Lot', select=True, help="Tracking lot is the code that will be put on the logistical unit/pallet"),
#       'lot_id': fields.many2one('stock.lot', 'Consumer lot', select=True, readonly=True),

        'auto_validate': fields.boolean('Auto Validate'),

        'move_dest_id': fields.many2one('stock.move', 'Dest. Move'),
        'move_history_ids': fields.many2many('stock.move', 'stock_move_history_ids', 'parent_id', 'child_id', 'Move History'),
        'move_history_ids2': fields.many2many('stock.move', 'stock_move_history_ids', 'child_id', 'parent_id', 'Move History'),
        'picking_id': fields.many2one('stock.picking', 'Picking List', select=True),

        'note': fields.text('Notes'),

        'state': fields.selection([('draft', 'Draft'), ('waiting', 'Waiting'), ('confirmed', 'Confirmed'), ('assigned', 'Available'), ('done', 'Done'), ('cancel', 'Cancelled')], 'State', readonly=True, select=True,
                                  help='When the stock move is created it is in the \'Draft\' state.\n After that it is set to \'Confirmed\' state.\n If stock is available state is set to \'Avaiable\'.\n When the picking it done the state is \'Done\'.\
                                  \nThe state is \'Waiting\' if the move is waiting for another one.'),
        'price_unit': fields.float('Unit Price',
            digits_compute= dp.get_precision('Account')),
        'company_id': fields.many2one('res.company', 'Company', required=True,select=1),
        'partner_id': fields.related('picking_id','address_id','partner_id',type='many2one', relation="res.partner", string="Partner"),
        'backorder_id': fields.related('picking_id','backorder_id',type='many2one', relation="stock.picking", string="Back Orders"),
        'origin': fields.related('picking_id','origin',type='char', size=64, relation="stock.picking", string="Origin"),
        'move_stock_return_history': fields.many2many('stock.move', 'stock_move_return_history', 'move_id', 'return_move_id', 'Move Return History',readonly=True),
        'delivered_id': fields.many2one('stock.delivery', 'Product delivered'),
        'scraped': fields.boolean('Scraped'),
    }
    _constraints = [
        (_check_tracking,
            'You must assign a production lot for this product',
            ['prodlot_id']),
        (_check_product_lot,
            'You try to assign a lot which is not from the same product',
            ['prodlot_id'])]

    def _default_location_destination(self, cr, uid, context={}):
        if context.get('move_line', []):
            if context['move_line'][0]:
                if isinstance(context['move_line'][0], (tuple, list)):
                    return context['move_line'][0][2] and context['move_line'][0][2]['location_dest_id'] or False
                else:
                    move_list = self.pool.get('stock.move').read(cr, uid, context['move_line'][0], ['location_dest_id'])
                    return move_list and move_list['location_dest_id'][0] or False
        if context.get('address_out_id', False):
            return self.pool.get('res.partner.address').browse(cr, uid, context['address_out_id'], context).partner_id.property_stock_customer.id
        return False

    def _default_location_source(self, cr, uid, context={}):
        if context.get('move_line', []):
            try:
                return context['move_line'][0][2]['location_id']
            except:
                pass
        if context.get('address_in_id', False):
            return self.pool.get('res.partner.address').browse(cr, uid, context['address_in_id'], context).partner_id.property_stock_supplier.id
        return False

    _defaults = {
        'location_id': _default_location_source,
        'location_dest_id': _default_location_destination,
        'state': lambda *a: 'draft',
        'priority': lambda *a: '1',
        'scraped' : lambda *a:False,
        'product_qty': lambda *a: 1.0,
        'date_planned': lambda *a: time.strftime('%Y-%m-%d %H:%M:%S'),
        'date': lambda *a: time.strftime('%Y-%m-%d %H:%M:%S'),
        'company_id': lambda self,cr,uid,c: self.pool.get('res.company')._company_default_get(cr, uid, 'stock.move', context=c)
    }

    def copy(self, cr, uid, id, default=None, context={}):
        if default is None:
            default = {}
        default = default.copy()
        default['move_stock_return_history'] = []
        return super(stock_move, self).copy(cr, uid, id, default, context)

    def create(self, cr, user, vals, context=None):
        if vals.get('move_stock_return_history',False):
            vals['move_stock_return_history'] = []
        return super(stock_move, self).create(cr, user, vals, context)

    def _auto_init(self, cursor, context):
        res = super(stock_move, self)._auto_init(cursor, context)
        cursor.execute('SELECT indexname \
                FROM pg_indexes \
                WHERE indexname = \'stock_move_location_id_location_dest_id_product_id_state\'')
        if not cursor.fetchone():
            cursor.execute('CREATE INDEX stock_move_location_id_location_dest_id_product_id_state \
                    ON stock_move (location_id, location_dest_id, product_id, state)')
            cursor.commit()
        return res

    def onchange_lot_id(self, cr, uid, ids, prodlot_id=False, product_qty=False, loc_id=False, product_id=False, context=None):
        if not prodlot_id or not loc_id:
            return {}
        ctx = context and context.copy() or {}
        ctx['location_id'] = loc_id
        prodlot = self.pool.get('stock.production.lot').browse(cr, uid, prodlot_id, ctx)
        location = self.pool.get('stock.location').browse(cr, uid, loc_id)
        warning = {}
        if (location.usage == 'internal') and (product_qty > (prodlot.stock_available or 0.0)):
            warning = {
                'title': 'Bad Lot Assignation !',
                'message': 'You are moving %.2f products but only %.2f available in this lot.' % (product_qty, prodlot.stock_available or 0.0)
            }
        return {'warning': warning}

    def onchange_quantity(self, cr, uid, ids, product_id, product_qty, product_uom, product_uos):
        result = {
                  'product_uos_qty': 0.00
          }

        if (not product_id) or (product_qty <=0.0):
            return {'value': result}

        product_obj = self.pool.get('product.product')
        uos_coeff = product_obj.read(cr, uid, product_id, ['uos_coeff'])

        if product_uos and product_uom and (product_uom != product_uos):
            result['product_uos_qty'] = product_qty * uos_coeff['uos_coeff']
        else:
            result['product_uos_qty'] = product_qty

        return {'value': result}

    def onchange_product_id(self, cr, uid, ids, prod_id=False, loc_id=False, loc_dest_id=False, address_id=False):
        if not prod_id:
            return {}
        lang = False
        if address_id:
            addr_rec = self.pool.get('res.partner.address').browse(cr, uid, address_id)
            if addr_rec:
                lang = addr_rec.partner_id and addr_rec.partner_id.lang or False
        ctx = {'lang': lang}

        product = self.pool.get('product.product').browse(cr, uid, [prod_id], context=ctx)[0]
        uos_id  = product.uos_id and product.uos_id.id or False
        result = {
            'product_uom': product.uom_id.id,
            'product_uos': uos_id,
            'product_qty': 1.00,
            'product_uos_qty' : self.pool.get('stock.move').onchange_quantity(cr, uid, ids, prod_id, 1.00, product.uom_id.id, uos_id)['value']['product_uos_qty']
        }
        if not ids:
            result['name'] = product.partner_ref
        if loc_id:
            result['location_id'] = loc_id
        if loc_dest_id:
            result['location_dest_id'] = loc_dest_id
        return {'value': result}

    def _chain_compute(self, cr, uid, moves, context={}):
        result = {}
        for m in moves:
            dest = self.pool.get('stock.location').chained_location_get(
                cr,
                uid,
                m.location_dest_id,
                m.picking_id and m.picking_id.address_id and m.picking_id.address_id.partner_id,
                m.product_id,
                context
            )
            if dest:
                if dest[1] == 'transparent':
                    self.write(cr, uid, [m.id], {
                        'date_planned': (datetime.strptime(m.date_planned, '%Y-%m-%d %H:%M:%S') + \
                            relativedelta(days=dest[2] or 0)).strftime('%Y-%m-%d'),
                        'location_dest_id': dest[0].id})
                else:
                    result.setdefault(m.picking_id, [])
                    result[m.picking_id].append( (m, dest) )
        return result

    def action_confirm(self, cr, uid, ids, context={}):
#        ids = map(lambda m: m.id, moves)
        moves = self.browse(cr, uid, ids)
        self.write(cr, uid, ids, {'state': 'confirmed'})
        i = 0

        def create_chained_picking(self, cr, uid, moves, context):
            new_moves = []
            for picking, todo in self._chain_compute(cr, uid, moves, context).items():
                ptype = self.pool.get('stock.location').picking_type_get(cr, uid, todo[0][0].location_dest_id, todo[0][1][0])
                pickid = self.pool.get('stock.picking').create(cr, uid, {
                    'name': picking.name,
                    'origin': str(picking.origin or ''),
                    'type': ptype,
                    'note': picking.note,
                    'move_type': picking.move_type,
                    'auto_picking': todo[0][1][1] == 'auto',
                    'address_id': picking.address_id.id,
                    'invoice_state': 'none'
                })
                for move, (loc, auto, delay) in todo:
                    # Is it smart to copy ? May be it's better to recreate ?
                    new_id = self.pool.get('stock.move').copy(cr, uid, move.id, {
                        'location_id': move.location_dest_id.id,
                        'location_dest_id': loc.id,
                        'date_moved': time.strftime('%Y-%m-%d'),
                        'picking_id': pickid,
                        'state': 'waiting',
                        'move_history_ids': [],
                        'date_planned': (datetime.strptime(move.date_planned, '%Y-%m-%d %H:%M:%S') + relativedelta(days=delay or 0)).strftime('%Y-%m-%d'),
                        'move_history_ids2': []}
                    )
                    self.pool.get('stock.move').write(cr, uid, [move.id], {
                        'move_dest_id': new_id,
                        'move_history_ids': [(4, new_id)]
                    })
                    new_moves.append(self.browse(cr, uid, [new_id])[0])
                wf_service = netsvc.LocalService("workflow")
                wf_service.trg_validate(uid, 'stock.picking', pickid, 'button_confirm', cr)
            if new_moves:
                create_chained_picking(self, cr, uid, new_moves, context)
        create_chained_picking(self, cr, uid, moves, context)
        return []

    def action_assign(self, cr, uid, ids, *args):
        todo = []
        for move in self.browse(cr, uid, ids):
            if move.state in ('confirmed', 'waiting'):
                todo.append(move.id)
        res = self.check_assign(cr, uid, todo)
        return res

    def force_assign(self, cr, uid, ids, context={}):
        self.write(cr, uid, ids, {'state': 'assigned'})
        return True

    def cancel_assign(self, cr, uid, ids, context={}):
        self.write(cr, uid, ids, {'state': 'confirmed'})
        return True

    #
    # Duplicate stock.move
    #
    def check_assign(self, cr, uid, ids, context={}):
        done = []
        count = 0
        pickings = {}
        for move in self.browse(cr, uid, ids):
            if move.product_id.type == 'consu':
                if move.state in ('confirmed', 'waiting'):
                    done.append(move.id)
                pickings[move.picking_id.id] = 1
                continue
            if move.state in ('confirmed', 'waiting'):
                res = self.pool.get('stock.location')._product_reserve(cr, uid, [move.location_id.id], move.product_id.id, move.product_qty, {'uom': move.product_uom.id})
                if res:
                    #_product_available_test depends on the next status for correct functioning
                    #the test does not work correctly if the same product occurs multiple times
                    #in the same order. This is e.g. the case when using the button 'split in two' of
                    #the stock outgoing form
                    self.write(cr, uid, move.id, {'state':'assigned'})
                    done.append(move.id)
                    pickings[move.picking_id.id] = 1
                    r = res.pop(0)
                    cr.execute('update stock_move set location_id=%s, product_qty=%s where id=%s', (r[1], r[0], move.id))

                    while res:
                        r = res.pop(0)
                        move_id = self.copy(cr, uid, move.id, {'product_qty': r[0], 'location_id': r[1]})
                        done.append(move_id)
                        #cr.execute('insert into stock_move_history_ids values (%s,%s)', (move.id,move_id))
        if done:
            count += len(done)
            self.write(cr, uid, done, {'state': 'assigned'})

        if count:
            for pick_id in pickings:
                wf_service = netsvc.LocalService("workflow")
                wf_service.trg_write(uid, 'stock.picking', pick_id, cr)
        return count

    #
    # Cancel move => cancel others move and pickings
    #
    def action_cancel(self, cr, uid, ids, context={}):
        if not len(ids):
            return True
        pickings = {}
        for move in self.browse(cr, uid, ids):
            if move.state in ('confirmed', 'waiting', 'assigned', 'draft'):
                if move.picking_id:
                    pickings[move.picking_id.id] = True
            if move.move_dest_id and move.move_dest_id.state == 'waiting':
                self.write(cr, uid, [move.move_dest_id.id], {'state': 'assigned'})
                if context.get('call_unlink',False) and move.move_dest_id.picking_id:
                    wf_service = netsvc.LocalService("workflow")
                    wf_service.trg_write(uid, 'stock.picking', move.move_dest_id.picking_id.id, cr)
        self.write(cr, uid, ids, {'state': 'cancel', 'move_dest_id': False})
        if not context.get('call_unlink',False):
            for pick in self.pool.get('stock.picking').browse(cr, uid, pickings.keys()):
                if all(move.state == 'cancel' for move in pick.move_lines):
                    self.pool.get('stock.picking').write(cr, uid, [pick.id], {'state': 'cancel'})

        wf_service = netsvc.LocalService("workflow")
        for id in ids:
            wf_service.trg_trigger(uid, 'stock.move', id, cr)
        #self.action_cancel(cr,uid, ids2, context)
        return True

    def action_done(self, cr, uid, ids, context=None):
        track_flag = False
        picking_ids = []
        for move in self.browse(cr, uid, ids):
            if move.picking_id: picking_ids.append(move.picking_id.id)
            if move.move_dest_id.id and (move.state != 'done'):
                cr.execute('insert into stock_move_history_ids (parent_id,child_id) values (%s,%s)', (move.id, move.move_dest_id.id))
                if move.move_dest_id.state in ('waiting', 'confirmed'):
                    self.write(cr, uid, [move.move_dest_id.id], {'state': 'assigned'})
                    if move.move_dest_id.picking_id:
                        wf_service = netsvc.LocalService("workflow")
                        wf_service.trg_write(uid, 'stock.picking', move.move_dest_id.picking_id.id, cr)
                    else:
                        pass
                        # self.action_done(cr, uid, [move.move_dest_id.id])
                    if move.move_dest_id.auto_validate:
                        self.action_done(cr, uid, [move.move_dest_id.id], context=context)

            #
            # Accounting Entries
            #
            acc_src = None
            acc_dest = None
            if move.location_id.account_id:
                acc_src = move.location_id.account_id.id
            if move.location_dest_id.account_id:
                acc_dest = move.location_dest_id.account_id.id
            if acc_src or acc_dest:
                test = [('product.product', move.product_id.id)]
                if move.product_id.categ_id:
                    test.append( ('product.category', move.product_id.categ_id.id) )
                if not acc_src:
                    acc_src = move.product_id.product_tmpl_id.\
                            property_stock_account_input.id
                    if not acc_src:
                        acc_src = move.product_id.categ_id.\
                                property_stock_account_input_categ.id
                    if not acc_src:
                        raise osv.except_osv(_('Error!'),
                                _('There is no stock input account defined ' \
                                        'for this product: "%s" (id: %d)') % \
                                        (move.product_id.name,
                                            move.product_id.id,))
                if not acc_dest:
                    acc_dest = move.product_id.product_tmpl_id.\
                            property_stock_account_output.id
                    if not acc_dest:
                        acc_dest = move.product_id.categ_id.\
                                property_stock_account_output_categ.id
                    if not acc_dest:
                        raise osv.except_osv(_('Error!'),
                                _('There is no stock output account defined ' \
                                        'for this product: "%s" (id: %d)') % \
                                        (move.product_id.name,
                                            move.product_id.id,))
                if not move.product_id.categ_id.property_stock_journal.id:
                    raise osv.except_osv(_('Error!'),
                        _('There is no journal defined '\
                            'on the product category: "%s" (id: %d)') % \
                            (move.product_id.categ_id.name,
                                move.product_id.categ_id.id,))
                journal_id = move.product_id.categ_id.property_stock_journal.id
                if acc_src != acc_dest:
                    ref = move.picking_id and move.picking_id.name or False
                    product_uom_obj = self.pool.get('product.uom')
                    default_uom = move.product_id.uom_id.id
                    date = time.strftime('%Y-%m-%d')
                    q = product_uom_obj._compute_qty(cr, uid, move.product_uom.id, move.product_qty, default_uom)
                    if move.product_id.cost_method == 'average' and move.price_unit:
                        amount = q * move.price_unit
                    # Base computation on valuation price type
                    else:
                        company_id=move.company_id.id
                        context['currency_id']=move.company_id.currency_id.id
                        pricetype=self.pool.get('product.price.type').browse(cr,uid,move.company_id.property_valuation_price_type.id)
                        amount_unit=move.product_id.price_get(pricetype.field, context)[move.product_id.id]
                        amount=amount_unit * q or 1.0
                        # amount = q * move.product_id.standard_price

                    partner_id = False
                    if move.picking_id:
                        partner_id = move.picking_id.address_id and (move.picking_id.address_id.partner_id and move.picking_id.address_id.partner_id.id or False) or False
                    lines = [
                            (0, 0, {
                                'name': move.name,
                                'quantity': move.product_qty,
                                'product_id': move.product_id and move.product_id.id or False,
                                'credit': amount,
                                'account_id': acc_src,
                                'ref': ref,
                                'date': date,
                                'partner_id': partner_id}),
                            (0, 0, {
                                'name': move.name,
                                'product_id': move.product_id and move.product_id.id or False,
                                'quantity': move.product_qty,
                                'debit': amount,
                                'account_id': acc_dest,
                                'ref': ref,
                                'date': date,
                                'partner_id': partner_id})
                    ]
                    self.pool.get('account.move').create(cr, uid, {
                        'name': move.name,
                        'journal_id': journal_id,
                        'line_id': lines,
                        'ref': ref,
                    })
        self.write(cr, uid, ids, {'state': 'done', 'date_planned': time.strftime('%Y-%m-%d %H:%M:%S')})
        for pick in self.pool.get('stock.picking').browse(cr, uid, picking_ids):
            if all(move.state == 'done' for move in pick.move_lines):
                self.pool.get('stock.picking').action_done(cr, uid, [pick.id])

        wf_service = netsvc.LocalService("workflow")
        for id in ids:
            wf_service.trg_trigger(uid, 'stock.move', id, cr)
        return True

    def unlink(self, cr, uid, ids, context=None):
        for move in self.browse(cr, uid, ids, context=context):
            if move.state != 'draft':
                raise osv.except_osv(_('UserError'),
                        _('You can only delete draft moves.'))
        return super(stock_move, self).unlink(
            cr, uid, ids, context=context)

    def _create_lot(self, cr, uid, ids, product_id, prefix=False):
        prodlot_obj = self.pool.get('stock.production.lot')
        ir_sequence_obj = self.pool.get('ir.sequence')
        sequence = ir_sequence_obj.get(cr, uid, 'stock.lot.serial')
        if not sequence:
            raise osv.except_osv(_('Error!'), _('No production sequence defined'))
        prodlot_id = prodlot_obj.create(cr, uid, {'name': sequence, 'prefix': prefix}, {'product_id': product_id})
        prodlot = prodlot_obj.browse(cr, uid, prodlot_id)
        ref = ','.join(map(lambda x:str(x),ids))
        if prodlot.ref:
            ref = '%s, %s' % (prodlot.ref, ref)
        prodlot_obj.write(cr, uid, [prodlot_id], {'ref': ref})
        return prodlot_id

    def action_scrap(self, cr, uid, ids, quantity, location_id, context=None):
        '''
        Move the scrap/damaged product into scrap location

        @ param cr: the database cursor
        @ param uid: the user id
        @ param ids: ids of stock move object to be scraped
        @ param quantity : specify scrap qty
        @ param location_id : specify scrap location
        @ param context: context arguments

        @ return: Scraped lines
        '''
        if quantity <= 0:
            raise osv.except_osv(_('Warning!'), _('Please provide Proper Quantity !'))
        res = []
        for move in self.browse(cr, uid, ids, context=context):
            move_qty = move.product_qty
            uos_qty = quantity / move_qty * move.product_uos_qty
            default_val = {
                    'product_qty': quantity,
                    'product_uos_qty': uos_qty,
                    'state': move.state,
                    'scraped' : True,
                    'location_dest_id': location_id
                }
            new_move = self.copy(cr, uid, move.id, default_val)
            #self.write(cr, uid, [new_move], {'move_history_ids':[(4,move.id)]}) #TODO : to track scrap moves
<<<<<<< HEAD
            res += [new_move]  

=======
            res += [new_move]
>>>>>>> 05d11f2a
        self.action_done(cr, uid, res)
        return res

    def action_split(self, cr, uid, ids, quantity, split_by_qty=1, prefix=False, with_lot=True, context=None):
        '''
        Split Stock Move lines into production lot which specified split by quantity.

        @ param cr: the database cursor
        @ param uid: the user id
        @ param ids: ids of stock move object to be splited
        @ param split_by_qty : specify split by qty
        @ param prefix : specify prefix of production lot
        @ param with_lot : if true, prodcution lot will assign for split line otherwise not.
        @ param context: context arguments

        @ return: splited move lines
        '''

        if quantity <= 0:
            raise osv.except_osv(_('Warning!'), _('Please provide Proper Quantity !'))

        res = []

        for move in self.browse(cr, uid, ids):
            if split_by_qty <= 0 or quantity == 0:
                return res

            uos_qty = split_by_qty / move.product_qty * move.product_uos_qty

            quantity_rest = quantity % split_by_qty
            uos_qty_rest = split_by_qty / move.product_qty * move.product_uos_qty

            update_val = {
                'product_qty': split_by_qty,
                'product_uos_qty': uos_qty,
            }
            for idx in range(int(quantity//split_by_qty)):
                if not idx and move.product_qty<=quantity:
                    current_move = move.id
                else:
                    current_move = self.copy(cr, uid, move.id, {'state': move.state})
                res.append(current_move)
                if with_lot:
                    update_val['prodlot_id'] = self._create_lot(cr, uid, [current_move], move.product_id.id)

                self.write(cr, uid, [current_move], update_val)


            if quantity_rest > 0:
                idx = int(quantity//split_by_qty)
                update_val['product_qty'] = quantity_rest
                update_val['product_uos_qty'] = uos_qty_rest
                if not idx and move.product_qty<=quantity:
                    current_move = move.id
                else:
                    current_move = self.copy(cr, uid, move.id, {'state': move.state})

                res.append(current_move)


                if with_lot:
                    update_val['prodlot_id'] = self._create_lot(cr, uid, [current_move], move.product_id.id)

                self.write(cr, uid, [current_move], update_val)
        return res

    def action_consume(self, cr, uid, ids, quantity, location_id=False,  context=None):
        '''
        Consumed product with specific quatity from specific source location

        @ param cr: the database cursor
        @ param uid: the user id
        @ param ids: ids of stock move object to be consumed
        @ param quantity : specify consume quantity
        @ param location_id : specify source location
        @ param context: context arguments

        @ return: Consumed lines
        '''
        if not context:
            context = {}

        if quantity <= 0:
            raise osv.except_osv(_('Warning!'), _('Please provide Proper Quantity !'))

        res = []
        for move in self.browse(cr, uid, ids, context=context):
            move_qty = move.product_qty
            quantity_rest = move.product_qty

            quantity_rest -= quantity
            uos_qty_rest = quantity_rest / move_qty * move.product_uos_qty
            if quantity_rest <= 0:
                quantity_rest = 0
                uos_qty_rest = 0
                quantity = move.product_qty

            uos_qty = quantity / move_qty * move.product_uos_qty

            if quantity_rest > 0:
                default_val = {
                    'product_qty': quantity,
                    'product_uos_qty': uos_qty,
                    'state': move.state,
                    'location_id': location_id
                }
                if move.product_id.track_production and location_id:
                    # IF product has checked track for production lot, move lines will be split by 1
                    res += self.action_split(cr, uid, [move.id], quantity, split_by_qty=1, context=context)
                else:
                    current_move = self.copy(cr, uid, move.id, default_val)
                    res += [current_move]

                update_val = {}
                update_val['product_qty'] = quantity_rest
                update_val['product_uos_qty'] = uos_qty_rest
                self.write(cr, uid, [move.id], update_val)

            else:
                quantity_rest = quantity
                uos_qty_rest =  uos_qty

                if move.product_id.track_production and location_id:
                    res += self.split_lines(cr, uid, [move.id], quantity_rest, split_by_qty=1, context=context)
                else:
                    res += [move.id]
                    update_val = {
                        'product_qty' : quantity_rest,
                        'product_uos_qty' : uos_qty_rest,
                        'location_id': location_id
                    }

                    self.write(cr, uid, [move.id], update_val)

        self.action_done(cr, uid, res)
        return res

    def do_partial(self, cr, uid, ids, partial_datas, context={}):
        """
        @ partial_datas : dict. contain details of partial picking
                          like partner_id, address_id, delivery_date, delivery moves with product_id, product_qty, uom
        """
        res = {}
        picking_obj = self.pool.get('stock.picking')
        delivery_obj = self.pool.get('stock.delivery')
        product_obj = self.pool.get('product.product')
        currency_obj = self.pool.get('res.currency')
        users_obj = self.pool.get('res.users')
        uom_obj = self.pool.get('product.uom')
        price_type_obj = self.pool.get('product.price.type')
        sequence_obj = self.pool.get('ir.sequence')
        wf_service = netsvc.LocalService("workflow")
        partner_id = partial_datas.get('partner_id', False)
        address_id = partial_datas.get('address_id', False)
        delivery_date = partial_datas.get('delivery_date', False)

        new_moves = []

        complete, too_many, too_few = [], [], []
        move_product_qty = {}
        for move in self.browse(cr, uid, ids, context=context):
            if move.state in ('done', 'cancel'):
                continue
            partial_data = partial_datas.get('move%s'%(move.id), False)
            assert partial_data, _('Do not Found Partial data of Stock Move Line :%s' %(move.id))
            product_qty = partial_data.get('product_qty',0.0)
            move_product_qty[move.id] = product_qty
            product_uom = partial_data.get('product_uom',False)
            product_price = partial_data.get('product_price',0.0)
            product_currency = partial_data.get('product_currency',False)
            if move.product_qty == product_qty:
                complete.append(move)
            elif move.product_qty > product_qty:
                too_few.append(move)
            else:
                too_many.append(move)

            # Average price computation
            if (move.picking_id.type == 'in') and (move.product_id.cost_method == 'average'):
                product = product_obj.browse(cr, uid, move.product_id.id)
                user = users_obj.browse(cr, uid, uid)
                context['currency_id'] = move.company_id.currency_id.id
                qty = uom_obj._compute_qty(cr, uid, product_uom, product_qty, product.uom_id.id)
                pricetype = False
                if user.company_id.property_valuation_price_type:
                    pricetype = price_type_obj.browse(cr, uid, user.company_id.property_valuation_price_type.id)
                if pricetype and qty > 0:
                    new_price = currency_obj.compute(cr, uid, product_currency,
                            user.company_id.currency_id.id, product_price)
                    new_price = uom_obj._compute_price(cr, uid, product_uom, new_price,
                            product.uom_id.id)
                    if product.qty_available <= 0:
                        new_std_price = new_price
                    else:
                        # Get the standard price
                        amount_unit = product.price_get(pricetype.field, context)[product.id]
                        new_std_price = ((amount_unit * product.qty_available)\
                            + (new_price * qty))/(product.qty_available + qty)

                    # Write the field according to price type field
                    product_obj.write(cr, uid, [product.id],
                            {pricetype.field: new_std_price})
                    self.write(cr, uid, [move.id], {'price_unit': new_price})

        for move in too_few:
            product_qty = move_product_qty[move.id]
            if product_qty != 0:
                new_move = self.copy(cr, uid, move.id,
                    {
                        'product_qty' : product_qty,
                        'product_uos_qty': product_qty,
                        'picking_id' : move.picking_id.id,
                        'state': 'assigned',
                        'move_dest_id': False,
                        'price_unit': move.price_unit,
                    })
                complete.append(self.browse(cr, uid, new_move))
            self.write(cr, uid, move.id,
                    {
                        'product_qty' : move.product_qty - product_qty,
                        'product_uos_qty':move.product_qty - product_qty,
                    })


        for move in too_many:
            self.write(cr, uid, move.id,
                    {
                        'product_qty': product_qty,
                        'product_uos_qty': product_qty
                    })
            complete.append(move)

        for move in complete:
            self.action_done(cr, uid, [move.id])

            # TOCHECK : Done picking if all moves are done
            cr.execute("""
                SELECT move.id FROM stock_picking pick
                RIGHT JOIN stock_move move ON move.picking_id = pick.id AND move.state = %s
                WHERE pick.id = %s""",
                        ('done', move.picking_id.id))
            res = cr.fetchall()
            if len(res) == len(move.picking_id.move_lines):
                picking_obj.action_move(cr, uid, [move.picking_id.id])
                wf_service.trg_validate(uid, 'stock.picking', move.picking_id.id, 'button_done', cr)

        ref = {}
        done_move_ids = []
        for move in complete:
            done_move_ids.append(move.id)
            if move.picking_id.id not in ref:
                delivery_id = delivery_obj.create(cr, uid, {
                    'partner_id': partner_id,
                    'address_id': address_id,
                    'date': delivery_date,
                    'name' : move.picking_id.name,
                    'picking_id':  move.picking_id.id
                }, context=context)
                ref[move.picking_id.id] = delivery_id
            delivery_obj.write(cr, uid, ref[move.picking_id.id], {
                'move_delivered' : [(4,move.id)]
            })
        return done_move_ids

stock_move()


class stock_inventory(osv.osv):
    _name = "stock.inventory"
    _description = "Inventory"
    _columns = {
        'name': fields.char('Inventory', size=64, required=True, readonly=True, states={'draft': [('readonly', False)]}),
        'date': fields.datetime('Date create', required=True, readonly=True, states={'draft': [('readonly', False)]}),
        'date_done': fields.datetime('Date done'),
        'inventory_line_id': fields.one2many('stock.inventory.line', 'inventory_id', 'Inventories', states={'done': [('readonly', True)]}),
        'move_ids': fields.many2many('stock.move', 'stock_inventory_move_rel', 'inventory_id', 'move_id', 'Created Moves'),
        'state': fields.selection( (('draft', 'Draft'), ('done', 'Done'), ('cancel','Cancelled')), 'State', readonly=True),
        'company_id': fields.many2one('res.company','Company',required=True,select=1),
    }
    _defaults = {
        'date': lambda *a: time.strftime('%Y-%m-%d %H:%M:%S'),
        'state': lambda *a: 'draft',
        'company_id': lambda self,cr,uid,c: self.pool.get('res.company')._company_default_get(cr, uid, 'stock.inventory', context=c)
    }


    def _inventory_line_hook(self, cr, uid, inventory_line, move_vals):
        '''Creates a stock move from an inventory line'''
        return self.pool.get('stock.move').create(cr, uid, move_vals)

    def action_done(self, cr, uid, ids, context=None):
        for inv in self.browse(cr, uid, ids):
            move_ids = []
            move_line = []
            for line in inv.inventory_line_id:
                pid = line.product_id.id

                # price = line.product_id.standard_price or 0.0
                amount = self.pool.get('stock.location')._product_get(cr, uid, line.location_id.id, [pid], {'uom': line.product_uom.id})[pid]
                change = line.product_qty - amount
                lot_id = line.prod_lot_id.id
                if change:
                    location_id = line.product_id.product_tmpl_id.property_stock_inventory.id
                    value = {
                        'name': 'INV:' + str(line.inventory_id.id) + ':' + line.inventory_id.name,
                        'product_id': line.product_id.id,
                        'product_uom': line.product_uom.id,
                        'prodlot_id': lot_id,
                        'date': inv.date,
                        'date_planned': inv.date,
                        'state': 'assigned'
                    }
                    if change > 0:
                        value.update( {
                            'product_qty': change,
                            'location_id': location_id,
                            'location_dest_id': line.location_id.id,
                        })
                    else:
                        value.update( {
                            'product_qty': -change,
                            'location_id': line.location_id.id,
                            'location_dest_id': location_id,
                        })
                    if lot_id:
                        value.update({
                            'prodlot_id': lot_id,
                            'product_qty': line.product_qty
                        })
                    move_ids.append(self._inventory_line_hook(cr, uid, line, value))
            if len(move_ids):
                self.pool.get('stock.move').action_done(cr, uid, move_ids,
                        context=context)
            self.write(cr, uid, [inv.id], {'state': 'done', 'date_done': time.strftime('%Y-%m-%d %H:%M:%S'), 'move_ids': [(6, 0, move_ids)]})
        return True

    def action_cancel(self, cr, uid, ids, context={}):
        for inv in self.browse(cr, uid, ids):
            self.pool.get('stock.move').action_cancel(cr, uid, [x.id for x in inv.move_ids], context)
            self.write(cr, uid, [inv.id], {'state': 'draft'})
        return True

    def action_cancel_inventary(self, cr, uid, ids, context={}):
        for inv in self.browse(cr,uid,ids):
            self.pool.get('stock.move').action_cancel(cr, uid, [x.id for x in inv.move_ids], context)
            self.write(cr, uid, [inv.id], {'state':'cancel'})
        return True

stock_inventory()


class stock_inventory_line(osv.osv):
    _name = "stock.inventory.line"
    _description = "Inventory line"
    _columns = {
        'inventory_id': fields.many2one('stock.inventory', 'Inventory', ondelete='cascade', select=True),
        'location_id': fields.many2one('stock.location', 'Location', required=True),
        'product_id': fields.many2one('product.product', 'Product', required=True),
        'product_uom': fields.many2one('product.uom', 'Product UOM', required=True),
        'product_qty': fields.float('Quantity'),
        'company_id': fields.related('inventory_id','company_id',type='many2one',relation='res.company',string='Company',store=True),
        'prod_lot_id': fields.many2one('stock.production.lot', 'Production Lot', domain="[('product_id','=',product_id)]"),
        'state': fields.related('inventory_id','state',type='char',string='State',readonly=True),
    }

    def on_change_product_id(self, cr, uid, ids, location_id, product, uom=False):
        if not product:
            return {}
        if not uom:
            prod = self.pool.get('product.product').browse(cr, uid, [product], {'uom': uom})[0]
            uom = prod.uom_id.id
        amount = self.pool.get('stock.location')._product_get(cr, uid, location_id, [product], {'uom': uom})[product]
        result = {'product_qty': amount, 'product_uom': uom}
        return {'value': result}

stock_inventory_line()


#----------------------------------------------------------
# Stock Warehouse
#----------------------------------------------------------
class stock_warehouse(osv.osv):
    _name = "stock.warehouse"
    _description = "Warehouse"
    _columns = {
        'name': fields.char('Name', size=60, required=True),
#       'partner_id': fields.many2one('res.partner', 'Owner'),
        'company_id': fields.many2one('res.company','Company',required=True,select=1),
        'partner_address_id': fields.many2one('res.partner.address', 'Owner Address'),
        'lot_input_id': fields.many2one('stock.location', 'Location Input', required=True),
        'lot_stock_id': fields.many2one('stock.location', 'Location Stock', required=True),
        'lot_output_id': fields.many2one('stock.location', 'Location Output', required=True),
    }
    _defaults = {
        'company_id': lambda self,cr,uid,c: self.pool.get('res.company')._company_default_get(cr, uid, 'stock.inventory', context=c),
    }
stock_warehouse()


# Move wizard :
#    get confirm or assign stock move lines of partner and put in current picking.
class stock_picking_move_wizard(osv.osv_memory):
    _name = 'stock.picking.move.wizard'

    def _get_picking(self, cr, uid, ctx):
        if ctx.get('action_id', False):
            return ctx['action_id']
        return False

    def _get_picking_address(self, cr, uid, ctx):
        picking_obj = self.pool.get('stock.picking')
        if ctx.get('action_id', False):
            picking = picking_obj.browse(cr, uid, [ctx['action_id']])[0]
            return picking.address_id and picking.address_id.id or False
        return False

    _columns = {
        'name': fields.char('Name', size=64, invisible=True),
        #'move_lines': fields.one2many('stock.move', 'picking_id', 'Move lines',readonly=True),
        'move_ids': fields.many2many('stock.move', 'picking_move_wizard_rel', 'picking_move_wizard_id', 'move_id', 'Entry lines', required=True),
        'address_id': fields.many2one('res.partner.address', 'Dest. Address', invisible=True),
        'picking_id': fields.many2one('stock.picking', 'Picking list', select=True, invisible=True),
    }
    _defaults = {
        'picking_id': _get_picking,
        'address_id': _get_picking_address,
    }

    def action_move(self, cr, uid, ids, context=None):
        move_obj = self.pool.get('stock.move')
        picking_obj = self.pool.get('stock.picking')
        for act in self.read(cr, uid, ids):
            move_lines = move_obj.browse(cr, uid, act['move_ids'])
            for line in move_lines:
                if line.picking_id:
                    picking_obj.write(cr, uid, [line.picking_id.id], {'move_lines': [(1, line.id, {'picking_id': act['picking_id']})]})
                    picking_obj.write(cr, uid, [act['picking_id']], {'move_lines': [(1, line.id, {'picking_id': act['picking_id']})]})
                    cr.commit()
                    old_picking = picking_obj.read(cr, uid, [line.picking_id.id])[0]
                    if not len(old_picking['move_lines']):
                        picking_obj.write(cr, uid, [old_picking['id']], {'state': 'done'})
                else:
                    raise osv.except_osv(_('UserError'),
                        _('You can not create new moves.'))
        return {'type': 'ir.actions.act_window_close'}

stock_picking_move_wizard()

class report_products_to_received_planned(osv.osv):
    _name = "report.products.to.received.planned"
    _description = "Product to Received Vs Planned"
    _auto = False
    _columns = {
        'date':fields.date('Date'),
        'qty': fields.integer('Actual Qty'),
        'planned_qty': fields.integer('Planned Qty'),

    }

    def init(self, cr):
        tools.drop_view_if_exists(cr, 'report_products_to_received_planned')
        cr.execute("""
            create or replace view report_products_to_received_planned as (
               select stock.date, min(stock.id), sum(stock.product_qty) as qty, 0 as planned_qty
                   from stock_picking picking
                    inner join stock_move stock
                    on picking.id = stock.picking_id and picking.type = 'in'
                    where stock.date between (select cast(date_trunc('week', current_date) as date)) and (select cast(date_trunc('week', current_date) as date) + 7)
                    group by stock.date

                    union

               select stock.date_planned, min(stock.id), 0 as actual_qty, sum(stock.product_qty) as planned_qty
                    from stock_picking picking
                    inner join stock_move stock
                    on picking.id = stock.picking_id and picking.type = 'in'
                    where stock.date_planned between (select cast(date_trunc('week', current_date) as date)) and (select cast(date_trunc('week', current_date) as date) + 7)
        group by stock.date_planned
                )
        """)
report_products_to_received_planned()

class report_delivery_products_planned(osv.osv):
    _name = "report.delivery.products.planned"
    _description = "Number of Delivery products vs planned"
    _auto = False
    _columns = {
        'date':fields.date('Date'),
        'qty': fields.integer('Actual Qty'),
        'planned_qty': fields.integer('Planned Qty'),

    }

    def init(self, cr):
        tools.drop_view_if_exists(cr, 'report_delivery_products_planned')
        cr.execute("""
            create or replace view report_delivery_products_planned as (
                select stock.date, min(stock.id), sum(stock.product_qty) as qty, 0 as planned_qty
                   from stock_picking picking
                    inner join stock_move stock
                    on picking.id = stock.picking_id and picking.type = 'out'
                    where stock.date between (select cast(date_trunc('week', current_date) as date)) and (select cast(date_trunc('week', current_date) as date) + 7)
                    group by stock.date

                    union

               select stock.date_planned, min(stock.id), 0 as actual_qty, sum(stock.product_qty) as planned_qty
                    from stock_picking picking
                    inner join stock_move stock
                    on picking.id = stock.picking_id and picking.type = 'out'
                    where stock.date_planned between (select cast(date_trunc('week', current_date) as date)) and (select cast(date_trunc('week', current_date) as date) + 7)
        group by stock.date_planned


                )
        """)
report_delivery_products_planned()
# vim:expandtab:smartindent:tabstop=4:softtabstop=4:shiftwidth=4:<|MERGE_RESOLUTION|>--- conflicted
+++ resolved
@@ -1657,12 +1657,7 @@
                 }
             new_move = self.copy(cr, uid, move.id, default_val)
             #self.write(cr, uid, [new_move], {'move_history_ids':[(4,move.id)]}) #TODO : to track scrap moves
-<<<<<<< HEAD
-            res += [new_move]  
-
-=======
             res += [new_move]
->>>>>>> 05d11f2a
         self.action_done(cr, uid, res)
         return res
 
