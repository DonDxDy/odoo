--- conflicted
+++ resolved
@@ -3703,89 +3703,6 @@
             self.pool.get("stock.picking").do_recompute_remaining_quantities(cr, uid, [vals['picking_id']], context=context)
         return res_id
 
-<<<<<<< HEAD
-=======
-    def recompute_rem_qty_from_operation(self, cr, uid, op_ids, context=None):
-        def _create_link_for_product(product_id, qty):
-            qty_to_assign = qty
-            for move in sorted_moves:
-                if move.product_id.id == product_id and move.state not in ['done', 'cancel']:
-                    qty_on_link = min(move.remaining_qty, qty_to_assign)
-                    link_obj.create(cr, uid, {'move_id': move.id, 'operation_id': op.id, 'qty': qty_on_link}, context=context)
-                    qty_to_assign -= qty_on_link
-                    move.refresh()
-                    if qty_to_assign <= 0:
-                        break
-
-        def _check_quants_reserved(ops):
-            if ops.package_id and not ops.product_id:
-                for quant in quant_obj.browse(cr, uid, package_obj.get_content(cr, uid, [ops.package_id.id]), context=context):
-                    if quant.reservation_id and quant.reservation_id.id in [x.id for x in ops.picking_id.move_lines] and (not quants_done.get(quant.id)):
-                        #Entire packages means entire quants from those packages
-                        if not quants_done.get(quant.id):
-                            quants_done[quant.id] = 0
-                        link_obj.create(cr, uid, {'move_id': quant.reservation_id.id, 'operation_id': ops.id, 'qty': quant.qty}, context=context)
-            else:
-                qty = uom_obj._compute_qty(cr, uid, ops.product_uom_id.id, ops.product_qty, ops.product_id.uom_id.id)
-                #Check moves with same product
-                for move in [x for x in ops.picking_id.move_lines if ops.product_id.id == x.product_id.id]:
-                    for quant in move.reserved_quant_ids:
-                        if not qty > 0:
-                            break
-                        if ops.package_id:
-                            flag = quant.package_id and bool(package_obj.search(cr, uid, [('id', 'child_of', [ops.package_id.id]), ('id', '=', quant.package_id.id)], context=context)) or False
-                        else:
-                            flag = not quant.package_id.id
-                        flag = flag and ((ops.lot_id and ops.lot_id.id == quant.lot_id.id) or not ops.lot_id)
-                        flag = flag and (ops.owner_id.id == quant.owner_id.id)
-                        if flag:
-                            quant_qty = quant.qty
-                            if quants_done.get(quant.id):
-                                if quants_done[quant.id] == 0:
-                                    continue
-                                quant_qty = quants_done[quant.id]
-                            if quant_qty > qty:
-                                qty_todo = qty
-                                quants_done[quant.id] = quant_qty - qty
-                            else:
-                                qty_todo = quant_qty
-                                quants_done[quant.id] = 0
-                            qty -= qty_todo
-                            link_obj.create(cr, uid, {'move_id': quant.reservation_id.id, 'operation_id': ops.id, 'qty': qty_todo}, context=context)
-
-        link_obj = self.pool.get('stock.move.operation.link')
-        uom_obj = self.pool.get('product.uom')
-        package_obj = self.pool.get('stock.quant.package')
-        quant_obj = self.pool.get('stock.quant')
-        quants_done = {}
-
-        operations = self.browse(cr, uid, op_ids, context=context)
-        operations.sort(key=lambda x: ((x.package_id and not x.product_id) and -4 or 0) + (x.package_id and -2 or 0) + (x.lot_id and -1 or 0))
-        sorted_moves = []
-        for op in operations:
-            if not sorted_moves:
-                #sort moves in order to process first the ones that have already reserved quants
-                sorted_moves = op.picking_id.move_lines
-                sorted_moves.sort(key=lambda x: x.product_qty - x.reserved_availability)
-
-            to_unlink_ids = [x.id for x in op.linked_move_operation_ids]
-            if to_unlink_ids:
-                link_obj.unlink(cr, uid, to_unlink_ids, context=context)
-            _check_quants_reserved(op)
-
-        for op in operations:
-            op.refresh()
-            if op.product_id:
-                #TODO: Remaining qty: UoM conversions are done twice
-                normalized_qty = uom_obj._compute_qty(cr, uid, op.product_uom_id.id, op.remaining_qty, op.product_id.uom_id.id)
-                if normalized_qty > 0:
-                    _create_link_for_product(op.product_id.id, normalized_qty)
-            elif op.package_id:
-                prod_quants = self._get_remaining_prod_quantities(cr, uid, op, context=context)
-                for product_id, qty in prod_quants.items():
-                    if qty > 0:
-                        _create_link_for_product(product_id, qty)
-
     def action_drop_down(self, cr, uid, ids, context=None):
         ''' Used by barcode interface to say that pack_operation has been moved from src location 
             to destination location, if qty_done is less than product_qty than we have to split the
@@ -3810,24 +3727,6 @@
             new_lot_id = self.pool.get('stock.production.lot').create(cr, uid, {'product_id': product_id}, context=context)
             self.write(cr, uid, id, {'lot_id': new_lot_id}, context=context)
 
-    def process_packaging(self, cr, uid, operation, quants, context=None):
-        ''' Process the packaging of a given operation, after the quants have been moved. If there was not enough quants found
-        a quant already has been with the good package information so we don't consider that case in this method'''
-        quant_obj = self.pool.get("stock.quant")
-        pack_obj = self.pool.get("stock.quant.package")
-        for quant in quants:
-            if quant:
-                if operation.product_id:
-                    #if a product + a package information is given, we consider that we took a part of an existing package (unpacking)
-                    quant_obj.write(cr, SUPERUSER_ID, quant, {'package_id': operation.result_package_id.id}, context=context)
-                elif operation.package_id and operation.result_package_id:
-                    #move the whole pack into the final package if any
-                    pack_obj.write(cr, uid, [operation.package_id.id], {'parent_id': operation.result_package_id.id}, context=context)
-
-
-
-
->>>>>>> 704d4d59
     #TODO: this function can be refactored
     def _search_and_increment(self, cr, uid, picking_id, domain, filter_visible=False ,visible_op_ids=False, increment=True, context=None):
         '''Search for an operation with given 'domain' in a picking, if it exists increment the qty (+1) otherwise create it
