##############################################################################
#
#    OpenERP, Open Source Management Solution
#    Copyright (C) 2004-2010 Tiny SPRL (<http://tiny.be>).
#
#    This program is free software: you can redistribute it and/or modify
#    it under the terms of the GNU Affero General Public License as
#    published by the Free Software Foundation, either version 3 of the
#    License, or (at your option) any later version.
#
#    This program is distributed in the hope that it will be useful,
#    but WITHOUT ANY WARRANTY; without even the implied warranty of
#    MERCHANTABILITY or FITNESS FOR A PARTICULAR PURPOSE.  See the
#    GNU Affero General Public License for more details.
#
#    You should have received a copy of the GNU Affero General Public License
#    along with this program.  If not, see <http://www.gnu.org/licenses/>.
#
##############################################################################

from datetime import datetime
from dateutil.relativedelta import relativedelta
import time
from operator import itemgetter
from itertools import groupby

from osv import fields, osv
from tools.translate import _
import netsvc
import tools
import decimal_precision as dp
import logging


#----------------------------------------------------------
# Incoterms
#----------------------------------------------------------
class stock_incoterms(osv.osv):
    _name = "stock.incoterms"
    _description = "Incoterms"
    _columns = {
        'name': fields.char('Name', size=64, required=True, help="Incoterms are series of sales terms.They are used to divide transaction costs and responsibilities between buyer and seller and reflect state-of-the-art transportation practices."),
        'code': fields.char('Code', size=3, required=True, help="Code for Incoterms"),
        'active': fields.boolean('Active', help="By unchecking the active field, you may hide an INCOTERM without deleting it."),
    }
    _defaults = {
        'active': True,
    }

stock_incoterms()

class stock_journal(osv.osv):
    _name = "stock.journal"
    _description = "Stock Journal"
    _columns = {
        'name': fields.char('Stock Journal', size=32, required=True),
        'user_id': fields.many2one('res.users', 'Responsible'),
    }
    _defaults = {
        'user_id': lambda s, c, u, ctx: u
    }

stock_journal()
#----------------------------------------------------------
# Stock Location
#----------------------------------------------------------
class stock_location(osv.osv):
    _name = "stock.location"
    _description = "Location"
    _parent_name = "location_id"
    _parent_store = True
    _parent_order = 'id'
    _order = 'parent_left'

    def name_get(self, cr, uid, ids, context=None):
        res = []
        if context is None:
            context = {}
        if not len(ids):
            return []
        reads = self.read(cr, uid, ids, ['name','location_id'], context=context)
        for record in reads:
            name = record['name']
            if context.get('full',False):
                if record['location_id']:
                    name = record['location_id'][1] + ' / ' + name
                res.append((record['id'], name))
            else:
                res.append((record['id'], name))
        return res

    def _complete_name(self, cr, uid, ids, name, args, context=None):
        """ Forms complete name of location from parent location to child location.
        @return: Dictionary of values
        """
        def _get_one_full_name(location, level=4):
            if location.location_id:
                parent_path = _get_one_full_name(location.location_id, level-1) + "/"
            else:
                parent_path = ''
            return parent_path + location.name
        res = {}
        for m in self.browse(cr, uid, ids, context=context):
            res[m.id] = _get_one_full_name(m)
        return res


    def _product_value(self, cr, uid, ids, field_names, arg, context=None):
        """Computes stock value (real and virtual) for a product, as well as stock qty (real and virtual).
        @param field_names: Name of field
        @return: Dictionary of values
        """

        product_product_obj = self.pool.get('product.product')

        cr.execute('select distinct product_id, location_id from stock_move where location_id in %s or location_dest_id in %s', (tuple(ids), tuple(ids)))
        res_products_by_location = sorted(cr.dictfetchall(), key=itemgetter('location_id'))
        products_by_location = dict((k, [v['product_id'] for v in itr]) for k, itr in groupby(res_products_by_location, itemgetter('location_id')))

        result = dict([(i, {}.fromkeys(field_names, 0.0)) for i in ids])
        result.update(dict([(i, {}.fromkeys(field_names, 0.0)) for i in list(set([aaa['location_id'] for aaa in res_products_by_location]))]))

        currency_id = self.pool.get('res.users').browse(cr, uid, uid).company_id.currency_id.id
        currency_obj = self.pool.get('res.currency')
        currency = self.pool.get('res.currency').browse(cr, uid, currency_id)
        currency_obj.round(cr, uid, currency, 300)
        for loc_id, product_ids in products_by_location.items():
            c = (context or {}).copy()
            c['location'] = loc_id
            for prod in product_product_obj.browse(cr, uid, product_ids, context=c):
                for f in field_names:
                    if f == 'stock_real':
                        if loc_id not in result:
                            result[loc_id] = {}
                        result[loc_id][f] += prod.qty_available
                    elif f == 'stock_virtual':
                        result[loc_id][f] += prod.virtual_available
                    elif f == 'stock_real_value':
                        amount = prod.qty_available * prod.standard_price
                        amount = currency_obj.round(cr, uid, currency, amount)
                        result[loc_id][f] += amount
                    elif f == 'stock_virtual_value':
                        amount = prod.virtual_available * prod.standard_price
                        amount = currency_obj.round(cr, uid, currency, amount)
                        result[loc_id][f] += amount
        return result

    _columns = {
        'name': fields.char('Location Name', size=64, required=True, translate=True),
        'active': fields.boolean('Active', help="By unchecking the active field, you may hide a location without deleting it."),
        'usage': fields.selection([('supplier', 'Supplier Location'), ('view', 'View'), ('internal', 'Internal Location'), ('customer', 'Customer Location'), ('inventory', 'Inventory'), ('procurement', 'Procurement'), ('production', 'Production'), ('transit', 'Transit Location for Inter-Companies Transfers')], 'Location Type', required=True,
                 help="""* Supplier Location: Virtual location representing the source location for products coming from your suppliers
                       \n* View: Virtual location used to create a hierarchical structures for your warehouse, aggregating its child locations ; can't directly contain products
                       \n* Internal Location: Physical locations inside your own warehouses,
                       \n* Customer Location: Virtual location representing the destination location for products sent to your customers
                       \n* Inventory: Virtual location serving as counterpart for inventory operations used to correct stock levels (Physical inventories)
                       \n* Procurement: Virtual location serving as temporary counterpart for procurement operations when the source (supplier or production) is not known yet. This location should be empty when the procurement scheduler has finished running.
                       \n* Production: Virtual counterpart location for production operations: this location consumes the raw material and produces finished products
                      """, select = True),
         # temporarily removed, as it's unused: 'allocation_method': fields.selection([('fifo', 'FIFO'), ('lifo', 'LIFO'), ('nearest', 'Nearest')], 'Allocation Method', required=True),
        'complete_name': fields.function(_complete_name, method=True, type='char', size=100, string="Location Name"),

        'stock_real': fields.function(_product_value, method=True, type='float', string='Real Stock', multi="stock"),
        'stock_virtual': fields.function(_product_value, method=True, type='float', string='Virtual Stock', multi="stock"),

        'location_id': fields.many2one('stock.location', 'Parent Location', select=True, ondelete='cascade'),
        'child_ids': fields.one2many('stock.location', 'location_id', 'Contains'),

        'chained_journal_id': fields.many2one('stock.journal', 'Chaining Journal',help="Inventory Journal in which the chained move will be written, if the Chaining Type is not Transparent (no journal is used if left empty)"),
        'chained_location_id': fields.many2one('stock.location', 'Chained Location If Fixed'),
        'chained_location_type': fields.selection([('none', 'None'), ('customer', 'Customer'), ('fixed', 'Fixed Location')],
            'Chained Location Type', required=True,
            help="Determines whether this location is chained to another location, i.e. any incoming product in this location \n" \
                "should next go to the chained location. The chained location is determined according to the type :"\
                "\n* None: No chaining at all"\
                "\n* Customer: The chained location will be taken from the Customer Location field on the Partner form of the Partner that is specified in the Picking list of the incoming products." \
                "\n* Fixed Location: The chained location is taken from the next field: Chained Location if Fixed." \
                ),
        'chained_auto_packing': fields.selection(
            [('auto', 'Automatic Move'), ('manual', 'Manual Operation'), ('transparent', 'Automatic No Step Added')],
            'Chaining Type',
            required=True,
            help="This is used only if you select a chained location type.\n" \
                "The 'Automatic Move' value will create a stock move after the current one that will be "\
                "validated automatically. With 'Manual Operation', the stock move has to be validated "\
                "by a worker. With 'Automatic No Step Added', the location is replaced in the original move."
            ),
        'chained_picking_type': fields.selection([('out', 'Sending Goods'), ('in', 'Getting Goods'), ('internal', 'Internal')], 'Shipping Type', help="Shipping Type of the Picking List that will contain the chained move (leave empty to automatically detect the type based on the source and destination locations)."),
        'chained_company_id': fields.many2one('res.company', 'Chained Company', help='The company the Picking List containing the chained move will belong to (leave empty to use the default company determination rules'),
        'chained_delay': fields.integer('Chaining Lead Time',help="Delay between original move and chained move in days"),
        'address_id': fields.many2one('res.partner.address', 'Location Address',help="Address of  customer or supplier."),
        'icon': fields.selection(tools.icons, 'Icon', size=64,help="Icon show in  hierarchical tree view"),

        'comment': fields.text('Additional Information'),
        'posx': fields.integer('Corridor (X)',help="Optional localization details, for information purpose only"),
        'posy': fields.integer('Shelves (Y)', help="Optional localization details, for information purpose only"),
        'posz': fields.integer('Height (Z)', help="Optional localization details, for information purpose only"),

        'parent_left': fields.integer('Left Parent', select=1),
        'parent_right': fields.integer('Right Parent', select=1),
        'stock_real_value': fields.function(_product_value, method=True, type='float', string='Real Stock Value', multi="stock", digits_compute=dp.get_precision('Account')),
        'stock_virtual_value': fields.function(_product_value, method=True, type='float', string='Virtual Stock Value', multi="stock", digits_compute=dp.get_precision('Account')),
        'company_id': fields.many2one('res.company', 'Company', select=1, help='Let this field empty if this location is shared between all companies'),
        'scrap_location': fields.boolean('Scrap Location', help='Check this box to allow using this location to put scrapped/damaged goods.'),
    }
    _defaults = {
        'active': True,
        'usage': 'internal',
        'chained_location_type': 'none',
        'chained_auto_packing': 'manual',
        'company_id': lambda self, cr, uid, c: self.pool.get('res.company')._company_default_get(cr, uid, 'stock.location', context=c),
        'posx': 0,
        'posy': 0,
        'posz': 0,
        'icon': False,
        'scrap_location': False,
    }

    def chained_location_get(self, cr, uid, location, partner=None, product=None, context=None):
        """ Finds chained location
        @param location: Location id
        @param partner: Partner id
        @param product: Product id
        @return: List of values
        """
        result = None
        if location.chained_location_type == 'customer':
            if partner:
                result = partner.property_stock_customer
        elif location.chained_location_type == 'fixed':
            result = location.chained_location_id
        if result:
            return result, location.chained_auto_packing, location.chained_delay, location.chained_journal_id and location.chained_journal_id.id or False, location.chained_company_id and location.chained_company_id.id or False, location.chained_picking_type
        return result

    def picking_type_get(self, cr, uid, from_location, to_location, context=None):
        """ Gets type of picking.
        @param from_location: Source location
        @param to_location: Destination location
        @return: Location type
        """
        result = 'internal'
        if (from_location.usage=='internal') and (to_location and to_location.usage in ('customer', 'supplier')):
            result = 'out'
        elif (from_location.usage in ('supplier', 'customer')) and (to_location.usage == 'internal'):
            result = 'in'
        return result

    def _product_get_all_report(self, cr, uid, ids, product_ids=False, context=None):
        return self._product_get_report(cr, uid, ids, product_ids, context, recursive=True)

    def _product_get_report(self, cr, uid, ids, product_ids=False,
            context=None, recursive=False):
        """ Finds the product quantity and price for particular location.
        @param product_ids: Ids of product
        @param recursive: True or False
        @return: Dictionary of values
        """
        if context is None:
            context = {}
        product_obj = self.pool.get('product.product')
        # Take the user company and pricetype
        context['currency_id'] = self.pool.get('res.users').browse(cr, uid, uid).company_id.currency_id.id

        # To be able to offer recursive or non-recursive reports we need to prevent recursive quantities by default
        context['compute_child'] = False

        if not product_ids:
            product_ids = product_obj.search(cr, uid, [])

        products = product_obj.browse(cr, uid, product_ids, context=context)
        products_by_uom = {}
        products_by_id = {}
        for product in products:
            products_by_uom.setdefault(product.uom_id.id, [])
            products_by_uom[product.uom_id.id].append(product)
            products_by_id.setdefault(product.id, [])
            products_by_id[product.id] = product

        result = {}
        result['product'] = []
        for id in ids:
            quantity_total = 0.0
            total_price = 0.0
            for uom_id in products_by_uom.keys():
                fnc = self._product_get
                if recursive:
                    fnc = self._product_all_get
                ctx = context.copy()
                ctx['uom'] = uom_id
                qty = fnc(cr, uid, id, [x.id for x in products_by_uom[uom_id]],
                        context=ctx)
                for product_id in qty.keys():
                    if not qty[product_id]:
                        continue
                    product = products_by_id[product_id]
                    quantity_total += qty[product_id]

                    # Compute based on pricetype
                    # Choose the right filed standard_price to read
                    amount_unit = product.price_get('standard_price', context)[product.id]
                    price = qty[product_id] * amount_unit

                    total_price += price
                    result['product'].append({
                        'price': amount_unit,
                        'prod_name': product.name,
                        'code': product.default_code, # used by lot_overview_all report!
                        'variants': product.variants or '',
                        'uom': product.uom_id.name,
                        'prod_qty': qty[product_id],
                        'price_value': price,
                    })
        result['total'] = quantity_total
        result['total_price'] = total_price
        return result

    def _product_get_multi_location(self, cr, uid, ids, product_ids=False, context=None,
                                    states=['done'], what=('in', 'out')):
        """
        @param product_ids: Ids of product
        @param states: List of states
        @param what: Tuple of
        @return:
        """
        product_obj = self.pool.get('product.product')
        if context is None:
            context = {}
        context.update({
            'states': states,
            'what': what,
            'location': ids
        })
        return product_obj.get_product_available(cr, uid, product_ids, context=context)

    def _product_get(self, cr, uid, id, product_ids=False, context=None, states=['done']):
        """
        @param product_ids:
        @param states:
        @return:
        """
        ids = id and [id] or []
        return self._product_get_multi_location(cr, uid, ids, product_ids, context=context, states=states)

    def _product_all_get(self, cr, uid, id, product_ids=False, context=None, states=['done']):
        # build the list of ids of children of the location given by id
        ids = id and [id] or []
        location_ids = self.search(cr, uid, [('location_id', 'child_of', ids)])
        return self._product_get_multi_location(cr, uid, location_ids, product_ids, context, states)

    def _product_virtual_get(self, cr, uid, id, product_ids=False, context=None, states=['done']):
        return self._product_all_get(cr, uid, id, product_ids, context, ['confirmed', 'waiting', 'assigned', 'done'])

    def _product_reserve(self, cr, uid, ids, product_id, product_qty, context=None, lock=False):
        """
        Attempt to find a quantity ``product_qty`` (in the product's default uom or the uom passed in ``context``) of product ``product_id``
        in locations with id ``ids`` and their child locations. If ``lock`` is True, the stock.move lines
        of product with id ``product_id`` in the searched location will be write-locked using Postgres's
        "FOR UPDATE NOWAIT" option until the transaction is committed or rolled back, to prevent reservin
        twice the same products.
        If ``lock`` is True and the lock cannot be obtained (because another transaction has locked some of
        the same stock.move lines), a log line will be output and False will be returned, as if there was
        not enough stock.

        :param product_id: Id of product to reserve
        :param product_qty: Quantity of product to reserve (in the product's default uom or the uom passed in ``context``)
        :param lock: if True, the stock.move lines of product with id ``product_id`` in all locations (and children locations) with ``ids`` will
                     be write-locked using postgres's "FOR UPDATE NOWAIT" option until the transaction is committed or rolled back. This is
                     to prevent reserving twice the same products.
        :param context: optional context dictionary: it a 'uom' key is present it will be used instead of the default product uom to
                        compute the ``product_qty`` and in the return value.
        :return: List of tuples in the form (qty, location_id) with the (partial) quantities that can be taken in each location to
                 reach the requested product_qty (``qty`` is expressed in the default uom of the product), of False if enough
                 products could not be found, or the lock could not be obtained (and ``lock`` was True).
        """
        result = []
        amount = 0.0
        if context is None:
            context = {}
        for id in self.search(cr, uid, [('location_id', 'child_of', ids)]):
            if lock:
                try:
                    # Must lock with a separate select query because FOR UPDATE can't be used with
                    # aggregation/group by's (when individual rows aren't identifiable).
                    # We use a SAVEPOINT to be able to rollback this part of the transaction without
                    # failing the whole transaction in case the LOCK cannot be acquired.
                    cr.execute("SAVEPOINT stock_location_product_reserve")
                    cr.execute("""SELECT id FROM stock_move
                                  WHERE product_id=%s AND
                                          (
                                            (location_dest_id=%s AND
                                             location_id<>%s AND
                                             state='done')
                                            OR
                                            (location_id=%s AND
                                             location_dest_id<>%s AND
                                             state in ('done', 'assigned'))
                                          )
                                  FOR UPDATE of stock_move NOWAIT""", (product_id, id, id, id, id), log_exceptions=False)
                except Exception:
                    # Here it's likely that the FOR UPDATE NOWAIT failed to get the LOCK,
                    # so we ROLLBACK to the SAVEPOINT to restore the transaction to its earlier
                    # state, we return False as if the products were not available, and log it:
                    cr.execute("ROLLBACK TO stock_location_product_reserve")
                    logger = logging.getLogger('stock.location')
                    logger.warn("Failed attempt to reserve %s x product %s, likely due to another transaction already in progress. Next attempt is likely to work. Detailed error available at DEBUG level.", product_qty, product_id)
                    logger.debug("Trace of the failed product reservation attempt: ", exc_info=True)
                    return False

            # XXX TODO: rewrite this with one single query, possibly even the quantity conversion
            cr.execute("""SELECT product_uom, sum(product_qty) AS product_qty
                          FROM stock_move
                          WHERE location_dest_id=%s AND
                                location_id<>%s AND
                                product_id=%s AND
                                state='done'
                          GROUP BY product_uom
                       """,
                       (id, id, product_id))
            results = cr.dictfetchall()
            cr.execute("""SELECT product_uom,-sum(product_qty) AS product_qty
                          FROM stock_move
                          WHERE location_id=%s AND
                                location_dest_id<>%s AND
                                product_id=%s AND
                                state in ('done', 'assigned')
                          GROUP BY product_uom
                       """,
                       (id, id, product_id))
            results += cr.dictfetchall()

            total = 0.0
            results2 = 0.0
            for r in results:
                amount = self.pool.get('product.uom')._compute_qty(cr, uid, r['product_uom'], r['product_qty'], context.get('uom', False))
                results2 += amount
                total += amount

            if total <= 0.0:
                continue

            amount = results2
            if amount > 0:
                if amount > min(total, product_qty):
                    amount = min(product_qty, total)
                result.append((amount, id))
                product_qty -= amount
                total -= amount
                if product_qty <= 0.0:
                    return result
                if total <= 0.0:
                    continue
        return False

stock_location()


class stock_tracking(osv.osv):
    _name = "stock.tracking"
    _description = "Packs"

    def checksum(sscc):
        salt = '31' * 8 + '3'
        sum = 0
        for sscc_part, salt_part in zip(sscc, salt):
            sum += int(sscc_part) * int(salt_part)
        return (10 - (sum % 10)) % 10
    checksum = staticmethod(checksum)

    def make_sscc(self, cr, uid, context=None):
        sequence = self.pool.get('ir.sequence').get(cr, uid, 'stock.lot.tracking')
        return sequence + str(self.checksum(sequence))

    _columns = {
        'name': fields.char('Pack Reference', size=64, required=True, select=True),
        'active': fields.boolean('Active', help="By unchecking the active field, you may hide a pack without deleting it."),
        'serial': fields.char('Additional Reference', size=64, select=True, help="Other reference or serial number"),
        'move_ids': fields.one2many('stock.move', 'tracking_id', 'Moves for this pack', readonly=True),
        'date': fields.datetime('Creation Date', required=True),
    }
    _defaults = {
        'active': 1,
        'name': make_sscc,
        'date': time.strftime('%Y-%m-%d %H:%M:%S'),
    }

    def name_search(self, cr, user, name, args=None, operator='ilike', context=None, limit=100):
        if not args:
            args = []
        if not context:
            context = {}
        ids = self.search(cr, user, [('serial', '=', name)]+ args, limit=limit, context=context)
        ids += self.search(cr, user, [('name', operator, name)]+ args, limit=limit, context=context)
        return self.name_get(cr, user, ids, context)

    def name_get(self, cr, uid, ids, context=None):
        if not len(ids):
            return []
        res = [(r['id'], r['name']+' ['+(r['serial'] or '')+']') for r in self.read(cr, uid, ids, ['name', 'serial'], context)]
        return res

    def unlink(self, cr, uid, ids, context=None):
        raise osv.except_osv(_('Error'), _('You can not remove a lot line !'))

    def action_traceability(self, cr, uid, ids, context={}):
        """ It traces the information of a product
        @param self: The object pointer.
        @param cr: A database cursor
        @param uid: ID of the user currently logged in
        @param ids: List of IDs selected
        @param context: A standard dictionary
        @return: A dictionary of values
        """
        value={}
        value=self.pool.get('action.traceability').action_traceability(cr,uid,ids,context)
        return value
stock_tracking()

#----------------------------------------------------------
# Stock Picking
#----------------------------------------------------------
class stock_picking(osv.osv):
    _name = "stock.picking"
    _description = "Picking List"

    def _set_maximum_date(self, cr, uid, ids, name, value, arg, context=None):
        """ Calculates planned date if it is greater than 'value'.
        @param name: Name of field
        @param value: Value of field
        @param arg: User defined argument
        @return: True or False
        """
        if not value:
            return False
        if isinstance(ids, (int, long)):
            ids = [ids]
        for pick in self.browse(cr, uid, ids, context):
            sql_str = """update stock_move set
                    date='%s'
                where
                    picking_id=%d """ % (value, pick.id)

            if pick.max_date:
                sql_str += " and (date='" + pick.max_date + "' or date>'" + value + "')"
            cr.execute(sql_str)
        return True

    def _set_minimum_date(self, cr, uid, ids, name, value, arg, context=None):
        """ Calculates planned date if it is less than 'value'.
        @param name: Name of field
        @param value: Value of field
        @param arg: User defined argument
        @return: True or False
        """
        if not value:
            return False
        if isinstance(ids, (int, long)):
            ids = [ids]
        for pick in self.browse(cr, uid, ids, context=context):
            sql_str = """update stock_move set
                    date='%s'
                where
                    picking_id=%s """ % (value, pick.id)
            if pick.min_date:
                sql_str += " and (date='" + pick.min_date + "' or date<'" + value + "')"
            cr.execute(sql_str)
        return True

    def get_min_max_date(self, cr, uid, ids, field_name, arg, context=None):
        """ Finds minimum and maximum dates for picking.
        @return: Dictionary of values
        """
        res = {}
        for id in ids:
            res[id] = {'min_date': False, 'max_date': False}
        if not ids:
            return res
        cr.execute("""select
                picking_id,
                min(date),
                max(date)
            from
                stock_move
            where
                picking_id IN %s
            group by
                picking_id""",(tuple(ids),))
        for pick, dt1, dt2 in cr.fetchall():
            res[pick]['min_date'] = dt1
            res[pick]['max_date'] = dt2
        return res

    def create(self, cr, user, vals, context=None):
        if ('name' not in vals) or (vals.get('name')=='/'):
            seq_obj_name =  'stock.picking.' + vals['type']
            vals['name'] = self.pool.get('ir.sequence').get(cr, user, seq_obj_name)
        new_id = super(stock_picking, self).create(cr, user, vals, context)
        return new_id

    _columns = {
        'name': fields.char('Reference', size=64, select=True),
        'origin': fields.char('Origin', size=64, help="Reference of the document that produced this picking.", select=True),
        'backorder_id': fields.many2one('stock.picking', 'Back Order of', help="If this picking was split this field links to the picking that contains the other part that has been processed already.", select=True),
        'type': fields.selection([('out', 'Sending Goods'), ('in', 'Getting Goods'), ('internal', 'Internal')], 'Shipping Type', required=True, select=True, help="Shipping type specify, goods coming in or going out."),
        'note': fields.text('Notes'),
        'stock_journal_id': fields.many2one('stock.journal','Stock Journal', select=True),
        'location_id': fields.many2one('stock.location', 'Location', help="Keep empty if you produce at the location where the finished products are needed." \
                "Set a location if you produce at a fixed location. This can be a partner location " \
                "if you subcontract the manufacturing operations.", select=True),
        'location_dest_id': fields.many2one('stock.location', 'Dest. Location',help="Location where the system will stock the finished products.", select=True),
        'move_type': fields.selection([('direct', 'Direct Delivery'), ('one', 'All at once')], 'Delivery Method', required=True, help="It specifies goods to be delivered all at once or by direct delivery"),
        'state': fields.selection([
            ('draft', 'Draft'),
            ('auto', 'Waiting'),
            ('confirmed', 'Confirmed'),
            ('assigned', 'Available'),
            ('done', 'Done'),
            ('cancel', 'Cancelled'),
            ], 'State', readonly=True, select=True,
            help="* Draft: not confirmed yet and will not be scheduled until confirmed\n"\
                 "* Confirmed: still waiting for the availability of products\n"\
                 "* Available: products reserved, simply waiting for confirmation.\n"\
                 "* Waiting: waiting for another move to proceed before it becomes automatically available (e.g. in Make-To-Order flows)\n"\
                 "* Done: has been processed, can't be modified or cancelled anymore\n"\
                 "* Cancelled: has been cancelled, can't be confirmed anymore"),
        'min_date': fields.function(get_min_max_date, fnct_inv=_set_minimum_date, multi="min_max_date",
                 method=True, store=True, type='datetime', string='Expected Date', select=1, help="Expected date for the picking to be processed"),
        'date': fields.datetime('Order Date', help="Date of Order", select=True),
        'date_done': fields.datetime('Date Done', help="Date of Completion"),
        'max_date': fields.function(get_min_max_date, fnct_inv=_set_maximum_date, multi="min_max_date",
                 method=True, store=True, type='datetime', string='Max. Expected Date', select=2),
        'move_lines': fields.one2many('stock.move', 'picking_id', 'Internal Moves', states={'done': [('readonly', True)], 'cancel': [('readonly', True)]}),
        'auto_picking': fields.boolean('Auto-Picking'),
        'address_id': fields.many2one('res.partner.address', 'Address', help="Address of partner"),
<<<<<<< HEAD
        'partner_id': fields.related('address_id','partner_id',type='many2one',relation='res.partner',string='Partner',store=True),
=======
        'partner_id': fields.related('address_id','partner_id',type='many2one',relation='res.partner',string='Partner'),
>>>>>>> 97068895
        'invoice_state': fields.selection([
            ("invoiced", "Invoiced"),
            ("2binvoiced", "To Be Invoiced"),
            ("none", "Not from Picking")], "Invoice Control",
            select=True, required=True, readonly=True, states={'draft': [('readonly', False)]}),
        'company_id': fields.many2one('res.company', 'Company', required=True, select=True),
    }
    _defaults = {
        'name': lambda self, cr, uid, context: '/',
        'state': 'draft',
        'move_type': 'direct',
        'type': 'in',
        'invoice_state': 'none',
        'date': time.strftime('%Y-%m-%d %H:%M:%S'),
        'company_id': lambda self, cr, uid, c: self.pool.get('res.company')._company_default_get(cr, uid, 'stock.picking', context=c)
    }

    def copy(self, cr, uid, id, default=None, context=None):
        if default is None:
            default = {}
        default = default.copy()
        picking_obj = self.browse(cr, uid, [id], context)[0]
        move_obj=self.pool.get('stock.move')
        if ('name' not in default) or (picking_obj.name=='/'):
            seq_obj_name =  'stock.picking.' + picking_obj.type
            default['name'] = self.pool.get('ir.sequence').get(cr, uid, seq_obj_name)
            default['origin'] = ''
            default['backorder_id'] = False
        res=super(stock_picking, self).copy(cr, uid, id, default, context)
        if res:
            picking_obj = self.browse(cr, uid, [res], context)[0]
            for move in picking_obj.move_lines:
                move_obj.write(cr, uid, [move.id], {'tracking_id': False,'prodlot_id':False})
        return res

    def onchange_partner_in(self, cr, uid, context=None, partner_id=None):
        return {}

    def action_explode(self, cr, uid, moves, context=None):
        return moves

    def action_confirm(self, cr, uid, ids, context=None):
        """ Confirms picking.
        @return: True
        """
        self.write(cr, uid, ids, {'state': 'confirmed'})
        todo = []
        for picking in self.browse(cr, uid, ids, context=context):
            for r in picking.move_lines:
                if r.state == 'draft':
                    todo.append(r.id)

        self.log_picking(cr, uid, ids, context=context)

        todo = self.action_explode(cr, uid, todo, context)
        if len(todo):
            self.pool.get('stock.move').action_confirm(cr, uid, todo, context=context)
        return True

    def test_auto_picking(self, cr, uid, ids):
        # TODO: Check locations to see if in the same location ?
        return True

    def action_assign(self, cr, uid, ids, *args):
        """ Changes state of picking to available if all moves are confirmed.
        @return: True
        """
        for pick in self.browse(cr, uid, ids):
            move_ids = [x.id for x in pick.move_lines if x.state == 'confirmed']
            if not move_ids:
                raise osv.except_osv(_('Warning !'),_('Not Available. Moves are not confirmed.'))
            self.pool.get('stock.move').action_assign(cr, uid, move_ids)
        return True

    def force_assign(self, cr, uid, ids, *args):
        """ Changes state of picking to available if moves are confirmed or waiting.
        @return: True
        """
        wf_service = netsvc.LocalService("workflow")
        for pick in self.browse(cr, uid, ids):
            move_ids = [x.id for x in pick.move_lines if x.state in ['confirmed','waiting']]
            self.pool.get('stock.move').force_assign(cr, uid, move_ids)
            wf_service.trg_write(uid, 'stock.picking', pick.id, cr)
        return True

    def draft_force_assign(self, cr, uid, ids, *args):
        """ Confirms picking directly from draft state.
        @return: True
        """
        wf_service = netsvc.LocalService("workflow")
        for pick in self.browse(cr, uid, ids):
            if not pick.move_lines:
                raise osv.except_osv(_('Error !'),_('You can not process picking without stock moves'))
            wf_service.trg_validate(uid, 'stock.picking', pick.id,
                'button_confirm', cr)
        return True

    def draft_validate(self, cr, uid, ids, context=None):
        """ Validates picking directly from draft state.
        @return: True
        """
        if context is None:
            context = {}
        wf_service = netsvc.LocalService("workflow")
        self.draft_force_assign(cr, uid, ids)
        for pick in self.browse(cr, uid, ids):
            move_ids = [x.id for x in pick.move_lines]
            self.pool.get('stock.move').force_assign(cr, uid, move_ids)
            wf_service.trg_write(uid, 'stock.picking', pick.id, cr)
        context.update({'active_ids':ids})
        return {
                'name': 'Make Picking',
                'view_type': 'form',
                'view_mode': 'form',
                'res_model': 'stock.partial.picking',
                'type': 'ir.actions.act_window',
                'target': 'new',
                'nodestroy': True,
                'context':context
            }
    def cancel_assign(self, cr, uid, ids, *args):
        """ Cancels picking and moves.
        @return: True
        """
        wf_service = netsvc.LocalService("workflow")
        for pick in self.browse(cr, uid, ids):
            move_ids = [x.id for x in pick.move_lines]
            self.pool.get('stock.move').cancel_assign(cr, uid, move_ids)
            wf_service.trg_write(uid, 'stock.picking', pick.id, cr)
        return True

    def action_assign_wkf(self, cr, uid, ids, context=None):
        """ Changes picking state to assigned.
        @return: True
        """
        self.write(cr, uid, ids, {'state': 'assigned'})
        self.log_picking(cr, uid, ids, context=context)
        return True

    def test_finished(self, cr, uid, ids):
        """ Tests whether the move is in done or cancel state or not.
        @return: True or False
        """
        move_ids = self.pool.get('stock.move').search(cr, uid, [('picking_id', 'in', ids)])
        for move in self.pool.get('stock.move').browse(cr, uid, move_ids):
            if move.state not in ('done', 'cancel'):
                if move.product_qty != 0.0:
                    return False
                else:
                    move.write(cr, uid, [move.id], {'state': 'done'})
        return True

    def test_assigned(self, cr, uid, ids):
        """ Tests whether the move is in assigned state or not.
        @return: True or False
        """
        ok = True
        for pick in self.browse(cr, uid, ids):
            mt = pick.move_type
            for move in pick.move_lines:
                if (move.state in ('confirmed', 'draft')) and (mt == 'one'):
                    return False
                if (mt == 'direct') and (move.state == 'assigned') and (move.product_qty):
                    return True
                ok = ok and (move.state in ('cancel', 'done', 'assigned'))
        return ok

    def action_cancel(self, cr, uid, ids, context=None):
        """ Changes picking state to cancel.
        @return: True
        """
        for pick in self.browse(cr, uid, ids):
            ids2 = [move.id for move in pick.move_lines]
            self.pool.get('stock.move').action_cancel(cr, uid, ids2, context)
        self.write(cr, uid, ids, {'state': 'cancel', 'invoice_state': 'none'})
        self.log_picking(cr, uid, ids, context=context)
        return True

    #
    # TODO: change and create a move if not parents
    #
    def action_done(self, cr, uid, ids, context=None):
        """ Changes picking state to done.
        @return: True
        """
        self.write(cr, uid, ids, {'state': 'done', 'date_done': time.strftime('%Y-%m-%d %H:%M:%S')})
        return True

    def action_move(self, cr, uid, ids, context=None):
        """ Changes move state to assigned.
        @return: True
        """
        for pick in self.browse(cr, uid, ids):
            todo = []
            for move in pick.move_lines:
                if move.state == 'assigned':
                    todo.append(move.id)
            if len(todo):
                self.pool.get('stock.move').action_done(cr, uid, todo,
                        context=context)
        return True

    def get_currency_id(self, cr, uid, picking):
        return False

    def _get_payment_term(self, cr, uid, picking):
        """ Gets payment term from partner.
        @return: Payment term
        """
        partner_obj = self.pool.get('res.partner')
        partner = picking.address_id.partner_id
        return partner.property_payment_term and partner.property_payment_term.id or False

    def _get_address_invoice(self, cr, uid, picking):
        """ Gets invoice address of a partner
        @return {'contact': address, 'invoice': address} for invoice
        """
        partner_obj = self.pool.get('res.partner')
        partner = picking.address_id.partner_id

        return partner_obj.address_get(cr, uid, [partner.id],
                ['contact', 'invoice'])

    def _get_comment_invoice(self, cr, uid, picking):
        """
        @return: comment string for invoice
        """
        return picking.note or ''

    def _get_price_unit_invoice(self, cr, uid, move_line, type, context=None):
        """ Gets price unit for invoice
        @param move_line: Stock move lines
        @param type: Type of invoice
        @return: The price unit for the move line
        """
        if context is None:
            context = {}

        if type in ('in_invoice', 'in_refund'):
            # Take the user company and pricetype
            context['currency_id'] = move_line.company_id.currency_id.id
            amount_unit = move_line.product_id.price_get('standard_price', context)[move_line.product_id.id]
            return amount_unit
        else:
            return move_line.product_id.list_price

    def _get_discount_invoice(self, cr, uid, move_line):
        '''Return the discount for the move line'''
        return 0.0

    def _get_taxes_invoice(self, cr, uid, move_line, type):
        """ Gets taxes on invoice
        @param move_line: Stock move lines
        @param type: Type of invoice
        @return: Taxes Ids for the move line
        """
        if type in ('in_invoice', 'in_refund'):
            taxes = move_line.product_id.supplier_taxes_id
        else:
            taxes = move_line.product_id.taxes_id

        if move_line.picking_id and move_line.picking_id.address_id and move_line.picking_id.address_id.partner_id:
            return self.pool.get('account.fiscal.position').map_tax(
                cr,
                uid,
                move_line.picking_id.address_id.partner_id.property_account_position,
                taxes
            )
        else:
            return map(lambda x: x.id, taxes)

    def _get_account_analytic_invoice(self, cr, uid, picking, move_line):
        return False

    def _invoice_line_hook(self, cr, uid, move_line, invoice_line_id):
        '''Call after the creation of the invoice line'''
        return

    def _invoice_hook(self, cr, uid, picking, invoice_id):
        '''Call after the creation of the invoice'''
        return

    def action_invoice_create(self, cr, uid, ids, journal_id=False,
            group=False, type='out_invoice', context=None):
        """ Creates invoice based on the invoice state selected for picking.
        @param journal_id: Id of journal
        @param group: Whether to create a group invoice or not
        @param type: Type invoice to be created
        @return: Ids of created invoices for the pickings
        """
        if context is None:
            context = {}

        invoice_obj = self.pool.get('account.invoice')
        invoice_line_obj = self.pool.get('account.invoice.line')
        invoices_group = {}
        res = {}

        for picking in self.browse(cr, uid, ids, context=context):
            if picking.invoice_state != '2binvoiced':
                continue
            payment_term_id = False
            partner = picking.address_id and picking.address_id.partner_id
            if not partner:
                raise osv.except_osv(_('Error, no partner !'),
                    _('Please put a partner on the picking list if you want to generate invoice.'))

            if type in ('out_invoice', 'out_refund'):
                account_id = partner.property_account_receivable.id
                payment_term_id = self._get_payment_term(cr, uid, picking)
            else:
                account_id = partner.property_account_payable.id

            address_contact_id, address_invoice_id = \
                    self._get_address_invoice(cr, uid, picking).values()

            comment = self._get_comment_invoice(cr, uid, picking)
            if group and partner.id in invoices_group:
                invoice_id = invoices_group[partner.id]
                invoice = invoice_obj.browse(cr, uid, invoice_id)
                invoice_vals = {
                    'name': (invoice.name or '') + ', ' + (picking.name or ''),
                    'origin': (invoice.origin or '') + ', ' + (picking.name or '') + (picking.origin and (':' + picking.origin) or ''),
                    'comment': (comment and (invoice.comment and invoice.comment+"\n"+comment or comment)) or (invoice.comment and invoice.comment or ''),
                    'date_invoice':context.get('date_inv',False),
                    'user_id':uid
                }
                invoice_obj.write(cr, uid, [invoice_id], invoice_vals, context=context)
            else:
                invoice_vals = {
                    'name': picking.name,
                    'origin': (picking.name or '') + (picking.origin and (':' + picking.origin) or ''),
                    'type': type,
                    'account_id': account_id,
                    'partner_id': partner.id,
                    'address_invoice_id': address_invoice_id,
                    'address_contact_id': address_contact_id,
                    'comment': comment,
                    'payment_term': payment_term_id,
                    'fiscal_position': partner.property_account_position.id,
                    'date_invoice': context.get('date_inv',False),
                    'company_id': picking.company_id.id,
                    'user_id':uid
                }
                cur_id = self.get_currency_id(cr, uid, picking)
                if cur_id:
                    invoice_vals['currency_id'] = cur_id
                if journal_id:
                    invoice_vals['journal_id'] = journal_id
                invoice_id = invoice_obj.create(cr, uid, invoice_vals,
                        context=context)
                invoices_group[partner.id] = invoice_id
            res[picking.id] = invoice_id
            for move_line in picking.move_lines:
                if move_line.state == 'cancel':
                    continue
                origin = move_line.picking_id.name or ''
                if move_line.picking_id.origin:
                    origin += ':' + move_line.picking_id.origin
                if group:
                    name = (picking.name or '') + '-' + move_line.name
                else:
                    name = move_line.name

                if type in ('out_invoice', 'out_refund'):
                    account_id = move_line.product_id.product_tmpl_id.\
                            property_account_income.id
                    if not account_id:
                        account_id = move_line.product_id.categ_id.\
                                property_account_income_categ.id
                else:
                    account_id = move_line.product_id.product_tmpl_id.\
                            property_account_expense.id
                    if not account_id:
                        account_id = move_line.product_id.categ_id.\
                                property_account_expense_categ.id

                price_unit = self._get_price_unit_invoice(cr, uid,
                        move_line, type)
                discount = self._get_discount_invoice(cr, uid, move_line)
                tax_ids = self._get_taxes_invoice(cr, uid, move_line, type)
                account_analytic_id = self._get_account_analytic_invoice(cr, uid, picking, move_line)

                #set UoS if it's a sale and the picking doesn't have one
                uos_id = move_line.product_uos and move_line.product_uos.id or False
                if not uos_id and type in ('out_invoice', 'out_refund'):
                    uos_id = move_line.product_uom.id

                account_id = self.pool.get('account.fiscal.position').map_account(cr, uid, partner.property_account_position, account_id)
                invoice_line_id = invoice_line_obj.create(cr, uid, {
                    'name': name,
                    'origin': origin,
                    'invoice_id': invoice_id,
                    'uos_id': uos_id,
                    'product_id': move_line.product_id.id,
                    'account_id': account_id,
                    'price_unit': price_unit,
                    'discount': discount,
                    'quantity': move_line.product_uos_qty or move_line.product_qty,
                    'invoice_line_tax_id': [(6, 0, tax_ids)],
                    'account_analytic_id': account_analytic_id,
                }, context=context)
                self._invoice_line_hook(cr, uid, move_line, invoice_line_id)

            invoice_obj.button_compute(cr, uid, [invoice_id], context=context,
                    set_total=(type in ('in_invoice', 'in_refund')))
            self.write(cr, uid, [picking.id], {
                'invoice_state': 'invoiced',
                }, context=context)
            self._invoice_hook(cr, uid, picking, invoice_id)
        self.write(cr, uid, res.keys(), {
            'invoice_state': 'invoiced',
            }, context=context)
        return res

    def test_done(self, cr, uid, ids, context=None):
        """ Test whether the move lines are done or not.
        @return: True or False
        """
        ok = False
        for pick in self.browse(cr, uid, ids, context=context):
            if not pick.move_lines:
                return True
            for move in pick.move_lines:
                if move.state not in ('cancel','done'):
                    return False
                if move.state=='done':
                    ok = True
        return ok

    def test_cancel(self, cr, uid, ids, context=None):
        """ Test whether the move lines are canceled or not.
        @return: True or False
        """
        for pick in self.browse(cr, uid, ids, context=context):
            for move in pick.move_lines:
                if move.state not in ('cancel',):
                    return False
        return True

    def allow_cancel(self, cr, uid, ids, context={}):
        for pick in self.browse(cr, uid, ids, context=context):
            if not pick.move_lines:
                return True
            for move in pick.move_lines:
                if move.state == 'done':
                    raise osv.except_osv(_('Error'), _('You cannot cancel picking because stock move is in done state !'))
        return True
    def unlink(self, cr, uid, ids, context=None):
        move_obj = self.pool.get('stock.move')
        if context is None:
            context = {}
        for pick in self.browse(cr, uid, ids, context=context):
            if pick.state in ['done','cancel']:
                raise osv.except_osv(_('Error'), _('You cannot remove the picking which is in %s state !')%(pick.state,))
            elif pick.state in ['confirmed','assigned', 'draft']:
                ids2 = [move.id for move in pick.move_lines]
                ctx = context.copy()
                ctx.update({'call_unlink':True})
                if pick.state != 'draft':
                    #Cancelling the move in order to affect Virtual stock of product
                    move_obj.action_cancel(cr, uid, ids2, ctx)
                #Removing the move
                move_obj.unlink(cr, uid, ids2, ctx)

        return super(stock_picking, self).unlink(cr, uid, ids, context=context)

    # FIXME: needs refactoring, this code is partially duplicated in stock_move.do_partial()!
    def do_partial(self, cr, uid, ids, partial_datas, context=None):
        """ Makes partial picking and moves done.
        @param partial_datas : Dictionary containing details of partial picking
                          like partner_id, address_id, delivery_date,
                          delivery moves with product_id, product_qty, uom
        @return: Dictionary of values
        """
        if context is None:
            context = {}
        else:
            context = dict(context)
        res = {}
        move_obj = self.pool.get('stock.move')
        product_obj = self.pool.get('product.product')
        currency_obj = self.pool.get('res.currency')
        uom_obj = self.pool.get('product.uom')
        sequence_obj = self.pool.get('ir.sequence')
        wf_service = netsvc.LocalService("workflow")
        for pick in self.browse(cr, uid, ids, context=context):
            new_picking = None
            complete, too_many, too_few = [], [], []
            move_product_qty = {}
            prodlot_ids = {}
            for move in pick.move_lines:
                if move.state in ('done', 'cancel'):
                    continue
                partial_data = partial_datas.get('move%s'%(move.id), False)
                assert partial_data, _('Do not Found Partial data of Stock Move Line :%s' %(move.id))
                product_qty = partial_data.get('product_qty',0.0)
                move_product_qty[move.id] = product_qty
                product_uom = partial_data.get('product_uom',False)
                product_price = partial_data.get('product_price',0.0)
                product_currency = partial_data.get('product_currency',False)
                prodlot_id = partial_data.get('prodlot_id')
                prodlot_ids[move.id] = prodlot_id
                if move.product_qty == product_qty:
                    complete.append(move)
                elif move.product_qty > product_qty:
                    too_few.append(move)
                else:
                    too_many.append(move)

                # Average price computation
                if (pick.type == 'in') and (move.product_id.cost_method == 'average'):
                    product = product_obj.browse(cr, uid, move.product_id.id)
                    move_currency_id = move.company_id.currency_id.id
                    context['currency_id'] = move_currency_id
                    qty = uom_obj._compute_qty(cr, uid, product_uom, product_qty, product.uom_id.id)
                    if qty > 0:
                        new_price = currency_obj.compute(cr, uid, product_currency,
                                move_currency_id, product_price)
                        new_price = uom_obj._compute_price(cr, uid, product_uom, new_price,
                                product.uom_id.id)
                        if product.qty_available <= 0:
                            new_std_price = new_price
                        else:
                            # Get the standard price
                            amount_unit = product.price_get('standard_price', context)[product.id]
                            new_std_price = ((amount_unit * product.qty_available)\
                                + (new_price * qty))/(product.qty_available + qty)

                        # Write the field according to price type field
                        product_obj.write(cr, uid, [product.id], {'standard_price': new_std_price})

                        # Record the values that were chosen in the wizard, so they can be
                        # used for inventory valuation if real-time valuation is enabled.
                        move_obj.write(cr, uid, [move.id],
                                {'price_unit': product_price,
                                 'price_currency_id': product_currency})


            for move in too_few:
                product_qty = move_product_qty[move.id]

                if not new_picking:
                    new_picking = self.copy(cr, uid, pick.id,
                            {
                                'name': sequence_obj.get(cr, uid, 'stock.picking.%s'%(pick.type)),
                                'move_lines' : [],
                                'state':'draft',
                            })
                if product_qty != 0:
                    defaults = {
                            'product_qty' : product_qty,
                            'product_uos_qty': product_qty, #TODO: put correct uos_qty
                            'picking_id' : new_picking,
                            'state': 'assigned',
                            'move_dest_id': False,
                            'price_unit': move.price_unit,
                    }
                    prodlot_id = prodlot_ids[move.id]
                    if prodlot_id:
                        defaults.update(prodlot_id=prodlot_id)
                    move_obj.copy(cr, uid, move.id, defaults)

                move_obj.write(cr, uid, [move.id],
                        {
                            'product_qty' : move.product_qty - product_qty,
                            'product_uos_qty':move.product_qty - product_qty, #TODO: put correct uos_qty
                        })

            if new_picking:
                move_obj.write(cr, uid, [c.id for c in complete], {'picking_id': new_picking})
                for move in complete:
                    if prodlot_ids.get(move.id):
                        move_obj.write(cr, uid, move.id, {'prodlot_id': prodlot_ids[move.id]})
            for move in too_many:
                product_qty = move_product_qty[move.id]
                defaults = {
                    'product_qty' : product_qty,
                    'product_uos_qty': product_qty, #TODO: put correct uos_qty
                }
                prodlot_id = prodlot_ids.get(move.id)
                if prodlot_ids.get(move.id):
                    defaults.update(prodlot_id=prodlot_id)
                if new_picking:
                    defaults.update(picking_id=new_picking)
                move_obj.write(cr, uid, [move.id], defaults)


            # At first we confirm the new picking (if necessary)
            if new_picking:
                wf_service.trg_validate(uid, 'stock.picking', new_picking, 'button_confirm', cr)
                # Then we finish the good picking
                self.write(cr, uid, [pick.id], {'backorder_id': new_picking})
                self.action_move(cr, uid, [new_picking])
                wf_service.trg_validate(uid, 'stock.picking', new_picking, 'button_done', cr)
                wf_service.trg_write(uid, 'stock.picking', pick.id, cr)
                delivered_pack_id = new_picking
            else:
                self.action_move(cr, uid, [pick.id])
                wf_service.trg_validate(uid, 'stock.picking', pick.id, 'button_done', cr)
                delivered_pack_id = pick.id

            delivered_pack = self.browse(cr, uid, delivered_pack_id, context=context)
            res[pick.id] = {'delivered_picking': delivered_pack.id or False}

        return res

    def log_picking(self, cr, uid, ids, context=None):
        """ This function will create log messages for picking.
        @param cr: the database cursor
        @param uid: the current user's ID for security checks,
        @param ids: List of Picking Ids
        @param context: A standard dictionary for contextual values
        """
        for pick in self.browse(cr, uid, ids, context=context):
            msg=''
            if pick.auto_picking:
                continue
            type_list = {
                'out':_("Delivery Order"),
                'in':_('Reception'),
                'internal': _('Internal picking'),
            }
            message = type_list.get(pick.type, _('Document')) + " '" + (pick.name or '?') + "' "
            if pick.min_date:
                msg= _(' for the ')+ datetime.strptime(pick.min_date, '%Y-%m-%d %H:%M:%S').strftime('%m/%d/%Y')
            state_list = {
                'confirmed': _("is scheduled") + msg +'.',
                'assigned': _('is ready to process.'),
                'cancel': _('is cancelled.'),
                'done': _('is done.'),
                'draft':_('is in draft state.'),
            }
            message += state_list[pick.state]
            self.log(cr, uid, pick.id, message)
        return True

stock_picking()

class stock_production_lot(osv.osv):

    def name_get(self, cr, uid, ids, context=None):
        if not ids:
            return []
        reads = self.read(cr, uid, ids, ['name', 'prefix', 'ref'], context)
        res = []
        for record in reads:
            name = record['name']
            prefix = record['prefix']
            if prefix:
                name = prefix + '/' + name
            if record['ref']:
                name = '%s [%s]' % (name, record['ref'])
            res.append((record['id'], name))
        return res

    _name = 'stock.production.lot'
    _description = 'Production lot'

    def _get_stock(self, cr, uid, ids, field_name, arg, context=None):
        """ Gets stock of products for locations
        @return: Dictionary of values
        """
        if 'location_id' not in context:
            locations = self.pool.get('stock.location').search(cr, uid, [('usage', '=', 'internal')], context=context)
        else:
            locations = context['location_id'] and [context['location_id']] or []

        if isinstance(ids, (int, long)):
            ids = [ids]

        res = {}.fromkeys(ids, 0.0)
        if locations:
            cr.execute('''select
                    prodlot_id,
                    sum(name)
                from
                    stock_report_prodlots
                where
                    location_id IN %s and prodlot_id IN %s group by prodlot_id''',(tuple(locations),tuple(ids),))
            res.update(dict(cr.fetchall()))

        return res

    def _stock_search(self, cr, uid, obj, name, args, context=None):
        """ Searches Ids of products
        @return: Ids of locations
        """
        locations = self.pool.get('stock.location').search(cr, uid, [('usage', '=', 'internal')])
        cr.execute('''select
                prodlot_id,
                sum(name)
            from
                stock_report_prodlots
            where
                location_id IN %s group by prodlot_id
            having  sum(name) '''+ str(args[0][1]) + str(args[0][2]),(tuple(locations),))
        res = cr.fetchall()
        ids = [('id', 'in', map(lambda x: x[0], res))]
        return ids

    _columns = {
        'name': fields.char('Serial Number', size=64, required=True, help="Unique serial number, will be displayed as: PREFIX/SERIAL [INT_REF]"),
        'ref': fields.char('Internal Reference', size=256, help="Internal reference number in case it differs from the manufacturer's serial number"),
        'prefix': fields.char('Prefix', size=64, help="Optional prefix to prepend when displaying this serial number: PREFIX/SERIAL [INT_REF]"),
        'product_id': fields.many2one('product.product', 'Product', required=True),
        'date': fields.datetime('Creation Date', required=True),
        'stock_available': fields.function(_get_stock, fnct_search=_stock_search, method=True, type="float", string="Available", select=True,
            help="Current quantity of products with this Production Lot Number available in company warehouses",
            digits_compute=dp.get_precision('Product UoM')),
        'revisions': fields.one2many('stock.production.lot.revision', 'lot_id', 'Revisions'),
        'company_id': fields.many2one('res.company', 'Company', select=True),
        'move_ids': fields.one2many('stock.move', 'prodlot_id', 'Moves for this production lot', readonly=True),
    }
    _defaults = {
        'date':  time.strftime('%Y-%m-%d %H:%M:%S'),
        'name': lambda x, y, z, c: x.pool.get('ir.sequence').get(y, z, 'stock.lot.serial'),
        'product_id': lambda x, y, z, c: c.get('product_id', False),
    }
    _sql_constraints = [
        ('name_ref_uniq', 'unique (name, ref)', _('The combination of serial number and internal reference must be unique !')),
    ]
    def action_traceability(self, cr, uid, ids, context={}):
        """ It traces the information of a product
        @param self: The object pointer.
        @param cr: A database cursor
        @param uid: ID of the user currently logged in
        @param ids: List of IDs selected
        @param context: A standard dictionary
        @return: A dictionary of values
        """
        value=self.pool.get('action.traceability').action_traceability(cr,uid,ids,context)
        return value
stock_production_lot()

class stock_production_lot_revision(osv.osv):
    _name = 'stock.production.lot.revision'
    _description = 'Production lot revisions'

    _columns = {
        'name': fields.char('Revision Name', size=64, required=True),
        'description': fields.text('Description'),
        'date': fields.date('Revision Date'),
        'indice': fields.char('Revision Number', size=16),
        'author_id': fields.many2one('res.users', 'Author'),
        'lot_id': fields.many2one('stock.production.lot', 'Production lot', select=True, ondelete='cascade'),
        'company_id': fields.related('lot_id','company_id',type='many2one',relation='res.company',string='Company',store=True),
    }

    _defaults = {
        'author_id': lambda x, y, z, c: z,
        'date': time.strftime('%Y-%m-%d'),
    }

stock_production_lot_revision()

# ----------------------------------------------------
# Move
# ----------------------------------------------------

#
# Fields:
#   location_dest_id is only used for predicting futur stocks
#
class stock_move(osv.osv):

    def _getSSCC(self, cr, uid, context=None):
        cr.execute('select id from stock_tracking where create_uid=%s order by id desc limit 1', (uid,))
        res = cr.fetchone()
        return (res and res[0]) or False
    _name = "stock.move"
    _description = "Stock Move"
    _order = 'date_expected desc, id'
    _log_create = False

    def name_get(self, cr, uid, ids, context=None):
        res = []
        for line in self.browse(cr, uid, ids, context):
            res.append((line.id, (line.product_id.code or '/')+': '+line.location_id.name+' > '+line.location_dest_id.name))
        return res

    def _check_tracking(self, cr, uid, ids):
        """ Checks if production lot is assigned to stock move or not.
        @return: True or False
        """
        for move in self.browse(cr, uid, ids):
            if not move.prodlot_id and \
               (move.state == 'done' and \
               ( \
                   (move.product_id.track_production and move.location_id.usage == 'production') or \
                   (move.product_id.track_production and move.location_dest_id.usage == 'production') or \
                   (move.product_id.track_incoming and move.location_id.usage == 'supplier') or \
                   (move.product_id.track_outgoing and move.location_dest_id.usage == 'customer') \
               )):
                return False
        return True

    def _check_product_lot(self, cr, uid, ids):
        """ Checks whether move is done or not and production lot is assigned to that move.
        @return: True or False
        """
        for move in self.browse(cr, uid, ids):
            if move.prodlot_id and move.state == 'done' and (move.prodlot_id.product_id.id != move.product_id.id):
                return False
        return True

    _columns = {
        'name': fields.char('Name', size=64, required=True, select=True),
        'priority': fields.selection([('0', 'Not urgent'), ('1', 'Urgent')], 'Priority'),
        'create_date': fields.datetime('Creation Date', readonly=True),
        'date': fields.datetime('Date', required=True, help="Move date: scheduled date until move is done, then date of actual move processing", readonly=True),
        'date_expected': fields.datetime('Scheduled Date', states={'done': [('readonly', True)]},required=True, help="Scheduled date for the processing of this move"),
        'product_id': fields.many2one('product.product', 'Product', required=True, select=True, domain=[('type','<>','service')],states={'done': [('readonly', True)]}),

        'product_qty': fields.float('Quantity', digits_compute=dp.get_precision('Product UoM'), required=True,states={'done': [('readonly', True)]}),
        'product_uom': fields.many2one('product.uom', 'Unit of Measure', required=True,states={'done': [('readonly', True)]}),
        'product_uos_qty': fields.float('Quantity (UOS)', digits_compute=dp.get_precision('Product UoM')),
        'product_uos': fields.many2one('product.uom', 'Product UOS'),
        'product_packaging': fields.many2one('product.packaging', 'Packaging', help="It specifies attributes of packaging like type, quantity of packaging,etc."),

        'location_id': fields.many2one('stock.location', 'Source Location', required=True, select=True,states={'done': [('readonly', True)]}, help="Sets a location if you produce at a fixed location. This can be a partner location if you subcontract the manufacturing operations."),
        'location_dest_id': fields.many2one('stock.location', 'Destination Location', required=True,states={'done': [('readonly', True)]}, select=True, help="Location where the system will stock the finished products."),
        'address_id': fields.many2one('res.partner.address', 'Destination Address', help="Optional address where goods are to be delivered, specifically used for allotment"),

        'prodlot_id': fields.many2one('stock.production.lot', 'Production Lot', help="Production lot is used to put a serial number on the production", select=True),
        'tracking_id': fields.many2one('stock.tracking', 'Pack', select=True, help="Logistical shipping unit: pallet, box, pack ..."),

        'auto_validate': fields.boolean('Auto Validate'),

        'move_dest_id': fields.many2one('stock.move', 'Destination Move', help="Optional: next stock move when chaining them", select=True),
        'move_history_ids': fields.many2many('stock.move', 'stock_move_history_ids', 'parent_id', 'child_id', 'Move History (child moves)'),
        'move_history_ids2': fields.many2many('stock.move', 'stock_move_history_ids', 'child_id', 'parent_id', 'Move History (parent moves)'),
        'picking_id': fields.many2one('stock.picking', 'Picking List', select=True,states={'done': [('readonly', True)]}),
        'note': fields.text('Notes'),
        'state': fields.selection([('draft', 'Draft'), ('waiting', 'Waiting'), ('confirmed', 'Confirmed'), ('assigned', 'Available'), ('done', 'Done'), ('cancel', 'Cancelled')], 'State', readonly=True, select=True,
                                  help='When the stock move is created it is in the \'Draft\' state.\n After that it is set to \'Confirmed\' state.\n If stock is available state is set to \'Available\'.\n When the picking is done the state is \'Done\'.\
                                  \nThe state is \'Waiting\' if the move is waiting for another one.'),
        'price_unit': fields.float('Unit Price', digits_compute= dp.get_precision('Account'), help="Technical field used to record the product cost set by the user during a picking confirmation (when average price costing method is used)"),
        'price_currency_id': fields.many2one('res.currency', 'Currency for average price', help="Technical field used to record the currency chosen by the user during a picking confirmation (when average price costing method is used)"),
        'company_id': fields.many2one('res.company', 'Company', required=True, select=True),
        'partner_id': fields.related('picking_id','address_id','partner_id',type='many2one', relation="res.partner", string="Partner", store=True, select=True),
        'backorder_id': fields.related('picking_id','backorder_id',type='many2one', relation="stock.picking", string="Back Order", select=True),
        'origin': fields.related('picking_id','origin',type='char', size=64, relation="stock.picking", string="Origin", store=True),

        # used for colors in tree views:
        'scrapped': fields.related('location_dest_id','scrap_location',type='boolean',relation='stock.location',string='Scrapped'),
    }
    _constraints = [
        (_check_tracking,
            'You must assign a production lot for this product',
            ['prodlot_id']),
        (_check_product_lot,
            'You try to assign a lot which is not from the same product',
            ['prodlot_id'])]

    def _default_location_destination(self, cr, uid, context=None):
        """ Gets default address of partner for destination location
        @return: Address id or False
        """
        if context.get('move_line', []):
            if context['move_line'][0]:
                if isinstance(context['move_line'][0], (tuple, list)):
                    return context['move_line'][0][2] and context['move_line'][0][2].get('location_dest_id',False)
                else:
                    move_list = self.pool.get('stock.move').read(cr, uid, context['move_line'][0], ['location_dest_id'])
                    return move_list and move_list['location_dest_id'][0] or False
        if context.get('address_out_id', False):
            property_out = self.pool.get('res.partner.address').browse(cr, uid, context['address_out_id'], context).partner_id.property_stock_customer
            return property_out and property_out.id or False
        return False

    def _default_location_source(self, cr, uid, context=None):
        """ Gets default address of partner for source location
        @return: Address id or False
        """
        if context.get('move_line', []):
            try:
                return context['move_line'][0][2]['location_id']
            except:
                pass
        if context.get('address_in_id', False):
            return self.pool.get('res.partner.address').browse(cr, uid, context['address_in_id'], context).partner_id.property_stock_supplier.id
        return False

    _defaults = {
        'location_id': _default_location_source,
        'location_dest_id': _default_location_destination,
        'state': 'draft',
        'priority': '1',
        'product_qty': 1.0,
        'scrapped' :  False,
        'date': time.strftime('%Y-%m-%d %H:%M:%S'),
        'company_id': lambda self,cr,uid,c: self.pool.get('res.company')._company_default_get(cr, uid, 'stock.move', context=c),
        'date_expected': time.strftime('%Y-%m-%d %H:%M:%S'),
    }

    def write(self, cr, uid, ids, vals, context=None):
        if uid != 1:
            frozen_fields = set(['product_qty', 'product_uom', 'product_uos_qty', 'product_uos', 'location_id', 'location_dest_id', 'product_id'])
            for move in self.browse(cr, uid, ids):
                if move.state == 'done':
                    if frozen_fields.intersection(vals):
                        raise osv.except_osv(_('Operation forbidden'),
                                             _('Quantities, UoMs, Products and Locations cannot be modified on stock moves that have already been processed (except by the Administrator)'))
        return  super(stock_move, self).write(cr, uid, ids, vals, context=context)

    def copy(self, cr, uid, id, default=None, context=None):
        if default is None:
            default = {}
        default = default.copy()
        return super(stock_move, self).copy(cr, uid, id, default, context=context)

    def _auto_init(self, cursor, context=None):
        res = super(stock_move, self)._auto_init(cursor, context=context)
        cursor.execute('SELECT indexname \
                FROM pg_indexes \
                WHERE indexname = \'stock_move_location_id_location_dest_id_product_id_state\'')
        if not cursor.fetchone():
            cursor.execute('CREATE INDEX stock_move_location_id_location_dest_id_product_id_state \
                    ON stock_move (location_id, location_dest_id, product_id, state)')
        return res

    def onchange_lot_id(self, cr, uid, ids, prodlot_id=False, product_qty=False,
                        loc_id=False, product_id=False, context=None):
        """ On change of production lot gives a warning message.
        @param prodlot_id: Changed production lot id
        @param product_qty: Quantity of product
        @param loc_id: Location id
        @param product_id: Product id
        @return: Warning message
        """
        if not prodlot_id or not loc_id:
            return {}
        ctx = context and context.copy() or {}
        ctx['location_id'] = loc_id
        prodlot = self.pool.get('stock.production.lot').browse(cr, uid, prodlot_id, ctx)
        location = self.pool.get('stock.location').browse(cr, uid, loc_id)
        warning = {}
        if (location.usage == 'internal') and (product_qty > (prodlot.stock_available or 0.0)):
            warning = {
                'title': _('Bad Lot Assignation !'),
                'message': _('You are moving %.2f products but only %.2f available in this lot.') % (product_qty, prodlot.stock_available or 0.0)
            }
        return {'warning': warning}

    def onchange_quantity(self, cr, uid, ids, product_id, product_qty,
                          product_uom, product_uos):
        """ On change of product quantity finds UoM and UoS quantities
        @param product_id: Product id
        @param product_qty: Changed Quantity of product
        @param product_uom: Unit of measure of product
        @param product_uos: Unit of sale of product
        @return: Dictionary of values
        """
        result = {
                  'product_uos_qty': 0.00
          }

        if (not product_id) or (product_qty <=0.0):
            return {'value': result}

        product_obj = self.pool.get('product.product')
        uos_coeff = product_obj.read(cr, uid, product_id, ['uos_coeff'])

        if product_uos and product_uom and (product_uom != product_uos):
            result['product_uos_qty'] = product_qty * uos_coeff['uos_coeff']
        else:
            result['product_uos_qty'] = product_qty

        return {'value': result}

    def onchange_product_id(self, cr, uid, ids, prod_id=False, loc_id=False,
                            loc_dest_id=False, address_id=False):
        """ On change of product id, if finds UoM, UoS, quantity and UoS quantity.
        @param prod_id: Changed Product id
        @param loc_id: Source location id
        @param loc_id: Destination location id
        @param address_id: Address id of partner
        @return: Dictionary of values
        """
        if not prod_id:
            return {}
        lang = False
        if address_id:
            addr_rec = self.pool.get('res.partner.address').browse(cr, uid, address_id)
            if addr_rec:
                lang = addr_rec.partner_id and addr_rec.partner_id.lang or False
        ctx = {'lang': lang}

        product = self.pool.get('product.product').browse(cr, uid, [prod_id], context=ctx)[0]
        uos_id  = product.uos_id and product.uos_id.id or False
        result = {
            'product_uom': product.uom_id.id,
            'product_uos': uos_id,
            'product_qty': 1.00,
            'product_uos_qty' : self.pool.get('stock.move').onchange_quantity(cr, uid, ids, prod_id, 1.00, product.uom_id.id, uos_id)['value']['product_uos_qty']
        }
        if not ids:
            result['name'] = product.partner_ref
        if loc_id:
            result['location_id'] = loc_id
        if loc_dest_id:
            result['location_dest_id'] = loc_dest_id
        return {'value': result}

    def _chain_compute(self, cr, uid, moves, context=None):
        """ Finds whether the location has chained location type or not.
        @param moves: Stock moves
        @return: Dictionary containing destination location with chained location type.
        """
        result = {}
        for m in moves:
            dest = self.pool.get('stock.location').chained_location_get(
                cr,
                uid,
                m.location_dest_id,
                m.picking_id and m.picking_id.address_id and m.picking_id.address_id.partner_id,
                m.product_id,
                context
            )
            if dest:
                if dest[1] == 'transparent':
                    newdate = (datetime.strptime(m.date, '%Y-%m-%d %H:%M:%S') + relativedelta(days=dest[2] or 0)).strftime('%Y-%m-%d')
                    self.write(cr, uid, [m.id], {
                        'date': newdate,
                        'location_dest_id': dest[0].id})
                    if m.picking_id and (dest[3] or dest[5]):
                        self.pool.get('stock.picking').write(cr, uid, [m.picking_id.id], {
                            'stock_journal_id': dest[3] or m.picking_id.stock_journal_id.id,
                            'type': dest[5] or m.picking_id.type
                        }, context=context)
                    m.location_dest_id = dest[0]
                    res2 = self._chain_compute(cr, uid, [m], context=context)
                    for pick_id in res2.keys():
                        result.setdefault(pick_id, [])
                        result[pick_id] += res2[pick_id]
                else:
                    result.setdefault(m.picking_id, [])
                    result[m.picking_id].append( (m, dest) )
        return result
    def _create_chained_picking(self, cr, uid, pick_name,picking,ptype,move, context=None):
        res_obj = self.pool.get('res.company')
        picking_obj = self.pool.get('stock.picking')
        pick_id= picking_obj.create(cr, uid, {
                                'name': pick_name,
                                'origin': str(picking.origin or ''),
                                'type': ptype,
                                'note': picking.note,
                                'move_type': picking.move_type,
                                'auto_picking': move[0][1][1] == 'auto',
                                'stock_journal_id': move[0][1][3],
                                'company_id': move[0][1][4] or res_obj._company_default_get(cr, uid, 'stock.company', context=context),
                                'address_id': picking.address_id.id,
                                'invoice_state': 'none',
                                'date': picking.date,
                            })
        return pick_id
    def action_confirm(self, cr, uid, ids, context=None):
        """ Confirms stock move.
        @return: List of ids.
        """
        moves = self.browse(cr, uid, ids)
        self.write(cr, uid, ids, {'state': 'confirmed'})
        res_obj = self.pool.get('res.company')
        location_obj = self.pool.get('stock.location')
        move_obj = self.pool.get('stock.move')
        wf_service = netsvc.LocalService("workflow")

        def create_chained_picking(self, cr, uid, moves, context=None):
            new_moves = []
            if context is None:
                context = {}
            for picking, todo in self._chain_compute(cr, uid, moves, context=context).items():
                ptype = todo[0][1][5] and todo[0][1][5] or location_obj.picking_type_get(cr, uid, todo[0][0].location_dest_id, todo[0][1][0])
                pick_name = picking.name or ''
                if picking:
                    pickid = self._create_chained_picking(cr, uid, pick_name,picking,ptype,todo,context)
                else:
                    pickid = False
                for move, (loc, dummy, delay, dummy, company_id, ptype) in todo:
                    new_id = move_obj.copy(cr, uid, move.id, {
                        'location_id': move.location_dest_id.id,
                        'location_dest_id': loc.id,
                        'date_moved': time.strftime('%Y-%m-%d'),
                        'picking_id': pickid,
                        'state': 'waiting',
                        'company_id': company_id or res_obj._company_default_get(cr, uid, 'stock.company', context=context)  ,
                        'move_history_ids': [],
                        'date': (datetime.strptime(move.date, '%Y-%m-%d %H:%M:%S') + relativedelta(days=delay or 0)).strftime('%Y-%m-%d'),
                        'move_history_ids2': []}
                    )
                    move_obj.write(cr, uid, [move.id], {
                        'move_dest_id': new_id,
                        'move_history_ids': [(4, new_id)]
                    })
                    new_moves.append(self.browse(cr, uid, [new_id])[0])
                if pickid:
                    wf_service.trg_validate(uid, 'stock.picking', pickid, 'button_confirm', cr)
            if new_moves:
                create_chained_picking(self, cr, uid, new_moves, context)
        create_chained_picking(self, cr, uid, moves, context)
        return []

    def action_assign(self, cr, uid, ids, *args):
        """ Changes state to confirmed or waiting.
        @return: List of values
        """
        todo = []
        for move in self.browse(cr, uid, ids):
            if move.state in ('confirmed', 'waiting'):
                todo.append(move.id)
        res = self.check_assign(cr, uid, todo)
        return res

    def force_assign(self, cr, uid, ids, context={}):
        """ Changes the state to assigned.
        @return: True
        """
        self.write(cr, uid, ids, {'state': 'assigned'})
        return True

    def cancel_assign(self, cr, uid, ids, context={}):
        """ Changes the state to confirmed.
        @return: True
        """
        self.write(cr, uid, ids, {'state': 'confirmed'})
        return True

    #
    # Duplicate stock.move
    #
    def check_assign(self, cr, uid, ids, context=None):
        """ Checks the product type and accordingly writes the state.
        @return: No. of moves done
        """
        done = []
        count = 0
        pickings = {}
        if context is None:
            context = {}
        for move in self.browse(cr, uid, ids, context=context):
            if move.product_id.type == 'consu' or move.location_id.usage == 'supplier':
                if move.state in ('confirmed', 'waiting'):
                    done.append(move.id)
                pickings[move.picking_id.id] = 1
                continue
            if move.state in ('confirmed', 'waiting'):
                # Important: we must pass lock=True to _product_reserve() to avoid race conditions and double reservations
                res = self.pool.get('stock.location')._product_reserve(cr, uid, [move.location_id.id], move.product_id.id, move.product_qty, {'uom': move.product_uom.id}, lock=True)
                if res:
                    #_product_available_test depends on the next status for correct functioning
                    #the test does not work correctly if the same product occurs multiple times
                    #in the same order. This is e.g. the case when using the button 'split in two' of
                    #the stock outgoing form
                    self.write(cr, uid, [move.id], {'state':'assigned'})
                    done.append(move.id)
                    pickings[move.picking_id.id] = 1
                    r = res.pop(0)
                    cr.execute('update stock_move set location_id=%s, product_qty=%s where id=%s', (r[1], r[0], move.id))

                    while res:
                        r = res.pop(0)
                        move_id = self.copy(cr, uid, move.id, {'product_qty': r[0], 'location_id': r[1]})
                        done.append(move_id)
        if done:
            count += len(done)
            self.write(cr, uid, done, {'state': 'assigned'})

        if count:
            for pick_id in pickings:
                wf_service = netsvc.LocalService("workflow")
                wf_service.trg_write(uid, 'stock.picking', pick_id, cr)
        return count

    def setlast_tracking(self, cr, uid, ids, context=None):
        tracking_obj = self.pool.get('stock.tracking')
        tracking = context.get('tracking', False)
        picking = self.browse(cr, uid, ids)[0].picking_id
        if picking:
            last_track = [line.tracking_id.id for line in picking.move_lines if line.tracking_id]
            if not last_track:
                last_track = tracking_obj.create(cr, uid, {}, context=context)
            else:
                last_track.sort()
                last_track = last_track[-1]
            self.write(cr, uid, ids, {'tracking_id': last_track})
        return True

    #
    # Cancel move => cancel others move and pickings
    #
    def action_cancel(self, cr, uid, ids, context=None):
        """ Cancels the moves and if all moves are cancelled it cancels the picking.
        @return: True
        """
        if not len(ids):
            return True
        if context is None:
            context = {}
        pickings = {}
        for move in self.browse(cr, uid, ids):
            if move.state in ('confirmed', 'waiting', 'assigned', 'draft'):
                if move.picking_id:
                    pickings[move.picking_id.id] = True
            if move.move_dest_id and move.move_dest_id.state == 'waiting':
                self.write(cr, uid, [move.move_dest_id.id], {'state': 'assigned'})
                if context.get('call_unlink',False) and move.move_dest_id.picking_id:
                    wf_service = netsvc.LocalService("workflow")
                    wf_service.trg_write(uid, 'stock.picking', move.move_dest_id.picking_id.id, cr)
        self.write(cr, uid, ids, {'state': 'cancel', 'move_dest_id': False})
        if not context.get('call_unlink',False):
            for pick in self.pool.get('stock.picking').browse(cr, uid, pickings.keys()):
                if all(move.state == 'cancel' for move in pick.move_lines):
                    self.pool.get('stock.picking').write(cr, uid, [pick.id], {'state': 'cancel'})

        wf_service = netsvc.LocalService("workflow")
        for id in ids:
            wf_service.trg_trigger(uid, 'stock.move', id, cr)
        return True

    def _get_accounting_data_for_valuation(self, cr, uid, move, context=None):
        """
        Return the accounts and journal to use to post Journal Entries for the real-time
        valuation of the move.

        :param context: context dictionary that can explicitly mention the company to consider via the 'force_company' key
        :raise: osv.except_osv() is any mandatory account or journal is not defined.
        """
        product_obj=self.pool.get('product.product')
        accounts = product_obj.get_product_accounts(cr, uid, move.product_id.id, context)
        acc_src = accounts['stock_account_input']
        acc_dest = accounts['stock_account_output']
        acc_variation = accounts.get('property_stock_variation', False)
        journal_id = accounts['stock_journal']

        if not acc_src:
            raise osv.except_osv(_('Error!'),  _('There is no stock input account defined for this product or its category: "%s" (id: %d)') % \
                                    (move.product_id.name, move.product_id.id,))
        if not acc_dest:
            raise osv.except_osv(_('Error!'),  _('There is no stock output account defined for this product or its category: "%s" (id: %d)') % \
                                    (move.product_id.name, move.product_id.id,))
        if not journal_id:
            raise osv.except_osv(_('Error!'), _('There is no journal defined on the product category: "%s" (id: %d)') % \
                                    (move.product_id.categ_id.name, move.product_id.categ_id.id,))
        if not acc_variation:
            raise osv.except_osv(_('Error!'), _('There is no inventory variation account defined on the product category: "%s" (id: %d)') % \
                                    (move.product_id.categ_id.name, move.product_id.categ_id.id,))

        return journal_id, acc_src, acc_dest, acc_variation

    def _get_reference_accounting_values_for_valuation(self, cr, uid, move, context=None):
        """
        Return the reference amount and reference currency representing the inventory valuation for this move.
        These reference values should possibly be converted before being posted in Journals to adapt to the primary
        and secondary currencies of the relevant accounts.
        """
        product_uom_obj = self.pool.get('product.uom')

        # by default the reference currency is that of the move's company
        reference_currency_id = move.company_id.currency_id.id

        default_uom = move.product_id.uom_id.id
        qty = product_uom_obj._compute_qty(cr, uid, move.product_uom.id, move.product_qty, default_uom)

        # if product is set to average price and a specific value was entered in the picking wizard,
        # we use it
        if move.product_id.cost_method == 'average' and move.price_unit:
            reference_amount = qty * move.price_unit
            reference_currency_id = move.price_currency_id.id or reference_currency_id

        # Otherwise we default to the company's valuation price type, considering that the values of the
        # valuation field are expressed in the default currency of the move's company.
        else:
            if context is None:
                context = {}
            currency_ctx = dict(context, currency_id = move.company_id.currency_id.id)
            amount_unit = move.product_id.price_get('standard_price', currency_ctx)[move.product_id.id]
            reference_amount = amount_unit * qty or 1.0

        return reference_amount, reference_currency_id


    def _create_product_valuation_moves(self, cr, uid, move, context=None):
        """
        Generate the appropriate accounting moves if the product being moves is subject
        to real_time valuation tracking, and the source or destination location is
        a transit location or is outside of the company.
        """
        if move.product_id.valuation == 'real_time': # FIXME: product valuation should perhaps be a property?
            if context is None:
                context = {}
            src_company_ctx = dict(context,force_company=move.location_id.company_id.id)
            dest_company_ctx = dict(context,force_company=move.location_dest_id.company_id.id)
            account_moves = []
            # Outgoing moves (or cross-company output part)
            if move.location_id.company_id \
                and (move.location_id.usage == 'internal' and move.location_dest_id.usage != 'internal'\
                     or move.location_id.company_id != move.location_dest_id.company_id):
                journal_id, acc_src, acc_dest, acc_variation = self._get_accounting_data_for_valuation(cr, uid, move, src_company_ctx)
                reference_amount, reference_currency_id = self._get_reference_accounting_values_for_valuation(cr, uid, move, src_company_ctx)
                account_moves += [(journal_id, self._create_account_move_line(cr, uid, move, acc_variation, acc_dest, reference_amount, reference_currency_id, context))]

            # Incoming moves (or cross-company input part)
            if move.location_dest_id.company_id \
                and (move.location_id.usage != 'internal' and move.location_dest_id.usage == 'internal'\
                     or move.location_id.company_id != move.location_dest_id.company_id):
                journal_id, acc_src, acc_dest, acc_variation = self._get_accounting_data_for_valuation(cr, uid, move, dest_company_ctx)
                reference_amount, reference_currency_id = self._get_reference_accounting_values_for_valuation(cr, uid, move, src_company_ctx)
                account_moves += [(journal_id, self._create_account_move_line(cr, uid, move, acc_src, acc_variation, reference_amount, reference_currency_id, context))]

            move_obj = self.pool.get('account.move')
            for j_id, move_lines in account_moves:
                move_obj.create(cr, uid,
                        {'name': move.name,
                         'journal_id': j_id,
                         'line_id': move_lines,
                         'ref': move.picking_id and move.picking_id.name})


    def action_done(self, cr, uid, ids, context=None):
        """ Makes the move done and if all moves are done, it will finish the picking.
        @return:
        """
        partial_datas=''
        picking_ids = []
        partial_obj=self.pool.get('stock.partial.picking')
        partial_id=partial_obj.search(cr,uid,[])
        if partial_id:
            partial_datas=partial_obj.read(cr,uid,partial_id)[0]
        if context is None:
            context = {}

        todo = []
        for move in self.browse(cr, uid, ids):
            if move.state=="draft":
                todo.append(move.id)
        if todo:
            self.action_confirm(cr, uid, todo, context=context)

        for move in self.browse(cr, uid, ids):
            if move.picking_id:
                picking_ids.append(move.picking_id.id)
            if move.move_dest_id.id and (move.state != 'done'):
                cr.execute('insert into stock_move_history_ids (parent_id,child_id) values (%s,%s)', (move.id, move.move_dest_id.id))
                if move.move_dest_id.state in ('waiting', 'confirmed'):
                    self.write(cr, uid, [move.move_dest_id.id], {'state': 'assigned'})
                    if move.move_dest_id.picking_id:
                        wf_service = netsvc.LocalService("workflow")
                        wf_service.trg_write(uid, 'stock.picking', move.move_dest_id.picking_id.id, cr)
                    if move.move_dest_id.auto_validate:
                        self.action_done(cr, uid, [move.move_dest_id.id], context=context)

            self._create_product_valuation_moves(cr, uid, move, context=context)
            prodlot_id =partial_datas and  partial_datas.get('move%s_prodlot_id'%(move.id), False)
            if prodlot_id:
                self.write(cr, uid, [move.id], {'prodlot_id': prodlot_id})
            self.write(cr, uid, ids, {'state': 'done', 'date': time.strftime('%Y-%m-%d %H:%M:%S')})
        wf_service = netsvc.LocalService("workflow")
        for id in ids:
            wf_service.trg_trigger(uid, 'stock.move', id, cr)

        picking_obj = self.pool.get('stock.picking')
        wf_service = netsvc.LocalService("workflow")
        for pick_id in picking_ids:
            wf_service.trg_write(uid, 'stock.picking', pick_id, cr)

        return True

    def _create_account_move_line(self, cr, uid, move, src_account_id, dest_account_id, reference_amount, reference_currency_id, context=None):
        """
        Generate the account.move.line values to post to track the stock valuation difference due to the
        processing of the given stock move.
        """
        # prepare default values considering that the destination accounts have the reference_currency_id as their main currency
        partner_id = (move.picking_id.address_id and move.picking_id.address_id.partner_id and move.picking_id.address_id.partner_id.id) or False
        debit_line_vals = {
                    'name': move.name,
                    'product_id': move.product_id and move.product_id.id or False,
                    'quantity': move.product_qty,
                    'ref': move.picking_id and move.picking_id.name or False,
                    'date': time.strftime('%Y-%m-%d'),
                    'partner_id': partner_id,
                    'debit': reference_amount,
                    'account_id': dest_account_id,
        }
        credit_line_vals = {
                    'name': move.name,
                    'product_id': move.product_id and move.product_id.id or False,
                    'quantity': move.product_qty,
                    'ref': move.picking_id and move.picking_id.name or False,
                    'date': time.strftime('%Y-%m-%d'),
                    'partner_id': partner_id,
                    'credit': reference_amount,
                    'account_id': src_account_id,
        }

        # if we are posting to accounts in a different currency, provide correct values in both currencies correctly
        # when compatible with the optional secondary currency on the account.
        # Financial Accounts only accept amounts in secondary currencies if there's no secondary currency on the account
        # or if it's the same as that of the secondary amount being posted.
        account_obj = self.pool.get('account.account')
        src_acct, dest_acct = account_obj.browse(cr, uid, [src_account_id, dest_account_id], context=context)
        src_main_currency_id = src_acct.company_id.currency_id.id
        dest_main_currency_id = dest_acct.company_id.currency_id.id
        cur_obj = self.pool.get('res.currency')
        if reference_currency_id != src_main_currency_id:
            # fix credit line:
            credit_line_vals['credit'] = cur_obj.compute(cr, uid, reference_currency_id, src_main_currency_id, reference_amount, context=context)
            if (not src_acct.currency_id) or src_acct.currency_id.id == reference_currency_id:
                credit_line_vals.update(currency_id=reference_currency_id, amount_currency=reference_amount)
        if reference_currency_id != dest_main_currency_id:
            # fix debit line:
            debit_line_vals['debit'] = cur_obj.compute(cr, uid, reference_currency_id, dest_main_currency_id, reference_amount, context=context)
            if (not dest_acct.currency_id) or dest_acct.currency_id.id == reference_currency_id:
                debit_line_vals.update(currency_id=reference_currency_id, amount_currency=reference_amount)

        return [(0, 0, debit_line_vals), (0, 0, credit_line_vals)]

    def unlink(self, cr, uid, ids, context=None):
        if context is None:
            context = {}
        ctx = context.copy()
        for move in self.browse(cr, uid, ids, context=context):
            if move.state != 'draft' and not ctx.get('call_unlink',False):
                raise osv.except_osv(_('UserError'),
                        _('You can only delete draft moves.'))
        return super(stock_move, self).unlink(
            cr, uid, ids, context=ctx)

    def _create_lot(self, cr, uid, ids, product_id, prefix=False):
        """ Creates production lot
        @return: Production lot id
        """
        prodlot_obj = self.pool.get('stock.production.lot')
        prodlot_id = prodlot_obj.create(cr, uid, {'prefix': prefix, 'product_id': product_id})
        return prodlot_id

    def action_scrap(self, cr, uid, ids, quantity, location_id, context=None):
        """ Move the scrap/damaged product into scrap location
        @param cr: the database cursor
        @param uid: the user id
        @param ids: ids of stock move object to be scrapped
        @param quantity : specify scrap qty
        @param location_id : specify scrap location
        @param context: context arguments
        @return: Scraped lines
        """
        if quantity <= 0:
            raise osv.except_osv(_('Warning!'), _('Please provide a positive quantity to scrap!'))
        res = []
        for move in self.browse(cr, uid, ids, context=context):
            move_qty = move.product_qty
            uos_qty = quantity / move_qty * move.product_uos_qty
            default_val = {
                'product_qty': quantity,
                'product_uos_qty': uos_qty,
                'state': move.state,
                'scrapped' : True,
                'location_dest_id': location_id,
                'tracking_id':False,
                'prodlot_id':False
            }
            new_move = self.copy(cr, uid, move.id, default_val)

            res += [new_move]
            product_obj = self.pool.get('product.product')
            for (id, name) in product_obj.name_get(cr, uid, [move.product_id.id]):
                self.log(cr, uid, move.id, "%s x %s %s" % (move.product_qty, name, _("were scrapped")))

        self.action_done(cr, uid, res)
        return res

    def action_split(self, cr, uid, ids, quantity, split_by_qty=1, prefix=False, with_lot=True, context=None):
        """ Split Stock Move lines into production lot which specified split by quantity.
        @param cr: the database cursor
        @param uid: the user id
        @param ids: ids of stock move object to be splited
        @param split_by_qty : specify split by qty
        @param prefix : specify prefix of production lot
        @param with_lot : if true, prodcution lot will assign for split line otherwise not.
        @param context: context arguments
        @return: Splited move lines
        """

        if context is None:
            context = {}
        if quantity <= 0:
            raise osv.except_osv(_('Warning!'), _('Please provide Proper Quantity !'))

        res = []

        for move in self.browse(cr, uid, ids):
            if split_by_qty <= 0 or quantity == 0:
                return res

            uos_qty = split_by_qty / move.product_qty * move.product_uos_qty

            quantity_rest = quantity % split_by_qty
            uos_qty_rest = split_by_qty / move.product_qty * move.product_uos_qty

            update_val = {
                'product_qty': split_by_qty,
                'product_uos_qty': uos_qty,
            }
            for idx in range(int(quantity//split_by_qty)):
                if not idx and move.product_qty<=quantity:
                    current_move = move.id
                else:
                    current_move = self.copy(cr, uid, move.id, {'state': move.state})
                res.append(current_move)
                if with_lot:
                    update_val['prodlot_id'] = self._create_lot(cr, uid, [current_move], move.product_id.id)

                self.write(cr, uid, [current_move], update_val)


            if quantity_rest > 0:
                idx = int(quantity//split_by_qty)
                update_val['product_qty'] = quantity_rest
                update_val['product_uos_qty'] = uos_qty_rest
                if not idx and move.product_qty<=quantity:
                    current_move = move.id
                else:
                    current_move = self.copy(cr, uid, move.id, {'state': move.state})

                res.append(current_move)


                if with_lot:
                    update_val['prodlot_id'] = self._create_lot(cr, uid, [current_move], move.product_id.id)

                self.write(cr, uid, [current_move], update_val)
        return res

    def action_consume(self, cr, uid, ids, quantity, location_id=False,  context=None):
        """ Consumed product with specific quatity from specific source location
        @param cr: the database cursor
        @param uid: the user id
        @param ids: ids of stock move object to be consumed
        @param quantity : specify consume quantity
        @param location_id : specify source location
        @param context: context arguments
        @return: Consumed lines
        """
        if context is None:
            context = {}
        if quantity <= 0:
            raise osv.except_osv(_('Warning!'), _('Please provide Proper Quantity !'))

        res = []
        for move in self.browse(cr, uid, ids, context=context):
            move_qty = move.product_qty
            quantity_rest = move.product_qty

            quantity_rest -= quantity
            uos_qty_rest = quantity_rest / move_qty * move.product_uos_qty
            if quantity_rest <= 0:
                quantity_rest = 0
                uos_qty_rest = 0
                quantity = move.product_qty

            uos_qty = quantity / move_qty * move.product_uos_qty

            if quantity_rest > 0:
                default_val = {
                    'product_qty': quantity,
                    'product_uos_qty': uos_qty,
                    'state': move.state,
                    'location_id': location_id
                }
                if move.product_id.track_production and location_id:
                    # IF product has checked track for production lot, move lines will be split by 1
                    res += self.action_split(cr, uid, [move.id], quantity, split_by_qty=1, context=context)
                else:
                    current_move = self.copy(cr, uid, move.id, default_val)
                    res += [current_move]
                update_val = {}
                update_val['product_qty'] = quantity_rest
                update_val['product_uos_qty'] = uos_qty_rest
                self.write(cr, uid, [move.id], update_val)

            else:
                quantity_rest = quantity
                uos_qty_rest =  uos_qty
                if move.product_id.track_production and location_id:
                    res += self.split_lines(cr, uid, [move.id], quantity_rest, split_by_qty=1, context=context)
                else:
                    res += [move.id]
                    update_val = {
                        'product_qty' : quantity_rest,
                        'product_uos_qty' : uos_qty_rest,
                        'location_id': location_id
                    }

                    self.write(cr, uid, [move.id], update_val)

            product_obj = self.pool.get('product.product')
            for new_move in self.browse(cr, uid, res, context=context):
                for (id, name) in product_obj.name_get(cr, uid, [new_move.product_id.id]):
                    message = _('Product ') + " '" + name + "' "+ _("is consumed with") + " '" + str(new_move.product_qty) + "' "+ _("quantity.")
                    self.log(cr, uid, new_move.id, message)
        self.action_done(cr, uid, res)

        return res

    # FIXME: needs refactoring, this code is partially duplicated in stock_picking.do_partial()!
    def do_partial(self, cr, uid, ids, partial_datas, context=None):
        """ Makes partial pickings and moves done.
        @param partial_datas: Dictionary containing details of partial picking
                          like partner_id, address_id, delivery_date, delivery
                          moves with product_id, product_qty, uom
        """
        res = {}
        picking_obj = self.pool.get('stock.picking')
        product_obj = self.pool.get('product.product')
        currency_obj = self.pool.get('res.currency')
        uom_obj = self.pool.get('product.uom')
        wf_service = netsvc.LocalService("workflow")

        if  context is None:
            context = {}

        complete, too_many, too_few = [], [], []
        move_product_qty = {}
        prodlot_ids = {}
        for move in self.browse(cr, uid, ids, context=context):
            if move.state in ('done', 'cancel'):
                continue
            partial_data = partial_datas.get('move%s'%(move.id), False)
            assert partial_data, _('Do not Found Partial data of Stock Move Line :%s' %(move.id))
            product_qty = partial_data.get('product_qty',0.0)
            move_product_qty[move.id] = product_qty
            product_uom = partial_data.get('product_uom',False)
            product_price = partial_data.get('product_price',0.0)
            product_currency = partial_data.get('product_currency',False)
            prodlot_ids[move.id] = partial_data.get('prodlot_id')
            if move.product_qty == product_qty:
                complete.append(move)
            elif move.product_qty > product_qty:
                too_few.append(move)
            else:
                too_many.append(move)

            # Average price computation
            if (move.picking_id.type == 'in') and (move.product_id.cost_method == 'average'):
                product = product_obj.browse(cr, uid, move.product_id.id)
                move_currency_id = move.company_id.currency_id.id
                context['currency_id'] = move_currency_id
                qty = uom_obj._compute_qty(cr, uid, product_uom, product_qty, product.uom_id.id)
                if qty > 0:
                    new_price = currency_obj.compute(cr, uid, product_currency,
                            move_currency_id, product_price)
                    new_price = uom_obj._compute_price(cr, uid, product_uom, new_price,
                            product.uom_id.id)
                    if product.qty_available <= 0:
                        new_std_price = new_price
                    else:
                        # Get the standard price
                        amount_unit = product.price_get('standard_price', context)[product.id]
                        new_std_price = ((amount_unit * product.qty_available)\
                            + (new_price * qty))/(product.qty_available + qty)

                    product_obj.write(cr, uid, [product.id],{'standard_price': new_std_price})

                    # Record the values that were chosen in the wizard, so they can be
                    # used for inventory valuation if real-time valuation is enabled.
                    self.write(cr, uid, [move.id],
                                {'price_unit': product_price,
                                 'price_currency_id': product_currency,
                                })

        for move in too_few:
            product_qty = move_product_qty[move.id]
            if product_qty != 0:
                defaults = {
                            'product_qty' : product_qty,
                            'product_uos_qty': product_qty,
                            'picking_id' : move.picking_id.id,
                            'state': 'assigned',
                            'move_dest_id': False,
                            'price_unit': move.price_unit,
                            }
                prodlot_id = prodlot_ids[move.id]
                if prodlot_id:
                    defaults.update(prodlot_id=prodlot_id)
                new_move = self.copy(cr, uid, move.id, defaults)
                complete.append(self.browse(cr, uid, new_move))
            self.write(cr, uid, move.id,
                    {
                        'product_qty' : move.product_qty - product_qty,
                        'product_uos_qty':move.product_qty - product_qty,
                    })


        for move in too_many:
            self.write(cr, uid, move.id,
                    {
                        'product_qty': move.product_qty,
                        'product_uos_qty': move.product_qty,
                    })
            complete.append(move)

        for move in complete:
            if prodlot_ids.get(move.id):
                self.write(cr, uid, [move.id],{'prodlot_id': prodlot_ids.get(move.id)})
            self.action_done(cr, uid, [move.id], context=context)
            if  move.picking_id.id :
                # TOCHECK : Done picking if all moves are done
                cr.execute("""
                    SELECT move.id FROM stock_picking pick
                    RIGHT JOIN stock_move move ON move.picking_id = pick.id AND move.state = %s
                    WHERE pick.id = %s""",
                            ('done', move.picking_id.id))
                res = cr.fetchall()
                if len(res) == len(move.picking_id.move_lines):
                    picking_obj.action_move(cr, uid, [move.picking_id.id])
                    wf_service.trg_validate(uid, 'stock.picking', move.picking_id.id, 'button_done', cr)

        return [move.id for move in complete]

stock_move()

class stock_inventory(osv.osv):
    _name = "stock.inventory"
    _description = "Inventory"
    _columns = {
        'name': fields.char('Inventory Reference', size=64, required=True, readonly=True, states={'draft': [('readonly', False)]}),
        'date': fields.datetime('Creation Date', required=True, readonly=True, states={'draft': [('readonly', False)]}),
        'date_done': fields.datetime('Date done'),
        'inventory_line_id': fields.one2many('stock.inventory.line', 'inventory_id', 'Inventories', states={'done': [('readonly', True)]}),
        'move_ids': fields.many2many('stock.move', 'stock_inventory_move_rel', 'inventory_id', 'move_id', 'Created Moves'),
        'state': fields.selection( (('draft', 'Draft'), ('done', 'Done'), ('cancel','Cancelled')), 'State', readonly=True, select=True),
        'company_id': fields.many2one('res.company','Company',required=True,select=True),
    }
    _defaults = {
        'date': time.strftime('%Y-%m-%d %H:%M:%S'),
        'state': 'draft',
        'company_id': lambda self,cr,uid,c: self.pool.get('res.company')._company_default_get(cr, uid, 'stock.inventory', context=c)
    }
    
    def _inventory_line_hook(self, cr, uid, inventory_line, move_vals):
        """ Creates a stock move from an inventory line
        @param inventory_line:
        @param move_vals:
        @return:
        """
        return self.pool.get('stock.move').create(cr, uid, move_vals)

    def action_done(self, cr, uid, ids, context=None):
        """ Finishes the inventory and writes its finished date
        @return: True
        """
        if context is None:
            context = {}

        # to perform the correct inventory corrections we need analyze stock location by
        # location, never recursively, so we use a special context
        product_context = dict(context, compute_child=False)

        location_obj = self.pool.get('stock.location')
        for inv in self.browse(cr, uid, ids):
            move_ids = []
            move_line = []
            for line in inv.inventory_line_id:
                pid = line.product_id.id
                product_context.update(uom=line.product_uom.id)
                amount = location_obj._product_get(cr, uid, line.location_id.id, [pid], product_context)[pid]
                change = line.product_qty - amount
                lot_id = line.prod_lot_id.id
                if change:
                    location_id = line.product_id.product_tmpl_id.property_stock_inventory.id
                    value = {
                        'name': 'INV:' + str(line.inventory_id.id) + ':' + line.inventory_id.name,
                        'product_id': line.product_id.id,
                        'product_uom': line.product_uom.id,
                        'prodlot_id': lot_id,
                        'date': inv.date,
                        'date': inv.date,
                        'state': 'done'
                    }
                    if change > 0:
                        value.update( {
                            'product_qty': change,
                            'location_id': location_id,
                            'location_dest_id': line.location_id.id,
                        })
                    else:
                        value.update( {
                            'product_qty': -change,
                            'location_id': line.location_id.id,
                            'location_dest_id': location_id,
                        })
                    if lot_id:
                        value.update({
                            'prodlot_id': lot_id,
                            'product_qty': line.product_qty
                        })
                    move_ids.append(self._inventory_line_hook(cr, uid, line, value))
            message = _('Inventory') + " '" + inv.name + "' "+ _("is done.")
            self.log(cr, uid, inv.id, message)
            self.write(cr, uid, [inv.id], {'state': 'done', 'date_done': time.strftime('%Y-%m-%d %H:%M:%S'), 'move_ids': [(6, 0, move_ids)]})
        return True

    def action_cancel(self, cr, uid, ids, context=None):
        """ Cancels the stock move and change inventory state to draft.
        @return: True
        """
        for inv in self.browse(cr, uid, ids):
            self.pool.get('stock.move').action_cancel(cr, uid, [x.id for x in inv.move_ids], context)
            self.write(cr, uid, [inv.id], {'state': 'draft'})
        return True

    def action_cancel_inventary(self, cr, uid, ids, context=None):
        """ Cancels both stock move and inventory
        @return: True
        """
        for inv in self.browse(cr,uid,ids):
            self.pool.get('stock.move').action_cancel(cr, uid, [x.id for x in inv.move_ids], context)
            self.write(cr, uid, [inv.id], {'state':'cancel'})
        return True

stock_inventory()

class stock_inventory_line(osv.osv):
    _name = "stock.inventory.line"
    _description = "Inventory Line"
    _columns = {
        'inventory_id': fields.many2one('stock.inventory', 'Inventory', ondelete='cascade', select=True),
        'location_id': fields.many2one('stock.location', 'Location', required=True),
        'product_id': fields.many2one('product.product', 'Product', required=True, select=True),
        'product_uom': fields.many2one('product.uom', 'Product UOM', required=True),
        'product_qty': fields.float('Quantity', digits_compute=dp.get_precision('Product UoM')),
        'company_id': fields.related('inventory_id','company_id',type='many2one',relation='res.company',string='Company',store=True, select=True),
        'prod_lot_id': fields.many2one('stock.production.lot', 'Production Lot', domain="[('product_id','=',product_id)]"),
        'state': fields.related('inventory_id','state',type='char',string='State',readonly=True),
    }

    def on_change_product_id(self, cr, uid, ids, location_id, product, uom=False):
        """ Changes UoM and name if product_id changes.
        @param location_id: Location id
        @param product: Changed product_id
        @param uom: UoM product
        @return:  Dictionary of changed values
        """
        if not product:
            return {}
        if not uom:
            prod = self.pool.get('product.product').browse(cr, uid, [product], {'uom': uom})[0]
            uom = prod.uom_id.id
        amount = self.pool.get('stock.location')._product_get(cr, uid, location_id, [product], {'uom': uom})[product]
        result = {'product_qty': amount, 'product_uom': uom}
        return {'value': result}

stock_inventory_line()

#----------------------------------------------------------
# Stock Warehouse
#----------------------------------------------------------
class stock_warehouse(osv.osv):
    _name = "stock.warehouse"
    _description = "Warehouse"
    _columns = {
        'name': fields.char('Name', size=128, required=True, select=True),
        'company_id': fields.many2one('res.company', 'Company', required=True, select=True),
        'partner_address_id': fields.many2one('res.partner.address', 'Owner Address'),
        'lot_input_id': fields.many2one('stock.location', 'Location Input', required=True, domain=[('usage','<>','view')]),
        'lot_stock_id': fields.many2one('stock.location', 'Location Stock', required=True, domain=[('usage','<>','view')]),
        'lot_output_id': fields.many2one('stock.location', 'Location Output', required=True, domain=[('usage','<>','view')]),
    }
    _defaults = {
        'company_id': lambda self, cr, uid, c: self.pool.get('res.company')._company_default_get(cr, uid, 'stock.inventory', context=c),
    }

stock_warehouse()

# vim:expandtab:smartindent:tabstop=4:softtabstop=4:shiftwidth=4:<|MERGE_RESOLUTION|>--- conflicted
+++ resolved
@@ -632,11 +632,7 @@
         'move_lines': fields.one2many('stock.move', 'picking_id', 'Internal Moves', states={'done': [('readonly', True)], 'cancel': [('readonly', True)]}),
         'auto_picking': fields.boolean('Auto-Picking'),
         'address_id': fields.many2one('res.partner.address', 'Address', help="Address of partner"),
-<<<<<<< HEAD
-        'partner_id': fields.related('address_id','partner_id',type='many2one',relation='res.partner',string='Partner',store=True),
-=======
         'partner_id': fields.related('address_id','partner_id',type='many2one',relation='res.partner',string='Partner'),
->>>>>>> 97068895
         'invoice_state': fields.selection([
             ("invoiced", "Invoiced"),
             ("2binvoiced", "To Be Invoiced"),
@@ -2376,7 +2372,7 @@
         'state': 'draft',
         'company_id': lambda self,cr,uid,c: self.pool.get('res.company')._company_default_get(cr, uid, 'stock.inventory', context=c)
     }
-    
+
     def _inventory_line_hook(self, cr, uid, inventory_line, move_vals):
         """ Creates a stock move from an inventory line
         @param inventory_line:
