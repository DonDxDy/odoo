--- conflicted
+++ resolved
@@ -184,26 +184,10 @@
 
         """ @param cr: the current row, from the database cursor,
             @param uid: the current user’s ID for security checks, """
-<<<<<<< HEAD
-        id = super(wiki_wiki2, self).create(cr, uid,
-                             {'create_id':vals.get('create_id',''),
-                              'name':vals.get('name',''),
-                              'minor_edit':vals.get('minor_edit',''),
-                              'review':vals.get('review',''),
-                              'write_uid':vals.get('write_uid',''),
-                              'parent_id':vals.get('parent_id',''),
-                              'text_area':vals.get('text_area',''),
-                              'toc':vals.get('toc',''),
-                              'group_id':vals.get('group_id',''),
-                              'section':vals.get('section','',)}, context)
-        self.create_history(cr, uid, [id], vals, context)
-        return id
-=======
         wiki_id = super(wiki_wiki2, self).create(cr, uid,
                              vals, context)
         self.create_history(cr, uid, [wiki_id], vals, context)
         return wiki_id
->>>>>>> f801922d
 
     def write(self, cr, uid, ids, vals, context=None):
 
