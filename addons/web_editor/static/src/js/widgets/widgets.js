--- conflicted
+++ resolved
@@ -203,36 +203,24 @@
      */
     init: function (parent, media, options) {
         this._super.apply(this, arguments);
-<<<<<<< HEAD
 
         this.IMAGES_PER_PAGE = this.IMAGES_PER_ROW * this.IMAGES_ROWS;
 
+        this.options = options;
         this.accept = options.accept || (options.document ? '*/*' : 'image/*');
-        this.domain = options.domain
-            || [
-                '|',
-                ['mimetype', '=', false],
-                ['mimetype', options.document ? 'not in' : 'in', ['image/gif', 'image/jpe', 'image/jpeg', 'image/jpg', 'image/gif', 'image/png']]
-            ];
-        this.multiImages = options.multiImages;
-
-        this.firstFilters = options.firstFilters || [];
-        this.lastFilters = options.lastFilters || [];
-
-=======
-        this.options = options || {};
-        this.accept = this.options.accept || this.options.document ? "*/*" : "image/*";
-        if (this.options.res_id) {
+        if (options.res_id) {
             this.domain = ['|',
-                '&', ['res_model', '=', this.options.res_model], ['res_id', '=', this.options.res_id],
+                '&', ['res_model', '=', options.res_model], ['res_id', '=', options.res_id],
                 ['res_model', '=', 'ir.ui.view']];
         } else {
             this.domain = [['res_model', '=', 'ir.ui.view']];
         }
-        this.parent = parent;
-        this.old_media = media;
-        this.media = media;
->>>>>>> c69d0015
+
+        this.multiImages = options.multiImages;
+
+        this.firstFilters = options.firstFilters || [];
+        this.lastFilters = options.lastFilters || [];
+
         this.images = [];
     },
     /**
@@ -294,42 +282,12 @@
      * @override
      */
     save: function () {
-<<<<<<< HEAD
+        var self = this;
         if (this.multiImages) {
-=======
-        var self = this;
-        if (this.options.select_images) {
->>>>>>> c69d0015
             return this.images;
         }
 
         var img = this.images[0];
-<<<<<<< HEAD
-        if (!img.isDocument) {
-            if (!this.$media.is('img')) {
-                this._replaceMedia($('<img/>'));
-            }
-            this.$media.attr('src', img.src);
-        } else {
-            if (!this.$media.is('a')) {
-                $('.note-control-selection').hide();
-                this._replaceMedia($('<a/>'));
-            }
-            this.$media.attr('href', '/web/content/' + img.id + '?unique=' + img.checksum + '&download=true');
-            this.$media.addClass('o_image').attr('title', img.name).attr('data-mimetype', img.mimetype);
-        }
-
-        this.$media.attr('alt', img.alt);
-        var style = this.style;
-        if (style) {
-            this.$media.css(style);
-        }
-=======
-        if (!img) {
-            var id = this.$(".existing-attachments [data-src]:first").data('id');
-            img = _.find(this.images, function (img) { return img.id === id;});
-        }
-
         var def = $.when();
         if (!img.access_token) {
             def = this._rpc({
@@ -342,41 +300,34 @@
         }
 
         return def.then(function () {
-            var media;
-            if (!img.is_document) {
+            if (!img.isDocument) {
                 if (img.access_token && self.options.res_model !== 'ir.ui.view') {
                     img.src += _.str.sprintf('?access_token=%s', img.access_token);
                 }
-                if (self.media.tagName !== "IMG" || !self.old_media) {
-                    self.add_class = "pull-left";
-                    self.style = {"width": "100%"};
+                if (!self.$media.is('img')) {
+                    self._replaceMedia($('<img/>'));
                 }
-                if (self.media.tagName !== "IMG") {
-                    media = document.createElement('img');
-                    $(self.media).replaceWith(media);
-                    self.media = media;
-                }
-                self.media.setAttribute('src', img.src);
+                self.$media.attr('src', img.src);
+
             } else {
-                if (self.media.tagName !== "A") {
+                if (!self.$media.is('a')) {
                     $('.note-control-selection').hide();
-                    media = document.createElement('a');
-                    $(self.media).replaceWith(media);
-                    self.media = media;
+                    self._replaceMedia($('<a/>'));
                 }
                 var href = '/web/content/' + img.id + '?';
                 if (img.access_token && self.options.res_model !== 'ir.ui.view') {
                     href += _.str.sprintf('access_token=%s&', img.access_token);
                 }
                 href += 'unique=' + img.checksum + '&download=true';
-                self.media.setAttribute('href', href);
-                $(self.media).addClass('o_image').attr('title', img.name).attr('data-mimetype', img.mimetype);
-            }
->>>>>>> c69d0015
-
-            $(self.media).attr('alt', img.alt);
+                self.$media.attr('href', href);
+                self.$media.addClass('o_image').attr('title', img.name).attr('data-mimetype', img.mimetype);
+            }
+
+            self.$media.attr('alt', img.alt);
             var style = self.style;
-            if (style) { $(self.media).css(style); }
+            if (style) {
+                self.$media.css(style);
+            }
 
             return self.media;
         });
@@ -389,54 +340,7 @@
         if (!noRender) {
             this.$('input.url').val('').trigger('input').trigger('change');
         }
-<<<<<<< HEAD
-        var domain = [['res_model', '=', 'ir.ui.view']].concat(this.domain);
-=======
-        $form.find('.well > div').hide().last().after('<span class="fa fa-spin fa-3x fa-refresh"/>');
-
-        var callback = _.uniqueId('func_');
-        this.$('input[name=func]').val(callback);
-        window[callback] = function (attachments, error) {
-            delete window[callback];
-            $form.find('.well > span').remove();
-            $form.find('.well > div').show();
-            _.each(attachments, function (record) {
-                record.src = record.url || '/web/image/' + record.id;
-                record.is_document = !(/gif|jpe|jpg|png/.test(record.mimetype));
-            });
-            if (error || !attachments.length) {
-                self.file_selected(null, error || !attachments.length);
-            }
-            self.images = attachments;
-            for (var i=0; i<attachments.length; i++) {
-                self.file_selected(attachments[i], error);
-            }
-        };
-    },
-    file_selection: function () {
-        var $form = this.$('form');
-        this.$el.addClass('nosave');
-        $form.removeClass('has-error').find('.help-block').empty();
-        this.$('button.filepicker').removeClass('btn-danger btn-success');
-        $form.submit();
-    },
-    file_selected: function (attachment, error) {
-        var $button = this.$('button.filepicker');
-        if (!error) {
-            $button.addClass('btn-success');
-            this.set_image(attachment);
-        } else {
-            this.$('form').addClass('has-error').find('.help-block').text(error);
-            $button.addClass('btn-danger');
-        }
-
-        if (!this.options.select_images) {
-            this.parent.save(); // auto save and close popup
-        }
-    },
-    fetch_existing: function (needle) {
         var domain = this.domain.concat(['|', ['mimetype', '=', false], ['mimetype', this.options.document ? 'not in' : 'in', ['image/gif', 'image/jpe', 'image/jpeg', 'image/jpg', 'image/gif', 'image/png']]]);
->>>>>>> c69d0015
         if (needle && needle.length) {
             domain.push('|', ['datas_fname', 'ilike', needle], ['name', 'ilike', needle]);
         }
@@ -446,11 +350,7 @@
             args: [],
             kwargs: {
                 domain: domain,
-<<<<<<< HEAD
-                fields: ['name', 'datas_fname', 'mimetype', 'checksum', 'url', 'type'],
-=======
-                fields: ['name', 'mimetype', 'checksum', 'url', 'type', 'res_id', 'res_model', 'access_token'],
->>>>>>> c69d0015
+                fields: ['name', 'datas_fname', 'mimetype', 'checksum', 'url', 'type', 'res_id', 'res_model', 'access_token'],
                 order: [{name: 'id', asc: false}],
                 context: weContext.get(),
             },
@@ -480,14 +380,13 @@
                 .value();
 
             _.each(self.records, function (record) {
-                record.src = record.url || _.str.sprintf('/web/image/%s/%s', record.id, record.name); // Name is added for SEO purposes
+                record.src = record.url || _.str.sprintf('/web/image/%s/%s', record.id, encodeURI(record.name));  // Name is added for SEO purposes
                 record.isDocument = !(/gif|jpe|jpg|png/.test(record.mimetype));
             });
             if (!noRender) {
                 self._renderImages();
             }
         });
-<<<<<<< HEAD
     },
 
     //--------------------------------------------------------------------------
@@ -511,11 +410,6 @@
             return !!_.find(self.images, function (v) {
                 return (v.url === $img.data("src") || ($img.data("url") && v.url === $img.data("url")) || v.id === $img.data("id"));
             });
-=======
-        _.each(this.records, function (record) {
-            record.src = record.url || _.str.sprintf('/web/image/%s/%s', record.id, encodeURI(record.name)); // Name is added for SEO purposes
-            record.is_document = !(/gif|jpe|jpg|png/.test(record.mimetype));
->>>>>>> c69d0015
         });
         $select.closest('.o_existing_attachment_cell').addClass("o_selected");
         return $select;
@@ -1275,21 +1169,15 @@
      */
     save: function () {
         var self = this;
-<<<<<<< HEAD
+        var args = arguments;
+        var _super = this._super;
         if (this.multiImages) {
             // In the case of multi images selection we suppose this was not to
             // replace an old media, so we only retrieve the images and save.
-            this.final_data = this.active.save();
-            return this._super.apply(this, arguments);
-=======
-        var args = arguments;
-        var _super = this._super;
-        if (this.options.select_images) {
             return $.when(this.active.save()).then(function (data) {
                 self.final_data = data;
                 return _super.apply(self, args);
             });
->>>>>>> c69d0015
         }
 
         if (this.rte) {
@@ -1298,7 +1186,6 @@
         }
 
         if (this.media) {
-<<<<<<< HEAD
             this.$media.html('');
             _.each(['imageDialog', 'documentDialog', 'iconDialog', 'videoDialog'], function (v) {
                 // Note: hack since imageDialog is the same type as the documentDialog
@@ -1307,28 +1194,29 @@
                 }
             });
         }
-        var media = this.active.save();
-        if (!this.media) {
-            this.range.insertNode(media, true);
-        }
-        this.media = media;
-        this.$media = $(media);
-
-        this.final_data = this.media;
-        $(this.final_data).trigger('input').trigger('save');
-        $(document.body).trigger("media-saved", this.final_data); // TODO get rid of this
-
-        // Update editor bar after image edition (in case the image change to icon or other)
-        _.defer(function () {
-            if (!self.media.parentNode) {
-                return;
-            }
-            range.createFromNode(self.media).select();
-            simulateMouseEvent(self.media, 'mousedown');
-            simulateMouseEvent(self.media, 'mouseup');
-        });
-
-        return this._super.apply(this, arguments);
+
+        return $.when(this.active.save()).then(function (media) {
+            if (!self.media) {
+                self.range.insertNode(media, true);
+            }
+            self.media = media;
+            self.$media = $(media);
+
+            self.final_data = self.media;
+            $(self.final_data).trigger('input').trigger('save');
+            $(document.body).trigger("media-saved", self.final_data); // TODO get rid of this
+
+            // Update editor bar after image edition (in case the image change to icon or other)
+            _.defer(function () {
+                if (!self.media.parentNode) {
+                    return;
+                }
+                range.createFromNode(self.media).select();
+                simulateMouseEvent(self.media, 'mousedown');
+                simulateMouseEvent(self.media, 'mouseup');
+            });
+            return _super.apply(self, args);
+        });
     },
 
     //--------------------------------------------------------------------------
@@ -1371,45 +1259,6 @@
     _onSaveRequest: function (ev) {
         ev.stopPropagation();
         this.save();
-=======
-            this.media.innerHTML = "";
-            if (this.active !== this.imageDialog && this.active !== this.documentDialog) {
-                this.imageDialog.clear();
-            }
-            // if not mode only_images
-            if (this.iconDialog && this.active !== this.iconDialog) {
-                this.iconDialog.clear();
-            }
-            if (this.videoDialog && this.active !== this.videoDialog) {
-                this.videoDialog.clear();
-            }
-        } else {
-            this.media = document.createElement("img");
-            this.range.insertNode(this.media, true);
-            this.active.media = this.media;
-        }
-
-        return $.when(this.active.save()).then(function () {
-            if (self.active.add_class) {
-                $(self.active.media).addClass(self.active.add_class);
-            }
-            var media = self.active.media;
-
-            self.final_data = [media, self.old_media];
-            $(document.body).trigger("media-saved", self.final_data);
-            $(self.old_media).trigger("save", self.final_data);
-            $(self.final_data).trigger('input');
-
-            // Update editor bar after image edition (in case the image change to icon or other)
-            _.defer(function () {
-                if (!media.parentNode) return;
-                range.createFromNode(media).select();
-                click_event(media, "mousedown");
-                click_event(media, "mouseup");
-            });
-            return _super.apply(self, args);
-        });
->>>>>>> c69d0015
     },
     /**
      * @private
