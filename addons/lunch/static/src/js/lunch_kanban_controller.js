--- conflicted
+++ resolved
@@ -105,24 +105,8 @@
      * @private
      */
     _update: function () {
-<<<<<<< HEAD
-        var self = this;
-
-        var def = this._fetchWidgetData().then(function () {
-            if (self.widget) {
-                self.widget.destroy();
-            }
-            self.widgetData.wallet = parseFloat(self.widgetData.wallet).toFixed(2);
-            self.widget = new LunchKanbanWidget(self, _.extend(self.widgetData, {edit: self.editMode}));
-            return self.widget.appendTo(document.createDocumentFragment()).then(function () {
-                self.$('.o_lunch_kanban').prepend(self.widget.$el);
-            });
-        });
-        return Promise.all([def, this._super.apply(self, arguments)]);
-=======
         var def = this._fetchWidgetData().then(this._renderLunchKanbanWidget.bind(this));
-        return $.when(def, this._super.apply(this, arguments));
->>>>>>> 230ad8c3
+        return Promise.all([def, this._super.apply(this, arguments)]);
     },
     /**
      * Override to add the location domain (coming from the lunchKanbanWidget)
