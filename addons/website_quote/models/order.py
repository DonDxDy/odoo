--- conflicted
+++ resolved
@@ -140,15 +140,9 @@
         'template_id': fields.many2one('sale.quote.template', 'Quotation Template', readonly=True, states={'draft': [('readonly', False)], 'sent': [('readonly', False)]}),
         'website_description': fields.html('Description'),
         'options' : fields.one2many('sale.order.option', 'order_id', 'Optional Products Lines', readonly=True, states={'draft': [('readonly', False)], 'sent': [('readonly', False)]}, copy=True),
-<<<<<<< HEAD
         'amount_undiscounted': fields.function(_get_total, string='Amount Before Discount', type="float", digits=0),
-        'quote_viewed': fields.boolean('Quotation Viewed')
-=======
-        'amount_undiscounted': fields.function(_get_total, string='Amount Before Discount', type="float",
-            digits_compute=dp.get_precision('Account')),
         'quote_viewed': fields.boolean('Quotation Viewed'),
         'require_payment': fields.boolean('Immediate Payment', help="Require immediate payment by the customer when validating the order from the website quote"),
->>>>>>> 81b5c601
     }
 
     def _get_template_id(self, cr, uid, context=None):
@@ -172,11 +166,7 @@
             'url': '/quote/%s/%s' % (quote.id, quote.access_token)
         }
 
-<<<<<<< HEAD
-    def onchange_template_id(self, cr, uid, ids, template_id, partner=False, fiscal_position_id=False, context=None):
-=======
-    def onchange_template_id(self, cr, uid, ids, template_id, partner=False, fiscal_position=False, pricelist_id=False, context=None):
->>>>>>> 81b5c601
+    def onchange_template_id(self, cr, uid, ids, template_id, partner=False, fiscal_position_id=False, pricelist_id=False, context=None):
         if not template_id:
             return True
 
