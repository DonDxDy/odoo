# -*- coding: utf-8 -*-
##############################################################################
#    
#    OpenERP, Open Source Management Solution
#    Copyright (C) 2004-2009 Tiny SPRL (<http://tiny.be>).
#
#    This program is free software: you can redistribute it and/or modify
#    it under the terms of the GNU Affero General Public License as
#    published by the Free Software Foundation, either version 3 of the
#    License, or (at your option) any later version.
#
#    This program is distributed in the hope that it will be useful,
#    but WITHOUT ANY WARRANTY; without even the implied warranty of
#    MERCHANTABILITY or FITNESS FOR A PARTICULAR PURPOSE.  See the
#    GNU Affero General Public License for more details.
#
#    You should have received a copy of the GNU Affero General Public License
#    along with this program.  If not, see <http://www.gnu.org/licenses/>.     
#
##############################################################################

from osv import fields, osv
from service import web_services

def caldevIDs2readIDs(caldev_ID = None):
    if caldev_ID:
        if isinstance(caldev_ID, str):
            return int(caldev_ID.split('-')[0])
        return caldev_ID


class crm_caldav_attendee(osv.osv):
    _name = 'crm.caldav.attendee'
    _description = 'Attendee information'
    _rec_name = 'cutype'

    __attribute__ = {
        'cutype': {'field':'cutype', 'type':'text'}, 
        'member': {'field':'member', 'type':'text'}, 
        'role': {'field':'role', 'type':'selection'}, 
        'partstat': {'field':'partstat', 'type':'text'}, 
        'rsvp': {'field':'rsvp', 'type':'boolean'}, 
        'delegated-to': {'field':'delegated_to', 'type':'char'}, 
        'delegated-from': {'field':'delegated_from', 'type':'char'}, 
        'sent-by': {'field':'sent_by', 'type':'text'}, 
        'cn': {'field':'cn', 'type':'text'}, 
        'dir': {'field':'dir', 'type':'text'}, 
        'language': {'field':'language', 'type':'text'}, 
    }

    _columns = {
            'cutype': fields.selection([('INDIVIDUAL', 'INDIVIDUAL'), ('GROUP', 'GROUP'), \
                                             ('RESOURCE', 'RESOURCE'), ('ROOM', 'ROOM'), \
                                              ('UNKNOWN', 'UNKNOWN') ], 'CUTYPE', \
                                              help="Specify the type of calendar user"), 
            'member': fields.char('Member', size=124, help="Indicate the groups that the attendee belongs to"), 
            'role': fields.selection([ ('REQ-PARTICIPANT', 'REQ-PARTICIPANT'), \
                                ('CHAIR', 'CHAIR'), ('OPT-PARTICIPANT', 'OPT-PARTICIPANT'), \
                                ('NON-PARTICIPANT', 'NON-PARTICIPANT')], 'ROLE', \
                                help='Participation role for the calendar user'), 
            'partstat': fields.selection([('TENTATIVE', 'TENTATIVE'), 
                                    ('NEEDS-ACTION', 'NEEDS-ACTION'), 
                                    ('ACCEPTED', 'ACCEPTED'), 
                                    ('DECLINED', 'DECLINED'), 
                                    ('DELEGATED', 'DELEGATED')], 'PARTSTAT', \
                                    help="Status of the attendee's participation"), 
            'rsvp':  fields.boolean('RSVP', help="Indicats whether the favor of a reply is requested"), 
            'delegated_to': fields.char('DELEGATED-TO', size=124, \
                                        help="The calendar users that the original request was delegated to"), 
            'delegated_from': fields.char('DELEGATED-FROM', size=124, \
                              help="Indicates whom the request was delegated from"), 
            'sent_by': fields.char('SENT-BY', size=124, \
                                   help="Specify the calendar user that is acting on behalf of the calendar user"), 
            'cn': fields.char('CN', size=124, help="The common or displayable name to be associated with the calendar user"), 
            'dir': fields.char('DIR', size=124, help="Reference to the URI that points to the directory information corresponding to the attendee."), 
            'language': fields.char('LANGUAGE', size=124, help="To specify the language for text values in a property or property parameter."), 
                }
    _defaults = {
        'cn':  lambda *x: 'MAILTO:', 
        }
    
crm_caldav_attendee()

class crm_caldav_alarm(osv.osv):
    _name = 'crm.caldav.alarm'
    _description = 'Event alarm information'

    __attribute__ = {
            'action': {'field': 'action', 'type': 'text'}, 
            'description': {'field': 'name', 'type': 'text'}, 
            'summary': {'field': 'description', 'type': 'text'}, 
            'attendee': {'field': 'attendee_ids', 'type': 'text'}, 
            'trigger_related': {'field': 'trigger_related', 'type': 'text'}, 
            'trigger_duration': {'field': 'trigger_duration', 'type': 'text'}, 
            'trigger_occurs': {'field': 'trigger_occurs', 'type': 'text'}, 
            'trigger_interval': {'field': 'trigger_interval', 'type': 'text'}, 
            'duration': {'field': 'duration', 'type': 'text'}, 
            'repeat': {'field': 'repeat', 'type': 'text'}, 
            'attach': {'field': 'attach', 'type': 'text'}, 
    }
     
    _columns = {
            'name': fields.char('Summary', size=124, help="""Contains the text to be used as the message subject for EMAIL
or contains the text to be used for DISPLAY"""), 
            'action': fields.selection([('AUDIO', 'AUDIO'), ('DISPLAY', 'DISPLAY'), \
                    ('PROCEDURE', 'PROCEDURE'), ('EMAIL', 'EMAIL') ], 'Action', \
                    required=True, help="Defines the action to be invoked when an alarm is triggered"), 
            'description': fields.text('Description', help='Provides a more complete description of the calendar component, than that provided by the "SUMMARY" property'), 
            'attendee_ids': fields.many2many('crm.caldav.attendee', 'alarm_attendee_rel', \
                                          'alarm_id', 'attendee_id', 'Attendees'), 
            'trigger_occurs': fields.selection([('BEFORE', 'BEFORE'), ('AFTER', 'AFTER')], \
                                        'Trigger time', required=True), 
            'trigger_interval': fields.selection([('MINUTES', 'MINUTES'), ('HOURS', 'HOURS'), \
                    ('DAYS', 'DAYS')], 'Trigger duration', required=True), 
            'trigger_duration':  fields.integer('TIme', required=True), 
            'trigger_related':  fields.selection([('start', 'The event starts'), ('end', \
                                           'The event ends')], 'Trigger Occures at', required=True), 
            'duration': fields.integer('Duration', help="""Duration' and 'Repeat' \
are both optional, but if one occurs, so MUST the other"""), 
            'repeat': fields.integer('Repeat'), # TODO 
<<<<<<< HEAD
            'attach': fields.binary('Attachment'), 
=======
            'attach': fields.binary('Attachment', help="""* Points to a sound resource, which is rendered when the alarm is triggered for AUDIO, 
* File which is intended to be sent as message attachments for EMAIL,
* Points to a procedure resource, which is invoked when the alarm is triggered for PROCEDURE.
"""), 
>>>>>>> 786fa0e7
            'active': fields.boolean('Active', help="If the active field is set to true, it will allow you to hide the event alarm information without removing it."), 
                }

    _defaults = {
        'action':  lambda *x: 'EMAIL', 
        'trigger_interval':  lambda *x: 'MINUTES', 
        'trigger_duration': lambda *x: 5, 
        'trigger_occurs': lambda *x: 'BEFORE', 
        'trigger_related': lambda *x: 'start', 
                 }
    
crm_caldav_alarm()

class ir_attachment(osv.osv):
    _name = 'ir.attachment'
    _inherit = 'ir.attachment'

    def search_count(self, cr, user, args, context=None):
        args1 = []
        for arg in args:
            args1.append(map(lambda x:str(x).split('-')[0], arg))
        return super(ir_attachment, self).search_count(cr, user, args1, context)

    def search(self, cr, uid, args, offset=0, limit=None, order=None, 
            context=None, count=False):
        new_args = []
        if len(args) > 1:
            new_args = [args[0]]
            if args[1][0] == 'res_id':
                new_args.append((args[1][0], args[1][1], caldevIDs2readIDs(args[1][2])))
        if new_args:
            args = new_args
        return super(ir_attachment, self).search(cr, uid, args, offset=offset, 
                                                limit=limit, order=order, 
                                                context=context, count=False)
ir_attachment()

class ir_values(osv.osv):
    _inherit = 'ir.values'

    def set(self, cr, uid, key, key2, name, models, value, replace=True, isobject=False, \
                         meta=False, preserve_user=False, company=False):
        new_model = []
        for data in models:
            if type(data) in (list, tuple):
                new_model.append((data[0], caldevIDs2readIDs(data[1])))
            else:
                new_model.append(data)
        return super(ir_values, self).set(cr, uid, key, key2, name, new_model, value, \
                                   replace, isobject, meta, preserve_user, company)

    def get(self, cr, uid, key, key2, models, meta=False, context={}, res_id_req=False, \
                    without_user=True, key2_req=True):
        new_model = []
        for data in models:
            if type(data) in (list, tuple):
                new_model.append((data[0], caldevIDs2readIDs(data[1])))
            else:
                new_model.append(data)
        return super(ir_values, self).get(cr, uid, key, key2, new_model, meta, context, \
                                      res_id_req, without_user, key2_req)

ir_values()

class ir_model(osv.osv):

    _inherit = 'ir.model'

    def read(self, cr, uid, ids, fields=None, context={}, 
            load='_classic_read'):
        data = super(ir_model, self).read(cr, uid, ids, fields=fields, context=context, load=load)
        if data:
            for val in data:
                val['id'] = caldevIDs2readIDs(val['id'])
        return data
    
ir_model()

class virtual_report_spool(web_services.report_spool):

    def exp_report(self, db, uid, object, ids, datas=None, context=None):
        if object == 'printscreen.list':
            return super(virtual_report_spool, self).exp_report(db, uid, object, ids, datas, context)
        new_ids = []
        for id in ids:
            new_ids.append(caldevIDs2readIDs(id))
        datas['id'] = caldevIDs2readIDs(datas['id'])
        super(virtual_report_spool, self).exp_report(db, uid, object, new_ids, datas, context)
        return super(virtual_report_spool, self).exp_report(db, uid, object, new_ids, datas, context)

virtual_report_spool()

class virtual_wizard(web_services.wizard):
    def exp_execute(self, db, uid, wiz_id, datas, action='init', context=None):
        if wiz_id not in self.wiz_uid:
            # TODO: To Check why need it
            if wiz_id == 1:
                wiz_name ='base_setup.base_setup'
            if wiz_id == 2:
                wiz_name ='module.upgrade'
            super(virtual_wizard,self).exp_create(db, uid, wiz_name, datas)
        new_ids = []
        if 'id' in datas:
            datas['id'] = caldevIDs2readIDs(datas['id'])
            for id in datas['ids']:
                new_ids.append(caldevIDs2readIDs(id))
            datas['ids'] = new_ids
        res=super(virtual_wizard, self).exp_execute(db, uid, wiz_id, datas, action, context)
        return res

virtual_wizard()

# vim:expandtab:smartindent:tabstop=4:softtabstop=4:shiftwidth=4:<|MERGE_RESOLUTION|>--- conflicted
+++ resolved
@@ -118,14 +118,10 @@
             'duration': fields.integer('Duration', help="""Duration' and 'Repeat' \
 are both optional, but if one occurs, so MUST the other"""), 
             'repeat': fields.integer('Repeat'), # TODO 
-<<<<<<< HEAD
-            'attach': fields.binary('Attachment'), 
-=======
             'attach': fields.binary('Attachment', help="""* Points to a sound resource, which is rendered when the alarm is triggered for AUDIO, 
 * File which is intended to be sent as message attachments for EMAIL,
 * Points to a procedure resource, which is invoked when the alarm is triggered for PROCEDURE.
 """), 
->>>>>>> 786fa0e7
             'active': fields.boolean('Active', help="If the active field is set to true, it will allow you to hide the event alarm information without removing it."), 
                 }
 
