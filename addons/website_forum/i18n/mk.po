--- conflicted
+++ resolved
@@ -1,30 +1,54 @@
-# Macedonian translation for openobject-addons
-# Copyright (c) 2014 Rosetta Contributors and Canonical Ltd 2014
-# This file is distributed under the same license as the openobject-addons package.
-# FIRST AUTHOR <EMAIL@ADDRESS>, 2014.
-#
+# Translation of Odoo Server.
+# This file contains the translation of the following modules:
+# * website_forum
+# 
+# Translators:
+# FIRST AUTHOR <EMAIL@ADDRESS>, 2014
 msgid ""
 msgstr ""
-<<<<<<< HEAD
-"Project-Id-Version: openobject-addons\n"
-"Report-Msgid-Bugs-To: FULL NAME <EMAIL@ADDRESS>\n"
-"POT-Creation-Date: 2014-09-23 16:28+0000\n"
-"PO-Revision-Date: 2014-11-11 12:59+0000\n"
-"Last-Translator: Tome Barbov <tome.barbov@eskon.com.mk>\n"
-"Language-Team: Macedonian <mk@li.org>\n"
-=======
 "Project-Id-Version: Odoo 8.0\n"
 "Report-Msgid-Bugs-To: \n"
 "POT-Creation-Date: 2015-01-21 14:08+0000\n"
 "PO-Revision-Date: 2016-08-12 13:47+0000\n"
 "Last-Translator: Martin Trigaux\n"
 "Language-Team: Macedonian (http://www.transifex.com/odoo/odoo-8/language/mk/)\n"
->>>>>>> 08ed48e2
 "MIME-Version: 1.0\n"
 "Content-Type: text/plain; charset=UTF-8\n"
-"Content-Transfer-Encoding: 8bit\n"
-"X-Launchpad-Export-Date: 2014-11-12 07:48+0000\n"
-"X-Generator: Launchpad (build 17241)\n"
+"Content-Transfer-Encoding: \n"
+"Language: mk\n"
+"Plural-Forms: nplurals=2; plural=(n % 10 == 1 && n % 100 != 11) ? 0 : 1;\n"
+
+#. module: website_forum
+#: model:email.template,body_html:website_forum.validation_email
+msgid ""
+"\n"
+"<p>\n"
+"    Hello ${object.name},\n"
+"</p>\n"
+"<p>\n"
+"    You have been invited to validate your email in order to get access to \"${object.company_id.name}\" Q/A Forums.\n"
+"</p>\n"
+"<p>\n"
+"    To validate your email, please click on the following link:\n"
+"</p>\n"
+"<ul>\n"
+"    <li><a href=\"${ctx.get('token_url')}\">Validate my account for \"${object.company_id.name}\" Q/A Forums</a></li>\n"
+"</ul>\n"
+"<p>\n"
+"    Thanks,\n"
+"</p>\n"
+"<pre>\n"
+"--\n"
+"${object.company_id.name or ''}\n"
+"${object.company_id.email or ''}\n"
+"${object.company_id.phone or ''}\n"
+"</pre>"
+msgstr ""
+
+#. module: website_forum
+#: model:email.template,subject:website_forum.validation_email
+msgid "${object.company_id.name} Forums validation"
+msgstr ""
 
 #. module: website_forum
 #: view:website:website_forum.header
@@ -44,8 +68,7 @@
 #. module: website_forum
 #: view:website:website_forum.post_answer
 msgid "- no need to answer the same question twice. Also, please"
-msgstr ""
-"- нема потреба два пати да одговорите на истото прашање. Исто така, ве молиме"
+msgstr "- нема потреба два пати да одговорите на истото прашање. Исто така, ве молиме"
 
 #. module: website_forum
 #: selection:forum.post.vote,vote:0
@@ -53,26 +76,27 @@
 msgstr "-1"
 
 #. module: website_forum
-#: code:addons/website_forum/models/forum.py:328
+#: code:addons/website_forum/models/forum.py:374
 #, python-format
 msgid ""
 "<p>A new answer for <i>%s</i> has been posted. <a "
 "href=\"%s/forum/%s/question/%s\">Click here to access the post.</a></p>"
-msgstr ""
-"<p>Нов одговор за <i>%s</i> е објавен. <a "
-"href=\"%s/forum/%s/question/%s\">Кликнете овде за да пристапите на "
-"постот.</a></p>"
-
-#. module: website_forum
-#: code:addons/website_forum/models/forum.py:334
+msgstr "<p>Нов одговор за <i>%s</i> е објавен. <a href=\"%s/forum/%s/question/%s\">Кликнете овде за да пристапите на постот.</a></p>"
+
+#. module: website_forum
+#: code:addons/website_forum/models/forum.py:380
 #, python-format
 msgid ""
 "<p>A new question <i>%s</i> has been asked on %s. <a "
 "href=\"%s/forum/%s/question/%s\">Click here to access the question.</a></p>"
-msgstr ""
-"<p>Ново прашање <i>%s</i> е поставено на %s. <a "
-"href=\"%s/forum/%s/question/%s\">Кликнете овде да го видите "
-"прашањето.</a></p>"
+msgstr "<p>Ново прашање <i>%s</i> е поставено на %s. <a href=\"%s/forum/%s/question/%s\">Кликнете овде да го видите прашањето.</a></p>"
+
+#. module: website_forum
+#: model:forum.forum,description:website_forum.forum_help
+msgid ""
+"<p>This community is for professionals and enthusiasts of our products and "
+"services.</p>"
+msgstr ""
 
 #. module: website_forum
 #: view:website:website_forum.tag
@@ -88,8 +112,22 @@
 msgstr "За овој форум"
 
 #. module: website_forum
-#: field:forum.post,active:0
-#: selection:forum.post,state:0
+#: field:forum.forum,karma_answer_accept_own:0
+msgid "Accept an answer on its own questions"
+msgstr ""
+
+#. module: website_forum
+#: field:forum.forum,karma_answer_accept_all:0
+msgid "Accept an answer to all questions"
+msgstr ""
+
+#. module: website_forum
+#: field:forum.forum,karma_gen_answer_accept:0
+msgid "Accepting an answer"
+msgstr ""
+
+#. module: website_forum
+#: field:forum.post,active:0 selection:forum.post,state:0
 msgid "Active"
 msgstr "Активно"
 
@@ -109,7 +147,7 @@
 msgstr "Одговор"
 
 #. module: website_forum
-#: code:addons/website_forum/models/forum.py:365
+#: code:addons/website_forum/models/forum.py:411
 #: model:mail.message.subtype,description:website_forum.mt_answer_edit
 #: model:mail.message.subtype,name:website_forum.mt_answer_edit
 #, python-format
@@ -117,20 +155,44 @@
 msgstr "Одговорот е уреден"
 
 #. module: website_forum
+#: field:forum.forum,karma_answer:0
+msgid "Answer a question"
+msgstr ""
+
+#. module: website_forum
+#: field:forum.forum,karma_gen_answer_accepted:0
+msgid "Answer accepted"
+msgstr ""
+
+#. module: website_forum
+#: field:forum.forum,karma_gen_answer_downvote:0
+msgid "Answer downvoted"
+msgstr ""
+
+#. module: website_forum
+#: field:forum.forum,karma_gen_answer_flagged:0
+msgid "Answer flagged"
+msgstr ""
+
+#. module: website_forum
+#: field:forum.forum,karma_gen_answer_upvote:0
+msgid "Answer upvoted"
+msgstr ""
+
+#. module: website_forum
 #: view:website:website_forum.post_description_full
 msgid "Answered on"
 msgstr "Одговорено на"
 
 #. module: website_forum
-#: field:forum.post,child_count:0
-#: field:forum.post,child_ids:0
+#: field:forum.post,child_count:0 field:forum.post,child_ids:0
 #: view:website:website_forum.display_post
 #: view:website:website_forum.user_detail_full
 msgid "Answers"
 msgstr "Одговори"
 
 #. module: website_forum
-#: view:website:website_forum.header
+#: view:website:website_forum.header field:forum.forum,karma_ask:0
 msgid "Ask a Question"
 msgstr "Поставете прашање"
 
@@ -151,6 +213,11 @@
 msgstr "Прашани:"
 
 #. module: website_forum
+#: field:forum.forum,karma_gen_question_new:0
+msgid "Asking a question"
+msgstr ""
+
+#. module: website_forum
 #: view:forum.post:website_forum.view_forum_post_search
 msgid "Author"
 msgstr "Автор"
@@ -171,8 +238,7 @@
 msgstr "Значка \""
 
 #. module: website_forum
-#: field:res.users,badge_ids:0
-#: view:website:website_forum.badge
+#: field:res.users,badge_ids:0 view:website:website_forum.badge
 #: view:website:website_forum.header
 #: view:website:website_forum.user_detail_full
 msgid "Badges"
@@ -184,10 +250,7 @@
 "Besides gaining reputation with your questions and answers,\n"
 "            you receive badges for being especially helpful. Badges\n"
 "            appear on your profile page, and your posts."
-msgstr ""
-"Покрај стекнувањето репутација преку вашите прашања и одговори,\n"
-"            добивате и значки ако сте од особена помош. Значките\n"
-"            се појавуваат на вашата профилна страна, и на вашите објави."
+msgstr "Покрај стекнувањето репутација преку вашите прашања и одговори,\n            добивате и значки ако сте од особена помош. Значките\n            се појавуваат на вашата профилна страна, и на вашите објави."
 
 #. module: website_forum
 #: view:website:website_forum.edit_profile
@@ -242,6 +305,11 @@
 #. module: website_forum
 #: field:forum.post,can_upvote:0
 msgid "Can Upvote"
+msgstr ""
+
+#. module: website_forum
+#: field:forum.forum,karma_retag:0
+msgid "Change question tags"
 msgstr ""
 
 #. module: website_forum
@@ -261,9 +329,31 @@
 msgstr "Град"
 
 #. module: website_forum
+#: view:website:website_forum.header
+msgid ""
+"Click here to send a verification email allowing you to participate to the "
+"forum."
+msgstr ""
+
+#. module: website_forum
+#: field:forum.forum,karma_editor_clickable_link:0
+msgid "Clickable links (Editor)"
+msgstr ""
+
+#. module: website_forum
 #: selection:forum.post,state:0
 msgid "Close"
 msgstr "Затвори"
+
+#. module: website_forum
+#: field:forum.forum,karma_close_all:0
+msgid "Close all posts"
+msgstr ""
+
+#. module: website_forum
+#: field:forum.forum,karma_close_own:0
+msgid "Close its own posts"
+msgstr ""
 
 #. module: website_forum
 #: view:website:website_forum.close_question
@@ -285,6 +375,16 @@
 #: view:website:website_forum.post_description_full
 msgid "Comment"
 msgstr "Коментар"
+
+#. module: website_forum
+#: field:forum.forum,karma_comment_all:0
+msgid "Comment all posts"
+msgstr ""
+
+#. module: website_forum
+#: field:forum.forum,karma_comment_own:0
+msgid "Comment its own posts"
+msgstr ""
 
 #. module: website_forum
 #: view:website:website_forum.post_comment
@@ -319,8 +419,6 @@
 msgstr "Комплетирана сопствена биографија"
 
 #. module: website_forum
-<<<<<<< HEAD
-=======
 #: view:website:website_forum.header
 msgid ""
 "Congratulations! Your email has just been validated. You may now participate"
@@ -328,13 +426,22 @@
 msgstr "Честитки! Вашиот емаил само што беше валидиран. Сега можете да учествувате на нашите форуми."
 
 #. module: website_forum
->>>>>>> 08ed48e2
 #: view:forum.post:website_forum.view_forum_post_search
 #: field:forum.post,content:0
 msgid "Content"
 msgstr "Содржина"
 
 #. module: website_forum
+#: field:forum.forum,karma_comment_convert_all:0
+msgid "Convert all answers to comments and vice versa"
+msgstr ""
+
+#. module: website_forum
+#: field:forum.forum,karma_comment_convert_own:0
+msgid "Convert its own answers to comments and vice versa"
+msgstr ""
+
+#. module: website_forum
 #: help:forum.post,is_correct:0
 msgid "Correct Answer or Answer on this question accepted."
 msgstr "Точен одговор или одговор прифатен за ова прашање."
@@ -355,17 +462,14 @@
 msgstr "Датум на креирање"
 
 #. module: website_forum
-#: field:forum.forum,create_uid:0
-#: field:forum.post,create_uid:0
-#: field:forum.post.reason,create_uid:0
-#: field:forum.post.vote,create_uid:0
+#: field:forum.forum,create_uid:0 field:forum.post,create_uid:0
+#: field:forum.post.reason,create_uid:0 field:forum.post.vote,create_uid:0
 #: field:forum.tag,create_uid:0
 msgid "Created by"
 msgstr "Креирано од"
 
 #. module: website_forum
-#: field:forum.forum,create_date:0
-#: field:forum.post.reason,create_date:0
+#: field:forum.forum,create_date:0 field:forum.post.reason,create_date:0
 #: field:forum.tag,create_date:0
 msgid "Created on"
 msgstr "Креирано на"
@@ -384,10 +488,19 @@
 msgstr "Критичар"
 
 #. module: website_forum
-#: help:forum.forum,message_last_post:0
-#: help:forum.post,message_last_post:0
+#: help:forum.forum,message_last_post:0 help:forum.post,message_last_post:0
 msgid "Date of the last message posted on the record."
 msgstr "Датум на испраќање на последната порака"
+
+#. module: website_forum
+#: field:forum.forum,karma_unlink_all:0
+msgid "Delete all posts"
+msgstr ""
+
+#. module: website_forum
+#: field:forum.forum,karma_unlink_own:0
+msgid "Delete its own posts"
+msgstr ""
 
 #. module: website_forum
 #: field:forum.forum,description:0
@@ -402,6 +515,11 @@
 msgstr "Дисциплиниран"
 
 #. module: website_forum
+#: field:forum.forum,karma_downvote:0
+msgid "Downvote"
+msgstr ""
+
+#. module: website_forum
 #: view:website:website_forum.edit_profile
 msgid "Edit Profile"
 msgstr "Уредување профил"
@@ -417,9 +535,19 @@
 msgstr "Уреди претходен одговор"
 
 #. module: website_forum
+#: field:forum.forum,karma_edit_all:0
+msgid "Edit all posts"
+msgstr ""
+
+#. module: website_forum
 #: view:website:website_forum.edit_post
 msgid "Edit answer"
 msgstr "Уреди одговор"
+
+#. module: website_forum
+#: field:forum.forum,karma_edit_own:0
+msgid "Edit its own posts"
+msgstr ""
 
 #. module: website_forum
 #: view:website:website_forum.edit_post
@@ -503,6 +631,11 @@
 msgstr "Филтрирај на"
 
 #. module: website_forum
+#: field:forum.forum,karma_flag:0
+msgid "Flag a post as offensive"
+msgstr ""
+
+#. module: website_forum
 #: view:website:website_forum.forum_index
 msgid "Followed"
 msgstr "Следено"
@@ -521,8 +654,7 @@
 #. module: website_forum
 #: view:forum.forum:website_forum.view_forum_forum_form
 #: view:forum.post:website_forum.view_forum_post_search
-#: field:forum.post,forum_id:0
-#: field:forum.post.vote,forum_id:0
+#: field:forum.post,forum_id:0 field:forum.post.vote,forum_id:0
 #: field:forum.tag,forum_id:0
 #: model:ir.actions.act_url,name:website_forum.action_open_forum
 #: model:ir.ui.menu,name:website_forum.menu_website_forum
@@ -556,8 +688,7 @@
 #: view:forum.forum:website_forum.view_forum_forum_list
 #: model:ir.actions.act_window,name:website_forum.action_forum_forum
 #: model:ir.model,name:website_forum.model_forum_forum
-#: model:ir.ui.menu,name:website_forum.menu_forum
-#: view:website:website.layout
+#: model:ir.ui.menu,name:website_forum.menu_forum view:website:website.layout
 msgid "Forums"
 msgstr "Форуми"
 
@@ -642,27 +773,20 @@
 msgstr "Помош"
 
 #. module: website_forum
-#: help:forum.forum,message_summary:0
-#: help:forum.post,message_summary:0
+#: help:forum.forum,message_summary:0 help:forum.post,message_summary:0
 msgid ""
 "Holds the Chatter summary (number of messages, ...). This summary is "
 "directly in html format in order to be inserted in kanban views."
-msgstr ""
-"Содржи резиме на конверзација (број на пораки, ...). Ова резиме е директно "
-"во html формат со цел да биде вметнато во kanban преглед."
-
-#. module: website_forum
-#: field:forum.forum,id:0
-#: field:forum.post,id:0
-#: field:forum.post.reason,id:0
-#: field:forum.post.vote,id:0
-#: field:forum.tag,id:0
+msgstr "Содржи резиме на конверзација (број на пораки, ...). Ова резиме е директно во html формат со цел да биде вметнато во kanban преглед."
+
+#. module: website_forum
+#: field:forum.forum,id:0 field:forum.post,id:0 field:forum.post.reason,id:0
+#: field:forum.post.vote,id:0 field:forum.tag,id:0
 msgid "ID"
 msgstr "ID"
 
 #. module: website_forum
-#: help:forum.forum,message_unread:0
-#: help:forum.post,message_unread:0
+#: help:forum.forum,message_unread:0 help:forum.post,message_unread:0
 msgid "If checked new messages require your attention."
 msgstr "Доколку е означено, новите пораки го бараат вашето вниманите."
 
@@ -672,11 +796,7 @@
 "If you close this question, it will be hidden for most users. Only\n"
 "            users having a high karma can see closed questions to moderate\n"
 "            them."
-msgstr ""
-"Ако го затворите ова прашање, ќе биде сокриено за повеќето корисници. Само\n"
-"            корисниците со висока карма можат да гледат затворени прашања за "
-"да\n"
-"            ги уредуваат."
+msgstr "Ако го затворите ова прашање, ќе биде сокриено за повеќето корисници. Само\n            корисниците со висока карма можат да гледат затворени прашања за да\n            ги уредуваат."
 
 #. module: website_forum
 #: view:website:website_forum.post_answer
@@ -690,70 +810,24 @@
 msgstr "Е следбеник"
 
 #. module: website_forum
-#: field:res.users,karma:0
-#: view:website:website_forum.user_detail_full
+#: view:website:website_forum.header
+msgid "It appears your email has not been verified."
+msgstr ""
+
+#. module: website_forum
+#: field:res.users,karma:0 view:website:website_forum.user_detail_full
 msgid "Karma"
 msgstr "Карма"
 
 #. module: website_forum
-#: field:forum.forum,karma_gen_answer_accept:0
-msgid "Karma earned for accepting an anwer"
-msgstr "Добиена карма за прифаќање на одговор"
-
-#. module: website_forum
-#: field:forum.forum,karma_gen_question_downvote:0
-msgid "Karma earned for downvoting a question"
-msgstr ""
-
-#. module: website_forum
-#: field:forum.forum,karma_gen_answer_downvote:0
-msgid "Karma earned for downvoting an answer"
-msgstr ""
-
-#. module: website_forum
-#: field:forum.forum,karma_gen_answer_accepted:0
-msgid "Karma earned for having an answer accepted"
-msgstr "Добиена карма за прифатен ваш одговор"
-
-#. module: website_forum
-#: field:forum.forum,karma_gen_answer_flagged:0
-msgid "Karma earned for having an answer flagged"
-msgstr "Добиена карма за означен ваш одговор"
-
-#. module: website_forum
-#: field:forum.forum,karma_gen_question_new:0
-msgid "Karma earned for new questions"
-msgstr "Добиена карма за нови прашања"
-
-#. module: website_forum
-#: field:forum.forum,karma_gen_question_upvote:0
-msgid "Karma earned for upvoting a question"
-msgstr ""
-
-#. module: website_forum
-#: field:forum.forum,karma_gen_answer_upvote:0
-msgid "Karma earned for upvoting an answer"
-msgstr ""
-
-#. module: website_forum
-#: field:forum.forum,karma_editor_clickable_link:0
-msgid "Karma for clickable links (Editor)"
-msgstr "Карма за линкови што може да се кликаат (Уредувач)"
-
-#. module: website_forum
-#: field:forum.forum,karma_editor_link_files:0
-msgid "Karma for linking files (Editor)"
-msgstr "Карма за поврзување датотеки (Уредувач)"
-
-#. module: website_forum
-#: field:forum.forum,karma_answer_accept_own:0
-msgid "Karma to accept an answer on its own questions"
-msgstr "Карма за прифатен одговор на свои прашања"
-
-#. module: website_forum
-#: field:forum.forum,karma_answer_accept_all:0
-msgid "Karma to accept an answers to all questions"
-msgstr "Карма за прифатен одговор на сите прашања"
+#: view:forum.forum:website_forum.view_forum_forum_form
+msgid "Karma Gains"
+msgstr ""
+
+#. module: website_forum
+#: view:forum.forum:website_forum.view_forum_forum_form
+msgid "Karma Requirements"
+msgstr ""
 
 #. module: website_forum
 #: field:forum.post,karma_accept:0
@@ -766,77 +840,21 @@
 msgstr "Карма да одговори"
 
 #. module: website_forum
-#: field:forum.forum,karma_answer:0
-msgid "Karma to answer a question"
-msgstr "Карма за одговор на прашање"
-
-#. module: website_forum
 #: field:forum.post,karma_ask:0
 msgid "Karma to ask"
 msgstr "Карма да праша"
 
 #. module: website_forum
-#: field:forum.forum,karma_ask:0
-msgid "Karma to ask a new question"
-msgstr "Карма за поставување ново прашање"
-
-#. module: website_forum
-#: field:forum.forum,karma_retag:0
-msgid "Karma to change question tags"
-msgstr "Карма за промена на ознаки на прашање"
-
-#. module: website_forum
 #: field:forum.post,karma_close:0
 msgid "Karma to close"
 msgstr "Карма за затварање"
 
 #. module: website_forum
-#: field:forum.forum,karma_close_all:0
-msgid "Karma to close all posts"
-msgstr "Карма за затварање на сите објави"
-
-#. module: website_forum
-#: field:forum.forum,karma_close_own:0
-msgid "Karma to close its own posts"
-msgstr "Карма за затварање на сопствените објави"
-
-#. module: website_forum
 #: field:forum.post,karma_comment:0
 msgid "Karma to comment"
 msgstr "Карма да коментира"
 
 #. module: website_forum
-#: field:forum.forum,karma_comment_all:0
-msgid "Karma to comment all posts"
-msgstr "Карма за коментирање на сите објави"
-
-#. module: website_forum
-#: field:forum.forum,karma_comment_own:0
-msgid "Karma to comment its own posts"
-msgstr "Карма за коментирање на сопствените објави"
-
-#. module: website_forum
-#: field:forum.forum,karma_comment_convert_all:0
-msgid "Karma to convert all answers to answers and vice versa"
-msgstr "Карма за конверзија на сите одговори во коментари и обратно"
-
-#. module: website_forum
-#: field:forum.forum,karma_comment_convert_own:0
-msgid "Karma to convert its own answers to comments and vice versa"
-msgstr "Карма за конверзија на сопствените одговори во коментари и обратно"
-
-#. module: website_forum
-#: field:forum.forum,karma_unlink_all:0
-msgid "Karma to delete all posts"
-msgstr "Карма за бришење на сите постови"
-
-#. module: website_forum
-#: field:forum.forum,karma_unlink_own:0
-msgid "Karma to delete its own posts"
-msgstr "Карма за бришење на сопствените објави"
-
-#. module: website_forum
-#: field:forum.forum,karma_downvote:0
 #: field:forum.post,karma_downvote:0
 msgid "Karma to downvote"
 msgstr ""
@@ -847,37 +865,11 @@
 msgstr "Карма да уреди"
 
 #. module: website_forum
-#: field:forum.forum,karma_edit_all:0
-msgid "Karma to edit all posts"
-msgstr "Карма за уредување на сите објави"
-
-#. module: website_forum
-#: field:forum.forum,karma_edit_own:0
-msgid "Karma to edit its own posts"
-msgstr "Карма за уредување на сопствените објави"
-
-#. module: website_forum
-#: field:forum.forum,karma_flag:0
-msgid "Karma to flag a post as offensive"
-msgstr "Карма за означување на објава како нападна"
-
-#. module: website_forum
 #: field:forum.post,karma_unlink:0
 msgid "Karma to unlink"
 msgstr "Карма за одстранување врска"
 
 #. module: website_forum
-#: field:forum.forum,karma_comment_unlink_own:0
-msgid "Karma to unlink its own comments"
-msgstr "Карма за одстранување врска на сопствени коментари"
-
-#. module: website_forum
-#: field:forum.forum,karma_comment_unlink_all:0
-msgid "Karma to unlinnk all comments"
-msgstr "Карма за одстранување врска на сите коментари"
-
-#. module: website_forum
-#: field:forum.forum,karma_upvote:0
 #: field:forum.post,karma_upvote:0
 msgid "Karma to upvote"
 msgstr ""
@@ -888,24 +880,19 @@
 msgstr "Бидете информирани"
 
 #. module: website_forum
-#: field:forum.forum,message_last_post:0
-#: field:forum.post,message_last_post:0
+#: field:forum.forum,message_last_post:0 field:forum.post,message_last_post:0
 msgid "Last Message Date"
 msgstr "Датум на последна порака"
 
 #. module: website_forum
-#: field:forum.forum,write_uid:0
-#: field:forum.post.reason,write_uid:0
-#: field:forum.post.vote,write_uid:0
-#: field:forum.tag,write_uid:0
+#: field:forum.forum,write_uid:0 field:forum.post.reason,write_uid:0
+#: field:forum.post.vote,write_uid:0 field:forum.tag,write_uid:0
 msgid "Last Updated by"
 msgstr "Последно ажурирање од"
 
 #. module: website_forum
-#: field:forum.forum,write_date:0
-#: field:forum.post.reason,write_date:0
-#: field:forum.post.vote,write_date:0
-#: field:forum.tag,write_date:0
+#: field:forum.forum,write_date:0 field:forum.post.reason,write_date:0
+#: field:forum.post.vote,write_date:0 field:forum.tag,write_date:0
 msgid "Last Updated on"
 msgstr "Последно ажурирање на"
 
@@ -920,14 +907,17 @@
 msgstr "Последен пат ажурирано:"
 
 #. module: website_forum
-#: field:forum.forum,message_ids:0
-#: field:forum.post,message_ids:0
+#: field:forum.forum,karma_editor_link_files:0
+msgid "Linking files (Editor)"
+msgstr ""
+
+#. module: website_forum
+#: field:forum.forum,message_ids:0 field:forum.post,message_ids:0
 msgid "Messages"
 msgstr "Пораки"
 
 #. module: website_forum
-#: help:forum.forum,message_ids:0
-#: help:forum.post,message_ids:0
+#: help:forum.forum,message_ids:0 help:forum.post,message_ids:0
 msgid "Messages and communication history"
 msgstr "Историја на пораки и комуникација"
 
@@ -957,8 +947,7 @@
 msgstr "Мој глас"
 
 #. module: website_forum
-#: field:forum.forum,name:0
-#: view:forum.post:website_forum.view_forum_post_form
+#: field:forum.forum,name:0 view:forum.post:website_forum.view_forum_post_form
 #: field:forum.tag,name:0
 msgid "Name"
 msgstr "Име"
@@ -1089,9 +1078,7 @@
 msgid ""
 "Please enter a valid email address in order to receive notifications from "
 "answers or comments."
-msgstr ""
-"Ве молиме внесете валидна е-маил адреса за да добивате известувања за "
-"одговори или коментари."
+msgstr "Ве молиме внесете валидна е-маил адреса за да добивате известувања за одговори или коментари."
 
 #. module: website_forum
 #: view:website:website_forum.post_answer
@@ -1125,8 +1112,7 @@
 msgstr "Популарно прашање (500)"
 
 #. module: website_forum
-#: field:forum.post.vote,post_id:0
-#: view:website:website_forum.post_comment
+#: field:forum.post.vote,post_id:0 view:website:website_forum.post_comment
 msgid "Post"
 msgstr "Испрати"
 
@@ -1184,7 +1170,7 @@
 msgstr "Прашање"
 
 #. module: website_forum
-#: code:addons/website_forum/models/forum.py:368
+#: code:addons/website_forum/models/forum.py:414
 #: model:mail.message.subtype,description:website_forum.mt_question_edit
 #: model:mail.message.subtype,name:website_forum.mt_question_edit
 #, python-format
@@ -1192,6 +1178,11 @@
 msgstr "Прашањето е уредено"
 
 #. module: website_forum
+#: field:forum.forum,karma_gen_question_downvote:0
+msgid "Question downvoted"
+msgstr ""
+
+#. module: website_forum
 #: view:website:website_forum.404
 msgid "Question not found!"
 msgstr "Прашањето не е пронајдено!"
@@ -1202,19 +1193,23 @@
 msgstr "Алатки за прашања"
 
 #. module: website_forum
+#: field:forum.forum,karma_gen_question_upvote:0
+msgid "Question upvoted"
+msgstr ""
+
+#. module: website_forum
 #: view:website:website_forum.close_question
 msgid "Question:"
 msgstr "Прашање:"
 
 #. module: website_forum
-#: view:website:website_forum.forum_index
-#: view:website:website_forum.header
+#: view:website:website_forum.forum_index view:website:website_forum.header
 #: view:website:website_forum.user_detail_full
 msgid "Questions"
 msgstr "Прашања"
 
 #. module: website_forum
-#: code:addons/website_forum/models/forum.py:330
+#: code:addons/website_forum/models/forum.py:376
 #, python-format
 msgid "Re: %s"
 msgstr "Re: %s"
@@ -1240,8 +1235,7 @@
 msgstr "Причина:"
 
 #. module: website_forum
-#: view:website:website_forum.404
-#: view:website:website_forum.private_profile
+#: view:website:website_forum.404 view:website:website_forum.private_profile
 msgid "Return to the question list."
 msgstr "Вратете со на листата на прашања."
 
@@ -1323,8 +1317,7 @@
 msgstr "Ученик"
 
 #. module: website_forum
-#: field:forum.forum,message_summary:0
-#: field:forum.post,message_summary:0
+#: field:forum.forum,message_summary:0 field:forum.post,message_summary:0
 msgid "Summary"
 msgstr "Резиме"
 
@@ -1341,12 +1334,9 @@
 msgstr "Ознака"
 
 #. module: website_forum
-#: field:forum.post,tag_ids:0
-#: view:website:website_forum.ask_question
-#: view:website:website_forum.edit_post
-#: view:website:website_forum.forum_index
-#: view:website:website_forum.header
-#: view:website:website_forum.tag
+#: field:forum.post,tag_ids:0 view:website:website_forum.ask_question
+#: view:website:website_forum.edit_post view:website:website_forum.forum_index
+#: view:website:website_forum.header view:website:website_forum.tag
 msgid "Tags"
 msgstr "Ознаки"
 
@@ -1400,8 +1390,17 @@
 msgstr "Неодговорено"
 
 #. module: website_forum
-#: field:forum.forum,message_unread:0
-#: field:forum.post,message_unread:0
+#: field:forum.forum,karma_comment_unlink_all:0
+msgid "Unlink all comments"
+msgstr ""
+
+#. module: website_forum
+#: field:forum.forum,karma_comment_unlink_own:0
+msgid "Unlink its own comments"
+msgstr ""
+
+#. module: website_forum
+#: field:forum.forum,message_unread:0 field:forum.post,message_unread:0
 msgid "Unread Messages"
 msgstr "Непрочитани пораки"
 
@@ -1419,6 +1418,11 @@
 #: field:forum.post,write_uid:0
 msgid "Updated by"
 msgstr "Ажирирано од"
+
+#. module: website_forum
+#: field:forum.forum,karma_upvote:0
+msgid "Upvote"
+msgstr ""
 
 #. module: website_forum
 #: model:gamification.goal.definition,name:website_forum.definition_student
@@ -1472,8 +1476,7 @@
 msgstr "Глас"
 
 #. module: website_forum
-#: field:forum.post,vote_count:0
-#: field:forum.post,vote_ids:0
+#: field:forum.post,vote_count:0 field:forum.post,vote_ids:0
 #: view:website:website_forum.user_detail_full
 msgid "Votes"
 msgstr "Гласови"
@@ -1498,7 +1501,7 @@
 #: field:forum.post,website_meta_description:0
 #: field:forum.tag,website_meta_description:0
 msgid "Website meta description"
-msgstr ""
+msgstr "Информациона дескрипција на Веб-страна"
 
 #. module: website_forum
 #: field:forum.forum,website_meta_keywords:0
@@ -1509,10 +1512,9 @@
 
 #. module: website_forum
 #: field:forum.forum,website_meta_title:0
-#: field:forum.post,website_meta_title:0
-#: field:forum.tag,website_meta_title:0
+#: field:forum.post,website_meta_title:0 field:forum.tag,website_meta_title:0
 msgid "Website meta title"
-msgstr ""
+msgstr "Информационен наслов на Веб-страна"
 
 #. module: website_forum
 #: view:website:website_forum.post_answer
@@ -1542,8 +1544,7 @@
 msgstr "одговори"
 
 #. module: website_forum
-#: view:website:website_forum.badge
-#: view:website:website_forum.user_badges
+#: view:website:website_forum.badge view:website:website_forum.user_badges
 msgid "awarded users"
 msgstr "наградени корисници"
 
@@ -1561,9 +1562,7 @@
 #: view:website:website_forum.ask_question
 msgid ""
 "be clear and concise, avoid unnecessary introductions (Hi, ... Thanks...)"
-msgstr ""
-"бидете јасни и прецизни, избегнете непотребни претставувања (Здраво, ... "
-"Благодарам...)"
+msgstr "бидете јасни и прецизни, избегнете непотребни претставувања (Здраво, ... Благодарам...)"
 
 #. module: website_forum
 #: view:website:website_forum.user_detail_full
@@ -1576,6 +1575,12 @@
 msgstr "бронза"
 
 #. module: website_forum
+#: view:website:website_forum.display_post
+#: view:website:website_forum.post_description_full
+msgid "by"
+msgstr "од"
+
+#. module: website_forum
 #: view:website:website_forum.forum_index
 msgid "by activity date"
 msgstr "по датум на активност"
@@ -1671,10 +1676,21 @@
 msgstr "надвор од темата или не е релеванто"
 
 #. module: website_forum
+#: view:website:website_forum.display_post
+#: view:website:website_forum.post_comment
+#: view:website:website_forum.post_description_full
+msgid "on"
+msgstr "на"
+
+#. module: website_forum
+#: view:website:website_forum.close_question
+msgid "or"
+msgstr "или"
+
+#. module: website_forum
 #: view:website:website_forum.ask_question
 msgid "please, try to make your question interesting to others"
-msgstr ""
-"ве молиме обидете се да го направите вашето прашање интересно за другите"
+msgstr "ве молиме обидете се да го направите вашето прашање интересно за другите"
 
 #. module: website_forum
 #: view:website:website_forum.user_detail_full
@@ -1757,15 +1773,13 @@
 msgstr "прегледи"
 
 #. module: website_forum
-#: view:website:website_forum.display_post
-#: view:website:website_forum.vote
+#: view:website:website_forum.display_post view:website:website_forum.vote
 msgid "vote"
 msgstr "глас"
 
 #. module: website_forum
 #: view:website:website_forum.display_post
-#: view:website:website_forum.user_detail_full
-#: view:website:website_forum.vote
+#: view:website:website_forum.user_detail_full view:website:website_forum.vote
 msgid "votes"
 msgstr "гласови"
 
