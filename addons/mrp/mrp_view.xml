<?xml version="1.0" encoding="utf-8"?>
<openerp>
    <data>

        <menuitem icon="terp-mrp" id="base.menu_mrp_root" parent="" name="Manufacturing"
            groups="group_mrp_user,group_mrp_manager" sequence="8"
            web_icon="images/manufacturing.png"
            web_icon_hover="images/manufacturing-hover.png"/>

        <menuitem id="menu_mrp_manufacturing" name="Manufacturing" parent="base.menu_mrp_root" sequence="1"/>

        <menuitem name="Master Data"
            id="menu_mrp_bom"
            parent="base.menu_mrp_root"
            sequence="5" />

        <!--
        Property / Property Group
        -->

        <record id="mrp_property_group_form_view" model="ir.ui.view">
            <field name="name">mrp.property.group.form</field>
            <field name="model">mrp.property.group</field>
            <field name="type">form</field>
            <field name="arch" type="xml">
                <form string="Properties categories" version="7.0">
                    <label for="name"/>
                    <field name="name"/>
                    <label name="description"/>
                    <field name="description"/>
                </form>
            </field>
        </record>
        <record id="mrp_property_group_action" model="ir.actions.act_window">
            <field name="name">Property Groups</field>
            <field name="type">ir.actions.act_window</field>
            <field name="res_model">mrp.property.group</field>
            <field name="view_type">form</field>
            <field name="view_mode">tree,form</field>
            <field name="help">
                Define specific property groups that can be assigned to the properties of your bill of materials.
            </field>
        </record>
        <menuitem
            id="menu_mrp_configuration"
            name="Configuration"
            parent="base.menu_mrp_root"
            groups="group_mrp_manager"
            sequence="50" />

        <record id="mrp_property_tree_view" model="ir.ui.view">
            <field name="name">mrp.property.tree</field>
            <field name="model">mrp.property</field>
            <field name="type">tree</field>
            <field name="arch" type="xml">
                <tree string="Properties">
                    <field name="name"/>
                    <field name="composition"/>
                    <field name="group_id"/>
                </tree>
            </field>
        </record>
        <record id="mrp_property_form_view" model="ir.ui.view">
            <field name="name">mrp.property.form</field>
            <field name="model">mrp.property</field>
            <field name="type">form</field>
            <field name="arch" type="xml">
                <form string="Properties" version="7.0">
                    <group col="4">
                        <field colspan="4" name="name"/>
                        <field name="group_id"/>
                        <field name="composition"/>
                    </group>
                    <label for="description"/>
                    <field name="description"/>
                </form>
            </field>
        </record>

        <record id="view_mrp_property_search" model="ir.ui.view">
            <field name="name">mrp.property.search</field>
            <field name="model">mrp.property</field>
            <field name="type">search</field>
            <field name="arch" type="xml">
                <search string="Search">
                   <group>
                       <field name="name" string="Name"/>
                       <separator orientation="vertical"/>
                       <field name="group_id"  widget="selection" />
                       <field name="composition"/>
                   </group>
                   <newline/>
                   <group expand="0" string="Group By...">
                        <filter string="Property Group" icon="terp-personal" domain="[]" context="{'group_by':'group_id'}"/>
                    </group>
               </search>
            </field>
        </record>


        <record id="mrp_property_action" model="ir.actions.act_window">
            <field name="name">Properties</field>
            <field name="type">ir.actions.act_window</field>
            <field name="res_model">mrp.property</field>
            <field name="view_type">form</field>
            <field name="view_mode">tree,form</field>
            <field name="search_view_id" ref="view_mrp_property_search"/>
            <field name="help">
                The Properties in OpenERP are used to select the right bill of materials for manufacturing
                a product when you have different ways of building the same product.
                You can assign several properties to each bill of materials.
                When a salesperson creates a sale order, they can relate it to several properties
                and OpenERP will automatically select the BoM to use according the needs.
            </field>
        </record>
        <menuitem name="Master Bill of Materials"
            id="menu_mrp_property"
            parent="menu_mrp_configuration"
            groups="mrp.group_mrp_routings,product.group_mrp_properties"
            sequence="20" />
        <menuitem
            action="mrp_property_action"
            id="menu_mrp_property_action"
            groups="product.group_mrp_properties"
            parent="menu_mrp_property"/>
        <menuitem
            action="mrp_property_group_action"
            parent="menu_mrp_property"
            groups="product.group_mrp_properties"
            id="menu_mrp_property_group_action"/>

        <!--
        Work Centers
        -->

        <record id="mrp_workcenter_tree_view" model="ir.ui.view">
            <field name="name">mrp.workcenter.tree</field>
            <field name="model">mrp.workcenter</field>
            <field name="type">tree</field>
            <field name="arch" type="xml">
                <tree string="Work Center">
                    <field name="code"/>
                    <field name="name"/>
                    <field name="resource_type"/>
                    <field name="company_id" groups="base.group_multi_company"/>
                </tree>
            </field>
        </record>
        <record id="mrp_workcenter_view" model="ir.ui.view">
            <field name="name">mrp.workcenter.form</field>
            <field name="model">mrp.workcenter</field>
            <field name="type">form</field>
            <field name="arch" type="xml">
                <form string="Work Center" version="7.0">
                    <group col="4">
                        <field name="name"/>
                        <field name="code"/>
                        <field name="active"/>
                        <field name="resource_type"/>
                        <field name="calendar_id" widget="selection"/>
                        <field name="company_id" groups="base.group_multi_company" widget="selection"/>
                    </group>
                    <notebook>
                        <page string="General Information">
                            <group>
                                <group string="Capacity Information">
                                    <field name="time_efficiency"/>
                                    <field name="capacity_per_cycle"/>
                                    <field name="time_cycle" widget="float_time"/>
                                    <field name="time_start" widget="float_time"/>
                                    <field name="time_stop" widget="float_time"/>
                                </group>
                                <group string="Costing Information">
                                    <field name="product_id" on_change="on_change_product_cost(product_id)"/>
                                    <field name="costs_hour"/>
                                    <field name="costs_hour_account_id" groups="analytic.group_analytic_accounting"/>
                                    <field name="costs_cycle"/>
                                    <field name="costs_cycle_account_id" groups="analytic.group_analytic_accounting"/>
                                    <field name="costs_journal_id" attrs="{'required':['|',('costs_hour_account_id', '=', True),('costs_cycle_account_id', '=', True)]}" groups="analytic.group_analytic_accounting"/>
                                    <field name="costs_general_account_id" attrs="{ 'required':['|',('costs_cycle_account_id', '=', True),('costs_hour_account_id', '=', True)]}" groups="analytic.group_analytic_accounting"/>
                                </group>
                            </group>
                            <label for="note"/>
                            <field name="note"/>
                        </page>
                    </notebook>
                </form>
            </field>
        </record>

        <!-- Search Views -->

        <record id="view_mrp_workcenter_search" model="ir.ui.view">
            <field name="name">mrp.workcenter.search</field>
            <field name="model">mrp.workcenter</field>
            <field name="type">search</field>
            <field name="arch" type="xml">
                <search string="Search for mrp workcenter">
                   <group>
                        <field name="name" string="Mrp Workcenter" filter_domain="['|',('name','ilike',self),('code','ilike',self)]"/>
                        <separator orientation="vertical"/>
                        <filter string="Inactive" icon="terp-gdu-smart-failing" domain="[('active','=',False)]"/>
                        <separator orientation="vertical"/>
                        <field name="resource_type"/>
                   </group>
                   <newline/>
                   <group expand="0" string="Group By...">
                        <filter string="Type" icon="terp-stock_symbol-selection" domain="[]" context="{'group_by':'resource_type'}"/>
                        <separator orientation="vertical" groups="base.group_multi_company"/>
                        <filter string="Company" icon="terp-go-home" domain="[]" context="{'group_by':'company_id'}" groups="base.group_multi_company"/>
                   </group>
               </search>
            </field>
        </record>

        <!--
        Routings
        -->

        <record id="mrp_routing_workcenter_tree_view" model="ir.ui.view">
            <field name="name">mrp.routing.workcenter.tree</field>
            <field name="model">mrp.routing.workcenter</field>
            <field name="type">tree</field>
            <field name="arch" type="xml">
                <tree string="Routing Work Centers">
                    <field name="sequence"/>
                    <field name="name"/>
                    <field name="workcenter_id"/>
                    <field name="cycle_nbr"/>
                    <field name="hour_nbr"/>
                    <field name="company_id" widget="selection" groups="base.group_multi_company"/>
                </tree>
            </field>
        </record>

        <record id="mrp_routing_workcenter_form_view" model="ir.ui.view">
            <field name="name">mrp.routing.workcenter.form</field>
            <field name="model">mrp.routing.workcenter</field>
            <field name="type">form</field>
            <field name="arch" type="xml">
                <form string="Routing Work Centers" version="7.0">
                    <group col="4" string="General Information">
                        <field colspan="4" name="name"/>
                        <field name="sequence"/>
                        <field name="workcenter_id"/>
                        <field name="cycle_nbr"/>
                        <field name="hour_nbr" widget="float_time"/>
                        <field name="company_id" widget="selection" groups="base.group_multi_company"/>
                    </group>
                    <label for="note"/>
                    <field name="note"/>
                </form>
            </field>
        </record>

        <record id="mrp_routing_form_view" model="ir.ui.view">
            <field name="name">mrp.routing.form</field>
            <field name="model">mrp.routing</field>
            <field name="type">form</field>
            <field name="arch" type="xml">
                <form string="Routing" version="7.0">
                    <group col="4">
                        <field name="name"/>
                        <field name="code"/>
                        <field name="active"/>
                        <field name="location_id"/>
                        <field name="company_id" widget="selection" groups="base.group_multi_company"/>
                    </group>
                    <notebook>
                        <page string="Work Center Operations">
                           <field name="workcenter_lines"/>
                        </page>
                        <page string="Notes">
                           <field name="note"/>
                        </page>
                    </notebook>
                </form>
            </field>
        </record>
        <record id="mrp_routing_tree_view" model="ir.ui.view">
            <field name="name">mrp.routing.tree</field>
            <field name="model">mrp.routing</field>
            <field name="type">tree</field>
            <field name="arch" type="xml">
                <tree string="Routing">
                    <field name="code"/>
                    <field name="name"/>
                    <field name="location_id"/>
                    <field name="company_id" groups="base.group_multi_company"/>
                </tree>
            </field>
        </record>
        <record id="mrp_routing_search_view" model="ir.ui.view">
            <field name="name">mrp.routing.search</field>
            <field name="model">mrp.routing</field>
            <field name="type">search</field>
            <field name="arch" type="xml">
                <search string="Routing">
                    <field name="name" string="Routing" filter_domain="['|',('name','ilike',self),('code','ilike',self)]"/>
                    <separator orientation="vertical"/>
                    <filter string="Inactive" icon="terp-gdu-smart-failing" domain="[('active','=',False)]"/>
                    <separator orientation="vertical"/>
                    <field name="location_id"/>
                    <field name="company_id" groups="base.group_multi_company"/>
                    <group expand="0" string="Group By...">
                        <filter string="Production Location" icon="terp-accessories-archiver" domain="[]" context="{'group_by':'location_id'}"/>
                    </group>
                </search>
            </field>
        </record>
        <record id="mrp_routing_action" model="ir.actions.act_window">
            <field name="name">Routings</field>
            <field name="type">ir.actions.act_window</field>
            <field name="res_model">mrp.routing</field>
            <field name="view_type">form</field>
            <field name="view_id" ref="mrp_routing_tree_view"/>
            <field name="search_view_id" ref="mrp_routing_search_view"/>
            <field name="help">
                Routings allow you to create and manage the manufacturing operations that should be
                followed within your work centers in order to produce a product.
                They are attached to bills of materials that will define the required raw materials.
            </field>
        </record>
        <menuitem action="mrp_routing_action" id="menu_mrp_routing_action" parent="mrp.menu_mrp_bom" groups="mrp.group_mrp_routings" sequence="15"/>

        <!--
          Bill of Materials
        -->

        <record id="mrp_bom_form_view" model="ir.ui.view">
            <field name="name">mrp.bom.form</field>
            <field name="model">mrp.bom</field>
            <field name="type">form</field>
            <field name="arch" type="xml">
                <form string="Bill of Material" version="7.0">
                    <sheet>
                        <label for="product_id" string="Product and Quantity" class="oe_edit_only"/>
                        <h1>
                            <field name="product_id" on_change="onchange_product_id(product_id, name, context)" class="oe_inline"/>: 
                            <field name="product_qty" class="oe_inline"/>
                            <field name="product_uom" class="oe_inline" groups="product.group_uom"/>
                        </h1>
                        <div groups="mrp.group_mrp_routings">
                            <label for="routing_id" class="oe_edit_only"/>
                            <h2><field name="routing_id" class="oe_inline"/></h2>
                        </div>
                        <group>
                            <group>
                                <field name="name"/>
                                <field name="code" string="Reference"/>
                            </group>
                            <group>
                                <field name="type"/>
                                <field name="company_id" groups="base.group_multi_company" widget="selection"/>
                                <field name="product_uos_qty" groups="product.group_uos" />
                                <field name="product_uos"  groups="product.group_uos"/>
                            </group>
                        </group>
                        <notebook>
                            <page string="Components">
                                <field name="bom_lines" widget="one2many_list">
                                    <tree string="Components" editable="bottom">
                                        <field name="product_id" on_change="onchange_product_id(product_id, name)"/>
                                        <field name="product_qty"/>
                                        <field name="product_uom" groups="product.group_uom"/>
                                        <field name="name" invisible="1"/>
                                        <field name="date_start"/>
                                        <field name="date_stop"/>
                                    </tree>
                                </field>
                            </page>
                            <page string="Revisions" attrs="{'invisible': [('bom_id','!=',False)]}">
                                <field name="revision_ids"/>
                            </page>
                            <page string="Properties" groups="product.group_mrp_properties">
                                <group>
                                    <group>
                                        <field name="position"/>
                                        <field name="bom_id"/>
                                        <field name="sequence"/>
                                        <field name="active"/>
                                    </group>
                                    <group>
                                        <field name="date_start"/>
                                        <field name="date_stop"/>
                                        <field name="product_rounding"/>
                                        <field name="product_efficiency"/>
                                    </group>
                                </group>
                                <separator string="Properties"/>
                                <field name="property_ids" widget="many2many_tags" />
                            </page>
                        </notebook>
                        <newline/>
                    </sheet>
                </form>
            </field>
        </record>

        <record id="view_mrp_bom_filter" model="ir.ui.view">
            <field name="name">mrp.bom.select</field>
            <field name="model">mrp.bom</field>
           <field name="type">search</field>
            <field name="arch" type="xml">
                <search string="Search Bill Of Material">
                    <group>
                         <field name="name" string="Bill Of Material" filter_domain="['|',('name','ilike',self),('code','ilike',self)]"/>
                         <separator orientation="vertical"/>
                         <field name="product_id"/>
                         <field name="company_id" groups="base.group_multi_company"/>
                    </group>
                    <newline/>
                    <group expand="0" string="Group By...">
                        <filter string="Product" icon="terp-accessories-archiver" domain="[]" context="{'group_by':'product_id'}"/>
                        <filter string='Default Unit of Measure' icon="terp-mrp" domain="[]" context="{'group_by' : 'product_uom'}" />
                        <separator orientation="vertical"/>
                        <filter string="Routing" icon="terp-stock_align_left_24" domain="[]" context="{'group_by':'routing_id'}"/>
                        <filter string='Type' icon="terp-stock_symbol-selection" domain="[]" context="{'group_by' : 'type'}" />
                        <separator orientation="vertical"/>
                        <filter string="Date" icon="terp-go-month" domain="[]" context="{'group_by':'date_start'}" help="Starting Date"/>
                   </group>
                </search>
            </field>
        </record>

       <record id="mrp_bom_tree_view" model="ir.ui.view">
            <field name="name">mrp.bom.tree</field>
            <field name="model">mrp.bom</field>
            <field name="type">tree</field>
            <field name="field_parent">child_complete_ids</field>
            <field name="arch" type="xml">
                <tree string="Bill of Materials" colors="blue:method">
                    <field name="sequence" invisible="1"/>
                    <field name="name"/>
                    <field name="code"/>
                    <field name="product_id"/>
                    <field name="product_qty"/>
                    <field name="product_uom" groups="product.group_uom"/>
                    <field name="type"/>
                    <field name="method"/>
                    <field name="routing_id" groups="mrp.group_mrp_routings"/>
                    <field name="date_start"/>
                    <field name="date_stop"/>
                </tree>
            </field>
        </record>
       <record id="mrp_bom_component_tree_view" model="ir.ui.view">
            <field name="name">mrp.bom.component.tree</field>
            <field name="model">mrp.bom</field>
            <field name="type">tree</field>
            <field name="field_parent">child_complete_ids</field>
            <field name="arch" type="xml">
                <tree string="BoM Structure" colors="blue:method">
                    <field name="sequence" invisible="1"/>
                    <field name="name" string="Component Name"/>
                    <field name="code"/>
                    <field name="product_id" string="Component Product"/>
                    <field name="bom_id"/>
                    <field name="product_qty"/>
                    <field name="product_uom" groups="product.group_uom"/>
                    <field name="type"/>
                    <field name="method"/>
                    <field name="routing_id" groups="mrp.group_mrp_routings"/>
                    <field name="date_start"/>
                    <field name="date_stop"/>
                </tree>
            </field>
        </record>
        <record id="mrp_bom_form_action" model="ir.actions.act_window">
            <field name="name">Bill of Materials</field>
            <field name="type">ir.actions.act_window</field>
            <field name="res_model">mrp.bom</field>
            <field name="view_type">form</field>
            <field name="domain">[('bom_id','=',False)]</field>
            <field name="search_view_id" ref="view_mrp_bom_filter"/>
            <field name="help">
                Master Bills of Materials allow you to create and manage the list of necessary
                raw materials used to make a finished product.
                OpenERP uses these BoMs to automatically propose manufacturing orders according to product needs.
                You can either create a bill of materials to define specific production steps,
                or define a single multi-level bill of materials.
            </field>
        </record>
        <record id="mrp_bom_form_action2" model="ir.actions.act_window">
            <field name="name">Bill of Material Components</field>
            <field name="type">ir.actions.act_window</field>
            <field name="res_model">mrp.bom</field>
            <field name="view_type">form</field>
            <field name="view_id" ref="mrp_bom_component_tree_view"/>
            <field name="domain">[('bom_id','!=',False)]</field>
            <field name="help">
                Bills of materials components are components and sub-products used to create master bills of materials.
                Use this menu to search in which BoM a specific component is used.
            </field>
        </record>

        <!-- BOM menus -->

        <menuitem
            action="mrp_bom_form_action"
            id="menu_mrp_bom_form_action"
            parent="menu_mrp_bom"
            sequence="10"/>
        <menuitem
            action="mrp_bom_form_action2"
            id="menu_mrp_bom_form_action2"
            parent="menu_mrp_bom"
            sequence="20"/>

        <record id="action2" model="ir.actions.act_window">
            <field name="name">Bill of Materials Structure</field>
            <field name="type">ir.actions.act_window</field>
            <field name="res_model">mrp.bom</field>
            <field name="domain">[('id','in',active_ids)]</field>
            <field name="view_type">tree</field>
            <field name="view_mode">tree</field>
            <field name="view_id" ref="mrp_bom_tree_view"/>
        </record>
        <record id="ir_BOM_structure" model="ir.values">
            <field eval="'client_action_multi'" name="key2"/>
            <field eval="'mrp.bom'" name="model"/>
            <field name="name">Bill of Materials Structure</field>
            <field eval="'ir.actions.act_window,'+str(action2)" name="value"/>
        </record>

        <record id="mrp_bom_revision_tree" model="ir.ui.view">
            <field name="name">mrp.bom.revision</field>
            <field name="model">mrp.bom.revision</field>
            <field name="type">tree</field>
            <field name="arch" type="xml">
                <tree string="BoM Revisions">
                    <field name="indice"/>
                    <field name="author_id"/>
                    <field name="date"/>
                    <field colspan="4" name="name"/>
                </tree>
            </field>
        </record>
        <record id="mrp_bom_revision_form" model="ir.ui.view">
            <field name="name">mrp.bom.revision</field>
            <field name="model">mrp.bom.revision</field>
            <field name="type">form</field>
            <field name="arch" type="xml">
                <form string="BoM Revisions" version="7.0">
                    <group col="4">
                        <field name="name"/>
                        <field name="indice"/>
                        <field name="date"/>
                        <field name="author_id" readonly="1"/>
                    </group>
                    <separator string="Description"/>
                    <field name="description"/>
                </form>
            </field>
        </record>

        <!--
        Production Management
        -->
        <record id="mrp_production_tree_view" model="ir.ui.view">
            <field name="name">mrp.production.tree</field>
            <field name="model">mrp.production</field>
            <field name="type">tree</field>
            <field name="arch" type="xml">
                <tree fonts="bold:needaction_pending==True" colors="blue:state in ('draft','confirmed');red:date_planned&lt;current_date and state not in ('done','cancel');black:date_planned&gt;=current_date and state not in ('done','cancel');gray:state in ('done','cancel')" string="Manufacturing Orders">
                    <field name="needaction_pending" invisible="1"/>
                    <field name="name"/>
                    <field name="date_planned"/>
                    <field name="product_id"/>
                    <field name="product_qty" sum="Total Qty"/>
                    <field name="product_uom" groups="product.group_uom"/>
                    <field name="routing_id" groups="mrp.group_mrp_routings"/>
                    <field name="hour_total" sum="Total Hours"/>
                    <field name="cycle_total" sum="Total Cycles"/>
                    <field name="origin"/>
                    <field name="state"/>
                </tree>
            </field>
        </record>

        <record id="view_production_calendar" model="ir.ui.view">
            <field name="name">mrp.production.calendar</field>
            <field name="model">mrp.production</field>
            <field name="type">calendar</field>
            <field eval="2" name="priority"/>
            <field name="arch" type="xml">
                <calendar color="routing_id" date_start="date_planned" string="Manufacturing Orders">
                    <field name="name"/>
                    <field name="product_id"/>
                    <field name="product_qty"/>
                </calendar>
            </field>
        </record>


        <record id="view_production_gantt" model="ir.ui.view">
            <field name="name">mrp.production.gantt</field>
            <field name="model">mrp.production</field>
            <field name="type">gantt</field>
            <field name="arch" type="xml">
                <gantt date_stop="date_finished" date_start="date_start" string="Productions" default_group_by="routing_id">
                </gantt>
            </field>
        </record>


        <record model="ir.ui.view" id="view_production_graph">
            <field name="name">mrp.production.graph</field>
            <field name="model">mrp.production</field>
            <field name="type">graph</field>
            <field name="arch" type="xml">
                <graph string="Manufacturing Orders" type="bar">
                    <field name="date_planned_date"/>
                    <field name="hour_total" operator="+"/>
                    <field name="cycle_total" operator="+"/>
                </graph>
            </field>
        </record>

        <record id="mrp_production_form_view" model="ir.ui.view">
            <field name="name">mrp.production.form</field>
            <field name="model">mrp.production</field>
            <field name="type">form</field>
            <field name="arch" type="xml">
                <form string="Manufacturing Orders" version="7.0">
                <header>
                    <button name="button_confirm" states="draft" string="Confirm Production" class="oe_highlight"/>
                    <button name="button_produce" states="ready" string="Start Production" class="oe_highlight"/>
<<<<<<< HEAD
                    <button name="%(act_mrp_product_produce)d" states="in_production" string="Produce" type="action" class="oe_highlight" />
                    <button name="force_production" states="confirmed" string="Force Reservation" type="object" class="oe_highlight"/>
                    <button name="force_production" states="picking_except" string="Force Reservation" type="object"/>
=======
                    <button name="%(act_mrp_product_produce)d" states="in_production" string="Produce" type="action" class="oe_highlight"/>
                    <button name="force_production" states="confirmed,picking_except" string="Force Reservation" type="object"/>
>>>>>>> a6e3d4bf
                    <button name="button_recreate" states="picking_except" string="Recreate Picking"/>
                    <button name="button_cancel" states="draft,ready,in_production,picking_except" string="Cancel"/>
                    <button name="action_cancel" type="object" states="confirmed" string="Cancel"/>
                    <field name="state" widget="statusbar" statusbar_visible="draft,ready,in_production,done" statusbar_colors='{"picking_except":"red","confirmed":"blue"}'/>
                </header>
                <sheet>
                    <div class="oe_button_box oe_right">
                        <button name="%(mrp.action_change_production_qty)d" type="action" states="ready,confirmed"
                            string="Change Quantity" icon="terp-accessories-archiver+"/>
                    </div>
                    <div class="oe_title">
                        <label for="product_id" string="Product and Quantity" class="oe_edit_only"/>
                        <h1>
                            <field name="product_id" on_change="product_id_change(product_id)" domain="[('supply_method','=','produce')]" class="oe_inline"/>:
                            <field name="product_qty" class="oe_inline"/>
                            <field name="product_uom" class="oe_inline" groups="product.group_uom"/>
                        </h1>
                        <div groups="mrp.group_mrp_routings">
                            <label for="routing_id" class="oe_edit_only"/>
                            <h2><field name="routing_id" class="oe_inline"/></h2>
                        </div>
                    </div>
                    <group>
                        <group>
                            <field name="name"/>
                            <field name="date_planned"/>
                            <field name="origin"/>
                        </group>
                        <group>
                            <field name="user_id"/>
                            <field name="product_uos_qty" groups="product.group_uos"/>
                            <field name="product_uos" groups="product.group_uos"/>
                        </group>
                    </group>
                    <notebook>
                        <page string="Consumed Products">
                            <group>
                                <group groups="stock.group_locations">
                                    <field name="location_src_id" domain="[('usage','=','internal')]" on_change="location_id_change(location_src_id,location_dest_id)"/>
                                    <field name="location_dest_id" domain="[('usage','=','internal')]"/>
                                </group>
                                <group>
                                    <field name="bom_id" domain="[('product_id','=',product_id)]" context="{'default_product_id': product_id}" on_change="bom_id_change(bom_id)"/>
                                </group>
                            </group>
                            <group>
                                <field name="move_lines" domain="[('state','&lt;&gt;', ('done', 'cancel'))]">
                                    <tree colors="blue:state == 'draft';black:state in ('picking_except','confirmed','ready','in_production');gray:state in ('cancel','done') " string="Products to Consume">
                                        <field name="product_id"/>
                                        <field name="product_qty"/>
                                        <field name="product_uom" string="Unit of Measure" groups="product.group_uom"/>
                                        <field name="location_id" string="Source Loc." groups="stock.group_locations"/>
                                        <field name="state" invisible="1"/>
                                        <button name="%(stock.move_consume)d"
                                            string="Consume Products" type="action"
                                            icon="gtk-go-forward" context="{'consume': True}"
                                            states="draft,waiting,confirmed,assigned" />
                                        <button
                                               name="%(stock.track_line)d"
                                               string="Split in Serial Numbers"
                                               type="action" icon="gtk-justify-fill"
                                               states="draft,waiting,confirmed,assigned" />
                                        <button name="%(stock.move_scrap)d"
                                            string="Scrap Products" type="action"
                                            icon="gtk-convert" context="{'scrap': True}"
                                            states="draft,waiting,confirmed,assigned"/>
                                    </tree>
                                </field>
                                <field name="move_lines2" domain="[('state','in', ('done', 'cancel'))]">
                                   <tree colors="red:scrapped==True;blue:state == 'draft';black:state in('picking_except','confirmed','ready','in_production');gray:state == 'cancel' " string="Consumed Products" editable="bottom">
                                       <field name="product_id" readonly="1"/>
                                       <field name="product_qty" readonly="1"/>
                                       <field name="product_uom" readonly="1" string="Unit of Measure" groups="product.group_uom"/>
                                       <field name="prodlot_id" context="{'product_id': product_id}"/>
                                       <field name="state" invisible="1"/>
                                       <field name="scrapped" invisible="1"/>
                                       <button
                                           name="%(stock.move_scrap)d"
                                           string="Scrap Products" type="action"
                                           icon="gtk-convert"
                                           states="done,cancel"/>
                                   </tree>
                                </field>
                            </group>
                        </page>
                        <page string="Finished Products">
                            <group>
                            <field name="move_created_ids" domain="[('state','&lt;&gt;', ('done', 'cancel'))]">
                                <tree string="Products to Finish">
                                    <field name="product_id"/>
                                    <field name="product_qty"/>
                                    <field name="product_uom"  string="Unit of Measure" groups="product.group_uom"/>
                                    <field name="state" invisible="1"/>
                                    <button name="%(stock.action_partial_move_server)d"
                                        string="Partial"
                                        type="action" states="confirmed,assigned"
                                        icon="gtk-justify-fill"/>
                                    <button name="%(stock.move_scrap)d"
                                        string="Scrap Products" type="action"
                                        icon="gtk-convert" context="{'scrap': True}"
                                        states="draft,waiting,confirmed,assigned" />
                                </tree>
                            </field>
                            <field name="move_created_ids2" domain="[('state','in', ('done', 'cancel'))]">
                                <tree colors="red:scrapped==True;blue:state == 'draft';black:state in('picking_except','confirmed','ready','in_production');gray:state in('cancel','done') " string="Finished Products">
                                    <field name="product_id" readonly="1"/>
                                    <field name="product_qty" readonly="1"/>
                                    <field name="product_uom" readonly="1" string="Unit of Measure" groups="product.group_uom"/>
                                    <field name="location_dest_id"  readonly="1" string="Destination Loc." widget="selection" groups="stock.group_locations"/>
                                    <field name="prodlot_id" context="{'product_id': product_id}"/>
                                    <field name="scrapped" invisible="1"/>
                                    <field name="state" invisible="1"/>
                                    <button name="%(stock.track_line)d"
                                         string="Split in Serial Numbers" type="action" icon="gtk-justify-fill" states="done,cancel"/>
                                    <button name="%(stock.move_scrap)d"
                                        string="Scrap Products" type="action" icon="gtk-convert"
                                        states="done,cancel" />
                                </tree>
                            </field>
                            </group>
                        </page>
                        <page string="Work Orders">
                            <button name="action_compute" states="draft"
                                string="Compute Data" type="object"
                                icon="terp-stock_format-scientific"/>
                            <field name="workcenter_lines">
                                <form string="Production Work Centers" version="7.0">
                                    <group col="4">
                                        <field colspan="4" name="name"/>
                                        <field name="workcenter_id" widget="selection"/>
                                        <field name="sequence"/>
                                        <field name="cycle"/>
                                        <field name="hour"/>
                                    </group>
                                </form>
                                <tree string="Production Work Centers">
                                    <field name="sequence"/>
                                    <field name="name"/>
                                    <field name="workcenter_id" widget="selection"/>
                                    <field name="cycle"/>
                                    <field name="hour"/>
                                </tree>
                            </field>
                        </page>
                        <page string="Scheduled Products">
                            <button name="action_compute" states="draft"
                                string="Compute Data" type="object"
                                icon="terp-stock_format-scientific"/>
                            <field name="product_lines"/>
                        </page>
                        <page string="Extra Information">
                            <group>
                                <group>
                                    <field name="company_id" groups="base.group_multi_company" widget="selection"/>
                                    <field name="priority"/>
                                    <field name="picking_id"/>
                                    <field name="move_prod_id" groups="stock.group_locations"/>
                                </group>
                                <group>
                                    <field name="date_start"/>
                                    <field name="date_finished"/>
                                </group>
                            </group>
                        </page>
                    </notebook>
                </sheet>
                <footer>
                    <field name="message_ids" widget="ThreadView"/>
                </footer>
                </form>
            </field>
        </record>

        <record id="view_mrp_production_filter" model="ir.ui.view">
            <field name="name">mrp.production.select</field>
            <field name="model">mrp.production</field>
            <field name="type">search</field>
            <field name="arch" type="xml">
                <search string="Search Production">
                   <group>
                       <field name="name" string="Production" filter_domain="['|',('name','ilike',self),('origin','ilike',self)]"/>
                       <separator orientation="vertical"/>
                       <filter icon="terp-gtk-media-pause" string="Pending" name="pending"
                           domain="[('state','=','confirmed')]"
                           help="Manufacturing Orders which are waiting for raw materials."/>
                       <filter icon="terp-camera_test" string="Ready" name="ready"
                           domain="[('state','=','ready')]"
                           help="Manufacturing Orders which are ready to start production."/>
                       <filter icon="terp-check" string="In Production" name="inprogress"
                           domain="[('state','=','in_production')]"
                           help="Manufacturing Orders which are currently in production."/>
                       <filter icon="terp-gnome-cpu-frequency-applet+" string="Late"
                           domain="['&amp;', ('date_planned','&lt;', current_date), ('state', 'in', ('draft', 'confirmed', 'ready'))]"
                           help="Production started late" />
                       <separator orientation="vertical"/>
                       <field name="product_id"/>
                       <field name="routing_id" groups="mrp.group_mrp_routings"/>
                    </group>
                    <newline/>
                    <group expand="0" string="Group By...">
                        <filter string="Product" icon="terp-accessories-archiver" domain="[]" context="{'group_by':'product_id'}"/>
                        <separator orientation="vertical"/>
                        <filter string="Routing" icon="terp-stock_align_left_24" domain="[]" context="{'group_by':'routing_id'}"/>
                        <filter string="Status" icon="terp-stock_effects-object-colorize" domain="[]" context="{'group_by':'state'}"/>
                        <separator orientation="vertical"/>
                        <filter string="Date" icon="terp-go-month" domain="[]" context="{'group_by':'date_planned'}" help="Scheduled Date"/>
                    </group>
               </search>
            </field>
        </record>

        <record id="mrp_production_action" model="ir.actions.act_window">
            <field name="name">Manufacturing Orders</field>
            <field name="type">ir.actions.act_window</field>
            <field name="res_model">mrp.production</field>
            <field name="view_type">form</field>
            <field name="view_mode">tree,form,calendar,graph,gantt</field>
            <field name="view_id" eval="False"/>
            <field name="search_view_id" ref="view_mrp_production_filter"/>
            <field name="context">{}</field>
            <field name="help">
                Click here to create a new Manufacturing Order.
                &lt;p&gt;
                To process the production, do not forget to create a Bill of Material.
                Manufacturing orders can be automatically generated based on procurement rules specified on the product.
            </field>
        </record>
        <menuitem action="mrp_production_action" id="menu_mrp_production_action"
            parent="menu_mrp_manufacturing" sequence="1"/>

        <record id="mrp_production_action_planning" model="ir.actions.act_window">
            <field name="name">Manufacturing Orders</field>
            <field name="type">ir.actions.act_window</field>
            <field name="res_model">mrp.production</field>
            <field name="view_type">form</field>
            <field name="view_mode">calendar,tree,form,graph</field>
            <field name="domain">[('state','in',('ready','confirmed','in_production'))]</field>
            <field name="help">
                Manufacturing Orders describe the operations that need to be carried out,
                and the raw materials usage for each production stage.
                You use specifications (bills of materials or BoM) to work out the raw material requirements
                and the manufacturing orders needed for the finished products.
                Once the bills of materials have been defined, OpenERP is capable of automatically deciding
                on the manufacturing route depending on the needs of the company.
            </field>
        </record>

        <record id="mrp_production_action2" model="ir.actions.act_window">
            <field name="name">Manufacturing Orders To Start</field>
            <field name="type">ir.actions.act_window</field>
            <field name="res_model">mrp.production</field>
            <field name="view_type">form</field>
            <field name="view_mode">tree,form,calendar,graph,gantt</field>
            <field name="domain">[('state','=','ready')]</field>
            <field name="filter" eval="True"/>
            <field name="search_view_id" ref="view_mrp_production_filter"/>
        </record>

        <record id="mrp_production_action3" model="ir.actions.act_window">
            <field name="name">Manufacturing Orders in Progress</field>
            <field name="type">ir.actions.act_window</field>
            <field name="res_model">mrp.production</field>
            <field name="view_type">form</field>
            <field name="view_mode">tree,form,calendar,graph,gantt</field>
            <field name="domain">[('state','=','in_production')]</field>
            <field name="filter" eval="True"/>
            <field name="search_view_id" ref="view_mrp_production_filter"/>
        </record>

        <record id="mrp_production_action4" model="ir.actions.act_window">
            <field name="name">Manufacturing Orders Waiting Products</field>
            <field name="type">ir.actions.act_window</field>
            <field name="res_model">mrp.production</field>
            <field name="view_type">form</field>
            <field name="view_mode">tree,form,calendar,graph,gantt</field>
            <field name="domain">[('state','=','confirmed')]</field>
            <field name="filter" eval="True"/>
            <field name="search_view_id" ref="view_mrp_production_filter"/>
        </record>

        <record id="mrp_production_product_form_view" model="ir.ui.view">
            <field name="name">mrp.production.product.line.form</field>
            <field name="model">mrp.production.product.line</field>
            <field name="type">form</field>
            <field name="arch" type="xml">
                <form string="Scheduled Products" version="7.0">
                    <group col="4">
                        <field name="name"/>
                        <field name="product_id"/>
                        <field name="product_qty"/>
                        <field name="product_uom" groups="product.group_uom"/>
                        <field name="product_uos_qty" groups="product.group_uos"/>
                        <field name="product_uos" groups="product.group_uos"/>
                    </group>
                </form>
            </field>
        </record>
        <record id="mrp_production_product_tree_view" model="ir.ui.view">
            <field name="name">mrp.production.product.line.tree</field>
            <field name="model">mrp.production.product.line</field>
            <field name="type">tree</field>
            <field name="arch" type="xml">
                <tree string="Scheduled Products">
                    <field name="product_id"/>
                    <field name="product_qty"/>
                    <field name="product_uom" groups="product.group_uom"/>
                    <field name="product_uos_qty" groups="product.group_uos"/>
                    <field name="product_uos" groups="product.group_uos"/>
                </tree>
            </field>
        </record>

        <!--
            Procurements
        -->

        <record id="view_procurement_form_inherit" model="ir.ui.view">
            <field name="name">procurement.order.form.inherit</field>
            <field name="model">procurement.order</field>
            <field name="inherit_id" ref="procurement.procurement_form_view"/>
            <field name="type">form</field>
            <field name="arch" type="xml">
            <data>
                <xpath expr="//field[@name='move_id']" position="before">
                    <field name="bom_id" domain="[('product_id','=',product_id),('bom_id','=',False)]"/>
                </xpath>
                <xpath expr="//field[@name='close_move']" position="after">
                    <group colspan="4"  groups="product.group_mrp_properties">
                    <separator colspan="4" string="Properties" />
                    <field colspan="4" name="property_ids" nolabel="1"/>
                     </group>
                </xpath>
               </data>
            </field>
        </record>

        <record id="product_normal_form_view" model="ir.ui.view">
            <field name="name">product.normal.form.mrp.inherit</field>
            <field name="model">product.product</field>
            <field name="type">form</field>
            <field name="inherit_id" ref="product.product_normal_form_view"/>
            <field name="arch" type="xml">
                <page string="Procurement &amp; Locations" position="inside">
                    <separator string="Bill of Materials"/>
                    <field name="bom_ids" widget="one2many_list" mode="tree" context="{'default_product_id': active_id}">
                        <tree string="Bill of Materials">
                             <field name="name" string="Component Name"/>
                            <field name="bom_id"/>
                            <field name="product_qty" string="Quantity of Product"/>
                            <field name="type"/>
                            <field name="date_start"/>
                            <field name="date_stop"/>
                        </tree>
                    </field>
                </page>
            </field>
        </record>

        <act_window
            context="{'search_default_product_id': [active_id]}"
            id="act_product_manufacturing_open"
            name="Manufacturing Orders"
            view_id="mrp_production_tree_view"
            res_model="mrp.production"
            src_model="product.product"/>

        <act_window
            id="action_product_bom_structure"
            name="Product BoM Structure"
            domain="[('product_id', 'in', active_ids),('bom_id','=',False)]"
            context="{'default_product_id': active_id}"
            view_type="tree"
            view_mode="tree"
            view_id="mrp_bom_tree_view"
            res_model="mrp.bom"
            src_model="product.product"
            groups="mrp.group_mrp_user"/>

        <!-- Menu for Resource for MRP-->

        <record id="mrp_workcenter_action" model="ir.actions.act_window">
            <field name="name">Work Centers</field>
            <field name="type">ir.actions.act_window</field>
            <field name="res_model">mrp.workcenter</field>
            <field name="view_type">form</field>
            <field name="view_id" ref="mrp_workcenter_tree_view"/>
            <field name="search_view_id" ref="view_mrp_workcenter_search"/>
            <field name="help">
                Work Centers allow you to create and manage manufacturing units.
                They consist of workers and/or machines, which are considered as units for capacity and planning forecast.
                Keep in mind that the working time and resource leave are not taken into account in the time computation
                of the work center.
            </field>
        </record>

        <menuitem id="menu_pm_resources_config" name="Resources" parent="menu_mrp_configuration"/>
        <menuitem action="mrp_workcenter_action" id="menu_view_resource_search_mrp" groups="mrp.group_mrp_routings" parent="mrp.menu_mrp_bom" sequence="25"/>
        <menuitem action="resource.action_resource_calendar_form" id="menu_view_resource_calendar_search_mrp" parent="menu_pm_resources_config" sequence="1" groups="base.group_no_one"/>
        <menuitem action="resource.action_resource_calendar_leave_tree" id="menu_view_resource_calendar_leaves_search_mrp" parent="menu_pm_resources_config" sequence="1" groups="base.group_no_one"/>

        <!-- Planning -->

        <menuitem id="menu_mrp_planning" name="Planning"
                parent="base.menu_mrp_root" sequence="2"/>
        <menuitem action="mrp.mrp_production_action_planning"
                id="menu_mrp_production_order_action" name="Orders Planning"
                parent="menu_mrp_planning" sequence="1"/>

    </data>
</openerp><|MERGE_RESOLUTION|>--- conflicted
+++ resolved
@@ -626,14 +626,9 @@
                 <header>
                     <button name="button_confirm" states="draft" string="Confirm Production" class="oe_highlight"/>
                     <button name="button_produce" states="ready" string="Start Production" class="oe_highlight"/>
-<<<<<<< HEAD
-                    <button name="%(act_mrp_product_produce)d" states="in_production" string="Produce" type="action" class="oe_highlight" />
+                    <button name="%(act_mrp_product_produce)d" states="in_production" string="Produce" type="action" class="oe_highlight"/>
                     <button name="force_production" states="confirmed" string="Force Reservation" type="object" class="oe_highlight"/>
                     <button name="force_production" states="picking_except" string="Force Reservation" type="object"/>
-=======
-                    <button name="%(act_mrp_product_produce)d" states="in_production" string="Produce" type="action" class="oe_highlight"/>
-                    <button name="force_production" states="confirmed,picking_except" string="Force Reservation" type="object"/>
->>>>>>> a6e3d4bf
                     <button name="button_recreate" states="picking_except" string="Recreate Picking"/>
                     <button name="button_cancel" states="draft,ready,in_production,picking_except" string="Cancel"/>
                     <button name="action_cancel" type="object" states="confirmed" string="Cancel"/>
