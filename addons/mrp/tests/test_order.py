--- conflicted
+++ resolved
@@ -519,11 +519,6 @@
         mo.button_mark_done()
 
     def test_product_produce_6(self):
-<<<<<<< HEAD
-        """ Checks that, for a BOM with two components, when creating a manufacturing order for one
-        finished products and without reserving, the produce wizards proposes the corrects lines
-        even if we change the quantity to produce multiple times.
-=======
         """ Plan 5 finished products, reserve and produce 3. Post the current production.
         Simulate an unlock and edit and, on the opened moves, set the consumed quantity
         to 3. Now, try to update the quantity to produce to 3. It should fail since there
@@ -569,9 +564,9 @@
         self.assertEqual(sum(mo.move_raw_ids.mapped('move_line_ids.product_uom_qty')), 0)
 
     def test_product_produce_6(self):
-        """ Build some final products and change the quantity to produce
-        directly in the wizard. The component line should be updated .
->>>>>>> cf8e74a1
+        """ Checks that, for a BOM with two components, when creating a manufacturing order for one
+        finished products and without reserving, the produce wizards proposes the corrects lines
+        even if we change the quantity to produce multiple times.
         """
         self.stock_location = self.env.ref('stock.stock_location_stock')
         mo, bom, p_final, p1, p2 = self.generate_mo(qty_final=1)
