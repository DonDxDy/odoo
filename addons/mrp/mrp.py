--- conflicted
+++ resolved
@@ -434,16 +434,10 @@
         'move_created_ids': fields.one2many('stock.move', 'production_id', 'Moves Created'),
         'product_lines': fields.one2many('mrp.production.product.line', 'production_id', 'Scheduled goods'),
         'workcenter_lines': fields.one2many('mrp.production.workcenter.line', 'production_id', 'Workcenters Utilisation'),
-
-<<<<<<< HEAD
-        'state': fields.selection([('draft','Draft'),('picking_except', 'Picking Exception'),('confirmed','Waiting Goods'),('ready','Ready to Produce'),('in_production','In Production'),('cancel','Cancelled'),('done','Done')],'Status', readonly=True),
-        'hour_total': fields.function(_production_calc, method=True, type='float', string='Total Hours', multi='workorder'),
-=======
-        'state': fields.selection([('draft','Draft'),('picking_except', 'Packing Exception'),('confirmed','Waiting Goods'),('ready','Ready to Produce'),('in_production','In Production'),('cancel','Cancelled'),('done','Done')],'State', readonly=True,
+        'state': fields.selection([('draft','Draft'),('picking_except', 'Picking Exception'),('confirmed','Waiting Goods'),('ready','Ready to Produce'),('in_production','In Production'),('cancel','Cancelled'),('done','Done')],'State', readonly=True,
                                     help='When the production order is created the state is set to \'Draft\'.\n If the order is confirmed the state is set to \'Waiting Goods\'.\n If any exceptions are there, the state is set to \'Packing Exception\'.\
                                     \nIf the stock is available then the state is set to \'Ready to Produce\'.\n When the production get started then the state is set to \'In Production\'.\n When the production is over, the state is set to \'Done\'.'),
-        'hour_total': fields.function(_production_calc, method=True, type='float', string='Total Hours', multi='workorder'),    
->>>>>>> d8dc0571
+        'hour_total': fields.function(_production_calc, method=True, type='float', string='Total Hours', multi='workorder'),
         'cycle_total': fields.function(_production_calc, method=True, type='float', string='Total Cycles', multi='workorder'),
 
         'sale_name': fields.function(_sale_name_calc, method=True, type='char', string='Sale Name'),
