# -*- coding: utf-8 -*-
##############################################################################
#
# Copyright (c) 2010 Camptocamp SA (http://www.camptocamp.com) 
# All Right Reserved
#
# Author : Vincent Renaville
#
# WARNING: This program as such is intended to be used by professional
# programmers who take the whole responsability of assessing all potential
# consequences resulting from its eventual inadequacies and bugs
# End users who are looking for a ready-to-use solution with commercial
# garantees and support are strongly adviced to contract a Free Software
# Service Company
#
# This program is Free Software; you can redistribute it and/or
# modify it under the terms of the GNU General Public License
# as published by the Free Software Foundation; either version 2
# of the License, or (at your option) any later version.
#
# This program is distributed in the hope that it will be useful,
# but WITHOUT ANY WARRANTY; without even the implied warranty of
# MERCHANTABILITY or FITNESS FOR A PARTICULAR PURPOSE.  See the
# GNU General Public License for more details.
#
# You should have received a copy of the GNU General Public License
# along with this program; if not, write to the Free Software
# Foundation, Inc., 59 Temple Place - Suite 330, Boston, MA  02111-1307, USA.
#
##############################################################################

from tools.translate import _
from osv import fields, osv
import pooler

class report_webkit_actions(osv.osv_memory):
    _name = "report.webkit.actions"
    _description = "Webkit Actions"
    _columns = {
       'print_button':fields.boolean('Add print button', help="Check this to add a Print action for this Report in the sidebar of the corresponding document types"),
       'open_action':fields.boolean('Open added action', help="Check this to view the newly added internal print action after creating it (technical view) "),
    }
    _defaults = {
             'print_button': lambda *a: True,
             'open_action': lambda *a: False,
    }    

    def fields_view_get(self, cr, uid, view_id=None, view_type='form', context=None, toolbar=False, submenu=False):
        """ Changes the view dynamically
         @param self: The object pointer.
         @param cr: A database cursor
         @param uid: ID of the user currently logged in
         @param context: A standard dictionary 
         @return: New arch of view.
        """
<<<<<<< HEAD
        if context is None:context={}
=======
        if not context: context = {}
>>>>>>> dd95c3c2
        res = super(report_webkit_actions, self).fields_view_get(cr, uid, view_id=view_id, view_type=view_type, context=context, toolbar=toolbar,submenu=False)
        record_id = context and context.get('active_id', False) or False
        active_model = context.get('active_model')

        if not record_id or (active_model and active_model != 'ir.actions.report.xml'):
            return res
        
        report = self.pool.get('ir.actions.report.xml').browse(
                                                    cr, 
                                                    uid, 
                                                    context.get('active_id'), 
                                                    context=context
                                                )
        ir_values_obj = self.pool.get('ir.values')
        ids = ir_values_obj.search(
                            cr, 
                            uid, 
                            [('value','=',report.type+','+str(context.get('active_id')))]
                        )        

        if ids:
            res['arch'] = '''<form string="Add Print Buttons">
                                 <label string="Report Action already exist for this report."/>
                                 <separator colspan="4"/>
                                 <group col="2" colspan="4">
                                     <button icon='gtk-cancel' special="cancel"
                                         string="_Cancel" />
                                 </group>
                             </form> 
                            '''
        
        return res

    def do_action(self, cr, uid, ids, context=None):
        """ This Function Open added Action.
         @param self: The object pointer.
         @param cr: A database cursor
         @param uid: ID of the user currently logged in
         @param ids: List of report.webkit.actions's ID
         @param context: A standard dictionary 
         @return: Dictionary of ir.values form.
        """
        if context is None:
            context = {}        
        report_obj = self.pool.get('ir.actions.report.xml')
        for current in self.browse(cr, uid, ids, context=context):
            report = report_obj.browse(
                                                        cr, 
                                                        uid, 
                                                        context.get('active_id'), 
                                                        context=context
                                                    )
            if current.print_button:
                ir_values_obj = pooler.get_pool(cr.dbname).get('ir.values')
                res = ir_values_obj.set(
                                cr, 
                                uid, 
                                'action', 
                                'client_print_multi',
                                 report.report_name, 
                                 [report.model], 
                                 'ir.actions.report.xml,%d' % context.get('active_id', False), 
                                 isobject=True
                                )
            else:
                ir_values_obj = pooler.get_pool(cr.dbname).get('ir.values')
                res = ir_values_obj.set(
                                    cr, 
                                    uid, 
                                    'action', 
                                    'client_print_multi', 
                                    report.report_name, 
                                    [report.model,0], 
                                    'ir.actions.report.xml,%d' % context.get('active_id', False), 
                                    isobject=True
                                )
            if res[0]:
                if not current.open_action:
                    return {'type': 'ir.actions.act_window_close'}
                
                return {
                    'name': _('Client Actions Connections'),
                    'view_type': 'form',
                    'view_mode': 'form',
                    'res_id' : res[0],
                    'res_model': 'ir.values',
                    'view_id': False,
                    'type': 'ir.actions.act_window',
                }                   

report_webkit_actions()

# vim:expandtab:smartindent:tabstop=4:softtabstop=4:shiftwidth=4:<|MERGE_RESOLUTION|>--- conflicted
+++ resolved
@@ -53,11 +53,7 @@
          @param context: A standard dictionary 
          @return: New arch of view.
         """
-<<<<<<< HEAD
-        if context is None:context={}
-=======
         if not context: context = {}
->>>>>>> dd95c3c2
         res = super(report_webkit_actions, self).fields_view_get(cr, uid, view_id=view_id, view_type=view_type, context=context, toolbar=toolbar,submenu=False)
         record_id = context and context.get('active_id', False) or False
         active_model = context.get('active_model')
