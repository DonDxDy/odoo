-
  Only sales manager Creates product so let's check with access rights of salemanager.
-
  !context
    uid: 'res_sale_stock_salesmanager'
-
  In order to test the onchange of the Sale Order, I create a product
-
  !record {model: product.product, id: product_onchange1}:
    name: 'Devil Worship Book'
    list_price: 66.6
<<<<<<< HEAD
=======
    procure_method: 'make_to_order'
    default_code: 'DWB00001'
>>>>>>> 31f2a1bc
-
  In sale order to test process of onchange of Sale Order with access rights of saleman.
-
  !context
    uid: 'res_sale_stock_salesman'
-
  Now i create a sale order that uses my new product
-
  !record {model: sale.order, id: sale_order_onchange1}:
    partner_id: base.res_partner_2
    order_line:
      - product_id: sale_stock.product_onchange1
        product_uom_qty: 10
-
  I verify that the onchange of product on sale order line was correctly triggered
-
  !assert {model: sale.order, id: sale_order_onchange1, string: The onchange function of product was not correctly triggered}:
<<<<<<< HEAD
    - order_line[0].name == u'Devil Worship Book'
    - order_line[0].price_unit == 66.6
=======
    - order_line[0].name == u'[DWB00001] Devil Worship Book'
    - order_line[0].price_unit == 66.6
    - order_line[0].type == 'make_to_order'
>>>>>>> 31f2a1bc
<|MERGE_RESOLUTION|>--- conflicted
+++ resolved
@@ -9,11 +9,7 @@
   !record {model: product.product, id: product_onchange1}:
     name: 'Devil Worship Book'
     list_price: 66.6
-<<<<<<< HEAD
-=======
-    procure_method: 'make_to_order'
     default_code: 'DWB00001'
->>>>>>> 31f2a1bc
 -
   In sale order to test process of onchange of Sale Order with access rights of saleman.
 -
@@ -31,11 +27,5 @@
   I verify that the onchange of product on sale order line was correctly triggered
 -
   !assert {model: sale.order, id: sale_order_onchange1, string: The onchange function of product was not correctly triggered}:
-<<<<<<< HEAD
-    - order_line[0].name == u'Devil Worship Book'
-    - order_line[0].price_unit == 66.6
-=======
     - order_line[0].name == u'[DWB00001] Devil Worship Book'
-    - order_line[0].price_unit == 66.6
-    - order_line[0].type == 'make_to_order'
->>>>>>> 31f2a1bc
+    - order_line[0].price_unit == 66.6