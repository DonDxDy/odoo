--- conflicted
+++ resolved
@@ -174,15 +174,8 @@
                     vals['account_analytic_id'] = self._get_account_analytic_invoice(cursor, user, picking, sale_line)
                     vals['invoice_id'] = invoices[result[picking.id]].id
                     invoice_line_id = invoice_line_obj.create(cursor, user, vals, context=context)
-<<<<<<< HEAD
                     sale_line.write({'invoice_lines': [(4, invoice_line_id)]})
-=======
-                    order_line_obj.write(cursor, user, [sale_line.id], {
-                        'invoiced': True,
-                        'invoice_lines': [(6, 0, [invoice_line_id])],
-                    })
                     invoice_obj.button_compute(cursor, user, [invoice_created.id], context=context)
->>>>>>> c250930b
         return result
 
 # Redefinition of the new field in order to update the model stock.picking.out in the orm
