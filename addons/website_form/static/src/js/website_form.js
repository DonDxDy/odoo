--- conflicted
+++ resolved
@@ -230,13 +230,8 @@
 
         update_status: function (status) {
             var self = this;
-<<<<<<< HEAD
             if (status !== 'success') {  // Restore send button behavior if result is an error
-                this.$target.find('.o_website_form_send').on('click',function (e) {self.send(e);});
-=======
-            if (status != 'success') {  // Restore send button behavior if result is an error
-                this.$target.find('.o_website_form_send').on('click',function(e) {self.send(e);}).removeClass('disabled');
->>>>>>> b04c8eae
+                this.$target.find('.o_website_form_send').on('click',function (e) {self.send(e);}).removeClass('disabled');
             }
             var $result = this.$('#o_website_form_result');
             this.templates_loaded.done(function () {
