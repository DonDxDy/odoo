# -*- coding: utf-8 -*-
##############################################################################
#
#    OpenERP, Open Source Management Solution
#    Copyright (C) 2004-2010 Tiny SPRL (<http://tiny.be>).
#
#    This program is free software: you can redistribute it and/or modify
#    it under the terms of the GNU Affero General Public License as
#    published by the Free Software Foundation, either version 3 of the
#    License, or (at your option) any later version.
#
#    This program is distributed in the hope that it will be useful,
#    but WITHOUT ANY WARRANTY; without even the implied warranty of
#    MERCHANTABILITY or FITNESS FOR A PARTICULAR PURPOSE.  See the
#    GNU Affero General Public License for more details.
#
#    You should have received a copy of the GNU Affero General Public License
#    along with this program.  If not, see <http://www.gnu.org/licenses/>.
#
##############################################################################

from osv import fields, osv

from _common import rounding
import time
from tools.translate import _
import decimal_precision as dp


class price_type(osv.osv):
    """
        The price type is used to points which field in the product form
        is a price and in which currency is this price expressed.
        When a field is a price, you can use it in pricelists to base
        sale and purchase prices based on some fields of the product.
    """
    def _price_field_get(self, cr, uid, context=None):
        mf = self.pool.get('ir.model.fields')
        ids = mf.search(cr, uid, [('model','in', (('product.product'),('product.template'))), ('ttype','=','float')], context=context)
        res = []
        for field in mf.browse(cr, uid, ids, context=context):
            res.append((field.name, field.field_description))
        return res

    def _get_currency(self, cr, uid, ctx):
        comp = self.pool.get('res.users').browse(cr,uid,uid).company_id
        if not comp:
            comp_id = self.pool.get('res.company').search(cr, uid, [])[0]
            comp = self.pool.get('res.company').browse(cr, uid, comp_id)
        return comp.currency_id.id

    _name = "product.price.type"
    _description = "Price Type"
    _columns = {
        "name" : fields.char("Price Name", size=32, required=True, translate=True, help="Name of this kind of price."),
        "active" : fields.boolean("Active"),
        "field" : fields.selection(_price_field_get, "Product Field", size=32, required=True, help="Associated field in the product form."),
        "currency_id" : fields.many2one('res.currency', "Currency", required=True, help="The currency the field is expressed in."),
    }
    _defaults = {
        "active": lambda *args: True,
        "currency_id": _get_currency
    }

price_type()

#----------------------------------------------------------
# Price lists
#----------------------------------------------------------

class product_pricelist_type(osv.osv):
    _name = "product.pricelist.type"
    _description = "Pricelist Type"
    _columns = {
        'name': fields.char('Name',size=64, required=True, translate=True),
        'key': fields.char('Key', size=64, required=True, help="Used in the code to select specific prices based on the context. Keep unchanged."),
    }
product_pricelist_type()


class product_pricelist(osv.osv):
    def _pricelist_type_get(self, cr, uid, context=None):
        pricelist_type_obj = self.pool.get('product.pricelist.type')
        pricelist_type_ids = pricelist_type_obj.search(cr, uid, [], order='name')
        pricelist_types = pricelist_type_obj.read(cr, uid, pricelist_type_ids, ['key','name'], context=context)

        res = []

        for type in pricelist_types:
            res.append((type['key'],type['name']))

        return res

    _name = "product.pricelist"
    _description = "Pricelist"
    _columns = {
        'name': fields.char('Pricelist Name',size=64, required=True, translate=True),
        'active': fields.boolean('Active', help="If the active field is set to False, it will allow you to hide the pricelist without removing it."),
        'type': fields.selection(_pricelist_type_get, 'Pricelist Type', required=True),
        'version_id': fields.one2many('product.pricelist.version', 'pricelist_id', 'Pricelist Versions'),
        'currency_id': fields.many2one('res.currency', 'Currency', required=True),
        'company_id': fields.many2one('res.company', 'Company'),
    }

    def name_get(self, cr, uid, ids, context=None):
        result= []
        if not all(ids):
            return result
        for pl in self.browse(cr, uid, ids, context=context):
            name = pl.name + ' ('+ pl.currency_id.name + ')'
            result.append((pl.id,name))
        return result


    def _get_currency(self, cr, uid, ctx):
        comp = self.pool.get('res.users').browse(cr, uid, uid).company_id
        if not comp:
            comp_id = self.pool.get('res.company').search(cr, uid, [])[0]
            comp = self.pool.get('res.company').browse(cr, uid, comp_id)
        return comp.currency_id.id

    _defaults = {
        'active': lambda *a: 1,
        "currency_id": _get_currency
    }

    #def price_get_multi(self, cr, uid, product_ids, context=None):
    def price_get_multi(self, cr, uid, pricelist_ids, products_by_qty_by_partner, context=None):
        """multi products 'price_get'.
           @param pricelist_ids:
           @param products_by_qty:
           @param partner:
           @param context: {
             'date': Date of the pricelist (%Y-%m-%d),}
           @return: a dict of dict with product_id as key and a dict 'price by pricelist' as value
        """

        def _create_parent_category_list(id, lst):
            if not id:
                return []
            parent = product_category_tree.get(id)
            if parent:
                lst.append(parent)
                return _create_parent_category_list(parent, lst)
            else:
                return lst
        # _create_parent_category_list

        if context is None:
            context = {}

        date = time.strftime('%Y-%m-%d')
        if 'date' in context:
            date = context['date']

        currency_obj = self.pool.get('res.currency')
        product_obj = self.pool.get('product.product')
        product_template_obj = self.pool.get('product.template')
        product_category_obj = self.pool.get('product.category')
        product_uom_obj = self.pool.get('product.uom')
        supplierinfo_obj = self.pool.get('product.supplierinfo')
        price_type_obj = self.pool.get('product.price.type')

        # product.pricelist.version:
        if not pricelist_ids:
            pricelist_ids = self.pool.get('product.pricelist').search(cr, uid, [], context=context)

        pricelist_version_ids = self.pool.get('product.pricelist.version').search(cr, uid, [
                                                        ('pricelist_id', 'in', pricelist_ids),
                                                        '|',
                                                        ('date_start', '=', False),
                                                        ('date_start', '<=', date),
                                                        '|',
                                                        ('date_end', '=', False),
                                                        ('date_end', '>=', date),
                                                    ])
        if len(pricelist_ids) != len(pricelist_version_ids):
            raise osv.except_osv(_('Warning !'), _("At least one pricelist has no active version !\nPlease create or activate one."))

        # product.product:
        product_ids = [i[0] for i in products_by_qty_by_partner]
        #products = dict([(item['id'], item) for item in product_obj.read(cr, uid, product_ids, ['categ_id', 'product_tmpl_id', 'uos_id', 'uom_id'])])
        products = product_obj.browse(cr, uid, product_ids, context=context)
        products_dict = dict([(item.id, item) for item in products])

        # product.category:
        product_category_ids = product_category_obj.search(cr, uid, [])
        product_categories = product_category_obj.read(cr, uid, product_category_ids, ['parent_id'])
        product_category_tree = dict([(item['id'], item['parent_id'][0]) for item in product_categories if item['parent_id']])

        results = {}
        for product_id, qty, partner in products_by_qty_by_partner:
            for pricelist_id in pricelist_ids:
                price = False

                tmpl_id = products_dict[product_id].product_tmpl_id and products_dict[product_id].product_tmpl_id.id or False

                categ_id = products_dict[product_id].categ_id and products_dict[product_id].categ_id.id or False
                categ_ids = _create_parent_category_list(categ_id, [categ_id])
                if categ_ids:
                    categ_where = '(categ_id IN (' + ','.join(map(str, categ_ids)) + '))'
                else:
                    categ_where = '(categ_id IS NULL)'

                if partner:
                    partner_where = 'base <> -2 OR %s IN (SELECT name FROM product_supplierinfo WHERE product_id = %s) '
                    partner_args = (partner, product_id)
                else:
                    partner_where = 'base <> -2 '
                    partner_args = ()

                cr.execute(
                    'SELECT i.*, pl.currency_id '
                    'FROM product_pricelist_item AS i, '
                        'product_pricelist_version AS v, product_pricelist AS pl '
                    'WHERE (product_tmpl_id IS NULL OR product_tmpl_id = %s) '
                        'AND (product_id IS NULL OR product_id = %s) '
                        'AND (' + categ_where + ' OR (categ_id IS NULL)) '
                        'AND (' + partner_where + ') '
                        'AND price_version_id = %s '
                        'AND (min_quantity IS NULL OR min_quantity <= %s) '
                        'AND i.price_version_id = v.id AND v.pricelist_id = pl.id '
                    'ORDER BY sequence',
<<<<<<< HEAD
                    (tmpl_id, product_id, pricelist_version_ids[0], qty))
=======
                    (tmpl_id, product_id) + partner_args + (plversion_ids[0], qty))
>>>>>>> c13d18d9
                res1 = cr.dictfetchall()
                uom_price_already_computed = False
                for res in res1:
                    if res:
                        if res['base'] == -1:
                            if not res['base_pricelist_id']:
                                price = 0.0
                            else:
                                price_tmp = self.price_get(cr, uid,
                                        [res['base_pricelist_id']], product_id,
                                        qty, context=context)[res['base_pricelist_id']]
                                ptype_src = self.browse(cr, uid, res['base_pricelist_id']).currency_id.id
                                uom_price_already_computed = True
                                price = currency_obj.compute(cr, uid, ptype_src, res['currency_id'], price_tmp, round=False)
                        elif res['base'] == -2:
                            # this section could be improved by moving the queries outside the loop:
                            where = []
                            if partner:
                                where = [('name', '=', partner) ]
                            sinfo = supplierinfo_obj.search(cr, uid,
                                    [('product_id', '=', tmpl_id)] + where)
                            price = 0.0
                            if sinfo:
                                qty_in_product_uom = qty
                                product_default_uom = product_template_obj.read(cr, uid, [tmpl_id], ['uom_id'])[0]['uom_id'][0]
                                supplier = supplierinfo_obj.browse(cr, uid, sinfo, context=context)[0]
                                seller_uom = supplier.product_uom and supplier.product_uom.id or False
                                if seller_uom and product_default_uom and product_default_uom != seller_uom:
                                    uom_price_already_computed = True
                                    qty_in_product_uom = product_uom_obj._compute_qty(cr, uid, product_default_uom, qty, to_uom_id=seller_uom)
                                cr.execute('SELECT * ' \
                                        'FROM pricelist_partnerinfo ' \
                                        'WHERE suppinfo_id IN %s' \
                                            'AND min_quantity <= %s ' \
                                        'ORDER BY min_quantity DESC LIMIT 1', (tuple(sinfo),qty_in_product_uom,))
                                res2 = cr.dictfetchone()
                                if res2:
                                    price = res2['price']
                        else:
                            price_type = price_type_obj.browse(cr, uid, int(res['base']))
                            uom_price_already_computed = True
                            price = currency_obj.compute(cr, uid,
                                    price_type.currency_id.id, res['currency_id'],
                                    product_obj.price_get(cr, uid, [product_id],
                                    price_type.field, context=context)[product_id], round=False, context=context)

                        if price is not False:
                            price_limit = price
                            price = price * (1.0+(res['price_discount'] or 0.0))
                            price = rounding(price, res['price_round'])
                            price += (res['price_surcharge'] or 0.0)
                            if res['price_min_margin']:
                                price = max(price, price_limit+res['price_min_margin'])
                            if res['price_max_margin']:
                                price = min(price, price_limit+res['price_max_margin'])
                            break

                    else:
                        # False means no valid line found ! But we may not raise an
                        # exception here because it breaks the search
                        price = False

                if price:
                    results['item_id'] = res['id']
                    if 'uom' in context and not uom_price_already_computed:
                        product = products_dict[product_id]
                        uom = product.uos_id or product.uom_id
                        price = product_uom_obj._compute_price(cr, uid, uom.id, price, context['uom'])

                if results.get(product_id):
                    results[product_id][pricelist_id] = price
                else:
                    results[product_id] = {pricelist_id: price}

        return results

    def price_get(self, cr, uid, ids, prod_id, qty, partner=None, context=None):
        res_multi = self.price_get_multi(cr, uid, pricelist_ids=ids, products_by_qty_by_partner=[(prod_id, qty, partner)], context=context)
        res = res_multi[prod_id]
        res.update({'item_id': {ids[-1]: res_multi.get('item_id', ids[-1])}})
        return res

    def price_get_old(self, cr, uid, ids, prod_id, qty, partner=None, context=None):
        '''
        context = {
            'uom': Unit of Measure (int),
            'partner': Partner ID (int),
            'date': Date of the pricelist (%Y-%m-%d),
        }
        '''
        price = False
        item_id = 0
        if context is None:
            context = {}
        currency_obj = self.pool.get('res.currency')
        product_obj = self.pool.get('product.product')
        supplierinfo_obj = self.pool.get('product.supplierinfo')
        price_type_obj = self.pool.get('product.price.type')

        if context and ('partner_id' in context):
            partner = context['partner_id']
        context['partner_id'] = partner
        date = time.strftime('%Y-%m-%d')
        if context and ('date' in context):
            date = context['date']
        result = {}
        result['item_id'] = {}
        for id in ids:
            cr.execute('SELECT * ' \
                    'FROM product_pricelist_version ' \
                    'WHERE pricelist_id = %s AND active=True ' \
                        'AND (date_start IS NULL OR date_start <= %s) ' \
                        'AND (date_end IS NULL OR date_end >= %s) ' \
                    'ORDER BY id LIMIT 1', (id, date, date))
            plversion = cr.dictfetchone()

            if not plversion:
                raise osv.except_osv(_('Warning !'),
                        _('No active version for the selected pricelist !\n' \
                                'Please create or activate one.'))

            cr.execute('SELECT id, categ_id ' \
                    'FROM product_template ' \
                    'WHERE id = (SELECT product_tmpl_id ' \
                        'FROM product_product ' \
                        'WHERE id = %s)', (prod_id,))
            tmpl_id, categ = cr.fetchone()
            categ_ids = []
            while categ:
                categ_ids.append(str(categ))
                cr.execute('SELECT parent_id ' \
                        'FROM product_category ' \
                        'WHERE id = %s', (categ,))
                categ = cr.fetchone()[0]
                if str(categ) in categ_ids:
                    raise osv.except_osv(_('Warning !'),
                            _('Could not resolve product category, ' \
                                    'you have defined cyclic categories ' \
                                    'of products!'))
            if categ_ids:
                categ_where = '(categ_id IN (' + ','.join(categ_ids) + '))'
            else:
                categ_where = '(categ_id IS NULL)'
            
            if partner:
                partner_where = 'base <> -2 OR %s IN (SELECT name FROM product_supplierinfo WHERE product_id = %s) '
                sqlargs = sqlargs + (partner, prod_id)
            else:
                partner_where = 'base <> -2 '

            cr.execute(
                'SELECT i.*, pl.currency_id '
                'FROM product_pricelist_item AS i, '
                    'product_pricelist_version AS v, product_pricelist AS pl '
                'WHERE (product_tmpl_id IS NULL OR product_tmpl_id = %s) '
                    'AND (product_id IS NULL OR product_id = %s) '
                    'AND (' + categ_where + ' OR (categ_id IS NULL)) '
                    'AND (' + partner_where + ') '
                    'AND price_version_id = %s '
                    'AND (min_quantity IS NULL OR min_quantity <= %s) '
                    'AND i.price_version_id = v.id AND v.pricelist_id = pl.id '
                'ORDER BY sequence',
                (tmpl_id, prod_id, plversion['id'], qty))
            res1 = cr.dictfetchall()

            for res in res1:
                item_id = 0
                if res:
                    if res['base'] == -1:
                        if not res['base_pricelist_id']:
                            price = 0.0
                        else:
                            price_tmp = self.price_get(cr, uid,
                                    [res['base_pricelist_id']], prod_id,
                                    qty, context=context)[res['base_pricelist_id']]
                            ptype_src = self.browse(cr, uid,
                                    res['base_pricelist_id']).currency_id.id
                            price = currency_obj.compute(cr, uid, ptype_src,
                                    res['currency_id'], price_tmp, round=False)
                            break
                    elif res['base'] == -2:
                        where = []
                        if partner:
                            where = [('name', '=', partner) ]
                        sinfo = supplierinfo_obj.search(cr, uid,
                                [('product_id', '=', tmpl_id)] + where)
                        price = 0.0
                        if sinfo:
                            cr.execute('SELECT * ' \
                                    'FROM pricelist_partnerinfo ' \
                                    'WHERE suppinfo_id IN %s' \
                                        'AND min_quantity <= %s ' \
                                    'ORDER BY min_quantity DESC LIMIT 1', (tuple(sinfo),qty,))
                            res2 = cr.dictfetchone()
                            if res2:
                                price = res2['price']
                                break
                    else:
                        price_type = price_type_obj.browse(cr, uid, int(res['base']))
                        price = currency_obj.compute(cr, uid,
                                price_type.currency_id.id, res['currency_id'],
                                product_obj.price_get(cr, uid, [prod_id],
                                price_type.field, context=context)[prod_id], round=False, context=context)

                    if price:
                        price_limit = price

                        price = price * (1.0+(res['price_discount'] or 0.0))
                        price = rounding(price, res['price_round'])
                        price += (res['price_surcharge'] or 0.0)
                        if res['price_min_margin']:
                            price = max(price, price_limit+res['price_min_margin'])
                        if res['price_max_margin']:
                            price = min(price, price_limit+res['price_max_margin'])
                        item_id = res['id']
                        break

                else:
                    # False means no valid line found ! But we may not raise an
                    # exception here because it breaks the search
                    price = False
            result[id] = price
            result['item_id'] = {id: item_id}
            if context and ('uom' in context):
                product = product_obj.browse(cr, uid, prod_id)
                uom = product.uos_id or product.uom_id
                result[id] = self.pool.get('product.uom')._compute_price(cr,
                        uid, uom.id, result[id], context['uom'])

        return result

product_pricelist()


class product_pricelist_version(osv.osv):
    _name = "product.pricelist.version"
    _description = "Pricelist Version"
    _columns = {
        'pricelist_id': fields.many2one('product.pricelist', 'Price List',
            required=True, select=True, ondelete='cascade'),
        'name': fields.char('Name', size=64, required=True, translate=True),
        'active': fields.boolean('Active',
            help="When a version is duplicated it is set to non active, so that the " \
            "dates do not overlaps with original version. You should change the dates " \
            "and reactivate the pricelist"),
        'items_id': fields.one2many('product.pricelist.item',
            'price_version_id', 'Price List Items', required=True),
        'date_start': fields.date('Start Date', help="Starting date for this pricelist version to be valid."),
        'date_end': fields.date('End Date', help="Ending date for this pricelist version to be valid."),
        'company_id': fields.related('pricelist_id','company_id',type='many2one',
            readonly=True, relation='res.company', string='Company', store=True)
    }
    _defaults = {
        'active': lambda *a: 1,
    }

    # We desactivate duplicated pricelists, so that dates do not overlap
    def copy(self, cr, uid, id, default=None, context=None):
        if not default: default= {}
        default['active'] = False
        return super(product_pricelist_version, self).copy(cr, uid, id, default, context)

    def _check_date(self, cursor, user, ids, context=None):
        for pricelist_version in self.browse(cursor, user, ids, context=context):
            if not pricelist_version.active:
                continue
            where = []
            if pricelist_version.date_start:
                where.append("((date_end>='%s') or (date_end is null))" % (pricelist_version.date_start,))
            if pricelist_version.date_end:
                where.append("((date_start<='%s') or (date_start is null))" % (pricelist_version.date_end,))

            cursor.execute('SELECT id ' \
                    'FROM product_pricelist_version ' \
                    'WHERE '+' and '.join(where) + (where and ' and ' or '')+
                        'pricelist_id = %s ' \
                        'AND active ' \
                        'AND id <> %s', (
                            pricelist_version.pricelist_id.id,
                            pricelist_version.id))
            if cursor.fetchall():
                return False
        return True

    _constraints = [
        (_check_date, 'You cannot have 2 pricelist versions that overlap!',
            ['date_start', 'date_end'])
    ]

product_pricelist_version()

class product_pricelist_item(osv.osv):
    def _price_field_get(self, cr, uid, context=None):
        pt = self.pool.get('product.price.type')
        ids = pt.search(cr, uid, [], context=context)
        result = []
        for line in pt.browse(cr, uid, ids, context=context):
            result.append((line.id, line.name))

        result.append((-1, _('Other Pricelist')))
        result.append((-2, _('Partner section of the product form')))
        return result

    _name = "product.pricelist.item"
    _description = "Pricelist item"
    _order = "sequence, min_quantity desc"
    _defaults = {
        'base': lambda *a: -1,
        'min_quantity': lambda *a: 0,
        'sequence': lambda *a: 5,
        'price_discount': lambda *a: 0,
    }

    def _check_recursion(self, cr, uid, ids, context=None):
        for obj_list in self.browse(cr, uid, ids, context=context):
            if obj_list.base == -1:
                main_pricelist = obj_list.price_version_id.pricelist_id.id
                other_pricelist = obj_list.base_pricelist_id.id
                if main_pricelist == other_pricelist:
                    return False
        return True

    _columns = {
        'name': fields.char('Rule Name', size=64, help="Explicit rule name for this pricelist line."),
        'price_version_id': fields.many2one('product.pricelist.version', 'Price List Version', required=True, select=True, ondelete='cascade'),
        'product_tmpl_id': fields.many2one('product.template', 'Product Template', ondelete='cascade', help="Set a template if this rule only apply to a template of product. Keep empty for all products"),
        'product_id': fields.many2one('product.product', 'Product', ondelete='cascade', help="Set a product if this rule only apply to one product. Keep empty for all products"),
        'categ_id': fields.many2one('product.category', 'Product Category', ondelete='cascade', help="Set a category of product if this rule only apply to products of a category and his children. Keep empty for all products"),

        'min_quantity': fields.integer('Min. Quantity', required=True, help="The rule only applies if the partner buys/sells more than this quantity."),
        'sequence': fields.integer('Sequence', required=True, help="Gives the order in which the pricelist items will be checked. The evaluation gives highest priority to lowest sequence and stops as soon as a matching item is found."),
        'base': fields.selection(_price_field_get, 'Based on', required=True, size=-1, help="The mode for computing the price for this rule."),
        'base_pricelist_id': fields.many2one('product.pricelist', 'If Other Pricelist'),

        'price_surcharge': fields.float('Price Surcharge',
            digits_compute= dp.get_precision('Sale Price')),
        'price_discount': fields.float('Price Discount', digits=(16,4)),
        'price_round': fields.float('Price Rounding',
            digits_compute= dp.get_precision('Sale Price'),
            help="Sets the price so that it is a multiple of this value.\n" \
              "Rounding is applied after the discount and before the surcharge.\n" \
              "To have prices that end in 9.99, set rounding 10, surcharge -0.01" \
            ),
        'price_min_margin': fields.float('Min. Price Margin',
            digits_compute= dp.get_precision('Sale Price')),
        'price_max_margin': fields.float('Max. Price Margin',
            digits_compute= dp.get_precision('Sale Price')),
        'company_id': fields.related('price_version_id','company_id',type='many2one',
            readonly=True, relation='res.company', string='Company', store=True)
    }

    _constraints = [
        (_check_recursion, 'Error ! You cannot assign the Main Pricelist as Other Pricelist in PriceList Item!', ['base_pricelist_id'])
    ]

    def product_id_change(self, cr, uid, ids, product_id, context=None):
        if not product_id:
            return {}
        prod = self.pool.get('product.product').read(cr, uid, [product_id], ['code','name'])
        if prod[0]['code']:
            return {'value': {'name': prod[0]['code']}}
        return {}
product_pricelist_item()



# vim:expandtab:smartindent:tabstop=4:softtabstop=4:shiftwidth=4:
<|MERGE_RESOLUTION|>--- conflicted
+++ resolved
@@ -221,11 +221,7 @@
                         'AND (min_quantity IS NULL OR min_quantity <= %s) '
                         'AND i.price_version_id = v.id AND v.pricelist_id = pl.id '
                     'ORDER BY sequence',
-<<<<<<< HEAD
-                    (tmpl_id, product_id, pricelist_version_ids[0], qty))
-=======
-                    (tmpl_id, product_id) + partner_args + (plversion_ids[0], qty))
->>>>>>> c13d18d9
+                    (tmpl_id, product_id) + partner_args + (pricelist_version_ids[0], qty))
                 res1 = cr.dictfetchall()
                 uom_price_already_computed = False
                 for res in res1:
