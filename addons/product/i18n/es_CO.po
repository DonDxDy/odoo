--- conflicted
+++ resolved
@@ -9,11 +9,7 @@
 "Project-Id-Version: Odoo 9.0\n"
 "Report-Msgid-Bugs-To: \n"
 "POT-Creation-Date: 2015-09-29 10:26+0000\n"
-<<<<<<< HEAD
-"PO-Revision-Date: 2015-10-24 07:15+0000\n"
-=======
 "PO-Revision-Date: 2015-11-14 03:54+0000\n"
->>>>>>> b2939537
 "Last-Translator: Mateo Tibaquirá <nestormateo@gmail.com>\n"
 "Language-Team: Spanish (Colombia) (http://www.transifex.com/odoo/odoo-9/language/es_CO/)\n"
 "MIME-Version: 1.0\n"
@@ -37,7 +33,7 @@
 #: code:addons/product/pricelist.py:288
 #, python-format
 msgid "%s %% discount"
-msgstr ""
+msgstr "%s %% de descuento"
 
 #. module: product
 #: code:addons/product/pricelist.py:290
@@ -151,7 +147,7 @@
 #. module: product
 #: model:ir.ui.view,arch_db:product.product_variant_easy_edit_view
 msgid "<span>kg</span>"
-msgstr ""
+msgstr "<span>kg</span>"
 
 #. module: product
 #: model:ir.ui.view,arch_db:product.report_pricelist
@@ -161,7 +157,7 @@
 #. module: product
 #: model:ir.ui.view,arch_db:product.report_pricelist
 msgid "<strong>Description</strong>"
-msgstr ""
+msgstr "<strong>Descripción</strong>"
 
 #. module: product
 #: model:ir.ui.view,arch_db:product.report_pricelist
@@ -224,7 +220,7 @@
 #: model:product.product,website_description:product.product_product_9
 #: model:product.template,website_description:product.product_product_9_product_template
 msgid "A great Keyboard. Cordless."
-msgstr ""
+msgstr "Un gran Teclado. Inalámbrico."
 
 #. module: product
 #: model:ir.model.fields,help:product.field_product_product_description
@@ -239,7 +235,7 @@
 msgid ""
 "A price list contains rules to be evaluated in order to compute\n"
 "                the sales price of the products."
-msgstr ""
+msgstr "Una lista de precios contiene reglas para ser evaluadas en orden\nde computar el precio de venta de los productos."
 
 #. module: product
 #: model:product.product,website_description:product.product_product_6
@@ -286,7 +282,7 @@
 #. module: product
 #: model:ir.ui.view,arch_db:product.product_variant_easy_edit_view
 msgid "All general settings about this product are managed on"
-msgstr ""
+msgstr "Todos los ajustes generales de este producto son manejados en"
 
 #. module: product
 #: model:product.product,description:product.product_product_37
@@ -552,7 +548,7 @@
 #: model:ir.model.fields,field_description:product.field_product_category_type
 #: model:ir.ui.view,arch_db:product.product_category_form_view
 msgid "Category Type"
-msgstr ""
+msgstr "Tipo de Categoría"
 
 #. module: product
 #: model:ir.ui.view,arch_db:product.product_category_form_view
@@ -563,7 +559,7 @@
 #: code:addons/product/pricelist.py:277
 #, python-format
 msgid "Category: %s"
-msgstr ""
+msgstr "Categoría: %s"
 
 #. module: product
 #: model:product.product,website_description:product.product_product_5b
@@ -603,7 +599,7 @@
 #. module: product
 #: model:ir.actions.act_window,help:product.product_pricelist_action2
 msgid "Click to create a pricelist."
-msgstr ""
+msgstr "Clic para crear una lista de precios."
 
 #. module: product
 #: model:ir.actions.act_window,help:product.product_normal_action
@@ -612,7 +608,7 @@
 #: model:ir.actions.act_window,help:product.product_template_action_product
 #: model:ir.actions.act_window,help:product.product_variant_action
 msgid "Click to define a new product."
-msgstr ""
+msgstr "Clic para definir un nuevo producto."
 
 #. module: product
 #: model:ir.ui.view,arch_db:product.product_variant_easy_edit_view
@@ -889,7 +885,7 @@
 #: model:ir.model.fields,help:product.field_product_attribute_sequence
 #: model:ir.model.fields,help:product.field_product_attribute_value_sequence
 msgid "Determine the display order"
-msgstr ""
+msgstr "Determine el orden de visualización"
 
 #. module: product
 #: model:product.public.category,name:product.devices
@@ -1106,7 +1102,7 @@
 #. module: product
 #: model:ir.model.fields,field_description:product.field_product_pricelist_item_fixed_price
 msgid "Fixed Price"
-msgstr ""
+msgstr "Precio FIjo"
 
 #. module: product
 #: model:ir.model.fields,field_description:product.field_product_product_message_follower_ids
@@ -1161,7 +1157,7 @@
 #: model:product.product,description_sale:product.product_product_44
 #: model:product.template,description_sale:product.product_product_44_product_template
 msgid "Full featured image editing software."
-msgstr ""
+msgstr "Software de edición de imágenes con todas las funciones."
 
 #. module: product
 #: model:product.product,name:product.product_product_1
@@ -1172,7 +1168,7 @@
 #. module: product
 #: model:ir.ui.view,arch_db:product.product_template_form_view
 msgid "General Information"
-msgstr ""
+msgstr "Información General"
 
 #. module: product
 #: model:product.product,website_description:product.product_product_11
@@ -1411,21 +1407,21 @@
 "Image of the product variant (Big-sized image of product template if false)."
 " It is automatically resized as a 1024x1024px image, with aspect ratio "
 "preserved."
-msgstr ""
+msgstr "Imagen de la variante del producto (Imagen grande de la plantilla del producto en caso de que esté vacía). Es redimensionada automáticamente a una imagen de 1024x1024px, manteniendo la proporción."
 
 #. module: product
 #: model:ir.model.fields,help:product.field_product_product_image_medium
 msgid ""
 "Image of the product variant (Medium-sized image of product template if "
 "false)."
-msgstr ""
+msgstr "Imagen de la variante del producto (Imagen mediana de la plantilla del producto en caso de que esté vacía)."
 
 #. module: product
 #: model:ir.model.fields,help:product.field_product_product_image_small
 msgid ""
 "Image of the product variant (Small-sized image of product template if "
 "false)."
-msgstr ""
+msgstr "Imagen de la variante del producto (Imagen pequeña de la plantilla del producto en caso de que esté vacía)."
 
 #. module: product
 #: selection:product.template,state:0
@@ -1436,12 +1432,12 @@
 #: model:product.product,website_description:product.product_product_8
 #: model:product.template,website_description:product.product_product_8_product_template
 msgid "Individually calibrated for true-to-life color."
-msgstr ""
+msgstr "Calibrado individualmente para la fidelidad del color."
 
 #. module: product
 #: model:ir.model,name:product.model_product_supplierinfo
 msgid "Information about a product vendor"
-msgstr ""
+msgstr "Información acerca de un proveedor de producto"
 
 #. module: product
 #: model:product.product,name:product.product_product_38
@@ -1514,7 +1510,7 @@
 #. module: product
 #: model:product.public.category,name:product.Keyboard_Mouse
 msgid "Keyboard / Mouse"
-msgstr "Teclado / Mouse"
+msgstr "Teclado / Ratón"
 
 #. module: product
 #: model:product.product,name:product.product_product_27
@@ -1624,7 +1620,7 @@
 #. module: product
 #: model:ir.model.fields,field_description:product.field_product_attribute_attribute_line_ids
 msgid "Lines"
-msgstr ""
+msgstr "Líneas"
 
 #. module: product
 #: model:product.product,name:product.product_product_50
@@ -1652,7 +1648,7 @@
 #. module: product
 #: model:res.groups,name:product.group_uom
 msgid "Manage Multiple Units of Measure"
-msgstr ""
+msgstr "Manejar Varias Unidades de Medida"
 
 #. module: product
 #: model:res.groups,name:product.group_pricelist_item
@@ -1694,7 +1690,7 @@
 #: model:ir.model.fields,field_description:product.field_product_product_image_medium
 #: model:ir.model.fields,field_description:product.field_product_template_image_medium
 msgid "Medium-sized image"
-msgstr ""
+msgstr "Imagen mediana"
 
 #. module: product
 #: model:ir.model.fields,help:product.field_product_template_image_medium
@@ -1702,7 +1698,7 @@
 "Medium-sized image of the product. It is automatically resized as a "
 "128x128px image, with aspect ratio preserved, only when the image exceeds "
 "one of those sizes. Use this field in form views or some kanban views."
-msgstr ""
+msgstr "Imagen mediana del producto. Es automáticamente redimensionada a una imagen de 128x128px, manteniendo la proporción, sólo cuando la imagen excede uno de esos límites. Use este campo en los formularios o algunas vistas kanban."
 
 #. module: product
 #: model:product.attribute,name:product.product_attribute_1
@@ -1751,19 +1747,19 @@
 #: model:product.product,website_description:product.product_product_5b
 #: model:product.template,website_description:product.product_product_5b_product_template
 msgid "More features."
-msgstr ""
+msgstr "Más características."
 
 #. module: product
 #: model:product.product,name:product.product_product_21
 #: model:product.template,name:product.product_product_21_product_template
 msgid "Motherboard A20Z7"
-msgstr ""
+msgstr "Placa base A20Z7"
 
 #. module: product
 #: model:product.product,name:product.product_product_20
 #: model:product.template,name:product.product_product_20_product_template
 msgid "Motherboard I9P57"
-msgstr ""
+msgstr "Placa base I9P57"
 
 #. module: product
 #: model:product.product,name:product.product_product_10
@@ -1868,7 +1864,7 @@
 #. module: product
 #: model:ir.ui.view,arch_db:product.product_supplierinfo_form_view
 msgid "Other Information"
-msgstr "Otra información"
+msgstr "Otra Información"
 
 #. module: product
 #: model:ir.model.fields,field_description:product.field_product_pricelist_item_base_pricelist_id
@@ -1888,7 +1884,7 @@
 #: model:ir.ui.view,arch_db:product.product_packaging_tree_view
 #: model:ir.ui.view,arch_db:product.product_template_form_view
 msgid "Packaging"
-msgstr ""
+msgstr "Empaquetado"
 
 #. module: product
 #: model:ir.model.fields,field_description:product.field_product_packaging_name
@@ -2258,7 +2254,7 @@
 #. module: product
 #: model:ir.ui.view,arch_db:product.product_template_search_view
 msgid "Products your store in the inventory"
-msgstr ""
+msgstr "Productos que almacena en el inventario"
 
 #. module: product
 #: code:addons/product/product.py:817
@@ -2511,7 +2507,7 @@
 "Sets the price so that it is a multiple of this value.\n"
 "Rounding is applied after the discount and before the surcharge.\n"
 "To have prices that end in 9.99, set rounding 10, surcharge -0.01"
-msgstr ""
+msgstr "Calcula el precio de modo que sea un múltiplo de este valor.\nEl redondeo se aplica después del descuento y antes del recargo.\nPara que los precios terminen en 9,99, fije el redondeo a 10, y el recargo a -0,01."
 
 #. module: product
 #: model:ir.model.fields,field_description:product.field_base_config_settings_company_share_product
@@ -2530,13 +2526,13 @@
 #: model:product.product,website_description:product.product_product_5b
 #: model:product.template,website_description:product.product_product_5b_product_template
 msgid "Sleek, compact design"
-msgstr ""
+msgstr "Sleek, diseño compacto"
 
 #. module: product
 #: model:ir.model.fields,field_description:product.field_product_product_image_small
 #: model:ir.model.fields,field_description:product.field_product_template_image_small
 msgid "Small-sized image"
-msgstr ""
+msgstr "Imagen pequeña"
 
 #. module: product
 #: model:ir.model.fields,help:product.field_product_template_image_small
@@ -2544,7 +2540,7 @@
 "Small-sized image of the product. It is automatically resized as a 64x64px "
 "image, with aspect ratio preserved. Use this field anywhere a small image is"
 " required."
-msgstr ""
+msgstr "Imagen pequeña del producto. Es automáticamente redimensionada a una imagen de 64x64px, manteniendo la proporción. Use este campo en cualquier parte donde se necesite una imagen pequeña."
 
 #. module: product
 #: selection:product.uom,uom_type:0
@@ -2723,7 +2719,7 @@
 msgid ""
 "The computed quantity will be a multiple of this value. Use 1.0 for a Unit "
 "of Measure that cannot be further split, such as a piece."
-msgstr ""
+msgstr "La cantidad calculada será un múltiplo de este valor. Use 1.0 para una Unidad de Medida que no puede ser dividida, como una pieza."
 
 #. module: product
 #: sql_constraint:product.uom:0
@@ -2892,14 +2888,14 @@
 msgid ""
 "This field holds the image used as image for the product variant, limited to"
 " 1024x1024px."
-msgstr ""
+msgstr "Este campo guarda la imagen de la variante del producto, limitada a 1024x1024px."
 
 #. module: product
 #: model:ir.model.fields,help:product.field_product_template_image
 msgid ""
 "This field holds the image used as image for the product, limited to "
 "1024x1024px."
-msgstr ""
+msgstr "Este campo guarda la imagen del producto, limitada a 1024x1024px."
 
 #. module: product
 #: model:ir.model.fields,help:product.field_product_supplierinfo_qty
@@ -2914,12 +2910,12 @@
 #. module: product
 #: model:ir.ui.view,arch_db:product.product_template_form_view
 msgid "This note will be displayed on requests for quotation."
-msgstr ""
+msgstr "Esta nota será mostrada en las solicitudes de cotización."
 
 #. module: product
 #: model:ir.ui.view,arch_db:product.product_template_form_view
 msgid "This note will be displayed on the quotations."
-msgstr ""
+msgstr "Esta nota será mostrada en las cotizaciones."
 
 #. module: product
 #: model:ir.model.fields,help:product.field_res_partner_property_product_pricelist
@@ -2989,7 +2985,7 @@
 #: model:product.product,website_description:product.product_product_8
 #: model:product.template,website_description:product.product_product_8_product_template
 msgid "Ultrathin design"
-msgstr ""
+msgstr "Diseño ultraliviano"
 
 #. module: product
 #: model:product.uom.categ,name:product.product_uom_categ_unit
@@ -3095,7 +3091,7 @@
 #. module: product
 #: model:ir.model.fields,field_description:product.field_product_product_image_variant
 msgid "Variant Image"
-msgstr ""
+msgstr "Imagen de la Variante"
 
 #. module: product
 #: model:ir.ui.view,arch_db:product.product_variant_easy_edit_view
@@ -3297,14 +3293,14 @@
 "You must define a product for everything you sell, whether it's\n"
 "                a physical product, a consumable or a service you offer to\n"
 "                customers."
-msgstr ""
+msgstr "Usted debe definir un producto para todo lo que venda, ya sea un producto físico, un consumible o un servicio que le ofrece a los clientes."
 
 #. module: product
 #: model:ir.actions.act_window,help:product.product_template_action
 msgid ""
 "You must define a product for everything you sell, whether it's a physical "
 "product, a consumable or a service you offer to  customers."
-msgstr ""
+msgstr "Usted debe definir un producto para todo lo que venda, ya sea un producto físico, un consumible o un servicio que le ofrece a los clientes."
 
 #. module: product
 #: model:product.product,website_description:product.product_product_11
@@ -3348,17 +3344,17 @@
 #. module: product
 #: model:ir.ui.view,arch_db:product.product_category_form_view
 msgid "e.g. Lamps"
-msgstr ""
+msgstr "ej. Lámparas"
 
 #. module: product
 #: model:ir.ui.view,arch_db:product.product_variant_easy_edit_view
 msgid "e.g. Odoo Enterprise Susbcription"
-msgstr ""
+msgstr "ej. Suscripción Odoo Empresarial"
 
 #. module: product
 #: model:ir.ui.view,arch_db:product.product_pricelist_view
 msgid "e.g. USD Retailers"
-msgstr ""
+msgstr "ej. Minoristas USD"
 
 #. module: product
 #: model:ir.ui.view,arch_db:product.product_uom_form_view
@@ -3466,22 +3462,22 @@
 #. module: product
 #: model:ir.model,name:product.model_product_attribute_line
 msgid "product.attribute.line"
-msgstr ""
+msgstr "product.attribute.line"
 
 #. module: product
 #: model:ir.model,name:product.model_product_attribute_price
 msgid "product.attribute.price"
-msgstr ""
+msgstr "product.attribute.price"
 
 #. module: product
 #: model:ir.model,name:product.model_product_attribute_value
 msgid "product.attribute.value"
-msgstr ""
+msgstr "product.attribute.value"
 
 #. module: product
 #: model:ir.model,name:product.model_product_price_history
 msgid "product.price.history"
-msgstr ""
+msgstr "product.price.history"
 
 #. module: product
 #: model:product.uom,name:product.product_uom_qt
@@ -3507,7 +3503,7 @@
 #. module: product
 #: model:ir.model,name:product.model_report_product_report_pricelist
 msgid "report.product.report_pricelist"
-msgstr ""
+msgstr "report.product.report_pricelist"
 
 #. module: product
 #: model:ir.ui.view,arch_db:product.view_partner_property_form
@@ -3522,7 +3518,7 @@
 #. module: product
 #: model:ir.ui.view,arch_db:product.product_supplierinfo_form_view
 msgid "to"
-msgstr ""
+msgstr "a"
 
 #. module: product
 #: model:ir.model.fields,field_description:product.field_product_price_history_company_id
