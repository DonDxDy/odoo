<<<<<<< HEAD
# Turkish translation for openobject-addons
# Copyright (c) 2014 Rosetta Contributors and Canonical Ltd 2014
# This file is distributed under the same license as the openobject-addons package.
# FIRST AUTHOR <EMAIL@ADDRESS>, 2014.
#
msgid ""
msgstr ""
"Project-Id-Version: openobject-addons\n"
"Report-Msgid-Bugs-To: FULL NAME <EMAIL@ADDRESS>\n"
"POT-Creation-Date: 2014-08-14 13:09+0000\n"
"PO-Revision-Date: 2014-10-10 11:47+0000\n"
"Last-Translator: Ediz Duman <neps1192@gmail.com>\n"
"Language-Team: Turkish <tr@li.org>\n"
=======
# Translation of Odoo Server.
# This file contains the translation of the following modules:
# * website_sale_options
# 
# Translators:
# FIRST AUTHOR <EMAIL@ADDRESS>, 2014
# Güven YILMAZ <guvenyilmaz@outlook.com.tr>, 2016
msgid ""
msgstr ""
"Project-Id-Version: Odoo 8.0\n"
"Report-Msgid-Bugs-To: \n"
"POT-Creation-Date: 2015-01-21 14:09+0000\n"
"PO-Revision-Date: 2016-09-29 19:39+0000\n"
"Last-Translator: Güven YILMAZ <guvenyilmaz@outlook.com.tr>\n"
"Language-Team: Turkish (http://www.transifex.com/odoo/odoo-8/language/tr/)\n"
>>>>>>> ca18a169
"MIME-Version: 1.0\n"
"Content-Type: text/plain; charset=UTF-8\n"
"Content-Transfer-Encoding: 8bit\n"
"X-Launchpad-Export-Date: 2014-10-11 05:17+0000\n"
"X-Generator: Launchpad (build 17196)\n"

#. module: website_sale_options
#: code:addons/website_sale_options/models/sale_order.py:46
#, python-format
msgid ""
"%s\n"
"Option for: %s"
msgstr ""

#. module: website_sale_options
#: view:website:website_sale.cart
msgid "'optional_product info' if line.linked_line_id else ''"
msgstr ""

#. module: website_sale_options
#: view:website:website_sale_options.modal
msgid "1 Item"
msgstr "1 Öğe"

#. module: website_sale_options
#: model:product.attribute.value,name:website_sale_options.product_attribute_value_1
msgid "1 year"
msgstr "1 yıl"

#. module: website_sale_options
#: model:product.attribute.value,name:website_sale_options.product_attribute_value_2
msgid "2 year"
msgstr "2 yıl"

#. module: website_sale_options
#: view:website:website_sale_options.modal
msgid "5 Items"
msgstr "5 Öğe"

#. module: website_sale_options
#: view:website:website_sale_options.modal
msgid "Add to Cart"
msgstr "Sepete Ekle"

#. module: website_sale_options
#: view:website:website_sale_options.modal
msgid "Continue shopping"
msgstr "Alışverişe devam"

#. module: website_sale_options
#: model:product.attribute,name:website_sale_options.product_attribute_1
msgid "Duration"
msgstr "Süre"

#. module: website_sale_options
#: field:sale.order.line,linked_line_id:0
msgid "Linked Order Line"
msgstr "Bağlantılı Sipariş Satırı"

#. module: website_sale_options
#: field:product.template,optional_product_ids:0
msgid "Optional Products"
<<<<<<< HEAD
msgstr ""
=======
msgstr "Tamamlayıcı Ürünler"
>>>>>>> ca18a169

#. module: website_sale_options
#: field:sale.order.line,option_line_ids:0
msgid "Options Linked"
msgstr ""

#. module: website_sale_options
#: view:website:website_sale_options.modal
msgid "Price"
msgstr ""

#. module: website_sale_options
#: view:website:website_sale_options.modal
msgid "Proceed to checkout"
msgstr ""

#. module: website_sale_options
#: view:website:website_sale_options.modal
msgid "Product"
msgstr ""

#. module: website_sale_options
#: model:ir.model,name:website_sale_options.model_product_template
msgid "Product Template"
msgstr ""

#. module: website_sale_options
#: view:website:website_sale_options.modal
msgid "Product not available"
msgstr ""

#. module: website_sale_options
#: view:website:website_sale_options.modal
msgid "Product to add in your shopping cart"
msgstr ""

#. module: website_sale_options
#: help:product.template,optional_product_ids:0
msgid "Products to propose when add to cart."
msgstr ""

#. module: website_sale_options
#: view:website:website_sale_options.modal
msgid "Quantity"
msgstr ""

#. module: website_sale_options
#: view:website:website_sale_options.modal
msgid "Remove from cart"
msgstr ""

#. module: website_sale_options
#: model:ir.model,name:website_sale_options.model_sale_order
msgid "Sales Order"
msgstr ""

#. module: website_sale_options
#: model:ir.model,name:website_sale_options.model_sale_order_line
msgid "Sales Order Line"
msgstr ""

#. module: website_sale_options
#: view:website:website_sale_options.modal
msgid "Select Your Options:"
<<<<<<< HEAD
msgstr ""
=======
msgstr "Tamamlayıcı Ürün Seçenekleri:"
>>>>>>> ca18a169

#. module: website_sale_options
#: model:product.template,name:website_sale_options.product_product_1_product_template
#: model:product.template,name:website_sale_options.product_product_1b_product_template
msgid "Warranty"
msgstr ""

#. module: website_sale_options
#: model:product.template,description_sale:website_sale_options.product_product_1_product_template
#: model:product.template,description_sale:website_sale_options.product_product_1b_product_template
msgid ""
"Warranty, issued to the purchaser of an article by its manufacturer, "
"promising to repair or replace it if necessary within a specified period of "
"time."
msgstr ""

#. module: website_sale_options
#: view:website:website_sale.cart
msgid "not line.linked_line_id"
msgstr ""<|MERGE_RESOLUTION|>--- conflicted
+++ resolved
@@ -1,18 +1,3 @@
-<<<<<<< HEAD
-# Turkish translation for openobject-addons
-# Copyright (c) 2014 Rosetta Contributors and Canonical Ltd 2014
-# This file is distributed under the same license as the openobject-addons package.
-# FIRST AUTHOR <EMAIL@ADDRESS>, 2014.
-#
-msgid ""
-msgstr ""
-"Project-Id-Version: openobject-addons\n"
-"Report-Msgid-Bugs-To: FULL NAME <EMAIL@ADDRESS>\n"
-"POT-Creation-Date: 2014-08-14 13:09+0000\n"
-"PO-Revision-Date: 2014-10-10 11:47+0000\n"
-"Last-Translator: Ediz Duman <neps1192@gmail.com>\n"
-"Language-Team: Turkish <tr@li.org>\n"
-=======
 # Translation of Odoo Server.
 # This file contains the translation of the following modules:
 # * website_sale_options
@@ -28,12 +13,11 @@
 "PO-Revision-Date: 2016-09-29 19:39+0000\n"
 "Last-Translator: Güven YILMAZ <guvenyilmaz@outlook.com.tr>\n"
 "Language-Team: Turkish (http://www.transifex.com/odoo/odoo-8/language/tr/)\n"
->>>>>>> ca18a169
 "MIME-Version: 1.0\n"
 "Content-Type: text/plain; charset=UTF-8\n"
-"Content-Transfer-Encoding: 8bit\n"
-"X-Launchpad-Export-Date: 2014-10-11 05:17+0000\n"
-"X-Generator: Launchpad (build 17196)\n"
+"Content-Transfer-Encoding: \n"
+"Language: tr\n"
+"Plural-Forms: nplurals=2; plural=(n > 1);\n"
 
 #. module: website_sale_options
 #: code:addons/website_sale_options/models/sale_order.py:46
@@ -41,12 +25,7 @@
 msgid ""
 "%s\n"
 "Option for: %s"
-msgstr ""
-
-#. module: website_sale_options
-#: view:website:website_sale.cart
-msgid "'optional_product info' if line.linked_line_id else ''"
-msgstr ""
+msgstr "%s\nOption for: %s"
 
 #. module: website_sale_options
 #: view:website:website_sale_options.modal
@@ -91,86 +70,78 @@
 #. module: website_sale_options
 #: field:product.template,optional_product_ids:0
 msgid "Optional Products"
-<<<<<<< HEAD
-msgstr ""
-=======
 msgstr "Tamamlayıcı Ürünler"
->>>>>>> ca18a169
 
 #. module: website_sale_options
 #: field:sale.order.line,option_line_ids:0
 msgid "Options Linked"
-msgstr ""
+msgstr "İlgili Opsiyonlar"
 
 #. module: website_sale_options
 #: view:website:website_sale_options.modal
 msgid "Price"
-msgstr ""
+msgstr "Fiyat"
 
 #. module: website_sale_options
 #: view:website:website_sale_options.modal
 msgid "Proceed to checkout"
-msgstr ""
+msgstr "Satın Al"
 
 #. module: website_sale_options
 #: view:website:website_sale_options.modal
 msgid "Product"
-msgstr ""
+msgstr "Ürünler"
 
 #. module: website_sale_options
 #: model:ir.model,name:website_sale_options.model_product_template
 msgid "Product Template"
-msgstr ""
+msgstr "Ürün Şablonu"
 
 #. module: website_sale_options
 #: view:website:website_sale_options.modal
 msgid "Product not available"
-msgstr ""
+msgstr "Ürün mevcut değil"
 
 #. module: website_sale_options
 #: view:website:website_sale_options.modal
 msgid "Product to add in your shopping cart"
-msgstr ""
+msgstr "Ürün alışveriş sepetinize eklemek için"
 
 #. module: website_sale_options
 #: help:product.template,optional_product_ids:0
 msgid "Products to propose when add to cart."
-msgstr ""
+msgstr "Sepete eklerken Ürünler önermek."
 
 #. module: website_sale_options
 #: view:website:website_sale_options.modal
 msgid "Quantity"
-msgstr ""
+msgstr "Miktar"
 
 #. module: website_sale_options
 #: view:website:website_sale_options.modal
 msgid "Remove from cart"
-msgstr ""
+msgstr "Sepetten bu öğeyi çıkar"
 
 #. module: website_sale_options
 #: model:ir.model,name:website_sale_options.model_sale_order
 msgid "Sales Order"
-msgstr ""
+msgstr "Satış Siparişi"
 
 #. module: website_sale_options
 #: model:ir.model,name:website_sale_options.model_sale_order_line
 msgid "Sales Order Line"
-msgstr ""
+msgstr "Satış Siparişi Satırı"
 
 #. module: website_sale_options
 #: view:website:website_sale_options.modal
 msgid "Select Your Options:"
-<<<<<<< HEAD
-msgstr ""
-=======
 msgstr "Tamamlayıcı Ürün Seçenekleri:"
->>>>>>> ca18a169
 
 #. module: website_sale_options
 #: model:product.template,name:website_sale_options.product_product_1_product_template
 #: model:product.template,name:website_sale_options.product_product_1b_product_template
 msgid "Warranty"
-msgstr ""
+msgstr "Garanti"
 
 #. module: website_sale_options
 #: model:product.template,description_sale:website_sale_options.product_product_1_product_template
@@ -179,9 +150,4 @@
 "Warranty, issued to the purchaser of an article by its manufacturer, "
 "promising to repair or replace it if necessary within a specified period of "
 "time."
-msgstr ""
-
-#. module: website_sale_options
-#: view:website:website_sale.cart
-msgid "not line.linked_line_id"
-msgstr ""+msgstr "Belli bir süre içinde üreticinin ürüne tamir veya birebir değişim garantisi vermesi."