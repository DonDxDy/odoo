<?xml version="1.0" encoding="utf-8"?>
<odoo>

<template id="assets_frontend" inherit_id="website.assets_frontend" name="Shop Product Options">
  <xpath expr="." position="inside">
      <script type="text/javascript" src="/website_sale_options/static/src/js/website_sale.test.js"></script>
      <script type="text/javascript" src="/website_sale_options/static/src/js/website_sale.js"></script>
      <link rel='stylesheet' href='/website_sale_options/static/src/css/website_sale.css'/>
  </xpath>
</template>

<template id="optional_products" inherit_id="website_sale.cart_lines" name="Optional products">
  <xpath expr="//table[@id='cart_products']/tbody//td[contains(@class, 'td-qty')]/div" position="attributes">
    <attribute name="t-if">not line.linked_line_id</attribute>
  </xpath>
  <xpath expr="//table[@id='cart_products']/tbody//tr" position="attributes">
    <attribute name="t-att-class">'optional_product info' if line.linked_line_id else None</attribute>
  </xpath>
  <xpath expr="//table[@id='cart_products']/tbody//td[contains(@class, 'td-qty')]" position="inside">
    <t t-if="line.linked_line_id">
      <span class="js_quantity text-muted" t-att-data-line-id="line.id" t-att-data-product-id="line.product_id.id" t-esc="int(line.product_uom_qty)"/>
    </t>
  </xpath>
</template>

<template id="modal" name="Optional Products">
<div id="modal_optional_products" class="modal fade" tabindex="-1" role="dialog" aria-labelledby="myModalLabel">
  <div class="modal-dialog modal-lg">
    <div class="modal-content">
      <div class="modal-header">
        <button type="button" class="close" data-dismiss="modal" aria-hidden="true">x</button>
        <h4 class="modal-title" id="myModalLabel">Add to cart</h4>
      </div>
      <div class="modal-body">
        <table class="table table-striped table-condensed">
          <thead>
              <tr>
                  <th class="td-img">Product</th>
                  <th></th>
                  <th class="text-center td-qty">Quantity</th>
                  <th class="text-center td-price">Price</th>
              </tr>
          </thead>
          <tbody>
<<<<<<< HEAD
              <tr id="product_confirmation">
                <td class='td-img'>
=======
              <tr id="product_confirmation" class="js_product">
                <td width="100">
>>>>>>> 0ac49ee1
                  <span t-field="product.image_medium" t-options='{"widget": "image" }'/>
                </td>
                <td class='td-product_name'>
                  <strong t-field="product.display_name"/>
                  <div class="text-muted small">
                    <div t-field="product.description_sale"/>
                    <div class="js_attributes"/>
                  </div>
                </td>
<<<<<<< HEAD
                <td class="text-center td-qty">
                  <div class="css_quantity input-group oe_website_spinner">
                      <a t-attf-href="#" class="mb8 input-group-addon js_add_cart_json hidden-xs">
                          <i class="fa fa-minus"></i>
                      </a>
                      <input type="text" class="js_quantity form-control quantity" data-min="1" name="add_qty" value="1"/>
                      <a t-attf-href="#" class="mb8 input-group-addon float_left js_add_cart_json hidden-xs">
                          <i class="fa fa-plus"></i>
                      </a>
                  </div>
                </td>
                <td class="text-center td-price" name="price">
                  <span t-attf-class="text-danger oe_default_price" style="text-decoration: line-through; white-space: nowrap;"
=======
                <td>
                  <ul class="hidden js_add_cart_variants" t-att-data-attribute_value_ids="main_product_attr_ids"></ul>
                  <div class="hidden oe_unchanged_value_ids" t-att-data-unchanged_value_ids="main_product_attr_ids[0][1]" ></div>
                  <span t-attf-class="text-danger oe_default_price oe_striked_price {{ (compute_currency(product.lst_price) - product.website_price) &lt; 0.01 and 'hidden' }}"
>>>>>>> 0ac49ee1
                    t-field="product.lst_price"
                    t-options='{
                      "widget": "monetary",
                      "from_currency": product.currency_id,
                      "display_currency": website.currency_id
                   }'/>
                  <span class="oe_price product_id" style="white-space: nowrap;"
                    t-att-data-product-id="product.id"
                    t-esc="product.website_price / quantity"
                    t-options='{
                       "widget": "monetary",
                       "display_currency": website.currency_id
                   }'/>
                </td>
              </tr>

              <tr t-if="product.optional_product_ids"><td colspan="2"><h4>Select Your Options:</h4></td></tr>
              <tr class="js_product" t-foreach="product.optional_product_ids" t-as="product">
                <td class="td-img">
                  <input type="hidden" class="product_id" t-attf-name="optional-product-#{product_index}" t-att-value="product.product_variant_id.id if len(product.product_variant_ids) == 1 else '0'"/>
                  <span t-field="product.image_small" t-options='{"widget": "image"}'/>
                </td>
                <td class='td-product_name'>
                  <div class="pull-left">
                    <strong class="media-heading" t-field="product.name"/>
                    <div class="text-muted small" t-field="product.description_sale"/>
                  </div>
                </td>
                <td class="td-qty">
                  <div class="pull-right">
                    <t t-call="website_sale.variants"/>
                  </div>
                </td>
                <td class="td-price">
                  <span class="text-danger oe_default_price oe_optional"
                    t-field="product.lst_price"
                    t-options='{
                      "widget": "monetary",
                      "from_currency": product.currency_id,
                      "display_currency": website.currency_id
                   }'/>
                  <span class="oe_price" style="white-space: nowrap;"
                    t-field="product.website_price"
                    t-options='{
                       "widget": "monetary",
                       "display_currency": website.currency_id
                   }'/>
                  <p class="css_not_available_msg bg-danger" style="position:absolute; padding: 15px;">Product not available</p>

                  <div class='mt8'>
                    <input type="hidden" class="js_optional_same_quantity" t-attf-name="optional-add-#{product_index}" value="0"/>
                    <a href="#" class="js_add btn btn-sm btn-info"><strong>Add<span class='hidden-xs'> to Cart</span></strong></a>
                    <span class="js_remove hidden">
                      <span class="js_item">1 Item</span><span class="js_items hidden">5 Items</span><br/>
                      <a href="#" class="js_remove btn btn-sm btn-info"><small>Remove <span class='hidden-xs'> from Cart</span></small></a>
                    </span>
                  </div>
                </td>
              </tr>

            </tbody>
          </table>
        </div>
        <div class="modal-footer">
          <a class="btn btn-default a-submit js_goto_shop"><i class="fa fa-chevron-left"></i> <span class="hidden-xs">Continue Shopping</span><span class="visible-xs-inline">Continue</span></a>
          <a class="btn btn-primary pull-right a-submit"><i class="fa fa-shopping-cart fa-fw"></i> <span class="hidden-xs">Proceed to checkout</span><span class="visible-xs-inline">Checkout</span></a>
        </div>
      </div>
    </div>
  </div>
</template>

<template id="products_add_to_cart" inherit_id="website_sale.products_add_to_cart">
  <xpath expr="//div[@class='product_price']/t[1]" position="attributes">
    <attribute name="t-if">len(product.product_variant_ids) == 1 and not len(product.optional_product_ids) &gt;= 1</attribute>
  </xpath>
  <xpath expr="//div[@class='product_price']/t[2]" position="attributes">
    <attribute name="t-if">len(product.product_variant_ids) &gt; 1 or len(product.optional_product_ids) &gt;= 1</attribute>
  </xpath>
</template>

</odoo><|MERGE_RESOLUTION|>--- conflicted
+++ resolved
@@ -42,13 +42,8 @@
               </tr>
           </thead>
           <tbody>
-<<<<<<< HEAD
-              <tr id="product_confirmation">
+              <tr id="product_confirmation" class="js_product">
                 <td class='td-img'>
-=======
-              <tr id="product_confirmation" class="js_product">
-                <td width="100">
->>>>>>> 0ac49ee1
                   <span t-field="product.image_medium" t-options='{"widget": "image" }'/>
                 </td>
                 <td class='td-product_name'>
@@ -58,7 +53,6 @@
                     <div class="js_attributes"/>
                   </div>
                 </td>
-<<<<<<< HEAD
                 <td class="text-center td-qty">
                   <div class="css_quantity input-group oe_website_spinner">
                       <a t-attf-href="#" class="mb8 input-group-addon js_add_cart_json hidden-xs">
@@ -71,13 +65,9 @@
                   </div>
                 </td>
                 <td class="text-center td-price" name="price">
-                  <span t-attf-class="text-danger oe_default_price" style="text-decoration: line-through; white-space: nowrap;"
-=======
-                <td>
                   <ul class="hidden js_add_cart_variants" t-att-data-attribute_value_ids="main_product_attr_ids"></ul>
                   <div class="hidden oe_unchanged_value_ids" t-att-data-unchanged_value_ids="main_product_attr_ids[0][1]" ></div>
                   <span t-attf-class="text-danger oe_default_price oe_striked_price {{ (compute_currency(product.lst_price) - product.website_price) &lt; 0.01 and 'hidden' }}"
->>>>>>> 0ac49ee1
                     t-field="product.lst_price"
                     t-options='{
                       "widget": "monetary",
