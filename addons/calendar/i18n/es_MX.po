# Spanish (Mexico) translation for openobject-addons
# Copyright (c) 2014 Rosetta Contributors and Canonical Ltd 2014
# This file is distributed under the same license as the openobject-addons package.
# FIRST AUTHOR <EMAIL@ADDRESS>, 2014.
#
msgid ""
msgstr ""
<<<<<<< HEAD
"Project-Id-Version: openobject-addons\n"
"Report-Msgid-Bugs-To: FULL NAME <EMAIL@ADDRESS>\n"
"POT-Creation-Date: 2014-09-23 16:27+0000\n"
"PO-Revision-Date: 2014-08-14 16:10+0000\n"
"Last-Translator: FULL NAME <EMAIL@ADDRESS>\n"
"Language-Team: Spanish (Mexico) <es_MX@li.org>\n"
=======
"Project-Id-Version: Odoo 8.0\n"
"Report-Msgid-Bugs-To: \n"
"POT-Creation-Date: 2015-11-25 13:28+0000\n"
"PO-Revision-Date: 2015-12-09 02:05+0000\n"
"Last-Translator: Martin Trigaux\n"
"Language-Team: Spanish (Mexico) (http://www.transifex.com/odoo/odoo-8/language/es_MX/)\n"
>>>>>>> f9f7669e
"MIME-Version: 1.0\n"
"Content-Type: text/plain; charset=UTF-8\n"
"Content-Transfer-Encoding: 8bit\n"
"X-Launchpad-Export-Date: 2014-09-24 08:59+0000\n"
"X-Generator: Launchpad (build 17196)\n"

#. module: calendar
#: model:email.template,body_html:calendar.calendar_template_meeting_reminder
msgid ""
"\n"
"                <html>\n"
"                    <head>\n"
"                        <meta http-equiv=\"Content-type\" "
"content=\"text/html; charset=utf-8\" />\n"
"                        <title>${object.event_id.name}</title>\n"
"                        <style>\n"
"                            span.oe_mail_footer_access {\n"
"                                display:block;    \n"
"                                text-align:center;\n"
"                                color:grey;                                \n"
"                            }\n"
"                        </style>\n"
"                    </head>\n"
"                    <body>\n"
"                        <div style=\"border-radius: 2px; max-width: 1200px; "
"height: auto;margin-left: auto;margin-right: auto;background-"
"color:#f9f9f9;\">\n"
"                            <div style=\"height:auto;text-align: center;font-"
"size : 30px;color: #8A89BA;\">\n"
"                                <strong>${object.event_id.name}</strong>     "
"                           \n"
"                            </div>\n"
"                            <div style=\"height: 50px;text-align: left;font-"
"size : 14px;border-collapse: separate;margin-top:10px\">\n"
"                                <strong style=\"margin-left:12px\">Dear "
"${object.cn}</strong> ,<br/>\n"
"                                <p style=\"margin-left:12px\">That is a "
"reminder for the event below : </p>\n"
"                            </div>\n"
"                            <div style=\"height: auto;margin-"
"left:12px;margin-top:30px;\">\n"
"                                <table>\n"
"                                    <tr>\n"
"                                        <td>\n"
"                                            <div style=\"border-top-left-"
"radius:3px;border-top-right-radius:3px;font-size:12px;border-"
"collapse:separate;text-align:center;font-"
"weight:bold;color:#ffffff;width:130px;min-height: 18px;border-"
"color:#ffffff;background:#8a89ba;padding-top: "
"4px;\">${object.event_id.get_interval(object.event_id.start, "
"'dayname')}</div>\n"
"                                            <div style=\"font-size:48px;min-"
"height:auto;font-weight:bold;text-align:center;color: #5F5F5F;background-"
"color: #E1E2F8;width: 130px;\">\n"
"                                                "
"${object.event_id.get_interval(object.event_id.start,'day')}\n"
"                                            </div>\n"
"                                            <div style='font-size:12px;text-"
"align:center;font-weight:bold;color:#ffffff;background-"
"color:#8a89ba'>${object.event_id.get_interval(object.event_id.start, "
"'month')}</div>\n"
"                                            <div style=\"border-"
"collapse:separate;color:#8a89ba;text-align:center;width: 128px;font-"
"size:12px;border-bottom-right-radius:3px;font-weight:bold;border:1px "
"solid;border-bottom-left-radius:3px;\">${not object.event_id.allday and "
"object.event_id.get_interval(object.event_id.start, 'time', "
"tz=object.partner_id.tz) or ''}</div>\n"
"                                        </td>\n"
"                                        <td>\n"
"                                            <table cellspacing=\"0\" "
"cellpadding=\"0\" border=\"0\" style=\"margin-top: 15px; margin-left: "
"10px;font-size: 16px;\">\n"
"                                                    <tr>\n"
"                                                        <td style=\"vertical-"
"align:top;\">\n"
"                                                            % if "
"object.event_id.location:\n"
"                                                                <div "
"style=\"width: 120px; background : #CCCCCC; font-family: Lucica Grande', "
"Ubuntu, Arial, Verdana, sans-serif;\">\n"
"                                                                    Where\n"
"                                                                </div>\n"
"                                                            % endif\n"
"                                                        </td>\n"
"                                                        <td  "
"style=\"vertical-align:top;\">\n"
"                                                            % if "
"object.event_id.location:\n"
"                                                                <div style = "
"\"font-family: Lucica Grande', Ubuntu, Arial, Verdana, sans-serif;   font-"
"size: 14px\" >\n"
"                                                                    : "
"${object.event_id.location}\n"
"                                                                    <span "
"style= \"color:#A9A9A9; \">(<a "
"href=\"http://maps.google.com/maps?oi=map&q=${object.event_id.location}\">Vie"
"w Map</a>)\n"
"                                                                        "
"</span>\n"
"                                                                </div>\n"
"                                                            % endif\n"
"                                                        </td>                "
"                                        \n"
"                                                    </tr> \n"
"                                                                             "
"                   \n"
"                                                    <tr>\n"
"                                                        <td style=\"vertical-"
"align:top;\">\n"
"                                                            % if "
"object.event_id.description :\n"
"                                                                <div "
"style=\"width: 120px; background : #CCCCCC; font-family: Lucica Grande', "
"Ubuntu, Arial, Verdana, sans-serif;\">\n"
"                                                                    What\n"
"                                                                </div>\n"
"                                                            % endif\n"
"                                                        </td>\n"
"                                                        <td style=\"vertical-"
"align:text-top;\">\n"
"                                                            % if "
"object.event_id.description :\n"
"                                                                <div "
"style=\"font-family: Lucica Grande', Ubuntu, Arial, Verdana, sans-serif;\">\n"
"                                                                    : "
"${object.event_id.description}\n"
"                                                                </div>\n"
"                                                            % endif\n"
"                                                        </td>\n"
"                                                    </tr>\n"
"                                                                             "
"                   \n"
"                                                    <tr>\n"
"                                                        <td style=\"vertical-"
"align:top;\">\n"
"                                                            % if not "
"object.event_id.allday and object.event_id.duration:\n"
"                                                                <div "
"style=\"height:auto; width: 120px; background : #CCCCCC; font-family: Lucica "
"Grande', Ubuntu, Arial, Verdana, sans-serif;\">\n"
"                                                                    "
"Duration\n"
"                                                                </div>\n"
"                                                            % endif\n"
"                                                        </td>\n"
"                                                        <td colspan=\"3\" "
"style=\"vertical-align:text-top;\">\n"
"                                                            % if not "
"object.event_id.allday and object.event_id.duration:\n"
"                                                                <div "
"style=\"font-family: Lucica Grande', Ubuntu, Arial, Verdana, sans-serif;\">\n"
"                                                                    : "
"${('%dH%02d' % "
"(object.event_id.duration,(object.event_id.duration*60)%60))}\n"
"                                                                </div>\n"
"                                                            % endif\n"
"                                                        </td>\n"
"                                                    </tr>                    "
"                            \n"
"                                                <tr style=\" height: "
"30px;\">\n"
"                                                    <td style=\"height: "
"25px;width: 120px; background : # CCCCCC; font-family: Lucica Grande', "
"Ubuntu, Arial, Verdana, sans-serif;\">\n"
"                                                        <div>\n"
"                                                            Attendees\n"
"                                                        </div>\n"
"                                                    </td>\n"
"                                                    <td colspan=\"3\">\n"
"                                                       : \n"
"                                                        % for attendee in "
"object.event_id.attendee_ids:\n"
"                                                            <div "
"style=\"display:inline-block; border-radius: 50%; width:10px; "
"height:10px;background:${'color' in ctx and ctx['color'][attendee.state] or "
"'white'};\"></div>\n"
"                                                            % if attendee.cn "
"!= object.cn:\n"
"                                                                <span "
"style=\"margin-left:5px\">${attendee.cn}</span>\n"
"                                                            % else:\n"
"                                                                <span "
"style=\"margin-left:5px\">You</span>\n"
"                                                            % endif\n"
"                                                        % endfor\n"
"                                                    </td>\n"
"                                                </tr>\n"
"                                            </table>\n"
"                                        </td>\n"
"                                    </tr>\n"
"                                </table>\n"
"                            </div>            \n"
"                        </div>\n"
"                    </body>\n"
"                </html>\n"
"                \n"
"                "
msgstr ""

#. module: calendar
#: model:email.template,body_html:calendar.calendar_template_meeting_invitation
msgid ""
"\n"
"                <html>\n"
"                    <head>\n"
"                        <meta http-equiv=\"Content-type\" "
"content=\"text/html; charset=utf-8\" />\n"
"                        <title>${object.event_id.name}</title>\n"
"                        <style> \n"
"                            span.oe_mail_footer_access {\n"
"                                display:block;    \n"
"                                text-align:center;\n"
"                                color:grey;                                \n"
"                            }\n"
"                        </style>\n"
"                    </head>\n"
"                    <body>\n"
"                        <div style=\"border-radius: 2px; max-width: 1200px; "
"height: auto;margin-left: auto;margin-right: auto;background-"
"color:#f9f9f9;\">\n"
"                            <div style=\"height:auto;text-align: center;font-"
"size : 30px;color: #8A89BA;\">\n"
"                                <strong>${object.event_id.name}</strong>\n"
"                            </div>\n"
"                            <div style=\"height: 50px;text-align: left;font-"
"size : 14px;border-collapse: separate;margin-top:10px\">\n"
"                                <strong style=\"margin-left:12px\">Dear "
"${object.cn}</strong> ,<br/><p style=\"margin-"
"left:12px\">${object.event_id.user_id.partner_id.name} invited you for the "
"${object.event_id.name} meeting of "
"${object.event_id.user_id.company_id.name}.</p> \n"
"                            </div>\n"
"                            <div style=\"height: auto;margin-"
"left:12px;margin-top:30px;\">\n"
"                                <table>\n"
"                                    <tr>\n"
"                                        <td>\n"
"                                            <div style=\"border-top-left-"
"radius:3px;border-top-right-radius:3px;font-size:12px;border-"
"collapse:separate;text-align:center;font-"
"weight:bold;color:#ffffff;width:130px;min-height: 18px;border-"
"color:#ffffff;background:#8a89ba;padding-top: "
"4px;\">${object.event_id.get_interval(object.event_id.start, "
"'dayname')}</div>\n"
"                                            <div style=\"font-size:48px;min-"
"height:auto;font-weight:bold;text-align:center;color: #5F5F5F;background-"
"color: #E1E2F8;width: 130px;\">\n"
"                                                "
"${object.event_id.get_interval(object.event_id.start,'day')}\n"
"                                            </div>\n"
"                                            <div style='font-size:12px;text-"
"align:center;font-weight:bold;color:#ffffff;background-"
"color:#8a89ba'>${object.event_id.get_interval(object.event_id.start, "
"'month')}</div>\n"
"                                            <div style=\"border-"
"collapse:separate;color:#8a89ba;text-align:center;width: 128px;font-"
"size:12px;border-bottom-right-radius:3px;font-weight:bold;border:1px "
"solid;border-bottom-left-radius:3px;\">${not object.event_id.allday and "
"object.event_id.get_interval(object.event_id.start, 'time', "
"tz=object.partner_id.tz) or ''}</div>\n"
"                                        </td>\n"
"                                        <td>\n"
"                                            <table cellspacing=\"0\" "
"cellpadding=\"0\" border=\"0\" style=\"margin-top: 15px; margin-left: "
"10px;font-size: 16px;\">\n"
"                                                    <tr>\n"
"                                                        <td style=\"vertical-"
"align:top;\">\n"
"                                                            % if "
"object.event_id.location:\n"
"                                                                <div "
"style=\"width: 120px; background : #CCCCCC; font-family: Lucica Grande', "
"Ubuntu, Arial, Verdana, sans-serif;\">\n"
"                                                                    Where\n"
"                                                                </div>\n"
"                                                            % endif\n"
"                                                        </td>\n"
"                                                        <td  "
"style=\"vertical-align:top;\">\n"
"                                                            % if "
"object.event_id.location:\n"
"                                                                <div style = "
"\"font-family: Lucica Grande', Ubuntu, Arial, Verdana, sans-serif;   font-"
"size: 14px\" >\n"
"                                                                    : "
"${object.event_id.location}\n"
"                                                                    <span "
"style= \"color:#A9A9A9; \">(<a "
"href=\"http://maps.google.com/maps?oi=map&q=${object.event_id.location}\">Vie"
"w Map</a>)\n"
"                                                                        "
"</span>\n"
"                                                                </div>\n"
"                                                            % endif\n"
"                                                        </td>                "
"                                        \n"
"                                                    </tr> \n"
"                                                                             "
"                   \n"
"                                                    <tr>\n"
"                                                        <td style=\"vertical-"
"align:top;\">\n"
"                                                            % if "
"object.event_id.description :\n"
"                                                                <div "
"style=\"width: 120px; background : #CCCCCC; font-family: Lucica Grande', "
"Ubuntu, Arial, Verdana, sans-serif;\">\n"
"                                                                    What\n"
"                                                                </div>\n"
"                                                            % endif\n"
"                                                        </td>\n"
"                                                        <td style=\"vertical-"
"align:text-top;\">\n"
"                                                            % if "
"object.event_id.description :\n"
"                                                                <div "
"style=\"font-family: Lucica Grande', Ubuntu, Arial, Verdana, sans-serif;\">\n"
"                                                                    : "
"${object.event_id.description}\n"
"                                                                </div>\n"
"                                                            % endif\n"
"                                                        </td>\n"
"                                                    </tr>\n"
"                                                                             "
"                   \n"
"                                                    <tr>\n"
"                                                        <td style=\"vertical-"
"align:top;\">\n"
"                                                            % if not "
"object.event_id.allday and object.event_id.duration:\n"
"                                                                <div "
"style=\"height:auto; width: 120px; background : #CCCCCC; font-family: Lucica "
"Grande', Ubuntu, Arial, Verdana, sans-serif;\">\n"
"                                                                    "
"Duration\n"
"                                                                </div>\n"
"                                                            % endif\n"
"                                                        </td>\n"
"                                                        <td colspan=\"3\" "
"style=\"vertical-align:text-top;\">\n"
"                                                            % if not "
"object.event_id.allday and object.event_id.duration:\n"
"                                                                <div "
"style=\"font-family: Lucica Grande', Ubuntu, Arial, Verdana, sans-serif;\">\n"
"                                                                    : "
"${('%dH%02d' % "
"(object.event_id.duration,(object.event_id.duration*60)%60))}\n"
"                                                                </div>\n"
"                                                            % endif\n"
"                                                        </td>\n"
"                                                    </tr>                    "
"                            \n"
"                                                <tr style=\" height: "
"30px;\">\n"
"                                                    <td style=\"height: "
"25px;width: 120px; background : # CCCCCC; font-family: Lucica Grande', "
"Ubuntu, Arial, Verdana, sans-serif;\">\n"
"                                                        <div>\n"
"                                                            Attendees\n"
"                                                        </div>\n"
"                                                    </td>\n"
"                                                    <td colspan=\"3\">\n"
"                                                       : \n"
"                                                        % for attendee in "
"object.event_id.attendee_ids:\n"
"                                                            <div "
"style=\"display:inline-block; border-radius: 50%; width:10px; "
"height:10px;background:${'color' in ctx and ctx['color'][attendee.state] or "
"'white'};\"></div>\n"
"                                                            % if attendee.cn "
"!= object.cn:\n"
"                                                                <span "
"style=\"margin-left:5px\">${attendee.cn}</span>\n"
"                                                            % else:\n"
"                                                                <span "
"style=\"margin-left:5px\">You</span>\n"
"                                                            % endif\n"
"                                                        % endfor\n"
"                                                    </td>\n"
"                                                </tr>\n"
"                                            </table>\n"
"                                        </td>\n"
"                                    </tr>\n"
"                                </table>\n"
"                            </div>\n"
"                            <div style=\"height: auto;width:450px; margin:0 "
"auto;padding-top:20px;padding-bottom:40px;\">\n"
"                                    <a style=\"padding: 8px 30px 8px "
"30px;border-radius: 6px;border: 1px solid #CCCCCC;background:#8A89BA;margin "
": 0 15px 0 0;text-decoration: none;color:#FFFFFF;\" "
"href=\"/calendar/meeting/accept?db=${'dbname' in ctx and ctx['dbname'] or "
"''}&token=${object.access_token}&action=${'action_id' in ctx and "
"ctx['action_id'] or ''}&id=${object.event_id.id}\">Accept</a>\n"
"                                    <a style=\"padding: 8px 30px 8px "
"30px;border-radius: 6px;border: 1px solid #CCCCCC;background:#808080;margin "
": 0 15px 0 0;text-decoration: none;color:#FFFFFF;\" "
"href=\"/calendar/meeting/decline?db=${'dbname' in ctx and ctx['dbname'] or "
"'' }&token=${object.access_token}&action=${'action_id' in ctx and "
"ctx['action_id'] or ''}&id=${object.event_id.id}\">Decline</a>\n"
"                                    <a style=\"padding: 8px 30px 8px "
"30px;border-radius: 6px;border: 1px solid #CCCCCC;background:#D8D8D8;text-"
"decoration: none;color:#FFFFFF;\" "
"href=\"/calendar/meeting/view?db=${'dbname' in ctx and ctx['dbname'] or "
"''}&token=${object.access_token}&action=${'action_id' in ctx and "
"ctx['action_id'] or ''}&id=${object.event_id.id}\">View</a>\n"
"                            </div> \n"
"                        </div>\n"
"                    </body>\n"
"                </html>\n"
"                \n"
"                "
msgstr ""

#. module: calendar
#: model:email.template,body_html:calendar.calendar_template_meeting_changedate
msgid ""
" \n"
"                <html>\n"
"                    <head>\n"
"                        <meta http-equiv=\"Content-type\" "
"content=\"text/html; charset=utf-8\" />\n"
"                        <title>${object.event_id.name}</title>\n"
"                        <style>\n"
"                            span.oe_mail_footer_access {\n"
"                                display:block;    \n"
"                                text-align:center;\n"
"                                color:grey;                                \n"
"                            }\n"
"                        </style>\n"
"                    </head>\n"
"                    <body>\n"
"                        <div style=\"border-radius: 2px; max-width: 1200px; "
"height: auto;margin-left: auto;margin-right: auto;background-"
"color:#f9f9f9;\">\n"
"                            <div style=\"height:auto;text-align: center;font-"
"size : 30px;color: #8A89BA;\">\n"
"                                <strong>${object.event_id.name}</strong>\n"
"                            </div>\n"
"                            <div style=\"height: 50px;text-align: left;font-"
"size : 14px;border-collapse: separate;margin-top:10px\">\n"
"                                <strong style=\"margin-left:12px\">Dear "
"${object.cn}</strong> ,<br/>\n"
"                                <p style=\"margin-left:12px\">The date of "
"the meeting has been changed...<br/>\n"
"                                The meeting created by "
"${object.event_id.user_id.partner_id.name} is now scheduled for : "
"${object.event_id.get_display_time_tz(tz=object.partner_id.tz)}.</p>\n"
"                            </div>\n"
"                            <div style=\"height: auto;margin-"
"left:12px;margin-top:30px;\">\n"
"                                <table>\n"
"                                    <tr>                                     "
"   \n"
"                                        <td>\n"
"                                            <div style=\"border-top-left-"
"radius:3px;border-top-right-radius:3px;font-size:12px;border-"
"collapse:separate;text-align:center;font-"
"weight:bold;color:#ffffff;width:130px;min-height: 18px;border-"
"color:#ffffff;background:#8a89ba;padding-top: "
"4px;\">${object.event_id.get_interval(object.event_id.start, "
"'dayname')}</div>\n"
"                                            <div style=\"font-size:48px;min-"
"height:auto;font-weight:bold;text-align:center;color: #5F5F5F;background-"
"color: #E1E2F8;width: 130px;\">\n"
"                                                "
"${object.event_id.get_interval(object.event_id.start,'day')}\n"
"                                            </div>\n"
"                                            <div style='font-size:12px;text-"
"align:center;font-weight:bold;color:#ffffff;background-"
"color:#8a89ba'>${object.event_id.get_interval(object.event_id.start, "
"'month')}</div>\n"
"                                            <div style=\"border-"
"collapse:separate;color:#8a89ba;text-align:center;width: 128px;font-"
"size:12px;border-bottom-right-radius:3px;font-weight:bold;border:1px "
"solid;border-bottom-left-radius:3px;\">${not object.event_id.allday and "
"object.event_id.get_interval(object.event_id.start, 'time', "
"tz=object.partner_id.tz) or ''}</div>\n"
"                                        </td>\n"
"                                        <td>\n"
"                                            <table cellspacing=\"0\" "
"cellpadding=\"0\" border=\"0\" style=\"margin-top: 15px; margin-left: "
"10px;font-size: 16px;\">\n"
"                                                    <tr>\n"
"                                                        <td style=\"vertical-"
"align:top;\">\n"
"                                                            % if "
"object.event_id.location:\n"
"                                                                <div "
"style=\"width: 120px; background : #CCCCCC; font-family: Lucica Grande', "
"Ubuntu, Arial, Verdana, sans-serif;\">\n"
"                                                                    Where\n"
"                                                                </div>\n"
"                                                            % endif\n"
"                                                        </td>\n"
"                                                        <td  "
"style=\"vertical-align:top;\">\n"
"                                                            % if "
"object.event_id.location:\n"
"                                                                <div style = "
"\"font-family: Lucica Grande', Ubuntu, Arial, Verdana, sans-serif;   font-"
"size: 14px\" >\n"
"                                                                    : "
"${object.event_id.location}\n"
"                                                                    <span "
"style= \"color:#A9A9A9; \">(<a "
"href=\"http://maps.google.com/maps?oi=map&q=${object.event_id.location}\">Vie"
"w Map</a>)\n"
"                                                                        "
"</span>\n"
"                                                                </div>\n"
"                                                            % endif\n"
"                                                        </td>                "
"                                        \n"
"                                                    </tr> \n"
"                                                                             "
"                   \n"
"                                                    <tr>\n"
"                                                        <td style=\"vertical-"
"align:top;\">\n"
"                                                            % if "
"object.event_id.description :\n"
"                                                                <div "
"style=\"width: 120px; background : #CCCCCC; font-family: Lucica Grande', "
"Ubuntu, Arial, Verdana, sans-serif;\">\n"
"                                                                    What\n"
"                                                                </div>\n"
"                                                            % endif\n"
"                                                        </td>\n"
"                                                        <td style=\"vertical-"
"align:text-top;\">\n"
"                                                            % if "
"object.event_id.description :\n"
"                                                                <div "
"style=\"font-family: Lucica Grande', Ubuntu, Arial, Verdana, sans-serif;\">\n"
"                                                                    : "
"${object.event_id.description}\n"
"                                                                </div>\n"
"                                                            % endif\n"
"                                                        </td>\n"
"                                                    </tr>\n"
"                                                                             "
"                   \n"
"                                                    <tr>\n"
"                                                        <td style=\"vertical-"
"align:top;\">\n"
"                                                            % if not "
"object.event_id.allday and object.event_id.duration:\n"
"                                                                <div "
"style=\"height:auto; width: 120px; background : #CCCCCC; font-family: Lucica "
"Grande', Ubuntu, Arial, Verdana, sans-serif;\">\n"
"                                                                    "
"Duration\n"
"                                                                </div>\n"
"                                                            % endif\n"
"                                                        </td>\n"
"                                                        <td colspan=\"3\" "
"style=\"vertical-align:text-top;\">\n"
"                                                            % if not "
"object.event_id.allday and object.event_id.duration:\n"
"                                                                <div "
"style=\"font-family: Lucica Grande', Ubuntu, Arial, Verdana, sans-serif;\">\n"
"                                                                    : "
"${('%dH%02d' % "
"(object.event_id.duration,(object.event_id.duration*60)%60))}\n"
"                                                                </div>\n"
"                                                            % endif\n"
"                                                        </td>\n"
"                                                    </tr>                    "
"                            \n"
"                                                <tr style=\" height: "
"30px;\">\n"
"                                                    <td style=\"height: "
"25px;width: 120px; background : # CCCCCC; font-family: Lucica Grande', "
"Ubuntu, Arial, Verdana, sans-serif;\">\n"
"                                                        <div>\n"
"                                                            Attendees\n"
"                                                        </div>\n"
"                                                    </td>\n"
"                                                    <td colspan=\"3\">\n"
"                                                       : \n"
"                                                        % for attendee in "
"object.event_id.attendee_ids:\n"
"                                                            <div "
"style=\"display:inline-block; border-radius: 50%; width:10px; "
"height:10px;background:${'color' in ctx and ctx['color'][attendee.state] or "
"'white'};\"></div>\n"
"                                                            % if attendee.cn "
"!= object.cn:\n"
"                                                                <span "
"style=\"margin-left:5px\">${attendee.cn}</span>\n"
"                                                            % else:\n"
"                                                                <span "
"style=\"margin-left:5px\">You</span>\n"
"                                                            % endif\n"
"                                                        % endfor\n"
"                                                    </td>\n"
"                                                </tr>\n"
"                                            </table>\n"
"                                        </td>\n"
"                                    </tr>\n"
"                                </table>                                     "
" \n"
"                            </div>\n"
"                            <div style=\"height: auto;width:450px; margin:0 "
"auto;padding-top:20px;padding-bottom:40px;\">\n"
"                                    <a style=\"padding: 8px 30px 8px "
"30px;border-radius: 6px;border: 1px solid #CCCCCC;background:#8A89BA;margin "
": 0 15px 0 0;text-decoration: none;color:#FFFFFF;\" "
"href=\"/calendar/meeting/accept?db=${'dbname' in ctx and ctx['dbname'] or "
"''}&token=${object.access_token}&action=${'action_id' in ctx and "
"ctx['action_id'] or ''}&id=${object.event_id.id}\">Accept</a>\n"
"                                    <a style=\"padding: 8px 30px 8px "
"30px;border-radius: 6px;border: 1px solid #CCCCCC;background:#808080;margin "
": 0 15px 0 0;text-decoration: none;color:#FFFFFF;\" "
"href=\"/calendar/meeting/decline?db=${'dbname' in ctx and ctx['dbname'] or "
"''}&token=${object.access_token}&action=${'action_id' in ctx and "
"ctx['action_id'] or ''}&id=${object.event_id.id}\">Decline</a>\n"
"                                    <a style=\"padding: 8px 30px 8px "
"30px;border-radius: 6px;border: 1px solid #CCCCCC;background:#D8D8D8;text-"
"decoration: none;color:#FFFFFF;\" "
"href=\"/calendar/meeting/view?db=${'dbname' in ctx and ctx['dbname'] or "
"''}&token=${object.access_token}&action=${'action_id' in ctx and "
"ctx['action_id'] or ''}&id=${object.event_id.id}\">View</a>\n"
"                            </div>                             \n"
"                        </div>\n"
"                    </body>\n"
"                </html>\n"
"                \n"
"                "
msgstr ""

#. module: calendar
#. openerp-web
#: code:addons/calendar/static/src/js/base_calendar.js:20
#, python-format
msgid " [Me]"
msgstr ""

#. module: calendar
#: model:email.template,subject:calendar.calendar_template_meeting_invitation
msgid "${object.event_id.name}"
msgstr ""

#. module: calendar
#: model:email.template,subject:calendar.calendar_template_meeting_changedate
msgid "${object.event_id.name} - Date has been updated"
msgstr ""

#. module: calendar
#: model:email.template,subject:calendar.calendar_template_meeting_reminder
msgid "${object.event_id.name} - Reminder"
msgstr ""

#. module: calendar
#: model:ir.actions.act_window,help:calendar.action_calendar_event
msgid ""
"<p class=\"oe_view_nocontent_create\">\n"
"            Click to schedule a new meeting.\n"
"          </p><p>\n"
"            The calendar is shared between employees and fully integrated "
"with\n"
"            other applications such as the employee holidays or the "
"business\n"
"            opportunities.\n"
"          </p>\n"
"        "
msgstr ""

#. module: calendar
#: code:addons/calendar/calendar.py:1570
#, python-format
msgid "A email has been send to specify that the date has been changed !"
msgstr ""

#. module: calendar
#: view:calendar.event:calendar.view_calendar_event_form
msgid "Accept"
msgstr ""

#. module: calendar
#: selection:calendar.attendee,state:0
#: selection:calendar.event,attendee_status:0
msgid "Accepted"
msgstr ""

#. module: calendar
#: field:calendar.event,active:0
msgid "Active"
msgstr ""

#. module: calendar
#. openerp-web
#: code:addons/calendar/static/src/js/base_calendar.js:100
#, python-format
msgid "Add Favorite Calendar"
msgstr ""

#. module: calendar
#: field:calendar.event,allday:0
msgid "All Day"
msgstr ""

#. module: calendar
#: code:addons/calendar/calendar.py:772
#, python-format
msgid "AllDay , %s"
msgstr ""

#. module: calendar
#: field:calendar.alarm,duration:0
msgid "Amount"
msgstr ""

#. module: calendar
#: code:addons/calendar/calendar.py:1080
#, python-format
msgid "An invitation email has been sent to attendee %s"
msgstr ""

#. module: calendar
#: code:addons/calendar/calendar.py:1384
#, python-format
msgid "An invitation email has been sent to attendee(s)"
msgstr ""

#. module: calendar
#: field:calendar.event,is_attendee:0
msgid "Attendee"
msgstr ""

#. module: calendar
#: field:calendar.event,attendee_status:0
msgid "Attendee Status"
msgstr ""

#. module: calendar
#: model:ir.model,name:calendar.model_calendar_attendee
msgid "Attendee information"
msgstr ""

#. module: calendar
#: view:calendar.event:calendar.view_calendar_event_form
#: view:calendar.event:calendar.view_calendar_event_form_popup
#: field:calendar.event,attendee_ids:0
#: field:calendar.event,partner_ids:0
msgid "Attendees"
msgstr ""

#. module: calendar
#: view:calendar.event:calendar.view_calendar_event_search
msgid "Availability"
msgstr ""

#. module: calendar
#: code:addons/calendar/calendar.py:1655
#: selection:calendar.attendee,availability:0
#: selection:calendar.event,show_as:0
#, python-format
msgid "Busy"
msgstr ""

#. module: calendar
#: field:calendar.event,byday:0
msgid "By day"
msgstr ""

#. module: calendar
#: field:calendar.event,start:0
msgid "Calculated start"
msgstr ""

#. module: calendar
#: field:calendar.event,stop:0
msgid "Calculated stop"
msgstr ""

#. module: calendar
#: model:ir.ui.menu,name:calendar.mail_menu_calendar
#: model:ir.ui.menu,name:calendar.menu_calendar_configuration
msgid "Calendar"
msgstr ""

#. module: calendar
#. openerp-web
#: code:addons/calendar/static/src/xml/base_calendar.xml:42
#, python-format
msgid "Calendar Invitation"
msgstr ""

#. module: calendar
#: view:calendar.event:calendar.view_calendar_event_form
msgid "Click here to update only this instance and not all recurrences."
msgstr ""

#. module: calendar
#: field:calendar.attendee,cn:0
msgid "Common name"
msgstr ""

#. module: calendar
#: selection:calendar.event,state:0
msgid "Confirmed"
msgstr ""

#. module: calendar
#: field:calendar.attendee,partner_id:0
msgid "Contact"
msgstr ""

#. module: calendar
#: field:calendar.alarm,create_uid:0
#: field:calendar.attendee,create_uid:0
#: field:calendar.contacts,create_uid:0
#: field:calendar.event,create_uid:0
#: field:calendar.event.type,create_uid:0
msgid "Created by"
msgstr ""

#. module: calendar
#: field:calendar.alarm,create_date:0
#: field:calendar.attendee,create_date:0
#: field:calendar.contacts,create_date:0
#: field:calendar.event,create_date:0
#: field:calendar.event.type,create_date:0
msgid "Created on"
msgstr ""

#. module: calendar
#: model:calendar.event.type,name:calendar.categ_meet1
msgid "Customer Meeting"
msgstr ""

#. module: calendar
#: view:calendar.event:calendar.view_calendar_event_tree
#: field:calendar.event,display_start:0
msgid "Date"
msgstr ""

#. module: calendar
#: field:calendar.event,day:0
#: selection:calendar.event,month_by:0
msgid "Date of month"
msgstr ""

#. module: calendar
#: help:calendar.event,message_last_post:0
msgid "Date of the last message posted on the record."
msgstr "Fecha de último trabajo realizado en esta cuenta"

#. module: calendar
#: view:calendar.event:calendar.view_calendar_event_form
msgid "Day of Month"
msgstr ""

#. module: calendar
#: selection:calendar.event,month_by:0
msgid "Day of month"
msgstr ""

#. module: calendar
#: selection:calendar.event,rrule_type:0
msgid "Day(s)"
msgstr ""

#. module: calendar
#: selection:calendar.alarm,interval:0
msgid "Days"
msgstr ""

#. module: calendar
#: view:calendar.event:calendar.view_calendar_event_form
msgid "Decline"
msgstr ""

#. module: calendar
#: selection:calendar.attendee,state:0
#: selection:calendar.event,attendee_status:0
msgid "Declined"
msgstr ""

#. module: calendar
#: field:calendar.event,description:0
msgid "Description"
msgstr ""

#. module: calendar
#. openerp-web
#: code:addons/calendar/static/src/xml/base_calendar.xml:21
#, python-format
msgid "Details"
msgstr ""

#. module: calendar
#. openerp-web
#: code:addons/calendar/static/src/js/base_calendar.js:124
#, python-format
msgid "Do you really want to delete this filter from favorite?"
msgstr ""

#. module: calendar
#: view:calendar.event:calendar.view_calendar_event_form_popup
#: field:calendar.event,duration:0
msgid "Duration"
msgstr ""

#. module: calendar
#: selection:calendar.alarm,type:0
#: field:calendar.attendee,email:0
msgid "Email"
msgstr ""

#. module: calendar
#: code:addons/calendar/calendar.py:1358
#, python-format
msgid "Email addresses not found"
msgstr ""

#. module: calendar
#: help:calendar.attendee,email:0
msgid "Email of Invited Person"
msgstr ""

#. module: calendar
#: field:calendar.contacts,partner_id:0
msgid "Employee"
msgstr ""

#. module: calendar
#: field:calendar.event,stop_date:0
msgid "End Date"
msgstr ""

#. module: calendar
#: field:calendar.event,stop_datetime:0
msgid "End Datetime"
msgstr ""

#. module: calendar
#: selection:calendar.event,end_type:0
msgid "End date"
msgstr ""

#. module: calendar
#: view:calendar.event:calendar.view_calendar_event_form
msgid "Ending at"
msgstr ""

#. module: calendar
#: constraint:calendar.event:0
msgid "Error ! End date cannot be set before start date."
msgstr ""

#. module: calendar
#: code:addons/calendar/calendar.py:1237
#, python-format
msgid "Error!"
msgstr ""

#. module: calendar
#: model:ir.model,name:calendar.model_calendar_event
msgid "Event"
msgstr ""

#. module: calendar
#: field:calendar.event,display_time:0
msgid "Event Time"
msgstr ""

#. module: calendar
#: model:ir.model,name:calendar.model_calendar_alarm
msgid "Event alarm"
msgstr ""

#. module: calendar
#. openerp-web
#: code:addons/calendar/static/src/js/base_calendar.js:30
#, python-format
msgid "Everybody's calendars"
msgstr ""

#. module: calendar
#: model:calendar.event.type,name:calendar.categ_meet5
msgid "Feedback Meeting"
msgstr ""

#. module: calendar
#: selection:calendar.event,byday:0
msgid "Fifth"
msgstr ""

#. module: calendar
#: selection:calendar.event,byday:0
msgid "First"
msgstr ""

#. module: calendar
#: code:addons/calendar/calendar.py:140
#, python-format
msgid "First you have to specify the date of the invitation."
msgstr ""

#. module: calendar
#: field:calendar.event,message_follower_ids:0
msgid "Followers"
msgstr ""

#. module: calendar
#: selection:calendar.event,byday:0
msgid "Fourth"
msgstr ""

#. module: calendar
#: selection:calendar.attendee,availability:0
#: selection:calendar.event,show_as:0
msgid "Free"
msgstr ""

#. module: calendar
#: field:calendar.attendee,availability:0
msgid "Free/Busy"
msgstr ""

#. module: calendar
#: field:calendar.event,fr:0
msgid "Fri"
msgstr ""

#. module: calendar
#: selection:calendar.event,week_list:0
msgid "Friday"
msgstr ""

#. module: calendar
#: view:calendar.event:calendar.view_calendar_event_search
msgid "Group By"
msgstr ""

#. module: calendar
#: code:addons/calendar/calendar.py:1593
#, python-format
msgid "Group by date is not supported, use the calendar view instead."
msgstr ""

#. module: calendar
#: model:ir.model,name:calendar.model_ir_http
msgid "HTTP routing"
msgstr ""

#. module: calendar
#: help:calendar.event,message_summary:0
msgid ""
"Holds the Chatter summary (number of messages, ...). This summary is "
"directly in html format in order to be inserted in kanban views."
msgstr ""

#. module: calendar
#: selection:calendar.alarm,interval:0
msgid "Hours"
msgstr ""

#. module: calendar
#: field:calendar.alarm,id:0
#: field:calendar.alarm_manager,id:0
#: field:calendar.attendee,id:0
#: field:calendar.contacts,id:0
#: field:calendar.event,id:0
#: field:calendar.event.type,id:0
msgid "ID"
msgstr ""

#. module: calendar
#: help:calendar.event,message_unread:0
msgid "If checked new messages require your attention."
msgstr ""

#. module: calendar
#: help:calendar.event,active:0
msgid ""
"If the active field is set to true, it will allow you to hide the event "
"alarm information without removing it."
msgstr ""

#. module: calendar
#: model:calendar.event.type,name:calendar.categ_meet2
msgid "Internal Meeting"
msgstr ""

#. module: calendar
#: model:mail.message.subtype,name:calendar.subtype_invitation
msgid "Invitation"
msgstr ""

#. module: calendar
#: field:calendar.attendee,access_token:0
msgid "Invitation Token"
msgstr ""

#. module: calendar
#: view:calendar.event:calendar.view_calendar_event_form
msgid "Invitation details"
msgstr ""

#. module: calendar
#: view:calendar.event:calendar.view_calendar_event_form
msgid "Invitations"
msgstr ""

#. module: calendar
#: model:ir.model,name:calendar.model_mail_wizard_invite
msgid "Invite wizard"
msgstr ""

#. module: calendar
#: field:calendar.event,message_is_follower:0
msgid "Is a Follower"
msgstr ""

#. module: calendar
#: selection:calendar.event,byday:0
msgid "Last"
msgstr ""

#. module: calendar
#: field:calendar.event,message_last_post:0
msgid "Last Message Date"
msgstr "Fecha de último mensaje"

#. module: calendar
#: field:calendar.alarm,write_uid:0
#: field:calendar.attendee,write_uid:0
#: field:calendar.contacts,write_uid:0
#: field:calendar.event,write_uid:0
#: field:calendar.event.type,write_uid:0
msgid "Last Updated by"
msgstr ""

#. module: calendar
#: field:calendar.alarm,write_date:0
#: field:calendar.attendee,write_date:0
#: field:calendar.contacts,write_date:0
#: field:calendar.event,write_date:0
#: field:calendar.event.type,write_date:0
msgid "Last Updated on"
msgstr ""

#. module: calendar
#: field:res.partner,calendar_last_notif_ack:0
msgid "Last notification marked as read from base Calendar"
msgstr ""

#. module: calendar
#: help:calendar.event,rrule_type:0
msgid "Let the event automatically repeat at that interval"
msgstr ""

#. module: calendar
#: field:calendar.event,location:0
msgid "Location"
msgstr ""

#. module: calendar
#: help:calendar.event,location:0
msgid "Location of Event"
msgstr ""

#. module: calendar
#: field:calendar.contacts,user_id:0
msgid "Me"
msgstr ""

#. module: calendar
#: view:calendar.event:calendar.view_calendar_event_search
msgid "Meeting"
msgstr ""

#. module: calendar
#: view:calendar.event:calendar.view_calendar_event_form
msgid "Meeting Details"
msgstr ""

#. module: calendar
#: field:calendar.event,name:0
msgid "Meeting Subject"
msgstr ""

#. module: calendar
#: model:ir.model,name:calendar.model_calendar_event_type
msgid "Meeting Type"
msgstr ""

#. module: calendar
#: view:calendar.event.type:calendar.view_calendar_event_type_tree
#: model:ir.actions.act_window,name:calendar.action_calendar_event_type
#: model:ir.ui.menu,name:calendar.menu_calendar_event_type
msgid "Meeting Types"
msgstr ""

#. module: calendar
#: field:calendar.attendee,event_id:0
msgid "Meeting linked"
msgstr ""

#. module: calendar
#: view:calendar.event:calendar.view_calendar_event_calendar
#: view:calendar.event:calendar.view_calendar_event_form
#: view:calendar.event:calendar.view_calendar_event_form_popup
#: view:calendar.event:calendar.view_calendar_event_gantt
#: view:calendar.event:calendar.view_calendar_event_tree
#: model:ir.actions.act_window,name:calendar.action_calendar_event
#: model:ir.actions.act_window,name:calendar.action_calendar_event_notify
msgid "Meetings"
msgstr ""

#. module: calendar
#: model:ir.model,name:calendar.model_mail_message
msgid "Message"
msgstr ""

#. module: calendar
#: field:calendar.event,message_ids:0
msgid "Messages"
msgstr ""

#. module: calendar
#: help:calendar.event,message_ids:0
msgid "Messages and communication history"
msgstr ""

#. module: calendar
#: selection:calendar.alarm,interval:0
msgid "Minutes"
msgstr ""

#. module: calendar
#: view:calendar.event:calendar.view_calendar_event_form
msgid "Misc"
msgstr ""

#. module: calendar
#: model:ir.model,name:calendar.model_ir_model
msgid "Models"
msgstr ""

#. module: calendar
#: field:calendar.event,mo:0
msgid "Mon"
msgstr ""

#. module: calendar
#: selection:calendar.event,week_list:0
msgid "Monday"
msgstr ""

#. module: calendar
#: selection:calendar.event,rrule_type:0
msgid "Month(s)"
msgstr ""

#. module: calendar
#: view:calendar.event:calendar.view_calendar_event_search
msgid "My Events"
msgstr ""

#. module: calendar
#: view:calendar.event:calendar.view_calendar_event_search
msgid "My Meetings"
msgstr ""

#. module: calendar
#: field:calendar.alarm,name:0
#: field:calendar.event.type,name:0
msgid "Name"
msgstr ""

#. module: calendar
#: selection:calendar.attendee,state:0
#: selection:calendar.event,attendee_status:0
msgid "Needs Action"
msgstr ""

#. module: calendar
#. openerp-web
#: code:addons/calendar/static/src/xml/base_calendar.xml:46
#, python-format
msgid "No I'm not going."
msgstr ""

#. module: calendar
#: selection:calendar.alarm,type:0
msgid "Notification"
msgstr ""

#. module: calendar
#: selection:calendar.event,end_type:0
msgid "Number of repetitions"
msgstr ""

#. module: calendar
#. openerp-web
#: code:addons/calendar/static/src/xml/base_calendar.xml:20
#, python-format
msgid "OK"
msgstr ""

#. module: calendar
#: model:calendar.event.type,name:calendar.categ_meet3
msgid "Off-site Meeting"
msgstr ""

#. module: calendar
#: model:calendar.event.type,name:calendar.categ_meet4
msgid "Open Discussion"
msgstr ""

#. module: calendar
#: field:calendar.event,month_by:0
msgid "Option"
msgstr ""

#. module: calendar
#: view:calendar.event:calendar.view_calendar_event_form
msgid "Options"
msgstr ""

#. module: calendar
#: view:calendar.event:calendar.view_calendar_event_form
msgid "Owner"
msgstr ""

#. module: calendar
#: model:ir.model,name:calendar.model_res_partner
msgid "Partner"
msgstr ""

#. module: calendar
#: view:calendar.event:calendar.view_calendar_event_search
#: view:calendar.event:calendar.view_calendar_event_tree
#: field:calendar.event,class:0
msgid "Privacy"
msgstr ""

#. module: calendar
#: selection:calendar.event,class:0
msgid "Private"
msgstr ""

#. module: calendar
#: selection:calendar.event,class:0
msgid "Public"
msgstr ""

#. module: calendar
#: selection:calendar.event,class:0
msgid "Public for Employees"
msgstr ""

#. module: calendar
#: field:calendar.event,end_type:0
msgid "Recurrence Termination"
msgstr ""

#. module: calendar
#: field:calendar.event,rrule_type:0
msgid "Recurrency"
msgstr ""

#. module: calendar
#: field:calendar.event,recurrency:0
msgid "Recurrent"
msgstr ""

#. module: calendar
#: field:calendar.event,recurrent_id:0
msgid "Recurrent ID"
msgstr ""

#. module: calendar
#: field:calendar.event,recurrent_id_date:0
msgid "Recurrent ID date"
msgstr ""

#. module: calendar
#: help:calendar.event,recurrency:0
msgid "Recurrent Meeting"
msgstr ""

#. module: calendar
#: field:calendar.event,rrule:0
msgid "Recurrent Rule"
msgstr ""

#. module: calendar
#: field:calendar.event,alarm_ids:0
msgid "Reminders"
msgstr ""

#. module: calendar
#. openerp-web
#: code:addons/calendar/static/src/xml/base_calendar.xml:80
#, python-format
msgid "Remove this favorite from the list"
msgstr ""

#. module: calendar
#: field:calendar.event,count:0
msgid "Repeat"
msgstr ""

#. module: calendar
#: field:calendar.event,interval:0
msgid "Repeat Every"
msgstr ""

#. module: calendar
#: field:calendar.event,final_date:0
msgid "Repeat Until"
msgstr ""

#. module: calendar
#: help:calendar.event,interval:0
msgid "Repeat every (Days/Week/Month/Year)"
msgstr ""

#. module: calendar
#: help:calendar.event,count:0
msgid "Repeat x times"
msgstr ""

#. module: calendar
#: view:calendar.event:calendar.view_calendar_event_search
#: field:calendar.event,user_id:0
msgid "Responsible"
msgstr ""

#. module: calendar
#: field:calendar.event,sa:0
msgid "Sat"
msgstr ""

#. module: calendar
#: selection:calendar.event,week_list:0
msgid "Saturday"
msgstr ""

#. module: calendar
#: view:calendar.event:calendar.view_calendar_event_search
msgid "Search Meetings"
msgstr ""

#. module: calendar
#: selection:calendar.event,byday:0
msgid "Second"
msgstr ""

#. module: calendar
#: view:calendar.event:calendar.view_calendar_event_form
msgid "Select Weekdays"
msgstr ""

#. module: calendar
#: view:calendar.event:calendar.view_calendar_event_form
msgid "Send mail"
msgstr ""

#. module: calendar
#: field:calendar.event,show_as:0
msgid "Show Time as"
msgstr ""

#. module: calendar
#. openerp-web
#: code:addons/calendar/static/src/xml/base_calendar.xml:22
#, python-format
msgid "Snooze"
msgstr ""

#. module: calendar
#: field:calendar.event,start_date:0
msgid "Start Date"
msgstr ""

#. module: calendar
#: field:calendar.event,start_datetime:0
msgid "Start DateTime"
msgstr ""

#. module: calendar
#: view:calendar.event:calendar.view_calendar_event_form
#: view:calendar.event:calendar.view_calendar_event_form_popup
msgid "Starting at"
msgstr ""

#. module: calendar
#: field:calendar.attendee,state:0
#: field:calendar.event,state:0
msgid "Status"
msgstr ""

#. module: calendar
#: help:calendar.attendee,state:0
msgid "Status of the attendee's participation"
msgstr ""

#. module: calendar
#: view:calendar.event:calendar.view_calendar_event_tree
msgid "Subject"
msgstr ""

#. module: calendar
#: field:calendar.event,message_summary:0
msgid "Summary"
msgstr ""

#. module: calendar
#: field:calendar.event,su:0
msgid "Sun"
msgstr ""

#. module: calendar
#: selection:calendar.event,week_list:0
msgid "Sunday"
msgstr ""

#. module: calendar
#: field:calendar.event,categ_ids:0
msgid "Tags"
msgstr ""

#. module: calendar
#: view:calendar.event:calendar.view_calendar_event_form
msgid "The"
msgstr ""

#. module: calendar
#: code:addons/calendar/calendar.py:1354
#, python-format
msgid "The following contacts have no email address :"
msgstr ""

#. module: calendar
#: selection:calendar.event,byday:0
msgid "Third"
msgstr ""

#. module: calendar
#: view:calendar.event:calendar.view_calendar_event_form
msgid "This event is linked to a recurrence..."
msgstr ""

#. module: calendar
#: field:calendar.event,th:0
msgid "Thu"
msgstr ""

#. module: calendar
#: selection:calendar.event,week_list:0
msgid "Thursday"
msgstr ""

#. module: calendar
#: field:calendar.event,tu:0
msgid "Tue"
msgstr ""

#. module: calendar
#: selection:calendar.event,week_list:0
msgid "Tuesday"
msgstr ""

#. module: calendar
#: field:calendar.alarm,type:0
msgid "Type"
msgstr ""

#. module: calendar
#: selection:calendar.attendee,state:0
#: view:calendar.event:calendar.view_calendar_event_form
#: selection:calendar.event,attendee_status:0
msgid "Uncertain"
msgstr ""

#. module: calendar
#: selection:calendar.event,state:0
msgid "Unconfirmed"
msgstr ""

#. module: calendar
#: field:calendar.alarm,interval:0
msgid "Unit"
msgstr ""

#. module: calendar
#: view:calendar.event:calendar.view_calendar_event_search
#: field:calendar.event,message_unread:0
msgid "Unread Messages"
msgstr ""

#. module: calendar
#: view:calendar.event:calendar.view_calendar_event_form
msgid "Until"
msgstr ""

#. module: calendar
#: view:calendar.event:calendar.view_calendar_event_form
msgid "Update only this instance"
msgstr ""

#. module: calendar
#: code:addons/calendar/calendar.py:103
#: code:addons/calendar/calendar.py:140
#: code:addons/calendar/calendar.py:1593
#, python-format
msgid "Warning!"
msgstr ""

#. module: calendar
#: model:mail.message.subtype,description:calendar.subtype_invitation
msgid ""
"Warning, a mandatory field has been modified since the creation of this event"
msgstr ""

#. module: calendar
#: field:calendar.event,we:0
msgid "Wed"
msgstr ""

#. module: calendar
#: selection:calendar.event,week_list:0
msgid "Wednesday"
msgstr ""

#. module: calendar
#: selection:calendar.event,rrule_type:0
msgid "Week(s)"
msgstr ""

#. module: calendar
#: field:calendar.event,week_list:0
msgid "Weekday"
msgstr ""

#. module: calendar
#. openerp-web
#: code:addons/calendar/static/src/xml/base_calendar.xml:54
#, python-format
msgid "When"
msgstr ""

#. module: calendar
#. openerp-web
#: code:addons/calendar/static/src/xml/base_calendar.xml:58
#, python-format
msgid "Where"
msgstr ""

#. module: calendar
#. openerp-web
#: code:addons/calendar/static/src/xml/base_calendar.xml:62
#, python-format
msgid "Who"
msgstr ""

#. module: calendar
#: selection:calendar.event,rrule_type:0
msgid "Year(s)"
msgstr ""

#. module: calendar
#. openerp-web
#: code:addons/calendar/static/src/xml/base_calendar.xml:45
#, python-format
msgid "Yes I'm going."
msgstr ""

#. module: calendar
#: code:addons/calendar/calendar.py:103
#, python-format
msgid "You cannot duplicate a calendar attendee."
msgstr ""

#. module: calendar
#: field:calendar.contacts,active:0
msgid "active"
msgstr ""

#. module: calendar
#: field:calendar.event,color_partner_id:0
msgid "colorize"
msgstr ""

#. module: calendar
#: code:addons/calendar/calendar.py:1224
#, python-format
msgid "count cannot be negative or 0."
msgstr ""

#. module: calendar
#: field:calendar.alarm,duration_minutes:0
msgid "duration_minutes"
msgstr ""

#. module: calendar
#: code:addons/calendar/calendar.py:1222
#, python-format
msgid "interval cannot be negative."
msgstr ""

#. module: calendar
#: code:addons/calendar/calendar.py:1222
#: code:addons/calendar/calendar.py:1224
#, python-format
msgid "warning!"
msgstr ""<|MERGE_RESOLUTION|>--- conflicted
+++ resolved
@@ -1,30 +1,21 @@
-# Spanish (Mexico) translation for openobject-addons
-# Copyright (c) 2014 Rosetta Contributors and Canonical Ltd 2014
-# This file is distributed under the same license as the openobject-addons package.
-# FIRST AUTHOR <EMAIL@ADDRESS>, 2014.
-#
+# Translation of Odoo Server.
+# This file contains the translation of the following modules:
+# * calendar
+# 
+# Translators:
 msgid ""
 msgstr ""
-<<<<<<< HEAD
-"Project-Id-Version: openobject-addons\n"
-"Report-Msgid-Bugs-To: FULL NAME <EMAIL@ADDRESS>\n"
-"POT-Creation-Date: 2014-09-23 16:27+0000\n"
-"PO-Revision-Date: 2014-08-14 16:10+0000\n"
-"Last-Translator: FULL NAME <EMAIL@ADDRESS>\n"
-"Language-Team: Spanish (Mexico) <es_MX@li.org>\n"
-=======
 "Project-Id-Version: Odoo 8.0\n"
 "Report-Msgid-Bugs-To: \n"
 "POT-Creation-Date: 2015-11-25 13:28+0000\n"
 "PO-Revision-Date: 2015-12-09 02:05+0000\n"
 "Last-Translator: Martin Trigaux\n"
 "Language-Team: Spanish (Mexico) (http://www.transifex.com/odoo/odoo-8/language/es_MX/)\n"
->>>>>>> f9f7669e
 "MIME-Version: 1.0\n"
 "Content-Type: text/plain; charset=UTF-8\n"
-"Content-Transfer-Encoding: 8bit\n"
-"X-Launchpad-Export-Date: 2014-09-24 08:59+0000\n"
-"X-Generator: Launchpad (build 17196)\n"
+"Content-Transfer-Encoding: \n"
+"Language: es_MX\n"
+"Plural-Forms: nplurals=2; plural=(n != 1);\n"
 
 #. module: calendar
 #: model:email.template,body_html:calendar.calendar_template_meeting_reminder
@@ -32,8 +23,7 @@
 "\n"
 "                <html>\n"
 "                    <head>\n"
-"                        <meta http-equiv=\"Content-type\" "
-"content=\"text/html; charset=utf-8\" />\n"
+"                        <meta http-equiv=\"Content-type\" content=\"text/html; charset=utf-8\" />\n"
 "                        <title>${object.event_id.name}</title>\n"
 "                        <style>\n"
 "                            span.oe_mail_footer_access {\n"
@@ -44,165 +34,93 @@
 "                        </style>\n"
 "                    </head>\n"
 "                    <body>\n"
-"                        <div style=\"border-radius: 2px; max-width: 1200px; "
-"height: auto;margin-left: auto;margin-right: auto;background-"
-"color:#f9f9f9;\">\n"
-"                            <div style=\"height:auto;text-align: center;font-"
-"size : 30px;color: #8A89BA;\">\n"
-"                                <strong>${object.event_id.name}</strong>     "
-"                           \n"
+"                        <div style=\"border-radius: 2px; max-width: 1200px; height: auto;margin-left: auto;margin-right: auto;background-color:#f9f9f9;\">\n"
+"                            <div style=\"height:auto;text-align: center;font-size : 30px;color: #8A89BA;\">\n"
+"                                <strong>${object.event_id.name}</strong>                                \n"
 "                            </div>\n"
-"                            <div style=\"height: 50px;text-align: left;font-"
-"size : 14px;border-collapse: separate;margin-top:10px\">\n"
-"                                <strong style=\"margin-left:12px\">Dear "
-"${object.cn}</strong> ,<br/>\n"
-"                                <p style=\"margin-left:12px\">That is a "
-"reminder for the event below : </p>\n"
+"                            <div style=\"height: 50px;text-align: left;font-size : 14px;border-collapse: separate;margin-top:10px\">\n"
+"                                <strong style=\"margin-left:12px\">Dear ${object.cn}</strong> ,<br/>\n"
+"                                <p style=\"margin-left:12px\">That is a reminder for the event below : </p>\n"
 "                            </div>\n"
-"                            <div style=\"height: auto;margin-"
-"left:12px;margin-top:30px;\">\n"
+"                            <div style=\"height: auto;margin-left:12px;margin-top:30px;\">\n"
 "                                <table>\n"
 "                                    <tr>\n"
 "                                        <td>\n"
-"                                            <div style=\"border-top-left-"
-"radius:3px;border-top-right-radius:3px;font-size:12px;border-"
-"collapse:separate;text-align:center;font-"
-"weight:bold;color:#ffffff;width:130px;min-height: 18px;border-"
-"color:#ffffff;background:#8a89ba;padding-top: "
-"4px;\">${object.event_id.get_interval(object.event_id.start, "
-"'dayname')}</div>\n"
-"                                            <div style=\"font-size:48px;min-"
-"height:auto;font-weight:bold;text-align:center;color: #5F5F5F;background-"
-"color: #E1E2F8;width: 130px;\">\n"
-"                                                "
-"${object.event_id.get_interval(object.event_id.start,'day')}\n"
+"                                            <div style=\"border-top-left-radius:3px;border-top-right-radius:3px;font-size:12px;border-collapse:separate;text-align:center;font-weight:bold;color:#ffffff;width:130px;min-height: 18px;border-color:#ffffff;background:#8a89ba;padding-top: 4px;\">${object.event_id.get_interval(object.event_id.start, 'dayname', tz=object.partner_id.tz)}</div>\n"
+"                                            <div style=\"font-size:48px;min-height:auto;font-weight:bold;text-align:center;color: #5F5F5F;background-color: #E1E2F8;width: 130px;\">\n"
+"                                                ${object.event_id.get_interval(object.event_id.start,'day', tz=object.partner_id.tz)}\n"
 "                                            </div>\n"
-"                                            <div style='font-size:12px;text-"
-"align:center;font-weight:bold;color:#ffffff;background-"
-"color:#8a89ba'>${object.event_id.get_interval(object.event_id.start, "
-"'month')}</div>\n"
-"                                            <div style=\"border-"
-"collapse:separate;color:#8a89ba;text-align:center;width: 128px;font-"
-"size:12px;border-bottom-right-radius:3px;font-weight:bold;border:1px "
-"solid;border-bottom-left-radius:3px;\">${not object.event_id.allday and "
-"object.event_id.get_interval(object.event_id.start, 'time', "
-"tz=object.partner_id.tz) or ''}</div>\n"
+"                                            <div style='font-size:12px;text-align:center;font-weight:bold;color:#ffffff;background-color:#8a89ba'>${object.event_id.get_interval(object.event_id.start, 'month', tz=object.partner_id.tz)}</div>\n"
+"                                            <div style=\"border-collapse:separate;color:#8a89ba;text-align:center;width: 128px;font-size:12px;border-bottom-right-radius:3px;font-weight:bold;border:1px solid;border-bottom-left-radius:3px;\">${not object.event_id.allday and object.event_id.get_interval(object.event_id.start, 'time', tz=object.partner_id.tz) or ''}</div>\n"
 "                                        </td>\n"
 "                                        <td>\n"
-"                                            <table cellspacing=\"0\" "
-"cellpadding=\"0\" border=\"0\" style=\"margin-top: 15px; margin-left: "
-"10px;font-size: 16px;\">\n"
+"                                            <table cellspacing=\"0\" cellpadding=\"0\" border=\"0\" style=\"margin-top: 15px; margin-left: 10px;font-size: 16px;\">\n"
 "                                                    <tr>\n"
-"                                                        <td style=\"vertical-"
-"align:top;\">\n"
-"                                                            % if "
-"object.event_id.location:\n"
-"                                                                <div "
-"style=\"width: 120px; background : #CCCCCC; font-family: Lucica Grande', "
-"Ubuntu, Arial, Verdana, sans-serif;\">\n"
+"                                                        <td style=\"vertical-align:top;\">\n"
+"                                                            % if object.event_id.location:\n"
+"                                                                <div style=\"width: 120px; background : #CCCCCC; font-family: Lucica Grande', Ubuntu, Arial, Verdana, sans-serif;\">\n"
 "                                                                    Where\n"
 "                                                                </div>\n"
 "                                                            % endif\n"
 "                                                        </td>\n"
-"                                                        <td  "
-"style=\"vertical-align:top;\">\n"
-"                                                            % if "
-"object.event_id.location:\n"
-"                                                                <div style = "
-"\"font-family: Lucica Grande', Ubuntu, Arial, Verdana, sans-serif;   font-"
-"size: 14px\" >\n"
-"                                                                    : "
-"${object.event_id.location}\n"
-"                                                                    <span "
-"style= \"color:#A9A9A9; \">(<a "
-"href=\"http://maps.google.com/maps?oi=map&q=${object.event_id.location}\">Vie"
-"w Map</a>)\n"
-"                                                                        "
-"</span>\n"
-"                                                                </div>\n"
-"                                                            % endif\n"
-"                                                        </td>                "
-"                                        \n"
+"                                                        <td  style=\"vertical-align:top;\">\n"
+"                                                            % if object.event_id.location:\n"
+"                                                                <div style = \"font-family: Lucica Grande', Ubuntu, Arial, Verdana, sans-serif;   font-size: 14px\" >\n"
+"                                                                    : ${object.event_id.location}\n"
+"                                                                    <span style= \"color:#A9A9A9; \">(<a href=\"http://maps.google.com/maps?oi=map&q=${object.event_id.location}\">View Map</a>)\n"
+"                                                                        </span>\n"
+"                                                                </div>\n"
+"                                                            % endif\n"
+"                                                        </td>                                                        \n"
 "                                                    </tr> \n"
-"                                                                             "
-"                   \n"
+"                                                                                                \n"
 "                                                    <tr>\n"
-"                                                        <td style=\"vertical-"
-"align:top;\">\n"
-"                                                            % if "
-"object.event_id.description :\n"
-"                                                                <div "
-"style=\"width: 120px; background : #CCCCCC; font-family: Lucica Grande', "
-"Ubuntu, Arial, Verdana, sans-serif;\">\n"
+"                                                        <td style=\"vertical-align:top;\">\n"
+"                                                            % if object.event_id.description :\n"
+"                                                                <div style=\"width: 120px; background : #CCCCCC; font-family: Lucica Grande', Ubuntu, Arial, Verdana, sans-serif;\">\n"
 "                                                                    What\n"
 "                                                                </div>\n"
 "                                                            % endif\n"
 "                                                        </td>\n"
-"                                                        <td style=\"vertical-"
-"align:text-top;\">\n"
-"                                                            % if "
-"object.event_id.description :\n"
-"                                                                <div "
-"style=\"font-family: Lucica Grande', Ubuntu, Arial, Verdana, sans-serif;\">\n"
-"                                                                    : "
-"${object.event_id.description}\n"
+"                                                        <td style=\"vertical-align:text-top;\">\n"
+"                                                            % if object.event_id.description :\n"
+"                                                                <div style=\"font-family: Lucica Grande', Ubuntu, Arial, Verdana, sans-serif;\">\n"
+"                                                                    : ${object.event_id.description}\n"
 "                                                                </div>\n"
 "                                                            % endif\n"
 "                                                        </td>\n"
 "                                                    </tr>\n"
-"                                                                             "
-"                   \n"
+"                                                                                                \n"
 "                                                    <tr>\n"
-"                                                        <td style=\"vertical-"
-"align:top;\">\n"
-"                                                            % if not "
-"object.event_id.allday and object.event_id.duration:\n"
-"                                                                <div "
-"style=\"height:auto; width: 120px; background : #CCCCCC; font-family: Lucica "
-"Grande', Ubuntu, Arial, Verdana, sans-serif;\">\n"
-"                                                                    "
-"Duration\n"
+"                                                        <td style=\"vertical-align:top;\">\n"
+"                                                            % if not object.event_id.allday and object.event_id.duration:\n"
+"                                                                <div style=\"height:auto; width: 120px; background : #CCCCCC; font-family: Lucica Grande', Ubuntu, Arial, Verdana, sans-serif;\">\n"
+"                                                                    Duration\n"
 "                                                                </div>\n"
 "                                                            % endif\n"
 "                                                        </td>\n"
-"                                                        <td colspan=\"3\" "
-"style=\"vertical-align:text-top;\">\n"
-"                                                            % if not "
-"object.event_id.allday and object.event_id.duration:\n"
-"                                                                <div "
-"style=\"font-family: Lucica Grande', Ubuntu, Arial, Verdana, sans-serif;\">\n"
-"                                                                    : "
-"${('%dH%02d' % "
-"(object.event_id.duration,(object.event_id.duration*60)%60))}\n"
+"                                                        <td colspan=\"3\" style=\"vertical-align:text-top;\">\n"
+"                                                            % if not object.event_id.allday and object.event_id.duration:\n"
+"                                                                <div style=\"font-family: Lucica Grande', Ubuntu, Arial, Verdana, sans-serif;\">\n"
+"                                                                    : ${('%dH%02d' % (object.event_id.duration,(object.event_id.duration*60)%60))}\n"
 "                                                                </div>\n"
 "                                                            % endif\n"
 "                                                        </td>\n"
-"                                                    </tr>                    "
-"                            \n"
-"                                                <tr style=\" height: "
-"30px;\">\n"
-"                                                    <td style=\"height: "
-"25px;width: 120px; background : # CCCCCC; font-family: Lucica Grande', "
-"Ubuntu, Arial, Verdana, sans-serif;\">\n"
+"                                                    </tr>                                                \n"
+"                                                <tr style=\" height: 30px;\">\n"
+"                                                    <td style=\"height: 25px;width: 120px; background : # CCCCCC; font-family: Lucica Grande', Ubuntu, Arial, Verdana, sans-serif;\">\n"
 "                                                        <div>\n"
 "                                                            Attendees\n"
 "                                                        </div>\n"
 "                                                    </td>\n"
 "                                                    <td colspan=\"3\">\n"
 "                                                       : \n"
-"                                                        % for attendee in "
-"object.event_id.attendee_ids:\n"
-"                                                            <div "
-"style=\"display:inline-block; border-radius: 50%; width:10px; "
-"height:10px;background:${'color' in ctx and ctx['color'][attendee.state] or "
-"'white'};\"></div>\n"
-"                                                            % if attendee.cn "
-"!= object.cn:\n"
-"                                                                <span "
-"style=\"margin-left:5px\">${attendee.cn}</span>\n"
+"                                                        % for attendee in object.event_id.attendee_ids:\n"
+"                                                            <div style=\"display:inline-block; border-radius: 50%; width:10px; height:10px;background:${'color' in ctx and ctx['color'][attendee.state] or 'white'};\"></div>\n"
+"                                                            % if attendee.cn != object.cn:\n"
+"                                                                <span style=\"margin-left:5px\">${attendee.cn}</span>\n"
 "                                                            % else:\n"
-"                                                                <span "
-"style=\"margin-left:5px\">You</span>\n"
+"                                                                <span style=\"margin-left:5px\">You</span>\n"
 "                                                            % endif\n"
 "                                                        % endfor\n"
 "                                                    </td>\n"
@@ -225,8 +143,7 @@
 "\n"
 "                <html>\n"
 "                    <head>\n"
-"                        <meta http-equiv=\"Content-type\" "
-"content=\"text/html; charset=utf-8\" />\n"
+"                        <meta http-equiv=\"Content-type\" content=\"text/html; charset=utf-8\" />\n"
 "                        <title>${object.event_id.name}</title>\n"
 "                        <style> \n"
 "                            span.oe_mail_footer_access {\n"
@@ -237,165 +154,92 @@
 "                        </style>\n"
 "                    </head>\n"
 "                    <body>\n"
-"                        <div style=\"border-radius: 2px; max-width: 1200px; "
-"height: auto;margin-left: auto;margin-right: auto;background-"
-"color:#f9f9f9;\">\n"
-"                            <div style=\"height:auto;text-align: center;font-"
-"size : 30px;color: #8A89BA;\">\n"
+"                        <div style=\"border-radius: 2px; max-width: 1200px; height: auto;margin-left: auto;margin-right: auto;background-color:#f9f9f9;\">\n"
+"                            <div style=\"height:auto;text-align: center;font-size : 30px;color: #8A89BA;\">\n"
 "                                <strong>${object.event_id.name}</strong>\n"
 "                            </div>\n"
-"                            <div style=\"height: 50px;text-align: left;font-"
-"size : 14px;border-collapse: separate;margin-top:10px\">\n"
-"                                <strong style=\"margin-left:12px\">Dear "
-"${object.cn}</strong> ,<br/><p style=\"margin-"
-"left:12px\">${object.event_id.user_id.partner_id.name} invited you for the "
-"${object.event_id.name} meeting of "
-"${object.event_id.user_id.company_id.name}.</p> \n"
+"                            <div style=\"height: 50px;text-align: left;font-size : 14px;border-collapse: separate;margin-top:10px\">\n"
+"                                <strong style=\"margin-left:12px\">Dear ${object.cn}</strong> ,<br/><p style=\"margin-left:12px\">${object.event_id.user_id.partner_id.name} invited you for the ${object.event_id.name} meeting of ${object.event_id.user_id.company_id.name}.</p> \n"
 "                            </div>\n"
-"                            <div style=\"height: auto;margin-"
-"left:12px;margin-top:30px;\">\n"
+"                            <div style=\"height: auto;margin-left:12px;margin-top:30px;\">\n"
 "                                <table>\n"
 "                                    <tr>\n"
 "                                        <td>\n"
-"                                            <div style=\"border-top-left-"
-"radius:3px;border-top-right-radius:3px;font-size:12px;border-"
-"collapse:separate;text-align:center;font-"
-"weight:bold;color:#ffffff;width:130px;min-height: 18px;border-"
-"color:#ffffff;background:#8a89ba;padding-top: "
-"4px;\">${object.event_id.get_interval(object.event_id.start, "
-"'dayname')}</div>\n"
-"                                            <div style=\"font-size:48px;min-"
-"height:auto;font-weight:bold;text-align:center;color: #5F5F5F;background-"
-"color: #E1E2F8;width: 130px;\">\n"
-"                                                "
-"${object.event_id.get_interval(object.event_id.start,'day')}\n"
+"                                            <div style=\"border-top-left-radius:3px;border-top-right-radius:3px;font-size:12px;border-collapse:separate;text-align:center;font-weight:bold;color:#ffffff;width:130px;min-height: 18px;border-color:#ffffff;background:#8a89ba;padding-top: 4px;\">${object.event_id.get_interval(object.event_id.start, 'dayname', tz=object.partner_id.tz)}</div>\n"
+"                                            <div style=\"font-size:48px;min-height:auto;font-weight:bold;text-align:center;color: #5F5F5F;background-color: #E1E2F8;width: 130px;\">\n"
+"                                                ${object.event_id.get_interval(object.event_id.start,'day', tz=object.partner_id.tz)}\n"
 "                                            </div>\n"
-"                                            <div style='font-size:12px;text-"
-"align:center;font-weight:bold;color:#ffffff;background-"
-"color:#8a89ba'>${object.event_id.get_interval(object.event_id.start, "
-"'month')}</div>\n"
-"                                            <div style=\"border-"
-"collapse:separate;color:#8a89ba;text-align:center;width: 128px;font-"
-"size:12px;border-bottom-right-radius:3px;font-weight:bold;border:1px "
-"solid;border-bottom-left-radius:3px;\">${not object.event_id.allday and "
-"object.event_id.get_interval(object.event_id.start, 'time', "
-"tz=object.partner_id.tz) or ''}</div>\n"
+"                                            <div style='font-size:12px;text-align:center;font-weight:bold;color:#ffffff;background-color:#8a89ba'>${object.event_id.get_interval(object.event_id.start, 'month', tz=object.partner_id.tz)}</div>\n"
+"                                            <div style=\"border-collapse:separate;color:#8a89ba;text-align:center;width: 128px;font-size:12px;border-bottom-right-radius:3px;font-weight:bold;border:1px solid;border-bottom-left-radius:3px;\">${not object.event_id.allday and object.event_id.get_interval(object.event_id.start, 'time', tz=object.partner_id.tz) or ''}</div>\n"
 "                                        </td>\n"
 "                                        <td>\n"
-"                                            <table cellspacing=\"0\" "
-"cellpadding=\"0\" border=\"0\" style=\"margin-top: 15px; margin-left: "
-"10px;font-size: 16px;\">\n"
+"                                            <table cellspacing=\"0\" cellpadding=\"0\" border=\"0\" style=\"margin-top: 15px; margin-left: 10px;font-size: 16px;\">\n"
 "                                                    <tr>\n"
-"                                                        <td style=\"vertical-"
-"align:top;\">\n"
-"                                                            % if "
-"object.event_id.location:\n"
-"                                                                <div "
-"style=\"width: 120px; background : #CCCCCC; font-family: Lucica Grande', "
-"Ubuntu, Arial, Verdana, sans-serif;\">\n"
+"                                                        <td style=\"vertical-align:top;\">\n"
+"                                                            % if object.event_id.location:\n"
+"                                                                <div style=\"width: 120px; background : #CCCCCC; font-family: Lucica Grande', Ubuntu, Arial, Verdana, sans-serif;\">\n"
 "                                                                    Where\n"
 "                                                                </div>\n"
 "                                                            % endif\n"
 "                                                        </td>\n"
-"                                                        <td  "
-"style=\"vertical-align:top;\">\n"
-"                                                            % if "
-"object.event_id.location:\n"
-"                                                                <div style = "
-"\"font-family: Lucica Grande', Ubuntu, Arial, Verdana, sans-serif;   font-"
-"size: 14px\" >\n"
-"                                                                    : "
-"${object.event_id.location}\n"
-"                                                                    <span "
-"style= \"color:#A9A9A9; \">(<a "
-"href=\"http://maps.google.com/maps?oi=map&q=${object.event_id.location}\">Vie"
-"w Map</a>)\n"
-"                                                                        "
-"</span>\n"
-"                                                                </div>\n"
-"                                                            % endif\n"
-"                                                        </td>                "
-"                                        \n"
+"                                                        <td  style=\"vertical-align:top;\">\n"
+"                                                            % if object.event_id.location:\n"
+"                                                                <div style = \"font-family: Lucica Grande', Ubuntu, Arial, Verdana, sans-serif;   font-size: 14px\" >\n"
+"                                                                    : ${object.event_id.location}\n"
+"                                                                    <span style= \"color:#A9A9A9; \">(<a href=\"http://maps.google.com/maps?oi=map&q=${object.event_id.location}\">View Map</a>)\n"
+"                                                                        </span>\n"
+"                                                                </div>\n"
+"                                                            % endif\n"
+"                                                        </td>                                                        \n"
 "                                                    </tr> \n"
-"                                                                             "
-"                   \n"
+"                                                                                                \n"
 "                                                    <tr>\n"
-"                                                        <td style=\"vertical-"
-"align:top;\">\n"
-"                                                            % if "
-"object.event_id.description :\n"
-"                                                                <div "
-"style=\"width: 120px; background : #CCCCCC; font-family: Lucica Grande', "
-"Ubuntu, Arial, Verdana, sans-serif;\">\n"
+"                                                        <td style=\"vertical-align:top;\">\n"
+"                                                            % if object.event_id.description :\n"
+"                                                                <div style=\"width: 120px; background : #CCCCCC; font-family: Lucica Grande', Ubuntu, Arial, Verdana, sans-serif;\">\n"
 "                                                                    What\n"
 "                                                                </div>\n"
 "                                                            % endif\n"
 "                                                        </td>\n"
-"                                                        <td style=\"vertical-"
-"align:text-top;\">\n"
-"                                                            % if "
-"object.event_id.description :\n"
-"                                                                <div "
-"style=\"font-family: Lucica Grande', Ubuntu, Arial, Verdana, sans-serif;\">\n"
-"                                                                    : "
-"${object.event_id.description}\n"
+"                                                        <td style=\"vertical-align:text-top;\">\n"
+"                                                            % if object.event_id.description :\n"
+"                                                                <div style=\"font-family: Lucica Grande', Ubuntu, Arial, Verdana, sans-serif;\">\n"
+"                                                                    : ${object.event_id.description}\n"
 "                                                                </div>\n"
 "                                                            % endif\n"
 "                                                        </td>\n"
 "                                                    </tr>\n"
-"                                                                             "
-"                   \n"
+"                                                                                                \n"
 "                                                    <tr>\n"
-"                                                        <td style=\"vertical-"
-"align:top;\">\n"
-"                                                            % if not "
-"object.event_id.allday and object.event_id.duration:\n"
-"                                                                <div "
-"style=\"height:auto; width: 120px; background : #CCCCCC; font-family: Lucica "
-"Grande', Ubuntu, Arial, Verdana, sans-serif;\">\n"
-"                                                                    "
-"Duration\n"
+"                                                        <td style=\"vertical-align:top;\">\n"
+"                                                            % if not object.event_id.allday and object.event_id.duration:\n"
+"                                                                <div style=\"height:auto; width: 120px; background : #CCCCCC; font-family: Lucica Grande', Ubuntu, Arial, Verdana, sans-serif;\">\n"
+"                                                                    Duration\n"
 "                                                                </div>\n"
 "                                                            % endif\n"
 "                                                        </td>\n"
-"                                                        <td colspan=\"3\" "
-"style=\"vertical-align:text-top;\">\n"
-"                                                            % if not "
-"object.event_id.allday and object.event_id.duration:\n"
-"                                                                <div "
-"style=\"font-family: Lucica Grande', Ubuntu, Arial, Verdana, sans-serif;\">\n"
-"                                                                    : "
-"${('%dH%02d' % "
-"(object.event_id.duration,(object.event_id.duration*60)%60))}\n"
+"                                                        <td colspan=\"3\" style=\"vertical-align:text-top;\">\n"
+"                                                            % if not object.event_id.allday and object.event_id.duration:\n"
+"                                                                <div style=\"font-family: Lucica Grande', Ubuntu, Arial, Verdana, sans-serif;\">\n"
+"                                                                    : ${('%dH%02d' % (object.event_id.duration,(object.event_id.duration*60)%60))}\n"
 "                                                                </div>\n"
 "                                                            % endif\n"
 "                                                        </td>\n"
-"                                                    </tr>                    "
-"                            \n"
-"                                                <tr style=\" height: "
-"30px;\">\n"
-"                                                    <td style=\"height: "
-"25px;width: 120px; background : # CCCCCC; font-family: Lucica Grande', "
-"Ubuntu, Arial, Verdana, sans-serif;\">\n"
+"                                                    </tr>                                                \n"
+"                                                <tr style=\" height: 30px;\">\n"
+"                                                    <td style=\"height: 25px;width: 120px; background : # CCCCCC; font-family: Lucica Grande', Ubuntu, Arial, Verdana, sans-serif;\">\n"
 "                                                        <div>\n"
 "                                                            Attendees\n"
 "                                                        </div>\n"
 "                                                    </td>\n"
 "                                                    <td colspan=\"3\">\n"
 "                                                       : \n"
-"                                                        % for attendee in "
-"object.event_id.attendee_ids:\n"
-"                                                            <div "
-"style=\"display:inline-block; border-radius: 50%; width:10px; "
-"height:10px;background:${'color' in ctx and ctx['color'][attendee.state] or "
-"'white'};\"></div>\n"
-"                                                            % if attendee.cn "
-"!= object.cn:\n"
-"                                                                <span "
-"style=\"margin-left:5px\">${attendee.cn}</span>\n"
+"                                                        % for attendee in object.event_id.attendee_ids:\n"
+"                                                            <div style=\"display:inline-block; border-radius: 50%; width:10px; height:10px;background:${'color' in ctx and ctx['color'][attendee.state] or 'white'};\"></div>\n"
+"                                                            % if attendee.cn != object.cn:\n"
+"                                                                <span style=\"margin-left:5px\">${attendee.cn}</span>\n"
 "                                                            % else:\n"
-"                                                                <span "
-"style=\"margin-left:5px\">You</span>\n"
+"                                                                <span style=\"margin-left:5px\">You</span>\n"
 "                                                            % endif\n"
 "                                                        % endfor\n"
 "                                                    </td>\n"
@@ -405,26 +249,10 @@
 "                                    </tr>\n"
 "                                </table>\n"
 "                            </div>\n"
-"                            <div style=\"height: auto;width:450px; margin:0 "
-"auto;padding-top:20px;padding-bottom:40px;\">\n"
-"                                    <a style=\"padding: 8px 30px 8px "
-"30px;border-radius: 6px;border: 1px solid #CCCCCC;background:#8A89BA;margin "
-": 0 15px 0 0;text-decoration: none;color:#FFFFFF;\" "
-"href=\"/calendar/meeting/accept?db=${'dbname' in ctx and ctx['dbname'] or "
-"''}&token=${object.access_token}&action=${'action_id' in ctx and "
-"ctx['action_id'] or ''}&id=${object.event_id.id}\">Accept</a>\n"
-"                                    <a style=\"padding: 8px 30px 8px "
-"30px;border-radius: 6px;border: 1px solid #CCCCCC;background:#808080;margin "
-": 0 15px 0 0;text-decoration: none;color:#FFFFFF;\" "
-"href=\"/calendar/meeting/decline?db=${'dbname' in ctx and ctx['dbname'] or "
-"'' }&token=${object.access_token}&action=${'action_id' in ctx and "
-"ctx['action_id'] or ''}&id=${object.event_id.id}\">Decline</a>\n"
-"                                    <a style=\"padding: 8px 30px 8px "
-"30px;border-radius: 6px;border: 1px solid #CCCCCC;background:#D8D8D8;text-"
-"decoration: none;color:#FFFFFF;\" "
-"href=\"/calendar/meeting/view?db=${'dbname' in ctx and ctx['dbname'] or "
-"''}&token=${object.access_token}&action=${'action_id' in ctx and "
-"ctx['action_id'] or ''}&id=${object.event_id.id}\">View</a>\n"
+"                            <div style=\"height: auto;width:450px; margin:0 auto;padding-top:20px;padding-bottom:40px;\">\n"
+"                                    <a style=\"padding: 8px 30px 8px 30px;border-radius: 6px;border: 1px solid #CCCCCC;background:#8A89BA;margin : 0 15px 0 0;text-decoration: none;color:#FFFFFF;\" href=\"/calendar/meeting/accept?db=${'dbname' in ctx and ctx['dbname'] or ''}&token=${object.access_token}&action=${'action_id' in ctx and ctx['action_id'] or ''}&id=${object.event_id.id}\">Accept</a>\n"
+"                                    <a style=\"padding: 8px 30px 8px 30px;border-radius: 6px;border: 1px solid #CCCCCC;background:#808080;margin : 0 15px 0 0;text-decoration: none;color:#FFFFFF;\" href=\"/calendar/meeting/decline?db=${'dbname' in ctx and ctx['dbname'] or '' }&token=${object.access_token}&action=${'action_id' in ctx and ctx['action_id'] or ''}&id=${object.event_id.id}\">Decline</a>\n"
+"                                    <a style=\"padding: 8px 30px 8px 30px;border-radius: 6px;border: 1px solid #CCCCCC;background:#D8D8D8;text-decoration: none;color:#FFFFFF;\" href=\"/calendar/meeting/view?db=${'dbname' in ctx and ctx['dbname'] or ''}&token=${object.access_token}&action=${'action_id' in ctx and ctx['action_id'] or ''}&id=${object.event_id.id}\">View</a>\n"
 "                            </div> \n"
 "                        </div>\n"
 "                    </body>\n"
@@ -439,8 +267,7 @@
 " \n"
 "                <html>\n"
 "                    <head>\n"
-"                        <meta http-equiv=\"Content-type\" "
-"content=\"text/html; charset=utf-8\" />\n"
+"                        <meta http-equiv=\"Content-type\" content=\"text/html; charset=utf-8\" />\n"
 "                        <title>${object.event_id.name}</title>\n"
 "                        <style>\n"
 "                            span.oe_mail_footer_access {\n"
@@ -451,168 +278,94 @@
 "                        </style>\n"
 "                    </head>\n"
 "                    <body>\n"
-"                        <div style=\"border-radius: 2px; max-width: 1200px; "
-"height: auto;margin-left: auto;margin-right: auto;background-"
-"color:#f9f9f9;\">\n"
-"                            <div style=\"height:auto;text-align: center;font-"
-"size : 30px;color: #8A89BA;\">\n"
+"                        <div style=\"border-radius: 2px; max-width: 1200px; height: auto;margin-left: auto;margin-right: auto;background-color:#f9f9f9;\">\n"
+"                            <div style=\"height:auto;text-align: center;font-size : 30px;color: #8A89BA;\">\n"
 "                                <strong>${object.event_id.name}</strong>\n"
 "                            </div>\n"
-"                            <div style=\"height: 50px;text-align: left;font-"
-"size : 14px;border-collapse: separate;margin-top:10px\">\n"
-"                                <strong style=\"margin-left:12px\">Dear "
-"${object.cn}</strong> ,<br/>\n"
-"                                <p style=\"margin-left:12px\">The date of "
-"the meeting has been changed...<br/>\n"
-"                                The meeting created by "
-"${object.event_id.user_id.partner_id.name} is now scheduled for : "
-"${object.event_id.get_display_time_tz(tz=object.partner_id.tz)}.</p>\n"
+"                            <div style=\"height: 50px;text-align: left;font-size : 14px;border-collapse: separate;margin-top:10px\">\n"
+"                                <strong style=\"margin-left:12px\">Dear ${object.cn}</strong> ,<br/>\n"
+"                                <p style=\"margin-left:12px\">The date of the meeting has been changed...<br/>\n"
+"                                The meeting created by ${object.event_id.user_id.partner_id.name} is now scheduled for : ${object.event_id.get_display_time_tz(tz=object.partner_id.tz)}.</p>\n"
 "                            </div>\n"
-"                            <div style=\"height: auto;margin-"
-"left:12px;margin-top:30px;\">\n"
+"                            <div style=\"height: auto;margin-left:12px;margin-top:30px;\">\n"
 "                                <table>\n"
-"                                    <tr>                                     "
-"   \n"
+"                                    <tr>                                        \n"
 "                                        <td>\n"
-"                                            <div style=\"border-top-left-"
-"radius:3px;border-top-right-radius:3px;font-size:12px;border-"
-"collapse:separate;text-align:center;font-"
-"weight:bold;color:#ffffff;width:130px;min-height: 18px;border-"
-"color:#ffffff;background:#8a89ba;padding-top: "
-"4px;\">${object.event_id.get_interval(object.event_id.start, "
-"'dayname')}</div>\n"
-"                                            <div style=\"font-size:48px;min-"
-"height:auto;font-weight:bold;text-align:center;color: #5F5F5F;background-"
-"color: #E1E2F8;width: 130px;\">\n"
-"                                                "
-"${object.event_id.get_interval(object.event_id.start,'day')}\n"
+"                                            <div style=\"border-top-left-radius:3px;border-top-right-radius:3px;font-size:12px;border-collapse:separate;text-align:center;font-weight:bold;color:#ffffff;width:130px;min-height: 18px;border-color:#ffffff;background:#8a89ba;padding-top: 4px;\">${object.event_id.get_interval(object.event_id.start, 'dayname', tz=object.partner_id.tz)}</div>\n"
+"                                            <div style=\"font-size:48px;min-height:auto;font-weight:bold;text-align:center;color: #5F5F5F;background-color: #E1E2F8;width: 130px;\">\n"
+"                                                ${object.event_id.get_interval(object.event_id.start,'day', tz=object.partner_id.tz)}\n"
 "                                            </div>\n"
-"                                            <div style='font-size:12px;text-"
-"align:center;font-weight:bold;color:#ffffff;background-"
-"color:#8a89ba'>${object.event_id.get_interval(object.event_id.start, "
-"'month')}</div>\n"
-"                                            <div style=\"border-"
-"collapse:separate;color:#8a89ba;text-align:center;width: 128px;font-"
-"size:12px;border-bottom-right-radius:3px;font-weight:bold;border:1px "
-"solid;border-bottom-left-radius:3px;\">${not object.event_id.allday and "
-"object.event_id.get_interval(object.event_id.start, 'time', "
-"tz=object.partner_id.tz) or ''}</div>\n"
+"                                            <div style='font-size:12px;text-align:center;font-weight:bold;color:#ffffff;background-color:#8a89ba'>${object.event_id.get_interval(object.event_id.start, 'month', tz=object.partner_id.tz)}</div>\n"
+"                                            <div style=\"border-collapse:separate;color:#8a89ba;text-align:center;width: 128px;font-size:12px;border-bottom-right-radius:3px;font-weight:bold;border:1px solid;border-bottom-left-radius:3px;\">${not object.event_id.allday and object.event_id.get_interval(object.event_id.start, 'time', tz=object.partner_id.tz) or ''}</div>\n"
 "                                        </td>\n"
 "                                        <td>\n"
-"                                            <table cellspacing=\"0\" "
-"cellpadding=\"0\" border=\"0\" style=\"margin-top: 15px; margin-left: "
-"10px;font-size: 16px;\">\n"
+"                                            <table cellspacing=\"0\" cellpadding=\"0\" border=\"0\" style=\"margin-top: 15px; margin-left: 10px;font-size: 16px;\">\n"
 "                                                    <tr>\n"
-"                                                        <td style=\"vertical-"
-"align:top;\">\n"
-"                                                            % if "
-"object.event_id.location:\n"
-"                                                                <div "
-"style=\"width: 120px; background : #CCCCCC; font-family: Lucica Grande', "
-"Ubuntu, Arial, Verdana, sans-serif;\">\n"
+"                                                        <td style=\"vertical-align:top;\">\n"
+"                                                            % if object.event_id.location:\n"
+"                                                                <div style=\"width: 120px; background : #CCCCCC; font-family: Lucica Grande', Ubuntu, Arial, Verdana, sans-serif;\">\n"
 "                                                                    Where\n"
 "                                                                </div>\n"
 "                                                            % endif\n"
 "                                                        </td>\n"
-"                                                        <td  "
-"style=\"vertical-align:top;\">\n"
-"                                                            % if "
-"object.event_id.location:\n"
-"                                                                <div style = "
-"\"font-family: Lucica Grande', Ubuntu, Arial, Verdana, sans-serif;   font-"
-"size: 14px\" >\n"
-"                                                                    : "
-"${object.event_id.location}\n"
-"                                                                    <span "
-"style= \"color:#A9A9A9; \">(<a "
-"href=\"http://maps.google.com/maps?oi=map&q=${object.event_id.location}\">Vie"
-"w Map</a>)\n"
-"                                                                        "
-"</span>\n"
-"                                                                </div>\n"
-"                                                            % endif\n"
-"                                                        </td>                "
-"                                        \n"
+"                                                        <td  style=\"vertical-align:top;\">\n"
+"                                                            % if object.event_id.location:\n"
+"                                                                <div style = \"font-family: Lucica Grande', Ubuntu, Arial, Verdana, sans-serif;   font-size: 14px\" >\n"
+"                                                                    : ${object.event_id.location}\n"
+"                                                                    <span style= \"color:#A9A9A9; \">(<a href=\"http://maps.google.com/maps?oi=map&q=${object.event_id.location}\">View Map</a>)\n"
+"                                                                        </span>\n"
+"                                                                </div>\n"
+"                                                            % endif\n"
+"                                                        </td>                                                        \n"
 "                                                    </tr> \n"
-"                                                                             "
-"                   \n"
+"                                                                                                \n"
 "                                                    <tr>\n"
-"                                                        <td style=\"vertical-"
-"align:top;\">\n"
-"                                                            % if "
-"object.event_id.description :\n"
-"                                                                <div "
-"style=\"width: 120px; background : #CCCCCC; font-family: Lucica Grande', "
-"Ubuntu, Arial, Verdana, sans-serif;\">\n"
+"                                                        <td style=\"vertical-align:top;\">\n"
+"                                                            % if object.event_id.description :\n"
+"                                                                <div style=\"width: 120px; background : #CCCCCC; font-family: Lucica Grande', Ubuntu, Arial, Verdana, sans-serif;\">\n"
 "                                                                    What\n"
 "                                                                </div>\n"
 "                                                            % endif\n"
 "                                                        </td>\n"
-"                                                        <td style=\"vertical-"
-"align:text-top;\">\n"
-"                                                            % if "
-"object.event_id.description :\n"
-"                                                                <div "
-"style=\"font-family: Lucica Grande', Ubuntu, Arial, Verdana, sans-serif;\">\n"
-"                                                                    : "
-"${object.event_id.description}\n"
+"                                                        <td style=\"vertical-align:text-top;\">\n"
+"                                                            % if object.event_id.description :\n"
+"                                                                <div style=\"font-family: Lucica Grande', Ubuntu, Arial, Verdana, sans-serif;\">\n"
+"                                                                    : ${object.event_id.description}\n"
 "                                                                </div>\n"
 "                                                            % endif\n"
 "                                                        </td>\n"
 "                                                    </tr>\n"
-"                                                                             "
-"                   \n"
+"                                                                                                \n"
 "                                                    <tr>\n"
-"                                                        <td style=\"vertical-"
-"align:top;\">\n"
-"                                                            % if not "
-"object.event_id.allday and object.event_id.duration:\n"
-"                                                                <div "
-"style=\"height:auto; width: 120px; background : #CCCCCC; font-family: Lucica "
-"Grande', Ubuntu, Arial, Verdana, sans-serif;\">\n"
-"                                                                    "
-"Duration\n"
+"                                                        <td style=\"vertical-align:top;\">\n"
+"                                                            % if not object.event_id.allday and object.event_id.duration:\n"
+"                                                                <div style=\"height:auto; width: 120px; background : #CCCCCC; font-family: Lucica Grande', Ubuntu, Arial, Verdana, sans-serif;\">\n"
+"                                                                    Duration\n"
 "                                                                </div>\n"
 "                                                            % endif\n"
 "                                                        </td>\n"
-"                                                        <td colspan=\"3\" "
-"style=\"vertical-align:text-top;\">\n"
-"                                                            % if not "
-"object.event_id.allday and object.event_id.duration:\n"
-"                                                                <div "
-"style=\"font-family: Lucica Grande', Ubuntu, Arial, Verdana, sans-serif;\">\n"
-"                                                                    : "
-"${('%dH%02d' % "
-"(object.event_id.duration,(object.event_id.duration*60)%60))}\n"
+"                                                        <td colspan=\"3\" style=\"vertical-align:text-top;\">\n"
+"                                                            % if not object.event_id.allday and object.event_id.duration:\n"
+"                                                                <div style=\"font-family: Lucica Grande', Ubuntu, Arial, Verdana, sans-serif;\">\n"
+"                                                                    : ${('%dH%02d' % (object.event_id.duration,(object.event_id.duration*60)%60))}\n"
 "                                                                </div>\n"
 "                                                            % endif\n"
 "                                                        </td>\n"
-"                                                    </tr>                    "
-"                            \n"
-"                                                <tr style=\" height: "
-"30px;\">\n"
-"                                                    <td style=\"height: "
-"25px;width: 120px; background : # CCCCCC; font-family: Lucica Grande', "
-"Ubuntu, Arial, Verdana, sans-serif;\">\n"
+"                                                    </tr>                                                \n"
+"                                                <tr style=\" height: 30px;\">\n"
+"                                                    <td style=\"height: 25px;width: 120px; background : # CCCCCC; font-family: Lucica Grande', Ubuntu, Arial, Verdana, sans-serif;\">\n"
 "                                                        <div>\n"
 "                                                            Attendees\n"
 "                                                        </div>\n"
 "                                                    </td>\n"
 "                                                    <td colspan=\"3\">\n"
 "                                                       : \n"
-"                                                        % for attendee in "
-"object.event_id.attendee_ids:\n"
-"                                                            <div "
-"style=\"display:inline-block; border-radius: 50%; width:10px; "
-"height:10px;background:${'color' in ctx and ctx['color'][attendee.state] or "
-"'white'};\"></div>\n"
-"                                                            % if attendee.cn "
-"!= object.cn:\n"
-"                                                                <span "
-"style=\"margin-left:5px\">${attendee.cn}</span>\n"
+"                                                        % for attendee in object.event_id.attendee_ids:\n"
+"                                                            <div style=\"display:inline-block; border-radius: 50%; width:10px; height:10px;background:${'color' in ctx and ctx['color'][attendee.state] or 'white'};\"></div>\n"
+"                                                            % if attendee.cn != object.cn:\n"
+"                                                                <span style=\"margin-left:5px\">${attendee.cn}</span>\n"
 "                                                            % else:\n"
-"                                                                <span "
-"style=\"margin-left:5px\">You</span>\n"
+"                                                                <span style=\"margin-left:5px\">You</span>\n"
 "                                                            % endif\n"
 "                                                        % endfor\n"
 "                                                    </td>\n"
@@ -620,29 +373,12 @@
 "                                            </table>\n"
 "                                        </td>\n"
 "                                    </tr>\n"
-"                                </table>                                     "
-" \n"
+"                                </table>                                      \n"
 "                            </div>\n"
-"                            <div style=\"height: auto;width:450px; margin:0 "
-"auto;padding-top:20px;padding-bottom:40px;\">\n"
-"                                    <a style=\"padding: 8px 30px 8px "
-"30px;border-radius: 6px;border: 1px solid #CCCCCC;background:#8A89BA;margin "
-": 0 15px 0 0;text-decoration: none;color:#FFFFFF;\" "
-"href=\"/calendar/meeting/accept?db=${'dbname' in ctx and ctx['dbname'] or "
-"''}&token=${object.access_token}&action=${'action_id' in ctx and "
-"ctx['action_id'] or ''}&id=${object.event_id.id}\">Accept</a>\n"
-"                                    <a style=\"padding: 8px 30px 8px "
-"30px;border-radius: 6px;border: 1px solid #CCCCCC;background:#808080;margin "
-": 0 15px 0 0;text-decoration: none;color:#FFFFFF;\" "
-"href=\"/calendar/meeting/decline?db=${'dbname' in ctx and ctx['dbname'] or "
-"''}&token=${object.access_token}&action=${'action_id' in ctx and "
-"ctx['action_id'] or ''}&id=${object.event_id.id}\">Decline</a>\n"
-"                                    <a style=\"padding: 8px 30px 8px "
-"30px;border-radius: 6px;border: 1px solid #CCCCCC;background:#D8D8D8;text-"
-"decoration: none;color:#FFFFFF;\" "
-"href=\"/calendar/meeting/view?db=${'dbname' in ctx and ctx['dbname'] or "
-"''}&token=${object.access_token}&action=${'action_id' in ctx and "
-"ctx['action_id'] or ''}&id=${object.event_id.id}\">View</a>\n"
+"                            <div style=\"height: auto;width:450px; margin:0 auto;padding-top:20px;padding-bottom:40px;\">\n"
+"                                    <a style=\"padding: 8px 30px 8px 30px;border-radius: 6px;border: 1px solid #CCCCCC;background:#8A89BA;margin : 0 15px 0 0;text-decoration: none;color:#FFFFFF;\" href=\"/calendar/meeting/accept?db=${'dbname' in ctx and ctx['dbname'] or ''}&token=${object.access_token}&action=${'action_id' in ctx and ctx['action_id'] or ''}&id=${object.event_id.id}\">Accept</a>\n"
+"                                    <a style=\"padding: 8px 30px 8px 30px;border-radius: 6px;border: 1px solid #CCCCCC;background:#808080;margin : 0 15px 0 0;text-decoration: none;color:#FFFFFF;\" href=\"/calendar/meeting/decline?db=${'dbname' in ctx and ctx['dbname'] or ''}&token=${object.access_token}&action=${'action_id' in ctx and ctx['action_id'] or ''}&id=${object.event_id.id}\">Decline</a>\n"
+"                                    <a style=\"padding: 8px 30px 8px 30px;border-radius: 6px;border: 1px solid #CCCCCC;background:#D8D8D8;text-decoration: none;color:#FFFFFF;\" href=\"/calendar/meeting/view?db=${'dbname' in ctx and ctx['dbname'] or ''}&token=${object.access_token}&action=${'action_id' in ctx and ctx['action_id'] or ''}&id=${object.event_id.id}\">View</a>\n"
 "                            </div>                             \n"
 "                        </div>\n"
 "                    </body>\n"
@@ -674,22 +410,34 @@
 msgstr ""
 
 #. module: calendar
+#: code:addons/calendar/calendar.py:802
+#, python-format
+msgid ""
+"%s at %s To\n"
+" %s at %s (%s)"
+msgstr ""
+
+#. module: calendar
+#: code:addons/calendar/calendar.py:800
+#, python-format
+msgid "%s at (%s To %s) (%s)"
+msgstr ""
+
+#. module: calendar
 #: model:ir.actions.act_window,help:calendar.action_calendar_event
 msgid ""
 "<p class=\"oe_view_nocontent_create\">\n"
 "            Click to schedule a new meeting.\n"
 "          </p><p>\n"
-"            The calendar is shared between employees and fully integrated "
-"with\n"
-"            other applications such as the employee holidays or the "
-"business\n"
+"            The calendar is shared between employees and fully integrated with\n"
+"            other applications such as the employee holidays or the business\n"
 "            opportunities.\n"
 "          </p>\n"
 "        "
 msgstr ""
 
 #. module: calendar
-#: code:addons/calendar/calendar.py:1570
+#: code:addons/calendar/calendar.py:1593
 #, python-format
 msgid "A email has been send to specify that the date has been changed !"
 msgstr ""
@@ -697,18 +445,18 @@
 #. module: calendar
 #: view:calendar.event:calendar.view_calendar_event_form
 msgid "Accept"
-msgstr ""
+msgstr "Acceptar"
 
 #. module: calendar
 #: selection:calendar.attendee,state:0
 #: selection:calendar.event,attendee_status:0
 msgid "Accepted"
-msgstr ""
+msgstr "Aceptado"
 
 #. module: calendar
 #: field:calendar.event,active:0
 msgid "Active"
-msgstr ""
+msgstr "Activo"
 
 #. module: calendar
 #. openerp-web
@@ -723,7 +471,7 @@
 msgstr ""
 
 #. module: calendar
-#: code:addons/calendar/calendar.py:772
+#: code:addons/calendar/calendar.py:776
 #, python-format
 msgid "AllDay , %s"
 msgstr ""
@@ -731,16 +479,16 @@
 #. module: calendar
 #: field:calendar.alarm,duration:0
 msgid "Amount"
-msgstr ""
-
-#. module: calendar
-#: code:addons/calendar/calendar.py:1080
+msgstr "Monto"
+
+#. module: calendar
+#: code:addons/calendar/calendar.py:1096
 #, python-format
 msgid "An invitation email has been sent to attendee %s"
 msgstr ""
 
 #. module: calendar
-#: code:addons/calendar/calendar.py:1384
+#: code:addons/calendar/calendar.py:1407
 #, python-format
 msgid "An invitation email has been sent to attendee(s)"
 msgstr ""
@@ -758,23 +506,22 @@
 #. module: calendar
 #: model:ir.model,name:calendar.model_calendar_attendee
 msgid "Attendee information"
-msgstr ""
+msgstr "Información asistencia"
 
 #. module: calendar
 #: view:calendar.event:calendar.view_calendar_event_form
 #: view:calendar.event:calendar.view_calendar_event_form_popup
-#: field:calendar.event,attendee_ids:0
-#: field:calendar.event,partner_ids:0
+#: field:calendar.event,attendee_ids:0 field:calendar.event,partner_ids:0
 msgid "Attendees"
 msgstr ""
 
 #. module: calendar
 #: view:calendar.event:calendar.view_calendar_event_search
 msgid "Availability"
-msgstr ""
-
-#. module: calendar
-#: code:addons/calendar/calendar.py:1655
+msgstr "Disponibilidad"
+
+#. module: calendar
+#: code:addons/calendar/calendar.py:1678
 #: selection:calendar.attendee,availability:0
 #: selection:calendar.event,show_as:0
 #, python-format
@@ -800,6 +547,13 @@
 #: model:ir.ui.menu,name:calendar.mail_menu_calendar
 #: model:ir.ui.menu,name:calendar.menu_calendar_configuration
 msgid "Calendar"
+msgstr "Calendario"
+
+#. module: calendar
+#: view:calendar.alarm:calendar.view_calendar_alarm_tree
+#: model:ir.actions.act_window,name:calendar.action_calendar_alarm
+#: model:ir.ui.menu,name:calendar.menu_calendar_alarm
+msgid "Calendar Alarm"
 msgstr ""
 
 #. module: calendar
@@ -822,30 +576,26 @@
 #. module: calendar
 #: selection:calendar.event,state:0
 msgid "Confirmed"
-msgstr ""
+msgstr "Confirmado"
 
 #. module: calendar
 #: field:calendar.attendee,partner_id:0
 msgid "Contact"
-msgstr ""
-
-#. module: calendar
-#: field:calendar.alarm,create_uid:0
-#: field:calendar.attendee,create_uid:0
-#: field:calendar.contacts,create_uid:0
-#: field:calendar.event,create_uid:0
+msgstr "Contacto"
+
+#. module: calendar
+#: field:calendar.alarm,create_uid:0 field:calendar.attendee,create_uid:0
+#: field:calendar.contacts,create_uid:0 field:calendar.event,create_uid:0
 #: field:calendar.event.type,create_uid:0
 msgid "Created by"
-msgstr ""
-
-#. module: calendar
-#: field:calendar.alarm,create_date:0
-#: field:calendar.attendee,create_date:0
-#: field:calendar.contacts,create_date:0
-#: field:calendar.event,create_date:0
+msgstr "Creado por"
+
+#. module: calendar
+#: field:calendar.alarm,create_date:0 field:calendar.attendee,create_date:0
+#: field:calendar.contacts,create_date:0 field:calendar.event,create_date:0
 #: field:calendar.event.type,create_date:0
 msgid "Created on"
-msgstr ""
+msgstr "Creado en"
 
 #. module: calendar
 #: model:calendar.event.type,name:calendar.categ_meet1
@@ -856,11 +606,10 @@
 #: view:calendar.event:calendar.view_calendar_event_tree
 #: field:calendar.event,display_start:0
 msgid "Date"
-msgstr ""
-
-#. module: calendar
-#: field:calendar.event,day:0
-#: selection:calendar.event,month_by:0
+msgstr "Fecha"
+
+#. module: calendar
+#: field:calendar.event,day:0 selection:calendar.event,month_by:0
 msgid "Date of month"
 msgstr ""
 
@@ -882,12 +631,12 @@
 #. module: calendar
 #: selection:calendar.event,rrule_type:0
 msgid "Day(s)"
-msgstr ""
+msgstr "Día(s)"
 
 #. module: calendar
 #: selection:calendar.alarm,interval:0
 msgid "Days"
-msgstr ""
+msgstr "Días"
 
 #. module: calendar
 #: view:calendar.event:calendar.view_calendar_event_form
@@ -903,14 +652,14 @@
 #. module: calendar
 #: field:calendar.event,description:0
 msgid "Description"
-msgstr ""
+msgstr "Descripción"
 
 #. module: calendar
 #. openerp-web
 #: code:addons/calendar/static/src/xml/base_calendar.xml:21
 #, python-format
 msgid "Details"
-msgstr ""
+msgstr "Detalles"
 
 #. module: calendar
 #. openerp-web
@@ -923,16 +672,20 @@
 #: view:calendar.event:calendar.view_calendar_event_form_popup
 #: field:calendar.event,duration:0
 msgid "Duration"
-msgstr ""
-
-#. module: calendar
-#: selection:calendar.alarm,type:0
-#: field:calendar.attendee,email:0
+msgstr "Duración"
+
+#. module: calendar
+#: field:calendar.alarm,duration_minutes:0
+msgid "Duration in minutes"
+msgstr ""
+
+#. module: calendar
+#: selection:calendar.alarm,type:0 field:calendar.attendee,email:0
 msgid "Email"
-msgstr ""
-
-#. module: calendar
-#: code:addons/calendar/calendar.py:1358
+msgstr "Email"
+
+#. module: calendar
+#: code:addons/calendar/calendar.py:1402
 #, python-format
 msgid "Email addresses not found"
 msgstr ""
@@ -945,12 +698,12 @@
 #. module: calendar
 #: field:calendar.contacts,partner_id:0
 msgid "Employee"
-msgstr ""
+msgstr "Empleado"
 
 #. module: calendar
 #: field:calendar.event,stop_date:0
 msgid "End Date"
-msgstr ""
+msgstr "Fecha Final"
 
 #. module: calendar
 #: field:calendar.event,stop_datetime:0
@@ -973,15 +726,15 @@
 msgstr ""
 
 #. module: calendar
-#: code:addons/calendar/calendar.py:1237
+#: code:addons/calendar/calendar.py:1260
 #, python-format
 msgid "Error!"
-msgstr ""
+msgstr "¡Error!"
 
 #. module: calendar
 #: model:ir.model,name:calendar.model_calendar_event
 msgid "Event"
-msgstr ""
+msgstr "Evento"
 
 #. module: calendar
 #: field:calendar.event,display_time:0
@@ -1016,7 +769,7 @@
 msgstr ""
 
 #. module: calendar
-#: code:addons/calendar/calendar.py:140
+#: code:addons/calendar/calendar.py:141
 #, python-format
 msgid "First you have to specify the date of the invitation."
 msgstr ""
@@ -1024,7 +777,7 @@
 #. module: calendar
 #: field:calendar.event,message_follower_ids:0
 msgid "Followers"
-msgstr ""
+msgstr "Seguidores"
 
 #. module: calendar
 #: selection:calendar.event,byday:0
@@ -1035,7 +788,7 @@
 #: selection:calendar.attendee,availability:0
 #: selection:calendar.event,show_as:0
 msgid "Free"
-msgstr ""
+msgstr "Vie"
 
 #. module: calendar
 #: field:calendar.attendee,availability:0
@@ -1045,20 +798,20 @@
 #. module: calendar
 #: field:calendar.event,fr:0
 msgid "Fri"
-msgstr ""
+msgstr "Vie"
 
 #. module: calendar
 #: selection:calendar.event,week_list:0
 msgid "Friday"
-msgstr ""
+msgstr "Viernes"
 
 #. module: calendar
 #: view:calendar.event:calendar.view_calendar_event_search
 msgid "Group By"
-msgstr ""
-
-#. module: calendar
-#: code:addons/calendar/calendar.py:1593
+msgstr "Agrupar por"
+
+#. module: calendar
+#: code:addons/calendar/calendar.py:1616
 #, python-format
 msgid "Group by date is not supported, use the calendar view instead."
 msgstr ""
@@ -1073,32 +826,29 @@
 msgid ""
 "Holds the Chatter summary (number of messages, ...). This summary is "
 "directly in html format in order to be inserted in kanban views."
-msgstr ""
+msgstr "Contiene el resumen del chatter (nº de mensajes, ...). Este resumen viene directamente en formato HTML para poder ser insertado en las vistas kanban."
 
 #. module: calendar
 #: selection:calendar.alarm,interval:0
 msgid "Hours"
-msgstr ""
-
-#. module: calendar
-#: field:calendar.alarm,id:0
-#: field:calendar.alarm_manager,id:0
-#: field:calendar.attendee,id:0
-#: field:calendar.contacts,id:0
-#: field:calendar.event,id:0
-#: field:calendar.event.type,id:0
+msgstr "Horas"
+
+#. module: calendar
+#: field:calendar.alarm,id:0 field:calendar.alarm_manager,id:0
+#: field:calendar.attendee,id:0 field:calendar.contacts,id:0
+#: field:calendar.event,id:0 field:calendar.event.type,id:0
 msgid "ID"
-msgstr ""
+msgstr "ID"
 
 #. module: calendar
 #: help:calendar.event,message_unread:0
 msgid "If checked new messages require your attention."
-msgstr ""
+msgstr "Si se marca, los nuevos mensajes requieren su atención"
 
 #. module: calendar
 #: help:calendar.event,active:0
 msgid ""
-"If the active field is set to true, it will allow you to hide the event "
+"If the active field is set to false, it will allow you to hide the event "
 "alarm information without removing it."
 msgstr ""
 
@@ -1135,7 +885,7 @@
 #. module: calendar
 #: field:calendar.event,message_is_follower:0
 msgid "Is a Follower"
-msgstr ""
+msgstr "Es un seguidor."
 
 #. module: calendar
 #: selection:calendar.event,byday:0
@@ -1148,22 +898,18 @@
 msgstr "Fecha de último mensaje"
 
 #. module: calendar
-#: field:calendar.alarm,write_uid:0
-#: field:calendar.attendee,write_uid:0
-#: field:calendar.contacts,write_uid:0
-#: field:calendar.event,write_uid:0
+#: field:calendar.alarm,write_uid:0 field:calendar.attendee,write_uid:0
+#: field:calendar.contacts,write_uid:0 field:calendar.event,write_uid:0
 #: field:calendar.event.type,write_uid:0
 msgid "Last Updated by"
-msgstr ""
-
-#. module: calendar
-#: field:calendar.alarm,write_date:0
-#: field:calendar.attendee,write_date:0
-#: field:calendar.contacts,write_date:0
-#: field:calendar.event,write_date:0
+msgstr "Ultima actualizacion por"
+
+#. module: calendar
+#: field:calendar.alarm,write_date:0 field:calendar.attendee,write_date:0
+#: field:calendar.contacts,write_date:0 field:calendar.event,write_date:0
 #: field:calendar.event.type,write_date:0
 msgid "Last Updated on"
-msgstr ""
+msgstr "Ultima actualización realizada"
 
 #. module: calendar
 #: field:res.partner,calendar_last_notif_ack:0
@@ -1178,7 +924,7 @@
 #. module: calendar
 #: field:calendar.event,location:0
 msgid "Location"
-msgstr ""
+msgstr "Ubicación"
 
 #. module: calendar
 #: help:calendar.event,location:0
@@ -1193,7 +939,7 @@
 #. module: calendar
 #: view:calendar.event:calendar.view_calendar_event_search
 msgid "Meeting"
-msgstr ""
+msgstr "Reunión"
 
 #. module: calendar
 #: view:calendar.event:calendar.view_calendar_event_form
@@ -1231,32 +977,32 @@
 #: model:ir.actions.act_window,name:calendar.action_calendar_event
 #: model:ir.actions.act_window,name:calendar.action_calendar_event_notify
 msgid "Meetings"
-msgstr ""
+msgstr "Reuniones"
 
 #. module: calendar
 #: model:ir.model,name:calendar.model_mail_message
 msgid "Message"
-msgstr ""
+msgstr "Mensaje"
 
 #. module: calendar
 #: field:calendar.event,message_ids:0
 msgid "Messages"
-msgstr ""
+msgstr "Mensajes"
 
 #. module: calendar
 #: help:calendar.event,message_ids:0
 msgid "Messages and communication history"
-msgstr ""
+msgstr "Mensajes e historial de comunicación"
 
 #. module: calendar
 #: selection:calendar.alarm,interval:0
 msgid "Minutes"
-msgstr ""
+msgstr "Minutos"
 
 #. module: calendar
 #: view:calendar.event:calendar.view_calendar_event_form
 msgid "Misc"
-msgstr ""
+msgstr "Varios"
 
 #. module: calendar
 #: model:ir.model,name:calendar.model_ir_model
@@ -1266,22 +1012,22 @@
 #. module: calendar
 #: field:calendar.event,mo:0
 msgid "Mon"
-msgstr ""
+msgstr "Lun"
 
 #. module: calendar
 #: selection:calendar.event,week_list:0
 msgid "Monday"
-msgstr ""
+msgstr "Lunes"
 
 #. module: calendar
 #: selection:calendar.event,rrule_type:0
 msgid "Month(s)"
-msgstr ""
+msgstr "Mes(es)"
 
 #. module: calendar
 #: view:calendar.event:calendar.view_calendar_event_search
 msgid "My Events"
-msgstr ""
+msgstr "Mis eventos"
 
 #. module: calendar
 #: view:calendar.event:calendar.view_calendar_event_search
@@ -1289,10 +1035,9 @@
 msgstr ""
 
 #. module: calendar
-#: field:calendar.alarm,name:0
-#: field:calendar.event.type,name:0
+#: field:calendar.alarm,name:0 field:calendar.event.type,name:0
 msgid "Name"
-msgstr ""
+msgstr "Nombre"
 
 #. module: calendar
 #: selection:calendar.attendee,state:0
@@ -1342,17 +1087,17 @@
 #. module: calendar
 #: view:calendar.event:calendar.view_calendar_event_form
 msgid "Options"
-msgstr ""
+msgstr "Opciones"
 
 #. module: calendar
 #: view:calendar.event:calendar.view_calendar_event_form
 msgid "Owner"
-msgstr ""
+msgstr "Propietario"
 
 #. module: calendar
 #: model:ir.model,name:calendar.model_res_partner
 msgid "Partner"
-msgstr ""
+msgstr "Empresa"
 
 #. module: calendar
 #: view:calendar.event:calendar.view_calendar_event_search
@@ -1452,17 +1197,17 @@
 #: view:calendar.event:calendar.view_calendar_event_search
 #: field:calendar.event,user_id:0
 msgid "Responsible"
-msgstr ""
+msgstr "Responsable"
 
 #. module: calendar
 #: field:calendar.event,sa:0
 msgid "Sat"
-msgstr ""
+msgstr "Sáb"
 
 #. module: calendar
 #: selection:calendar.event,week_list:0
 msgid "Saturday"
-msgstr ""
+msgstr "Sábado"
 
 #. module: calendar
 #: view:calendar.event:calendar.view_calendar_event_search
@@ -1499,7 +1244,7 @@
 #. module: calendar
 #: field:calendar.event,start_date:0
 msgid "Start Date"
-msgstr ""
+msgstr "Fecha inicial"
 
 #. module: calendar
 #: field:calendar.event,start_datetime:0
@@ -1513,10 +1258,9 @@
 msgstr ""
 
 #. module: calendar
-#: field:calendar.attendee,state:0
-#: field:calendar.event,state:0
+#: field:calendar.attendee,state:0 field:calendar.event,state:0
 msgid "Status"
-msgstr ""
+msgstr "Estado"
 
 #. module: calendar
 #: help:calendar.attendee,state:0
@@ -1526,27 +1270,27 @@
 #. module: calendar
 #: view:calendar.event:calendar.view_calendar_event_tree
 msgid "Subject"
-msgstr ""
+msgstr "Asunto"
 
 #. module: calendar
 #: field:calendar.event,message_summary:0
 msgid "Summary"
-msgstr ""
+msgstr "Resumen"
 
 #. module: calendar
 #: field:calendar.event,su:0
 msgid "Sun"
-msgstr ""
+msgstr "Dom"
 
 #. module: calendar
 #: selection:calendar.event,week_list:0
 msgid "Sunday"
-msgstr ""
+msgstr "Domingo"
 
 #. module: calendar
 #: field:calendar.event,categ_ids:0
 msgid "Tags"
-msgstr ""
+msgstr "Etiquetas"
 
 #. module: calendar
 #: view:calendar.event:calendar.view_calendar_event_form
@@ -1554,7 +1298,7 @@
 msgstr ""
 
 #. module: calendar
-#: code:addons/calendar/calendar.py:1354
+#: code:addons/calendar/calendar.py:1377
 #, python-format
 msgid "The following contacts have no email address :"
 msgstr ""
@@ -1572,27 +1316,27 @@
 #. module: calendar
 #: field:calendar.event,th:0
 msgid "Thu"
-msgstr ""
+msgstr "Jue"
 
 #. module: calendar
 #: selection:calendar.event,week_list:0
 msgid "Thursday"
-msgstr ""
+msgstr "Jueves"
 
 #. module: calendar
 #: field:calendar.event,tu:0
 msgid "Tue"
-msgstr ""
+msgstr "Mar"
 
 #. module: calendar
 #: selection:calendar.event,week_list:0
 msgid "Tuesday"
-msgstr ""
+msgstr "Martes"
 
 #. module: calendar
 #: field:calendar.alarm,type:0
 msgid "Type"
-msgstr ""
+msgstr "Tipo"
 
 #. module: calendar
 #: selection:calendar.attendee,state:0
@@ -1604,18 +1348,18 @@
 #. module: calendar
 #: selection:calendar.event,state:0
 msgid "Unconfirmed"
-msgstr ""
+msgstr "No confirmado"
 
 #. module: calendar
 #: field:calendar.alarm,interval:0
 msgid "Unit"
-msgstr ""
+msgstr "Unidad"
 
 #. module: calendar
 #: view:calendar.event:calendar.view_calendar_event_search
 #: field:calendar.event,message_unread:0
 msgid "Unread Messages"
-msgstr ""
+msgstr "Mensajes sin leer"
 
 #. module: calendar
 #: view:calendar.event:calendar.view_calendar_event_form
@@ -1628,28 +1372,28 @@
 msgstr ""
 
 #. module: calendar
-#: code:addons/calendar/calendar.py:103
-#: code:addons/calendar/calendar.py:140
-#: code:addons/calendar/calendar.py:1593
+#: code:addons/calendar/calendar.py:104 code:addons/calendar/calendar.py:141
+#: code:addons/calendar/calendar.py:1616
 #, python-format
 msgid "Warning!"
-msgstr ""
+msgstr "¡Aviso!"
 
 #. module: calendar
 #: model:mail.message.subtype,description:calendar.subtype_invitation
 msgid ""
-"Warning, a mandatory field has been modified since the creation of this event"
+"Warning, a mandatory field has been modified since the creation of this "
+"event"
 msgstr ""
 
 #. module: calendar
 #: field:calendar.event,we:0
 msgid "Wed"
-msgstr ""
+msgstr "Mié"
 
 #. module: calendar
 #: selection:calendar.event,week_list:0
 msgid "Wednesday"
-msgstr ""
+msgstr "Miércoles"
 
 #. module: calendar
 #: selection:calendar.event,rrule_type:0
@@ -1685,7 +1429,7 @@
 #. module: calendar
 #: selection:calendar.event,rrule_type:0
 msgid "Year(s)"
-msgstr ""
+msgstr "Año(s)"
 
 #. module: calendar
 #. openerp-web
@@ -1695,7 +1439,7 @@
 msgstr ""
 
 #. module: calendar
-#: code:addons/calendar/calendar.py:103
+#: code:addons/calendar/calendar.py:104
 #, python-format
 msgid "You cannot duplicate a calendar attendee."
 msgstr ""
@@ -1711,25 +1455,19 @@
 msgstr ""
 
 #. module: calendar
-#: code:addons/calendar/calendar.py:1224
+#: code:addons/calendar/calendar.py:1247
 #, python-format
 msgid "count cannot be negative or 0."
 msgstr ""
 
 #. module: calendar
-#: field:calendar.alarm,duration_minutes:0
-msgid "duration_minutes"
-msgstr ""
-
-#. module: calendar
-#: code:addons/calendar/calendar.py:1222
+#: code:addons/calendar/calendar.py:1245
 #, python-format
 msgid "interval cannot be negative."
 msgstr ""
 
 #. module: calendar
-#: code:addons/calendar/calendar.py:1222
-#: code:addons/calendar/calendar.py:1224
+#: code:addons/calendar/calendar.py:1245 code:addons/calendar/calendar.py:1247
 #, python-format
 msgid "warning!"
 msgstr ""