--- conflicted
+++ resolved
@@ -23,13 +23,8 @@
             'default_activity_type_id': self.activity_type_id.id,
             'default_res_id': self.env.context.get('default_res_id'),
             'default_res_model': self.env.context.get('default_res_model'),
-<<<<<<< HEAD
             'default_name': self.summary or self.res_name,
-            'default_description': self.note and tools.html2plaintext(self.note) or '',
-=======
-            'default_name': self.summary,
             'default_description': self.note and tools.html2plaintext(self.note).strip() or '',
->>>>>>> ff80efd7
             'default_activity_ids': [(6, 0, self.ids)],
         }
         return action
