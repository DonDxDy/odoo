--- conflicted
+++ resolved
@@ -266,13 +266,8 @@
             <field name="type">search</field>
             <field name="arch" type="xml">
                 <search string="Project Phases">
-<<<<<<< HEAD
-                    <group colspan="4" col="20">
+                    <group>
                         <filter string="Current" domain="[('state','in',('open','draft','pending'))]"  name="current" help="Draft, In Progress and Pending Phases" icon="terp-check"/>
-=======
-                    <group>
-                        <filter string="Current" domain="[('state','in',('open','draft'))]"  name="current" help="Draft and In Progress Phases" icon="terp-check"/>
->>>>>>> aa1bd2e6
                         <filter string="In Progress" name="Progress" domain="[('state','=','open')]" help="In Progress Phases" icon="terp-camera_test"/>
                         <filter string="Pending" domain="[('state','=','pending')]" help="Pending Phases" icon="terp-gtk-media-pause"/>
                         <separator orientation="vertical"/>
