#-*- coding:utf-8 -*-
# Part of Odoo. See LICENSE file for full copyright and licensing details.

# Copyright (C) 2013-2015 Akretion (http://www.akretion.com)

import base64
import io
from datetime import datetime

from odoo import api, fields, models, _
from odoo.exceptions import Warning
from odoo.tools import pycompat, DEFAULT_SERVER_DATE_FORMAT


class AccountFrFec(models.TransientModel):
    _name = 'account.fr.fec'
    _description = 'Ficher Echange Informatise'

    date_from = fields.Date(string='Start Date', required=True)
    date_to = fields.Date(string='End Date', required=True)
    fec_data = fields.Binary('FEC File', readonly=True)
    filename = fields.Char(string='Filename', size=256, readonly=True)
    export_type = fields.Selection([
        ('official', 'Official FEC report (posted entries only)'),
        ('nonofficial', 'Non-official FEC report (posted and unposted entries)'),
        ], string='Export Type', required=True, default='official')

    def do_query_unaffected_earnings(self):
        ''' Compute the sum of ending balances for all accounts that are of a type that does not bring forward the balance in new fiscal years.
            This is needed because we have to display only one line for the initial balance of all expense/revenue accounts in the FEC.
        '''

        sql_query = '''
        SELECT
            'OUV' AS JournalCode,
            'Balance initiale' AS JournalLib,
            'OUVERTURE/' || %s AS EcritureNum,
            %s AS EcritureDate,
            '120/129' AS CompteNum,
            'Benefice (perte) reporte(e)' AS CompteLib,
            '' AS CompAuxNum,
            '' AS CompAuxLib,
            '-' AS PieceRef,
            %s AS PieceDate,
            '/' AS EcritureLib,
            replace(CASE WHEN COALESCE(sum(aml.balance), 0) <= 0 THEN '0,00' ELSE to_char(SUM(aml.balance), '000000000000000D99') END, '.', ',') AS Debit,
            replace(CASE WHEN COALESCE(sum(aml.balance), 0) >= 0 THEN '0,00' ELSE to_char(-SUM(aml.balance), '000000000000000D99') END, '.', ',') AS Credit,
            '' AS EcritureLet,
            '' AS DateLet,
            %s AS ValidDate,
            '' AS Montantdevise,
            '' AS Idevise
        FROM
            account_move_line aml
            LEFT JOIN account_move am ON am.id=aml.move_id
            JOIN account_account aa ON aa.id = aml.account_id
            LEFT JOIN account_account_type aat ON aa.user_type_id = aat.id
        WHERE
            am.date < %s
            AND am.company_id = %s
            AND aat.include_initial_balance = 'f'
            AND (aml.debit != 0 OR aml.credit != 0)
        '''
        # For official report: only use posted entries
        if self.export_type == "official":
            sql_query += '''
            AND am.state = 'posted'
            '''
        company = self.env.user.company_id
        formatted_date_from = self.date_from.replace('-', '')
        date_from = datetime.strptime(self.date_from, DEFAULT_SERVER_DATE_FORMAT)
        formatted_date_year = date_from.year
        self._cr.execute(
            sql_query, (formatted_date_year, formatted_date_from, formatted_date_from, formatted_date_from, self.date_from, company.id))
        listrow = []
        row = self._cr.fetchone()
        listrow = list(row)
        return listrow

    @api.multi
    def generate_fec(self):
        self.ensure_one()
        # We choose to implement the flat file instead of the XML
        # file for 2 reasons :
        # 1) the XSD file impose to have the label on the account.move
        # but Odoo has the label on the account.move.line, so that's a
        # problem !
        # 2) CSV files are easier to read/use for a regular accountant.
        # So it will be easier for the accountant to check the file before
        # sending it to the fiscal administration
        header = [
            u'JournalCode',    # 0
            u'JournalLib',     # 1
            u'EcritureNum',    # 2
            u'EcritureDate',   # 3
            u'CompteNum',      # 4
            u'CompteLib',      # 5
            u'CompAuxNum',     # 6  We use partner.id
            u'CompAuxLib',     # 7
            u'PieceRef',       # 8
            u'PieceDate',      # 9
            u'EcritureLib',    # 10
            u'Debit',          # 11
            u'Credit',         # 12
            u'EcritureLet',    # 13
            u'DateLet',        # 14
            u'ValidDate',      # 15
            u'Montantdevise',  # 16
            u'Idevise',        # 17
            ]

        company = self.env.user.company_id
        if not company.vat:
            raise Warning(
                _("Missing VAT number for company %s") % company.name)
        if company.vat[0:2] != 'FR':
            raise Warning(
                _("FEC is for French companies only !"))

        fecfile = io.BytesIO()
        w = pycompat.csv_writer(fecfile, delimiter='|')
        w.writerow(header)

        # INITIAL BALANCE
        unaffected_earnings_xml_ref = self.env.ref('account.data_unaffected_earnings')
        unaffected_earnings_line = True  # used to make sure that we add the unaffected earning initial balance only once
        if unaffected_earnings_xml_ref:
            #compute the benefit/loss of last year to add in the initial balance of the current year earnings account
            unaffected_earnings_results = self.do_query_unaffected_earnings()
            unaffected_earnings_line = False

        sql_query = '''
        SELECT
            'OUV' AS JournalCode,
            'Balance initiale' AS JournalLib,
            'OUVERTURE/' || %s AS EcritureNum,
            %s AS EcritureDate,
            MIN(aa.code) AS CompteNum,
            replace(replace(MIN(aa.name), '|', '/'), '\t', '') AS CompteLib,
            '' AS CompAuxNum,
            '' AS CompAuxLib,
            '-' AS PieceRef,
            %s AS PieceDate,
            '/' AS EcritureLib,
            replace(CASE WHEN sum(aml.balance) <= 0 THEN '0,00' ELSE to_char(SUM(aml.balance), '000000000000000D99') END, '.', ',') AS Debit,
            replace(CASE WHEN sum(aml.balance) >= 0 THEN '0,00' ELSE to_char(-SUM(aml.balance), '000000000000000D99') END, '.', ',') AS Credit,
            '' AS EcritureLet,
            '' AS DateLet,
            %s AS ValidDate,
            '' AS Montantdevise,
            '' AS Idevise,
            MIN(aa.id) AS CompteID
        FROM
            account_move_line aml
            LEFT JOIN account_move am ON am.id=aml.move_id
            JOIN account_account aa ON aa.id = aml.account_id
            LEFT JOIN account_account_type aat ON aa.user_type_id = aat.id
        WHERE
            am.date < %s
            AND am.company_id = %s
            AND aat.include_initial_balance = 't'
            AND (aml.debit != 0 OR aml.credit != 0)
        '''

        # For official report: only use posted entries
        if self.export_type == "official":
            sql_query += '''
            AND am.state = 'posted'
            '''

        sql_query += '''
        GROUP BY aml.account_id, aat.type
        HAVING sum(aml.balance) != 0
        AND aat.type not in ('receivable', 'payable')
        '''
        formatted_date_from = self.date_from.replace('-', '')
        date_from = datetime.strptime(self.date_from, DEFAULT_SERVER_DATE_FORMAT)
        formatted_date_year = date_from.year
        self._cr.execute(
            sql_query, (formatted_date_year, formatted_date_from, formatted_date_from, formatted_date_from, self.date_from, company.id))

        for row in self._cr.fetchall():
            listrow = list(row)
            account_id = listrow.pop()
            if not unaffected_earnings_line:
                account = self.env['account.account'].browse(account_id)
                if account.user_type_id.id == self.env.ref('account.data_unaffected_earnings').id:
                    #add the benefit/loss of previous fiscal year to the first unaffected earnings account found.
                    unaffected_earnings_line = True
                    current_amount = float(listrow[11].replace(',', '.')) - float(listrow[12].replace(',', '.'))
                    unaffected_earnings_amount = float(unaffected_earnings_results[11].replace(',', '.')) - float(unaffected_earnings_results[12].replace(',', '.'))
                    listrow_amount = current_amount + unaffected_earnings_amount
                    if listrow_amount > 0:
                        listrow[11] = str(listrow_amount).replace('.', ',')
                        listrow[12] = '0,00'
                    else:
                        listrow[11] = '0,00'
                        listrow[12] = str(-listrow_amount).replace('.', ',')
            w.writerow(listrow)
        #if the unaffected earnings account wasn't in the selection yet: add it manually
        if (not unaffected_earnings_line
            and unaffected_earnings_results
            and (unaffected_earnings_results[11] != '0,00'
                 or unaffected_earnings_results[12] != '0,00')):
            #search an unaffected earnings account
            unaffected_earnings_account = self.env['account.account'].search([('user_type_id', '=', self.env.ref('account.data_unaffected_earnings').id)], limit=1)
            if unaffected_earnings_account:
                unaffected_earnings_results[4] = unaffected_earnings_account.code
                unaffected_earnings_results[5] = unaffected_earnings_account.name
            w.writerow(unaffected_earnings_results)

        # INITIAL BALANCE - receivable/payable
        sql_query = '''
        SELECT
            'OUV' AS JournalCode,
            'Balance initiale' AS JournalLib,
            'OUVERTURE/' || %s AS EcritureNum,
            %s AS EcritureDate,
            MIN(aa.code) AS CompteNum,
            replace(MIN(aa.name), '|', '/') AS CompteLib,
            CASE WHEN rp.ref IS null OR rp.ref = ''
            THEN COALESCE('ID ' || rp.id, '')
            ELSE rp.ref
            END
            AS CompAuxNum,
            COALESCE(replace(rp.name, '|', '/'), '') AS CompAuxLib,
            '-' AS PieceRef,
            %s AS PieceDate,
            '/' AS EcritureLib,
            replace(CASE WHEN sum(aml.balance) <= 0 THEN '0,00' ELSE to_char(SUM(aml.balance), '000000000000000D99') END, '.', ',') AS Debit,
            replace(CASE WHEN sum(aml.balance) >= 0 THEN '0,00' ELSE to_char(-SUM(aml.balance), '000000000000000D99') END, '.', ',') AS Credit,
            '' AS EcritureLet,
            '' AS DateLet,
            %s AS ValidDate,
            '' AS Montantdevise,
            '' AS Idevise,
            MIN(aa.id) AS CompteID
        FROM
            account_move_line aml
            LEFT JOIN account_move am ON am.id=aml.move_id
            LEFT JOIN res_partner rp ON rp.id=aml.partner_id
            JOIN account_account aa ON aa.id = aml.account_id
            LEFT JOIN account_account_type aat ON aa.user_type_id = aat.id
        WHERE
            am.date < %s
            AND am.company_id = %s
            AND aat.include_initial_balance = 't'
            AND (aml.debit != 0 OR aml.credit != 0)
        '''

        # For official report: only use posted entries
        if self.export_type == "official":
            sql_query += '''
            AND am.state = 'posted'
            '''

        sql_query += '''
        GROUP BY aml.account_id, aat.type, rp.ref, rp.id
        HAVING sum(aml.balance) != 0
        AND aat.type in ('receivable', 'payable')
        '''
        self._cr.execute(
            sql_query, (formatted_date_year, formatted_date_from, formatted_date_from, formatted_date_from, self.date_from, company.id))

        for row in self._cr.fetchall():
            listrow = list(row)
            account_id = listrow.pop()
            w.writerow([s.encode("utf-8") for s in listrow])

        # LINES
        sql_query = '''
        SELECT
            replace(replace(aj.code, '|', '/'), '\t', '') AS JournalCode,
            replace(replace(aj.name, '|', '/'), '\t', '') AS JournalLib,
            replace(replace(am.name, '|', '/'), '\t', '') AS EcritureNum,
            TO_CHAR(am.date, 'YYYYMMDD') AS EcritureDate,
            aa.code AS CompteNum,
            replace(replace(aa.name, '|', '/'), '\t', '') AS CompteLib,
            CASE WHEN rp.ref IS null OR rp.ref = ''
            THEN COALESCE('ID ' || rp.id, '')
            ELSE rp.ref
            END
            AS CompAuxNum,
            COALESCE(replace(replace(rp.name, '|', '/'), '\t', ''), '') AS CompAuxLib,
            CASE WHEN am.ref IS null OR am.ref = ''
            THEN '-'
            ELSE replace(replace(am.ref, '|', '/'), '\t', '')
            END
            AS PieceRef,
            TO_CHAR(am.date, 'YYYYMMDD') AS PieceDate,
<<<<<<< HEAD
            CASE WHEN aml.name IS NULL THEN '/' ELSE replace(replace(aml.name, '|', '/'), '\t', '') END AS EcritureLib,
            replace(CASE WHEN aml.debit = 0 THEN '0,00' ELSE to_char(aml.debit, '999999999999999D99') END, '.', ',') AS Debit,
            replace(CASE WHEN aml.credit = 0 THEN '0,00' ELSE to_char(aml.credit, '999999999999999D99') END, '.', ',') AS Credit,
=======
            CASE WHEN aml.name IS NULL THEN '/' ELSE replace(aml.name, '|', '/') END AS EcritureLib,
            replace(CASE WHEN aml.debit = 0 THEN '0,00' ELSE to_char(aml.debit, '000000000000000D99') END, '.', ',') AS Debit,
            replace(CASE WHEN aml.credit = 0 THEN '0,00' ELSE to_char(aml.credit, '000000000000000D99') END, '.', ',') AS Credit,
>>>>>>> 3b7bf3a4
            CASE WHEN rec.name IS NULL THEN '' ELSE rec.name END AS EcritureLet,
            CASE WHEN aml.full_reconcile_id IS NULL THEN '' ELSE TO_CHAR(rec.create_date, 'YYYYMMDD') END AS DateLet,
            TO_CHAR(am.date, 'YYYYMMDD') AS ValidDate,
            CASE
                WHEN aml.amount_currency IS NULL OR aml.amount_currency = 0 THEN ''
                ELSE replace(to_char(aml.amount_currency, '000000000000000D99'), '.', ',')
            END AS Montantdevise,
            CASE WHEN aml.currency_id IS NULL THEN '' ELSE rc.name END AS Idevise
        FROM
            account_move_line aml
            LEFT JOIN account_move am ON am.id=aml.move_id
            LEFT JOIN res_partner rp ON rp.id=aml.partner_id
            JOIN account_journal aj ON aj.id = am.journal_id
            JOIN account_account aa ON aa.id = aml.account_id
            LEFT JOIN res_currency rc ON rc.id = aml.currency_id
            LEFT JOIN account_full_reconcile rec ON rec.id = aml.full_reconcile_id
        WHERE
            am.date >= %s
            AND am.date <= %s
            AND am.company_id = %s
            AND (aml.debit != 0 OR aml.credit != 0)
        '''

        # For official report: only use posted entries
        if self.export_type == "official":
            sql_query += '''
            AND am.state = 'posted'
            '''

        sql_query += '''
        ORDER BY
            am.date,
            am.name,
            aml.id
        '''
        self._cr.execute(
            sql_query, (self.date_from, self.date_to, company.id))

        for row in self._cr.fetchall():
            w.writerow(list(row))

        siren = company.vat[4:13]
        end_date = self.date_to.replace('-', '')
        suffix = ''
        if self.export_type == "nonofficial":
            suffix = '-NONOFFICIAL'
        fecvalue = fecfile.getvalue()
        self.write({
            'fec_data': base64.encodestring(fecvalue),
            # Filename = <siren>FECYYYYMMDD where YYYMMDD is the closing date
            'filename': '%sFEC%s%s.csv' % (siren, end_date, suffix),
            })
        fecfile.close()

        action = {
            'name': 'FEC',
            'type': 'ir.actions.act_url',
            'url': "web/content/?model=account.fr.fec&id=" + str(self.id) + "&filename_field=filename&field=fec_data&download=true&filename=" + self.filename,
            'target': 'self',
            }
        return action<|MERGE_RESOLUTION|>--- conflicted
+++ resolved
@@ -288,15 +288,9 @@
             END
             AS PieceRef,
             TO_CHAR(am.date, 'YYYYMMDD') AS PieceDate,
-<<<<<<< HEAD
             CASE WHEN aml.name IS NULL THEN '/' ELSE replace(replace(aml.name, '|', '/'), '\t', '') END AS EcritureLib,
-            replace(CASE WHEN aml.debit = 0 THEN '0,00' ELSE to_char(aml.debit, '999999999999999D99') END, '.', ',') AS Debit,
-            replace(CASE WHEN aml.credit = 0 THEN '0,00' ELSE to_char(aml.credit, '999999999999999D99') END, '.', ',') AS Credit,
-=======
-            CASE WHEN aml.name IS NULL THEN '/' ELSE replace(aml.name, '|', '/') END AS EcritureLib,
             replace(CASE WHEN aml.debit = 0 THEN '0,00' ELSE to_char(aml.debit, '000000000000000D99') END, '.', ',') AS Debit,
             replace(CASE WHEN aml.credit = 0 THEN '0,00' ELSE to_char(aml.credit, '000000000000000D99') END, '.', ',') AS Credit,
->>>>>>> 3b7bf3a4
             CASE WHEN rec.name IS NULL THEN '' ELSE rec.name END AS EcritureLet,
             CASE WHEN aml.full_reconcile_id IS NULL THEN '' ELSE TO_CHAR(rec.create_date, 'YYYYMMDD') END AS DateLet,
             TO_CHAR(am.date, 'YYYYMMDD') AS ValidDate,
