<?xml version="1.0"?>
<openerp>
    <data>

    <!-- Read/Unread actions -->

    <record id="actions_server_crm_meeting_read" model="ir.actions.server">
        <field name="name">Mark read</field>
        <field name="condition">True</field>
        <field name="type">ir.actions.server</field>
        <field name="model_id" ref="model_crm_meeting"/>
        <field name="state">code</field>
        <field name="code">self.message_check_and_set_read(cr, uid, context.get('active_ids'), context=context)</field>
    </record>
    <record id="action_crm_meeting_read" model="ir.values">
        <field name="name">action_crm_meeting_read</field>
        <field name="action_id" ref="actions_server_crm_meeting_read"/>
        <field name="value" eval="'ir.actions.server,' + str(ref('actions_server_crm_meeting_read'))" />
        <field name="key">action</field>
        <field name="model_id" ref="model_crm_meeting" />
        <field name="model">crm.meeting</field>
        <field name="key2">client_action_multi</field>
    </record>

    <record id="actions_server_crm_meeting_unread" model="ir.actions.server">
        <field name="name">Mark unread</field>
        <field name="condition">True</field>
        <field name="type">ir.actions.server</field>
        <field name="model_id" ref="model_crm_meeting"/>
        <field name="state">code</field>
        <field name="code">self.message_check_and_set_unread(cr, uid, context.get('active_ids'), context=context)</field>
    </record>
    <record id="action_crm_meeting_unread" model="ir.values">
        <field name="name">action_crm_meeting_unread</field>
        <field name="action_id" ref="actions_server_crm_meeting_unread"/>
        <field name="value" eval="'ir.actions.server,' + str(ref('actions_server_crm_meeting_unread'))" />
        <field name="key">action</field>
        <field name="model_id" ref="model_crm_meeting" />
        <field name="model">crm.meeting</field>
        <field name="key2">client_action_multi</field>
    </record>

    <!-- CRM Meetings Types Form View -->

    <record id="view_crm_meeting_type_tree" model="ir.ui.view">
        <field name="name">Meeting Types Tree</field>
        <field name="model">crm.meeting.type</field>
        <field name="arch" type="xml">
            <tree string="Meeting Types" editable="bottom">
                <field name="name"/>
            </tree>
        </field>
    </record>

    <record id="action_crm_meeting_type" model="ir.actions.act_window">
        <field name="name">Meeting Types</field>
        <field name="res_model">crm.meeting.type</field>
        <field name="view_type">form</field>
        <field name="view_id" ref="view_crm_meeting_type_tree"/>
    </record>

    <menuitem id="menu_crm_meeting_type" parent="base.menu_calendar_configuration" sequence="1"
        action="action_crm_meeting_type" groups="base.group_no_one"/>

    <!-- CRM Meetings Form View -->

    <record model="ir.ui.view" id="view_crm_meeting_form">
        <field name="name">CRM - Meetings Form</field>
        <field name="model">crm.meeting</field>
        <field name="arch" type="xml">
            <form string="Meetings" version="7.0">
                <field name="state" invisible="True"/>
                <sheet>
                    <div class="oe_title">
                        <div class="oe_edit_only">
                            <label for="name"/> 
                        </div>
                        <h1>
                            <field name="name"/>
                        </h1>
                        <label for="partner_ids" class="oe_edit_only"/>
                        <h2>
                            <field name="partner_ids" widget="many2many_tags"
                                context="{'force_email':True}"
                                on_change="onchange_partner_ids(partner_ids)"/>
                        </h2>
                    </div>
                    <notebook>
                    <page string="Meeting Detail">
                        <group>
                            <group>
                                <field name="date" string="Starting at"/>
                                <label for="duration"/>
                                <div>
                                    <field name="duration" widget="float_time"
                                        on_change="onchange_dates(date,duration,False,allday)"
                                        class="oe_inline" attrs="{'invisible': [('allday','=',True)]}"/>
                                    <label string="hours" attrs="{'invisible': [('allday','=',True)]}"/>
                                    (<field name="allday" on_change="onchange_dates(date,False,False,allday)" class="oe_inline"/>
                                    <label for="allday" string="All Day?"/>)
                                </div>
                                <field name="date_deadline" groups="base.group_no_one"
                                    attrs="{'invisible': [('allday','=',True)]}"
                                    on_change="onchange_dates(date,False,date_deadline)"/>
                            </group>
                            <group>
                                <field name="user_id" groups="base.group_no_one"/>
                                <field name="categ_ids" widget="many2many_tags"/>
                                <field name="location"/>
                                <field name="organizer" groups="base.group_no_one"/>
                            </group>

                        </group>
                        <label for="description"/>
                        <field name="description"/>
                    </page>
                    <page string="Options">
                        <group>
                            <group>
                                <field name="recurrency"
                                    attrs="{'readonly': [('recurrent_uid','!=',False)]}"/>
                            </group>
                            <group>
                                <field name="alarm_id" widget="selection" groups="base.group_no_one"/>
                                <field name="class"/>
                                <field name="show_as"/>
                                <field name="rrule" invisible="1" readonly="1"/>
                                <field name="recurrent_id" invisible="1"/>
                                <field name="recurrent_uid" invisible="1"/>
                            </group>
                            <group attrs="{'invisible': [('recurrency','=',False)]}">
                                <label for="interval"/>
                                <div>
                                    <field name="interval" class="oe_inline"/>
                                    <field name="rrule_type" class="oe_inline"/>
                                </div>
                                <label string="Until" for="end_type"/>
                                <div>
                                    <field name="end_type" class="oe_inline"/>
                                    <field name="count" attrs="{'invisible' : [('end_type', '!=', 'count')] }" class="oe_inline"/>
                                    <field name="end_date" attrs="{'invisible' : [('end_type', '!=', 'end_date')], 'required': [('end_type', '=', 'end_date')]}" class="oe_inline"/>
                                </div>
                                <label string="Select Weekdays" attrs="{'invisible' :[('rrule_type','not in', ['weekly'])]}"/>
                                <group col="2" colspan="1" name="weekdays" attrs="{'invisible' :[('rrule_type','not in', ['weekly'])]}">
                                    <field name="mo" />
                                    <field name="tu" />
                                    <field name="we" />
                                    <field name="th" />
                                    <field name="fr" />
                                    <field name="sa" />
                                    <field name="su" />
                                </group>

                                <label string="Day of Month"
                                    attrs="{'invisible' : [('rrule_type','!=','monthly')]}"/>

                                <div attrs="{'invisible' : [('rrule_type','!=','monthly')]}">
                                    <field name="select1" />
                                    <field name="day"
                                        attrs="{'required' : [('select1','=','date'), ('rrule_type','=','monthly')],
                                            'invisible' : [('select1','=','day')]}" />
                                    <field name="byday" string="The"
                                        attrs="{'required' : [('select1','=','day'), ('rrule_type','=','monthly')], 'invisible' : [('select1','=','date')]}" />
                                    <field name="week_list" nolabel="1"
                                        attrs="{'required' : [('select1','=','day'), ('rrule_type','=','monthly')], 'invisible' : [('select1','=','date')]}" />
                                </div>

                            </group>
                        </group>
                    </page>
                    <!--
                        Temporarily removing invitation feature as the implementation
                        was not clean. Invitation should be trigerred automatically
                        based on partner_ids.
                    -->
                    <page string="Invitations">
                        <field name="attendee_ids" widget="one2many" mode="tree">
                            <tree string="Invitation details" editable="top">
                                <field name="partner_id"/>
                                <field name="email" string="Mail To"/>
                                <field name="state" />
                                <button name="do_tentative"
                                    states="needs-action,declined,accepted"
                                    string="Uncertain" type="object"
                                    icon="terp-crm"
                                    />
                                <button name="do_accept" string="Accept"
                                    states="needs-action,tentative,declined"
                                    type="object" icon="gtk-apply"/>
                                <button name="do_decline" string="Decline"
                                    states="needs-action,tentative,accepted"
<<<<<<< HEAD
                                    type="object" />
=======
                                    type="object" icon="gtk-cancel"/>
                                <button
                                    name="%(base_calendar.action_view_calendar_invite_attendee_wizard)d"
                                    string="Delegate" type="action"
                                    states="needs-action,tentative,declined,accepted"
                                    icon="gtk-sort-descending"
                                    context="{'model' : 'calendar.attendee', 'attendee_field' : 'child_ids'}" />
>>>>>>> b63923f1
                            </tree>
                            <form string="Invitation details" version="7.0">
                                <header>
                                    <button name="do_tentative" type="object"
                                        states="needs-action,declined,accepted"
                                        string="Uncertain" />
                                    <button name="do_accept" type="object"
                                        states="needs-action,tentative,declined"
                                        string="Accept" />
                                    <button name="do_decline" type="object"
                                        states="needs-action,tentative,accepted"
                                        string="Decline" />
                                    <field name="state" widget="statusbar" statusbar_visible="draft,open,done"/>
                                </header>
                                <group>
                                    <group>
                                        <field name="email" />
                                        <field name="rsvp" />
                                        <field name="cutype" />
                                        <field name="role" />
                                    </group>
                                    <group>
                                        <field name="partner_id"/>
                                        <field name="user_id"/>
                                    </group>
                                </group>
                            </form>
                        </field>
                    </page>

                    </notebook>
                </sheet>
                <div class="oe_chatter">
                    <field name="message_is_follower" invisible="1"/>
                    <field name="message_ids" widget="mail_thread"/>
                    <field name="message_follower_ids" widget="mail_followers"/>
                </div>
            </form>
        </field>
    </record>

    <!-- CRM Meeting Tree View  -->

    <record model="ir.ui.view" id="view_crm_meeting_tree">
        <field name="name">CRM - Meetings Tree</field>
        <field name="model">crm.meeting</field>
        <field name="arch" type="xml">
            <tree string="Meetings" fonts="bold:message_unread==True">
                <field name="name" string="Subject" />
                <field name="user_id"/>
                <field name="date"/>
                <field name="state" invisible="True"/>
                <field name="duration" />
                <field name="message_unread" invisible="1"/>
            </tree>
        </field>
    </record>

    <!-- CRM Meeting Calendar -->

    <record model="ir.ui.view" id="view_crm_meeting_calendar">
        <field name="name">CRM - Meetings Calendar</field>
        <field name="model">crm.meeting</field>
        <field name="priority" eval="2"/>
        <field name="arch" type="xml">
            <calendar string="Meetings" date_start="date" color="user_id" date_stop="date_deadline" date_delay="duration">
                <field name="name"/>
                <field name="user_id"/>
            </calendar>
        </field>
    </record>

    <!-- CRM Meeting Gantt  -->

    <record id="view_crm_meeting_gantt" model="ir.ui.view">
        <field name="name">CRM - Meetings Gantt</field>
        <field name="model">crm.meeting</field>
        <field name="arch" type="xml">
            <gantt date_delay="duration" date_start="date" string="Meetings"/>
        </field>
    </record>

    <!-- CRM Meeting Search View  -->

    <record id="view_crm_meeting_search" model="ir.ui.view">
        <field name="name">CRM - Meetings Search</field>
        <field name="model">crm.meeting</field>
        <field name="arch" type="xml">
            <search string="Search Meetings">
                <field name="name" string="Meeting" filter_domain="[('name','ilike',self)]"/>
                <filter string="Inbox" help="Unread messages" name="message_unread" domain="[('message_unread','=',True)]"/>
                <separator/>
                <filter string="My Meetings" help="My Meetings" domain="[('user_id','=',uid)]"/>
                <field name="user_id"/>
                <field name="partner_ids"/>
            </search>
        </field>
    </record>

    <!-- CRM Meetings action and menu -->

    <record id="action_crm_meeting" model="ir.actions.act_window">
        <field name="name">Meetings</field>
        <field name="res_model">crm.meeting</field>
        <field name="view_mode">calendar,tree,form,gantt</field>
        <field name="view_id" ref="view_crm_meeting_calendar"/>
        <field name="search_view_id" ref="view_crm_meeting_search"/>
        <field name="context">{"calendar_default_user_id": uid}</field>
        <field name="help" type="html">
          <p class="oe_view_nocontent_create">
            Click to schedule a new meeting. 
          </p><p>
            The calendar is shared between employees and fully integrated with
            other applications such as the employee holidays or the business
            opportunities.
          </p>
        </field>
    </record>
    <record model="ir.actions.act_window.view" id="action_view_crm_meeting_calendar">
        <field name="act_window_id" ref="action_crm_meeting"/>
        <field name="sequence" eval="1"/>
        <field name="view_mode">calendar</field>
        <field name="view_id" ref="view_crm_meeting_calendar"/>
    </record>
    <record model="ir.actions.act_window.view" id="action_view_crm_meeting_tree">
        <field name="act_window_id" ref="action_crm_meeting"/>
        <field name="sequence" eval="2"/>
        <field name="view_mode">tree</field>
        <field name="view_id" ref="view_crm_meeting_tree"/>
    </record>
    <record model="ir.actions.act_window.view" id="action_view_crm_meeting_form">
        <field name="act_window_id" ref="action_crm_meeting"/>
        <field name="sequence" eval="3"/>
        <field name="view_mode">form</field>
        <field name="view_id" ref="view_crm_meeting_form"/>
    </record>
    <record model="ir.actions.act_window.view" id="action_view_crm_meeting_gantt">
        <field name="act_window_id" ref="action_crm_meeting"/>
        <field name="sequence" eval="4"/>
        <field name="view_mode">gantt</field>
        <field name="view_id" ref="view_crm_meeting_gantt"/>
    </record>

    <menuitem id="menu_crm_meeting" parent="base.menu_sales" sequence="8"
        name="Calendar" action="action_crm_meeting"/>

    <menuitem name="Calendar"
        id="mail_menu_calendar" parent="mail.mail_my_stuff"
        sequence="10" action="action_crm_meeting"/>

    </data>
</openerp><|MERGE_RESOLUTION|>--- conflicted
+++ resolved
@@ -189,17 +189,7 @@
                                     type="object" icon="gtk-apply"/>
                                 <button name="do_decline" string="Decline"
                                     states="needs-action,tentative,accepted"
-<<<<<<< HEAD
-                                    type="object" />
-=======
                                     type="object" icon="gtk-cancel"/>
-                                <button
-                                    name="%(base_calendar.action_view_calendar_invite_attendee_wizard)d"
-                                    string="Delegate" type="action"
-                                    states="needs-action,tentative,declined,accepted"
-                                    icon="gtk-sort-descending"
-                                    context="{'model' : 'calendar.attendee', 'attendee_field' : 'child_ids'}" />
->>>>>>> b63923f1
                             </tree>
                             <form string="Invitation details" version="7.0">
                                 <header>
