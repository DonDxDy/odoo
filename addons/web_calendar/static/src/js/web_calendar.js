/*---------------------------------------------------------
 * OpenERP web_calendar
 *---------------------------------------------------------*/

_.str.toBoolElse = function(str, elseValues, trueValues, falseValues) {
      var ret = _.str.toBool(str, trueValues, falseValues);
      if (_.isUndefined(ret)) {
        return elseValues;
      }
      return ret;
};

openerp.web_calendar = function(instance) {

    var _t = instance.web._t,
        _lt = instance.web._lt;
    var QWeb = instance.web.qweb;

    function get_class(name) {
        return new instance.web.Registry({'tmp' : name}).get_object("tmp");
    }

    var fc_defaultOptions = {
        monthNames: Date.CultureInfo.monthNames,
        monthNamesShort: Date.CultureInfo.abbreviatedMonthNames,
        dayNames: Date.CultureInfo.dayNames,
        dayNamesShort: Date.CultureInfo.abbreviatedDayNames,

        weekNumberTitle: _t("W"),
        allDayText: _t("all-day"),

        firstDay: Date.CultureInfo.firstDayOfWeek,
    };

    function is_virtual_id(id) {
        return typeof id == "string" && id.indexOf('-') >= 0;
    }

    function isNullOrUndef(value) {
        return _.isUndefined(value) || _.isNull(value);
    }
    
    instance.web.views.add('calendar', 'instance.web_calendar.CalendarView');

    instance.web_calendar.CalendarView = instance.web.View.extend({
        template: "CalendarView",
        display_name: _lt('Calendar'),
        quick_create_instance: 'instance.web_calendar.QuickCreate',

        init: function (parent, dataset, view_id, options) {
            this._super(parent);
            this.ready = $.Deferred();
            this.set_default_options(options);
            this.dataset = dataset;
            this.model = dataset.model;
            this.fields_view = {};
            this.view_id = view_id;
            this.view_type = 'calendar';
            this.color_map = {};
            this.range_start = null;
            this.range_stop = null;
            this.selected_filters = [];
        },

        set_default_options: function(options) {
            this._super(options);
            _.defaults(this.options, {
                confirm_on_delete: true,
            });
        },

        destroy: function() {
            this.$calendar.fullCalendar('destroy');
            if (this.$small_calendar){
                this.$small_calendar.datepicker('destroy');
            }
            this._super.apply(this, arguments);
        },

        view_loading: function (fv) {
            var self = this;
            this.fields_view = fv;
            this.$calendar = this.$el.find(".oe_calendar_widget");

            this.info_fields = [];

            /* buttons */
            this.$buttons = $(QWeb.render("CalendarView.buttons", {'widget': this}));
            if (this.options.$buttons) {
                this.$buttons.appendTo(this.options.$buttons);
            } else {
                this.$el.find('.oe_calendar_buttons').replaceWith(this.$buttons);
            }

            this.$buttons.on('click', 'button.oe_calendar_button_new', function () {
                self.dataset.index = null;
                self.do_switch_view('form');
            });

            /* xml view calendar options */
            var attrs = fv.arch.attrs;

            if (!attrs.date_start) {
                throw new Error(_t("Calendar view has not defined 'date_start' attribute."));
            }

            this.$el.addClass(attrs['class']);

            this.name = fv.name || attrs.string;
            this.view_id = fv.view_id;

            this.mode = attrs.mode;                 // one of month, week or day
            this.date_start = attrs.date_start;     // Field name of starting date field
            this.date_delay = attrs.date_delay;     // duration
            this.date_stop = attrs.date_stop;
            this.all_day = attrs.all_day;
            this.how_display_event = '';
            this.attendee_people = attrs.attendee;

            if (!isNullOrUndef(attrs.quick_create_instance)) {
                self.quick_create_instance = 'instance.' + attrs.quick_create_instance;
            }
                
            //if quick_add = False, we don't allow quick_add
            //if quick_add = not specified in view, we use the default quick_create_instance
            //if quick_add = is NOT False and IS specified in view, we this one for quick_create_instance'   
            
            this.quick_add_pop = (isNullOrUndef(attrs.quick_add) || _.str.toBoolElse(attrs.quick_add,true) );
            if (this.quick_add_pop && !isNullOrUndef(attrs.quick_add)) {
                self.quick_create_instance = 'instance.' + attrs.quick_add;
            }
            // The display format which will be used to display the event where fields are between "[" and "]"
            if (!isNullOrUndef(attrs.display)) {
                this.how_display_event = attrs.display; // String with [FIELD]
            }
            
            // If this field is set ot true, we don't open the event in form view, but in a popup with the view_id passed by this parameter
            if (isNullOrUndef(attrs.event_open_popup) || !_.str.toBoolElse(attrs.event_open_popup,true)) {
                this.open_popup_action = false;
            }
            else {
                this.open_popup_action = attrs.event_open_popup;
            }
            

            // If this field is set to true, we will use the calendar_friends model as filter and not the color field.
            this.useContacts = (!isNullOrUndef(attrs.use_contacts) && _.str.toBool(attrs.use_contacts)) && (!isNullOrUndef(self.options.$sidebar));

            // If this field is set ot true, we don't add itself as an attendee when we use attendee_people to add each attendee icon on an event
            // The color is the color of the attendee, so don't need to show again that it will be present
            this.colorIsAttendee = (!(isNullOrUndef(attrs.color_is_attendee) || !_.str.toBoolElse(attrs.color_is_attendee, true))) && (!isNullOrUndef(self.options.$sidebar));



            // if we have not sidebar, (eg: Dashboard), we don't use the filter "coworkers"
            if (isNullOrUndef(self.options.$sidebar)) {
                this.useContacts = false;
                this.colorIsAttendee = false;
                this.attendee_people = undefined;
            }

                
/*
            Will be more logic to do it in futur, but see below to stay Retro-compatible
            
            if (isNull(attrs.avatar_model)) {
                this.avatar_model = 'res.partner'; 
            }
            else {
                if (attrs.avatar_model == 'False') {
                    this.avatar_model = null;
                }
                else {  
                    this.avatar_model = attrs.avatar_model;
                }
            }            
*/
            if (isNullOrUndef(attrs.avatar_model)) {
                this.avatar_model = null;
            }
            else {
                this.avatar_model = attrs.avatar_model;
            }
           
            if (isNullOrUndef(attrs.avatar_title)) {
                this.avatar_title = this.avatar_model;
            }
            else {
                this.avatar_title = attrs.avatar_title;
            }
                    
            this.color_field = attrs.color;
        
            if (this.color_field && this.selected_filters.length === 0) {
                var default_filter;
                if ((default_filter = this.dataset.context['calendar_default_' + this.color_field])) {
                    this.selected_filters.push(default_filter + '');
                }
            }
            this.fields = fv.fields;

            for (var fld = 0; fld < fv.arch.children.length; fld++) {
                this.info_fields.push(fv.arch.children[fld].attrs.name);
            }
            
            return (new instance.web.Model(this.dataset.model))
                .call("check_access_rights", ["create", false])
                .then(function (create_right) {
                    self.create_right = create_right;
                    self.init_calendar().then(function() {
                        self.trigger('calendar_view_loaded', fv);
                        self.ready.resolve();
                    });
                });
        },

        get_fc_init_options: function () {
            //Documentation here : http://arshaw.com/fullcalendar/docs/
            var self = this;
            return $.extend({}, fc_defaultOptions, {
                
                defaultView: (this.mode == "month")?"month":
                    (this.mode == "week"?"agendaWeek":
                     (this.mode == "day"?"agendaDay":"month")),
                header: {
                    left: 'prev,next today',
                    center: 'title',
                    right: 'month,agendaWeek,agendaDay'
                },
                selectable: !this.options.read_only_mode && this.create_right,
                selectHelper: true,
                editable: !this.options.read_only_mode,
                droppable: true,

                // callbacks

                eventDrop: function (event, _day_delta, _minute_delta, _all_day, _revertFunc) {
                    var data = self.get_event_data(event);
                    self.proxy('update_record')(event._id, data); // we don't revert the event, but update it.
                },
                eventResize: function (event, _day_delta, _minute_delta, _revertFunc) {
                    var data = self.get_event_data(event);
                    self.proxy('update_record')(event._id, data);
                },
                eventRender: function (event, element, view) {
                    element.find('.fc-event-title').html(event.title);
                },
                eventAfterRender: function (event, element, view) {
                    if ((view.name !== 'month') && (((event.end-event.start)/60000)<=30)) {
                        //if duration is too small, we see the html code of img
                        var current_title = $(element.find('.fc-event-time')).text();
                        var new_title = current_title.substr(0,current_title.indexOf("<img")>0?current_title.indexOf("<img"):current_title.length);
                        element.find('.fc-event-time').html(new_title);
                    }
                },
                eventClick: function (event) { self.open_event(event._id,event.title); },
                select: function (start_date, end_date, all_day, _js_event, _view) {
                    var data_template = self.get_event_data({
                        start: start_date,
                        end: end_date,
                        allDay: all_day,
                    });
                    self.open_quick_create(data_template);

                },
                drop: function(start_date, all_day) {
                    if (this.classList.contains("ui-dialog")) {
                        return; //don't look click event on calendar if popup hover !
                    }
                    var data_template = self.get_event_data({
                        start: start_date,
                        allDay: all_day,
                    });
                    var stored_data = $(this).data('eventDefaults');

                    data_template = $.extend({}, stored_data, data_template);
                    self.open_quick_create(data_template);
                },
                unselectAuto: false,

                // Options

                weekNumbers: true,
                snapMinutes: 15,
                timeFormat : {
                
                           // for agendaWeek and agendaDay
                            agenda: 'h:mm{ - h:mm}', // 5:00 - 6:30

                            // for all other views
                            '': 'h(:mm)tt'  // 7pm
                        },
                weekMode : 'liquid',
                aspectRatio: 1.8,
            });
        },

        calendarMiniChanged: function (context) {
            return function(datum,obj) {
                var curView = context.$calendar.fullCalendar( 'getView');
                var curDate = new Date(obj.currentYear , obj.currentMonth, obj.currentDay);

                if (curView.name == "agendaWeek") {
                    if (curDate <= curView.end && curDate >= curView.start) {
                        context.$calendar.fullCalendar('changeView','agendaDay');
                    }
                }
                else if (curView.name != "agendaDay" || (curView.name == "agendaDay" && curDate.compareTo(curView.start)===0)) {
                        context.$calendar.fullCalendar('changeView','agendaWeek');
                }
                context.$calendar.fullCalendar('gotoDate', obj.currentYear , obj.currentMonth, obj.currentDay);
            };
        },

        init_calendar: function() {
            var self = this;
             
            if (!this.sidebar && this.options.$sidebar) {
                this.sidebar = new instance.web_calendar.Sidebar(this);
                this.sidebar.appendTo(this.$el.find('.oe_calendar_sidebar_container'));

                this.$small_calendar = self.$el.find(".oe_calendar_mini");
                this.$small_calendar.datepicker({ onSelect: self.calendarMiniChanged(self) });
            
                if (this.useContacts) {
                    //Get my Partner ID
                    new instance.web.Model("res.users").query(["partner_id"]).filter([["id", "=",this.dataset.context.uid]]).first()
                        .done(
                            function(result) {
                                var sidebar_items = {};
                                var filter_value = result.partner_id[0];
                                var filter_item = {
                                        value: filter_value,
                                        label: result.partner_id[1] + _lt(" [Me]"),
                                        color: self.get_color(filter_value),
                                        avatar_model: self.avatar_model
                                    };
                                sidebar_items[filter_value] = filter_item ;
                                filter_item = {
                                        value: -1,
                                        label: _lt("Everybody's calendars"),
                                        color: self.get_color(-1),
                                        avatar_model: self.avatar_model
                                    };
                                sidebar_items[-1] = filter_item ;
                                //Get my coworkers/contacts
                                new instance.web.Model("calendar.contacts").query(["partner_id"]).filter([["user_id", "=",self.dataset.context.uid]]).all().then(function(result) {
                                    _.each(result, function(item) {
                                        filter_value = item.partner_id[0];
                                        filter_item = {
                                            value: filter_value,
                                            label: item.partner_id[1],
                                            color: self.get_color(filter_value),
                                            avatar_model: self.avatar_model
                                        };
                                        sidebar_items[filter_value] = filter_item ;
                                    });
                                    
                                    self.allFilters = sidebar_items;
                                    self.sidebar.filter.events_loaded(sidebar_items);
                                    self.sidebar.filter.addUpdateButton();
                                }).done(function () {
                                    self.$calendar.fullCalendar('refetchEvents');
                                });
                            }
                         );
                }
                this.extraSideBar();
                
            }
            self.$calendar.fullCalendar(self.get_fc_init_options());

            
            return $.when();
        },
        extraSideBar: function() {
        },

        open_quick_create: function(data_template) {
            if (!isNullOrUndef(this.quick)) {
                return this.quick.trigger('close');
            }
            var QuickCreate = get_class(this.quick_create_instance);
            
            this.options.disable_quick_create =  this.options.disable_quick_create || !this.quick_add_pop;
            
            this.quick = new QuickCreate(this, this.dataset, true, this.options, data_template);
            this.quick.on('added', this, this.quick_created)
                    .on('slowadded', this, this.slow_created)
                    .on('close', this, function() {
                        this.quick.destroy();
                        delete this.quick;
                        this.$calendar.fullCalendar('unselect');
                    });
            this.quick.replace(this.$el.find('.oe_calendar_qc_placeholder'));
            this.quick.focus();
            
        },

        /**
         * Refresh one fullcalendar event identified by it's 'id' by reading OpenERP record state.
         * If event was not existent in fullcalendar, it'll be created.
         */
        refresh_event: function(id) {
            var self = this;
            if (is_virtual_id(id)) {
                // Should avoid "refreshing" a virtual ID because it can't
                // really be modified so it should never be refreshed. As upon
                // edition, a NEW event with a non-virtual id will be created.
                console.warn("Unwise use of refresh_event on a virtual ID.");
            }
            this.dataset.read_ids([id], _.keys(this.fields)).done(function (incomplete_records) {
                self.perform_necessary_name_gets(incomplete_records).then(function(records) {
                    // Event boundaries were already changed by fullcalendar, but we need to reload them:
                    var new_event = self.event_data_transform(records[0]);
                    // fetch event_obj
                    var event_objs = self.$calendar.fullCalendar('clientEvents', id);
                    if (event_objs.length == 1) { // Already existing obj to update
                        var event_obj = event_objs[0];
                        // update event_obj
                        _(new_event).each(function (value, key) {
                            event_obj[key] = value;
                        });
                        self.$calendar.fullCalendar('updateEvent', event_obj);
                    } else { // New event object to create
                        self.$calendar.fullCalendar('renderEvent', new_event);
                        // By forcing attribution of this event to this source, we
                        // make sure that the event will be removed when the source
                        // will be removed (which occurs at each do_search)
                        self.$calendar.fullCalendar('clientEvents', id)[0].source = self.event_source;
                    }
                });
            });
        },

        get_color: function(key) {
            if (this.color_map[key]) {
                return this.color_map[key];
            }
            var index = (((_.keys(this.color_map).length + 1) * 5) % 24) + 1;
            this.color_map[key] = index;
            return index;
        },
        

        /**
         * In o2m case, records from dataset won't have names attached to their *2o values.
         * We should make sure this is the case.
         */
        perform_necessary_name_gets: function(evts) {
            var def = $.Deferred();
            var self = this;
            var to_get = {};
            _(this.info_fields).each(function (fieldname) {
                if (!_(["many2one", "one2one"]).contains(
                    self.fields[fieldname].type))
                    return;
                to_get[fieldname] = [];
                _(evts).each(function (evt) {
                    var value = evt[fieldname];
                    if (value === false || (value instanceof Array)) {
                        return;
                    }
                    to_get[fieldname].push(value);
                });
                if (to_get[fieldname].length === 0) {
                    delete to_get[fieldname];
                }
            });
            var defs = _(to_get).map(function (ids, fieldname) {
                return (new instance.web.Model(self.fields[fieldname].relation))
                    .call('name_get', ids).then(function (vals) {
                        return [fieldname, vals];
                    });
            });

            $.when.apply(this, defs).then(function() {
                var values = arguments;
                _(values).each(function(value) {
                    var fieldname = value[0];
                    var name_gets = value[1];
                    _(name_gets).each(function(name_get) {
                        _(evts).chain()
                            .filter(function (e) {return e[fieldname] == name_get[0];})
                            .each(function(evt) {
                                evt[fieldname] = name_get;
                            });
                    });
                });
                def.resolve(evts);
            });
            return def;
        },
        
        /**
         * Transform OpenERP event object to fullcalendar event object
         */
        event_data_transform: function(evt) {
            var self = this;

            var date_delay = evt[this.date_delay] || 1.0,
                all_day = this.all_day ? evt[this.all_day] : false,
                res_computed_text = '',
                the_title = '',
<<<<<<< HEAD
                attendees = [];                

            if (this.date_stop && this.fields[this.date_stop].type == 'date') {
                date_stop.addDay(1);
=======
                attendees = [];

            if (!all_day) {
                date_start = instance.web.auto_str_to_date(evt[this.date_start]);
                date_stop = this.date_stop ? instance.web.auto_str_to_date(evt[this.date_stop]) : null;
            }
            else {
                date_start = instance.web.auto_str_to_date(evt[this.date_start].split(' ')[0],'date');
                date_stop = this.date_stop  ? instance.web.auto_str_to_date(evt[this.date_stop].split(' ')[0],'date').addMinutes(-1) : null;
>>>>>>> 2a4d8bc6
            }

            if (this.info_fields) {
                var temp_ret = {};
                res_computed_text = this.how_display_event;
                
                _.each(this.info_fields, function (fieldname) {
                    var value = evt[fieldname];
                    if (_.contains(["many2one", "one2one"], self.fields[fieldname].type)) {
                        if (value === false) {
                            temp_ret[fieldname] = null;
                        }
                        else if (value instanceof Array) {
                            temp_ret[fieldname] = value[1]; // no name_get to make
                        }
                        else {
                            throw new Error("Incomplete data received from dataset for record " + evt.id);
                        }
                    }
                    else if (_.contains(["one2many","many2many"], self.fields[fieldname].type)) {
                        if (value === false) {
                            temp_ret[fieldname] = null;
                        }
                        else if (value instanceof Array)  {
                            temp_ret[fieldname] = value; // if x2many, keep all id !
                        }
                        else {
                            throw new Error("Incomplete data received from dataset for record " + evt.id);
                        }
                    }
                    else {
                        temp_ret[fieldname] = value;
                    }
                    res_computed_text = res_computed_text.replace("["+fieldname+"]",temp_ret[fieldname]);
                });

                
                if (res_computed_text.length) {
                    the_title = res_computed_text;
                }
                else {
                    var res_text= [];
                    _.each(temp_ret, function(val,key) { res_text.push(val); });
                    the_title = res_text.join(', ');
                }
                the_title = _.escape(the_title);
                
                
                the_title_avatar = '';
                
                if (! _.isUndefined(this.attendee_people)) {
                    var MAX_ATTENDEES = 3;
                    var attendee_showed = 0;
                    var attendee_other = '';

                    _.each(temp_ret[this.attendee_people],
                        function (the_attendee_people) {
                            attendees.push(the_attendee_people);
                            attendee_showed += 1;
                            if (attendee_showed<= MAX_ATTENDEES) {
                                if (self.avatar_model !== null) {
                                       the_title_avatar += '<img title="' + self.all_attendees[the_attendee_people] + '" class="attendee_head"  \
                                                            src="/web/binary/image?model=' + self.avatar_model + '&field=image_small&id=' + the_attendee_people + '"></img>';
                                }
                                else {
                                    if (!self.colorIsAttendee || the_attendee_people != temp_ret[self.color_field]) {
                                            tempColor = (self.all_filters[the_attendee_people] != undefined) 
                                                                ? self.all_filters[the_attendee_people].color
                                                                : self.all_filters[-1].color;
                                        the_title_avatar += '<i class="fa fa-user attendee_head color_'+tempColor+'" title="' + self.all_attendees[the_attendee_people] + '" ></i>';
                                    }//else don't add myself
                                }
                            }
                            else {
                                attendee_other += self.all_attendees[the_attendee_people] +", ";
                            }
                        }
                    );
                    if (attendee_other.length>2) {
                        the_title_avatar += '<span class="attendee_head" title="' + attendee_other.slice(0, -2) + '">+</span>';
                    }
                    the_title = the_title_avatar + the_title;
                }
            }
            
            if (!date_stop && date_delay) {
                date_stop = date_start.clone().addHours(date_delay);
            }
            if (this.fields[this.date_start].type != "date" && all_day) {
                //date_stop.addDays(-1);
            }
            var r = {
                'start': date_start.toString('yyyy-MM-dd HH:mm:ss'),
                'end': date_stop.toString('yyyy-MM-dd HH:mm:ss'),
                'title': the_title, //res_text.join(', '),
                'allDay': (this.fields[this.date_start].type == 'date' || (this.all_day && evt[this.all_day]) || false),
                'id': evt.id,
                'attendees':attendees
            };
            

            if (!self.useContacts || self.all_filters[evt[this.color_field]] !== undefined) {
                if (this.color_field && evt[this.color_field]) {
                    var color_key = evt[this.color_field];
                    if (typeof color_key === "object") {
                        color_key = color_key[0];
                    }
                    r.className = 'cal_opacity calendar_color_'+ this.get_color(color_key);
                }
            }
            else  { // if form all, get color -1

                  r.className = 'cal_opacity calendar_color_'+ self.all_filters[-1].color;
            }
            return r;
        },
        
        /**
         * Transform fullcalendar event object to OpenERP Data object
         */
        get_event_data: function(event) {

            // Normalize event_end without changing fullcalendars event.
            var data = {
                name: event.title
            };
            
            
            var event_end = event.end;
            //Bug when we move an all_day event from week or day view, we don't have a dateend or duration...            
            if (event_end === null) {
                event_end = new Date(event.start).addHours(2);
            }

            if (event.allDay) {
                // Sometimes fullcalendar doesn't give any event.end.
                if (event_end === null || _.isUndefined(event_end)) {
                    event_end = new Date(event.start);
                }
                if (this.all_day) {
                    event_end = (new Date(event_end.getTime())).addDays(1);
                    date_start_day = new Date(event.start.getFullYear(),event.start.getMonth(),event.start.getDate(),12);
                    date_stop_day = new Date(event_end.getFullYear(),event_end.getMonth(),event_end.getDate(),12);
                }
                else {
                    date_start_day = new Date(event.start.getFullYear(),event.start.getMonth(),event.start.getDate(),7);
                    date_stop_day = new Date(event_end.getFullYear(),event_end.getMonth(),event_end.getDate(),19);
                }
                data[this.date_start] = instance.web.parse_value(date_start_day, this.fields[this.date_start]);
                if (this.date_stop) {
                    data[this.date_stop] = instance.web.parse_value(date_stop_day, this.fields[this.date_stop]);
                }
                                
            }
            else {
                data[this.date_start] = instance.web.parse_value(event.start, this.fields[this.date_start]);
                if (this.date_stop) {
                    data[this.date_stop] = instance.web.parse_value(event_end, this.fields[this.date_stop]);
                }
            }


            if (this.all_day) {
                data[this.all_day] = event.allDay;
            }

            if (this.date_delay) {
                var diff_seconds = Math.round((event_end.getTime() - event.start.getTime()) / 1000);
                data[this.date_delay] = diff_seconds / 3600;
            }
            return data;
        },

        do_search: function(domain, context, _group_by) {
            var self = this;

            if (self.sidebar) {
                self.sidebar.filter.is_loaded = false;
            }

            if (! _.isUndefined(this.event_source)) {
                this.$calendar.fullCalendar('removeEventSource', this.event_source);
            }
            this.event_source = {
                events: function(start, end, callback) {
                    var current_event_source = self.event_source;
                    self.dataset.read_slice(_.keys(self.fields), {
                        offset: 0,
                        domain: self.get_range_domain(domain, start, end),
                        context: context,
                    }).done(function(events) {

                        if (self.event_source !== current_event_source) {
                            console.log("Consecutive ``do_search`` called. Cancelling.");
                            return;
                        }
                        
                       if (self.attendee_people !== undefined) {
                            //Else we filter on 'Everybody's Calendar, we don't filter events 
                            if (self.selected_filters.indexOf(-1) == -1) {

                                //If we filter on contacts... we keep only events from coworkers                                 
                                events = $.map(events, function (e) {
                                        if (_.intersection(self.selected_filters,e[self.attendee_people]).length ) {
                                            return e;
                                        }
                                        return null;
                                });
                            }
                        }
                        
                        if (!self.useContacts) {  // If we use all peoples displayed in the current month as filter in sidebars
                            var now_filters = {};
                            var filter_value;
                            var filter_item;
                            
                            
                            _.each(events, function (e) {
                                filter_value = e[self.color_field][0];
                                filter_item = {
                                    value: filter_value,
                                    label: e[self.color_field][1],
                                    color: self.get_color(filter_value),
                                    avatar_model: self.avatar_model
                                };
                                if (!now_filters[e[self.color_field][0]]) {
                                    now_filters[e[self.color_field][0]] = filter_item;
                                }
                            });
                            
                            
                            self.allFilters = now_filters;

                            if (self.sidebar) {
                                if (!self.sidebar.filter.is_loaded) {
                                    self.sidebar.filter.events_loaded(now_filters);
                                }
                                else {
                                    events = $.map(events, function (e) {
                                        if (_.contains(self.selected_filters,e[self.color_field][0]) ) {
                                            return e;
                                        }
                                        return null;
                                    });
                                }
                            }
                            return self.perform_necessary_name_gets(events).then(callback);
                        }
                        else {
                            var all_attendees = [];
                            
                            _.each(events, function (e) {
                                all_attendees.push(e[self.attendee_people]);
                            });
                            
                            self.all_attendees = {};
                            
                            all_attendees = _.chain(all_attendees).flatten().uniq().value();
                            
                            if (self.avatar_title !== null) {
                                new instance.web.Model(self.avatar_title).query(["name"]).filter([["id", "in",all_attendees]]).all().then(function(result) {
                                    _.each(result, function(item) {
                                        self.all_attendees[item.id] = item.name;
                                    });
                                }).done(function() {
                                    return self.perform_necessary_name_gets(events).then(callback);
                                });
                            }
                            else {
                                _.each(all_attendees,function(item){
                                        self.all_attendees[item] = '';
                                });
                                return self.perform_necessary_name_gets(events).then(callback);
                                
                            }
                        }
                    });
                },
                eventDataTransform: function (event) {
                    return self.event_data_transform(event);
                },
            };
            this.$calendar.fullCalendar('addEventSource', this.event_source);
        },
        /**
         * Build OpenERP Domain to filter object by this.date_start field
         * between given start, end dates.
         */
        get_range_domain: function(domain, start, end) {
            var format = instance.web.date_to_str;
            return new instance.web.CompoundDomain(
                domain,
                [[this.date_start, '>=', format(start.clone())],
                 [this.date_start, '<=', format(end.clone())]]);
        },

        /**
         * Updates record identified by ``id`` with values in object ``data``
         */
        update_record: function(id, data) {
            var self = this;
            delete(data.name); // Cannot modify actual name yet
            var index = this.dataset.get_id_index(id);
            if (index !== null) {
                event_id = this.dataset.ids[index];
                this.dataset.write(event_id, data, {}).done(function() {
                    if (is_virtual_id(event_id)) {
                        // this is a virtual ID and so this will create a new event
                        // with an unknown id for us.
                        self.$calendar.fullCalendar('refetchEvents');
                    } else {
                        // classical event that we can refresh
                        self.refresh_event(event_id);
                    }
                });
            }
            return false;
        },
        open_event: function(id, title) {
            var self = this;
            if (! this.open_popup_action) {
                var index = this.dataset.get_id_index(id);
                this.dataset.index = index;
                this.do_switch_view('form', null, { mode: "edit" });
            }
            else {
                var pop = new instance.web.form.FormOpenPopup(this);
                pop.show_element(this.dataset.model, id, this.dataset.get_context(), {
                    title: _.str.sprintf(_t("View: %s"),title),
                    view_id: +this.open_popup_action,
                    res_id: id,
                    target: 'new',
                    readonly:true
                });

               var form_controller = pop.view_form;
               form_controller.on("load_record", self, function(){
                    button_delete = _.str.sprintf("<button class='oe_button oe_bold delme'><span> %s </span></button>",_t("Delete"));
                    button_edit = _.str.sprintf("<button class='oe_button oe_bold editme oe_highlight'><span> %s </span></button>",_t("Edit Event"));
                    
                    
                    pop.$el.closest(".ui-dialog").find(".ui-dialog-buttonpane").prepend(button_delete);
                    pop.$el.closest(".ui-dialog").find(".ui-dialog-buttonpane").prepend(button_edit);
                    
                    $('.delme').click(
                        function() {
                            $('.oe_form_button_cancel').trigger('click');
                            self.remove_event(id);
                        }
                    );
                    $('.editme').click(
                        function() {
                            $('.oe_form_button_cancel').trigger('click');
                            self.dataset.index = self.dataset.get_id_index(id);
                            self.do_switch_view('form', null, { mode: "edit" });
                        }
                    );
               });
            }
            return false;
        },

        do_show: function() {
            if (this.$buttons) {
                this.$buttons.show();
            }
            this.do_push_state({});
            return this._super();
        },
        do_hide: function () {
            if (this.$buttons) {
                this.$buttons.hide();
            }
            return this._super();
        },
        is_action_enabled: function(action) {
            if (action === 'create' && !this.options.creatable) {
                return false;
            }
            return this._super(action);
        },

        /**
         * Handles a newly created record
         *
         * @param {id} id of the newly created record
         */
        quick_created: function (id) {

            /** Note:
             * it's of the most utter importance NOT to use inplace
             * modification on this.dataset.ids as reference to this
             * data is spread out everywhere in the various widget.
             * Some of these reference includes values that should
             * trigger action upon modification.
             */
            this.dataset.ids = this.dataset.ids.concat([id]);
            this.dataset.trigger("dataset_changed", id);
            this.refresh_event(id);
        },
        slow_created: function () {
            // refresh all view, because maybe some recurrents item
            var self = this;
            if (self.sidebar) {
                // force filter refresh
                self.sidebar.filter.is_loaded = false;
            }
            self.$calendar.fullCalendar('refetchEvents');
        },

        remove_event: function(id) {
            var self = this;
            function do_it() {
                return $.when(self.dataset.unlink([id])).then(function() {
                    self.$calendar.fullCalendar('removeEvents', id);
                });
            }
            if (this.options.confirm_on_delete) {
                if (confirm(_t("Are you sure you want to delete this record ?"))) {
                    return do_it();
                }
            } else
                return do_it();
        },
    });


    /**
     * Quick creation view.
     *
     * Triggers a single event "added" with a single parameter "name", which is the
     * name entered by the user
     *
     * @class
     * @type {*}
     */
    instance.web_calendar.QuickCreate = instance.web.Widget.extend({
        template: 'CalendarView.quick_create',
        
        init: function(parent, dataset, buttons, options, data_template) {
            this._super(parent);
            this.dataset = dataset;
            this._buttons = buttons || false;
            this.options = options;

            // Can hold data pre-set from where you clicked on agenda
            this.data_template = data_template || {};
        },
        get_title: function () {
            var parent = this.getParent();
            if (_.isUndefined(parent)) {
                return _t("Create");
            }
            var title = (_.isUndefined(parent.field_widget)) ?
                    (parent.string || parent.name) :
                    parent.field_widget.string || parent.field_widget.name || '';
            return _t("Create: ") + title;
        },
        start: function () {
            var self = this;

            if (this.options.disable_quick_create) {
                this.$el.hide();
                this.slow_create();
                return;
            }

            self.$input = this.$el.find('input');
            self.$input.keyup(function enterHandler (event) {
                if(event.keyCode == 13){
                    self.$input.off('keyup', enterHandler);
                    if (!self.quick_add()){
                        self.$input.on('keyup', enterHandler);
                    }
                }
            });
            
            var submit = this.$el.find(".oe_calendar_quick_create_add");
            submit.click(function clickHandler() {
                submit.off('click', clickHandler);
                if (!self.quick_add()){
                   submit.on('click', clickHandler);                }
                self.focus();
            });
            this.$el.find(".oe_calendar_quick_create_edit").click(function () {
                self.slow_add();
                self.focus();
            });
            this.$el.find(".oe_calendar_quick_create_close").click(function (ev) {
                ev.preventDefault();
                self.trigger('close');
            });
            self.$input.keyup(function enterHandler (e) {
                if (e.keyCode == 27 && self._buttons) {
                    self.trigger('close');
                }
            });
            self.$el.dialog({ title: this.get_title()});
            self.on('added', self, function() {
                self.trigger('close');
            });
            
            self.$el.on('dialogclose', self, function() {
                self.trigger('close');
            });

        },
        focus: function() {
            this.$el.find('input').focus();
        },

        /**
         * Gathers data from the quick create dialog a launch quick_create(data) method
         */
        quick_add: function() {
            var val = this.$input.val();
            if (/^\s*$/.test(val)) {
                return false;
            }
            return this.quick_create({'name': val}).always(function() { return true; });
        },
        
        slow_add: function() {
            var val = this.$input.val();
            this.slow_create({'name': val});
        },

        /**
         * Handles saving data coming from quick create box
         */
        quick_create: function(data, options) {
            var self = this;
            return this.dataset.create($.extend({}, this.data_template, data), options)
                .then(function(id) {
                    self.trigger('added', id);
                    self.$input.val("");
                }).fail(function(r, event) {
                    event.preventDefault();
                    // This will occurs if there are some more fields required
                    self.slow_create(data);
                });
        },

        /**
         * Show full form popup
         */
         get_form_popup_infos: function() {
            var parent = this.getParent();
            var infos = {
                view_id: false,
                title: this.name,
            };
            if (!_.isUndefined(parent) && !(_.isUndefined(parent.ViewManager))) {
                infos.view_id = parent.ViewManager.get_view_id('form');
            }
            return infos;
        },
        slow_create: function(data) {
            //if all day, we could reset time to display 00:00:00
            
            var self = this;
            var def = $.Deferred();
            var defaults = {};

            _.each($.extend({}, this.data_template, data), function(val, field_name) {
                defaults['default_' + field_name] = val;
            });
                        
            var pop_infos = self.get_form_popup_infos();
            var pop = new instance.web.form.FormOpenPopup(this);
            var context = new instance.web.CompoundContext(this.dataset.context, defaults);
            pop.show_element(this.dataset.model, null, this.dataset.get_context(defaults), {
                title: this.get_title(),
                disable_multiple_selection: true,
                view_id: pop_infos.view_id,
                // Ensuring we use ``self.dataset`` and DO NOT create a new one.
                create_function: function(data, options) {
                    return self.dataset.create(data, options).done(function(r) {
                    }).fail(function (r, event) {
                       if (!r.data.message) { //else manage by openerp
                            throw new Error(r);
                       }
                    });
                },
                read_function: function(id, fields, options) {
                    return self.dataset.read_ids.apply(self.dataset, arguments).done(function() {
                    }).fail(function (r, event) {
                        if (!r.data.message) { //else manage by openerp
                            throw new Error(r);
                        }
                    });
                },
            });
            pop.on('closed', self, function() {
                // ``self.trigger('close')`` would itself destroy all child element including
                // the slow create popup, which would then re-trigger recursively the 'closed' signal.  
                // Thus, here, we use a deferred and its state to cut the endless recurrence.
                if (def.state() === "pending") {
                    def.resolve();
                }
            });
            pop.on('create_completed', self, function(id) {
                 self.trigger('slowadded');
            });
            def.then(function() {
                self.trigger('close');
            });
            return def;
        },
    });


    /**
     * Form widgets
     */

    function widget_calendar_lazy_init() {
        if (instance.web.form.Many2ManyCalendarView) {
            return;
        }

        instance.web_calendar.FieldCalendarView = instance.web_calendar.CalendarView.extend({

            init: function (parent) {
                this._super.apply(this, arguments);
                // Warning: this means only a field_widget should instanciate this Class
                this.field_widget = parent;
            },

            view_loading: function (fv) {
                var self = this;
                return $.when(this._super.apply(this, arguments)).then(function() {
                    self.on('event_rendered', this, function (event, element, view) {

                    });
                });
            },

            // In forms, we could be hidden in a notebook. Thus we couldn't
            // render correctly fullcalendar so we try to detect when we are
            // not visible to wait for when we will be visible.
            init_calendar: function() {
                if (this.$calendar.width() !== 0) { // visible
                    return this._super();
                }

                // find all parents tabs.
                var def = $.Deferred();
                var self = this;
                this.$calendar.parents(".ui-tabs").on('tabsactivate', this, function() {
                    if (self.$calendar.width() !== 0) { // visible
                        self.$calendar.fullCalendar(self.get_fc_init_options());
                        def.resolve();
                    }
                });
                return def;
            },


        });

    }

    instance.web_calendar.BufferedDataSet = instance.web.BufferedDataSet.extend({

        /**
         * Adds verification on possible missing fields for the sole purpose of
         * O2M dataset being compatible with the ``slow_create`` detection of
         * missing fields... which is as simple to try to write and upon failure
         * go to ``slow_create``. Current BufferedDataSet would'nt fail because
         * they do not send data to the server at create time.
         */
        create: function (data, options) {
            var def = $.Deferred();
            var self = this;
            var create = this._super;
            if (_.isUndefined(this.required_fields)) {
                this.required_fields = (new instance.web.Model(this.model))
                    .call('fields_get').then(function (fields_def) {
                        return _(fields_def).chain()
                         // equiv to .pairs()
                            .map(function (value, key) { return [key, value]; })
                         // equiv to .omit(self.field_widget.field.relation_field)
                            .filter(function (pair) { return pair[0] !== self.field_widget.field.relation_field; })
                            .filter(function (pair) { return pair[1].required; })
                            .map(function (pair) { return pair[0]; })
                            .value();
                    });
            }
            $.when(this.required_fields).then(function (required_fields) {
                var missing_fields = _(required_fields).filter(function (v) {
                    return _.isUndefined(data[v]);
                });
                var default_get = (missing_fields.length !== 0) ?
                    self.default_get(missing_fields) : [];
                $.when(default_get).then(function (defaults) {

                    // Remove all fields that have a default from the missing fields.
                    missing_fields = _(missing_fields).filter(function (f) {
                        return _.isUndefined(defaults[f]);
                    });
                    if (missing_fields.length !== 0) {
                        def.reject(
                            _.str.sprintf(
                                _t("Missing required fields %s"), missing_fields.join(", ")),
                            $.Event());
                        return;
                    }
                    create.apply(self, [data, options]).then(function (result) {
                        def.resolve(result);
                    });
                });
            });
            return def;
        },
    });

    instance.web_calendar.fields_dataset = new instance.web.Registry({
        'many2many': 'instance.web.DataSetStatic',
        'one2many': 'instance.web_calendar.BufferedDataSet',
    });


    function get_field_dataset_class(type) {
        var obj = instance.web_calendar.fields_dataset.get_any([type]);
        if (!obj) {
            throw new Error(_.str.sprintf(_t("Dataset for type '%s' is not defined."), type));
        }

        // Override definition of legacy datasets to add field_widget context
        return obj.extend({
            init: function (parent) {
                this._super.apply(this, arguments);
                this.field_widget = parent;
            },
            get_context: function() {
                this.context = this.field_widget.build_context();
                return this.context;
            }
        });
    }

    /**
     * Common part to manage any field using calendar view
     */
    instance.web_calendar.FieldCalendar = instance.web.form.AbstractField.extend({

        disable_utility_classes: true,
        calendar_view_class: 'instance.web_calendar.FieldCalendarView',

        init: function(field_manager, node) {
            this._super(field_manager, node);
            widget_calendar_lazy_init();
            this.is_loaded = $.Deferred();
            this.initial_is_loaded = this.is_loaded;

            var self = this;

            // This dataset will use current widget to '.build_context()'.
            var field_type = field_manager.fields_view.fields[node.attrs.name].type;
            this.dataset = new (get_field_dataset_class(field_type))(
                this, this.field.relation);

            this.dataset.on('unlink', this, function(_ids) {
                this.dataset.trigger('dataset_changed');
            });

            // quick_create widget instance will be attached when spawned
            this.quick_create = null;

            this.no_rerender = true;

        },

        start: function() {
            this._super.apply(this, arguments);

            var self = this;

            self.load_view();
            self.on("change:effective_readonly", self, function() {
                self.is_loaded = self.is_loaded.then(function() {
                    self.calendar_view.destroy();
                    return $.when(self.load_view()).done(function() {
                        self.render_value();
                    });
                });
            });
        },

        load_view: function() {
            var self = this;
            var calendar_view_class = get_class(this.calendar_view_class);
            this.calendar_view = new calendar_view_class(this, this.dataset, false, $.extend({
                'create_text': _t("Add"),
                'creatable': self.get("effective_readonly") ? false : true,
                'quick_creatable': self.get("effective_readonly") ? false : true,
                'read_only_mode': self.get("effective_readonly") ? true : false,
                'confirm_on_delete': false,
            }, this.options));
            var embedded = (this.field.views || {}).calendar;
            if (embedded) {
                this.calendar_view.set_embedded_view(embedded);
            }
            var loaded = $.Deferred();
            this.calendar_view.on("calendar_view_loaded", self, function() {
                self.initial_is_loaded.resolve();
                loaded.resolve();
            });
            this.calendar_view.on('switch_mode', this, this.open_popup);
            $.async_when().done(function () {
                self.calendar_view.appendTo(self.$el);
            });
            
            
            return loaded;
        },

        render_value: function() {
            var self = this;
            this.dataset.set_ids(this.get("value"));
            this.is_loaded = this.is_loaded.then(function() {
                return self.calendar_view.do_search(self.build_domain(), self.dataset.get_context(), []);
            });
        },

        open_popup: function(type, unused) {
            if (type !== "form") { return; }
            if (this.dataset.index === null) {
                if (typeof this.open_popup_add === "function") {
                    this.open_popup_add();
                }
            } else {
                if (typeof this.open_popup_edit === "function") {
                    this.open_popup_edit();
                }
            }
        },
        open_popup_add: function() {
            throw new Error("Not Implemented");
        },
        open_popup_edit: function() {
            var id = this.dataset.ids[this.dataset.index];
            var self = this;
            var pop = (new instance.web.form.FormOpenPopup(this));
            pop.show_element(this.field.relation, id, this.build_context(), {
                title: _t("Open: ") + this.string,
                write_function: function(id, data, _options) {
                    return self.dataset.write(id, data, {}).done(function() {
                        // Note that dataset will trigger itself the
                        // ``dataset_changed`` signal
                        self.calendar_view.refresh_event(id);
                    });
                },
                read_function: function(id, fields, options) {
                    return self.dataset.read_ids.apply(self.dataset, arguments).done(function() {
                    }).fail(function (r, event) {
                        throw new Error(r);
                    });
                },

                alternative_form_view: this.field.views ? this.field.views.form : undefined,
                parent_view: this.view,
                child_name: this.name,
                readonly: this.get("effective_readonly")
            });
        }
    });

    instance.web_calendar.Sidebar = instance.web.Widget.extend({
        template: 'CalendarView.sidebar',
        
        start: function() {
            this._super();
            this.filter = new instance.web_calendar.SidebarFilter(this, this.getParent());
            this.filter.appendTo(this.$el.find('.oe_calendar_filter'));
        }
    });
    instance.web_calendar.SidebarFilter = instance.web.Widget.extend({
        is_loaded:false,
        events: {
            'change input:checkbox': 'filter_click'
        },
        init: function(parent, view) {
            this._super(parent);
            this.view = view;
        },

   

        events_loaded: function(filters) {
            var self = this;
            self.is_loaded=true;
            
            self.selected_filters = [];
            self.view.all_filters = filters;
            this.$el.html(QWeb.render('CalendarView.sidebar.responsible', { filters: filters }));
            this.filter_click(null);

        },
        filter_click: function(e) {
            var self = this,
            responsibles = [];
            self.view.selected_filters = [];
            this.$('div.oe_calendar_responsible input:checked').each(function() {
                responsibles.push($(this).val());
                
                if (e==null && parseInt($(this).val())<0){
                    $(this).prop('checked',false);
                    return;
                }

                self.view.selected_filters.push(parseInt($(this).val()));
            });
            self.view.$calendar.fullCalendar('refetchEvents');
        },
        addUpdateButton: function() {
            var self=this;
            this.$('div.oe_calendar_all_responsibles').append(QWeb.render('CalendarView.sidebar.button_add_contact'));
            this.$(".add_contacts_link_btn").on('click', function() {
                self.rpc("/web/action/load", {
                    action_id: "calendar.action_calendar_contacts"
                }).then( function(result) { return self.do_action(result); });
            });
            
        },
    });

};
<|MERGE_RESOLUTION|>--- conflicted
+++ resolved
@@ -502,12 +502,6 @@
                 all_day = this.all_day ? evt[this.all_day] : false,
                 res_computed_text = '',
                 the_title = '',
-<<<<<<< HEAD
-                attendees = [];                
-
-            if (this.date_stop && this.fields[this.date_stop].type == 'date') {
-                date_stop.addDay(1);
-=======
                 attendees = [];
 
             if (!all_day) {
@@ -517,7 +511,6 @@
             else {
                 date_start = instance.web.auto_str_to_date(evt[this.date_start].split(' ')[0],'date');
                 date_stop = this.date_stop  ? instance.web.auto_str_to_date(evt[this.date_stop].split(' ')[0],'date').addMinutes(-1) : null;
->>>>>>> 2a4d8bc6
             }
 
             if (this.info_fields) {
