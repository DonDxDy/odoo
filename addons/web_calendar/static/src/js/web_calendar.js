--- conflicted
+++ resolved
@@ -718,15 +718,14 @@
                     if (!self.useContacts) {  // If we use all peoples displayed in the current month as filter in sidebars
                         var filter_item;
 
-<<<<<<< HEAD
                         self.now_filter_ids = [];
 
                         var color_field = self.fields[self.color_field];
                         _.each(events, function (e) {
                             var key,val = null;
-                            if (self.fields[self.color_field].type == "selection") {
+                            if (color_field.type == "selection") {
                                 key = e[self.color_field];
-                                val = _.find( self.fields[self.color_field].selection, function(name){ return name[0] === key;});
+                                val = _.find(color_field.selection, function(name){ return name[0] === key;});
                             } else {
                                 key = e[self.color_field][0];
                                 val = e[self.color_field];
@@ -751,33 +750,9 @@
                             self.sidebar.filter.set_filters();
 
                             events = $.map(events, function (e) {
-                                var key = self.fields[self.color_field].type == "selection" ? e[self.color_field] : e[self.color_field][0];
+                                var key = color_field.type == "selection" ? e[self.color_field] : e[self.color_field][0];
                                 if (_.contains(self.now_filter_ids, key) &&  self.all_filters[key].is_checked) {
                                     return e;
-=======
-                            var color_field = self.fields[self.color_field];
-                            _.each(events, function (e) {
-                                var key, val = null;
-                                if (color_field.type == "selection") {
-                                    key = e[self.color_field];
-                                    val = _.find(color_field.selection, function(name){ return name[0] === key;});
-                                }else{
-                                    key = e[self.color_field][0];
-                                    val = e[self.color_field];
-                                }
-                                if (!self.all_filters[key]) {
-                                    filter_item = {
-                                        value: key,
-                                        label: val[1],
-                                        color: self.get_color(key),
-                                        avatar_model: (_.str.toBoolElse(self.avatar_filter, true) ? self.avatar_filter : false ),
-                                        is_checked: true
-                                    };
-                                    self.all_filters[key] = filter_item;
-                                }
-                                if (! _.contains(self.now_filter_ids, key)) {
-                                    self.now_filter_ids.push(key);
->>>>>>> be58335f
                                 }
                                 return null;
                             });
@@ -791,12 +766,7 @@
                                 var checked_filter = $.map(self.all_filters, function(o) { if (o.is_checked) { return o.value; }});
                                 // If we filter on contacts... we keep only events from coworkers
                                 events = $.map(events, function (e) {
-<<<<<<< HEAD
                                     if (_.intersection(checked_filter,e[self.attendee_people]).length) {
-=======
-                                    var key = color_field.type == "selection" ? e[self.color_field] : e[self.color_field][0];
-                                    if (_.contains(self.now_filter_ids, key) &&  self.all_filters[key].is_checked) {
->>>>>>> be58335f
                                         return e;
                                     }
                                     return null;
