--- conflicted
+++ resolved
@@ -1,30 +1,22 @@
-# Russian translation for openobject-addons
-# Copyright (c) 2014 Rosetta Contributors and Canonical Ltd 2014
-# This file is distributed under the same license as the openobject-addons package.
-# FIRST AUTHOR <EMAIL@ADDRESS>, 2014.
-#
-msgid ""
-msgstr ""
-<<<<<<< HEAD
-"Project-Id-Version: openobject-addons\n"
-"Report-Msgid-Bugs-To: FULL NAME <EMAIL@ADDRESS>\n"
-"POT-Creation-Date: 2014-09-23 16:27+0000\n"
-"PO-Revision-Date: 2014-08-14 16:10+0000\n"
-"Last-Translator: FULL NAME <EMAIL@ADDRESS>\n"
-"Language-Team: Russian <ru@li.org>\n"
-=======
+# Translation of Odoo Server.
+# This file contains the translation of the following modules:
+# * analytic
+# 
+# Translators:
+# FIRST AUTHOR <EMAIL@ADDRESS>, 2014
+msgid ""
+msgstr ""
 "Project-Id-Version: Odoo 8.0\n"
 "Report-Msgid-Bugs-To: \n"
 "POT-Creation-Date: 2015-01-21 14:07+0000\n"
 "PO-Revision-Date: 2016-05-09 17:05+0000\n"
 "Last-Translator: Эдуард Манятовский\n"
 "Language-Team: Russian (http://www.transifex.com/odoo/odoo-8/language/ru/)\n"
->>>>>>> 393c14d3
 "MIME-Version: 1.0\n"
 "Content-Type: text/plain; charset=UTF-8\n"
-"Content-Transfer-Encoding: 8bit\n"
-"X-Launchpad-Export-Date: 2014-09-24 08:57+0000\n"
-"X-Generator: Launchpad (build 17196)\n"
+"Content-Transfer-Encoding: \n"
+"Language: ru\n"
+"Plural-Forms: nplurals=4; plural=(n%10==1 && n%100!=11 ? 0 : n%10>=2 && n%10<=4 && (n%100<12 || n%100>14) ? 1 : n%10==0 || (n%10>=5 && n%10<=9) || (n%100>=11 && n%100<=14)? 2 : 3);\n"
 
 #. module: analytic
 #: code:addons/analytic/analytic.py:278
@@ -50,7 +42,7 @@
 #. module: analytic
 #: field:account.analytic.line,amount:0
 msgid "Amount"
-msgstr "Суммма"
+msgstr "Количество"
 
 #. module: analytic
 #: view:account.analytic.account:analytic.view_account_analytic_account_form
@@ -58,7 +50,7 @@
 #: field:account.analytic.line,account_id:0
 #: model:ir.model,name:analytic.model_account_analytic_account
 msgid "Analytic Account"
-msgstr "Счет аналитики"
+msgstr "Счёт аналитики"
 
 #. module: analytic
 #: model:res.groups,name:analytic.group_analytic_accounting
@@ -78,11 +70,7 @@
 #. module: analytic
 #: selection:account.analytic.account,type:0
 msgid "Analytic View"
-<<<<<<< HEAD
-msgstr ""
-=======
 msgstr "Вид аналитики"
->>>>>>> 393c14d3
 
 #. module: analytic
 #: field:account.analytic.account,balance:0
@@ -94,9 +82,7 @@
 msgid ""
 "Calculated by multiplying the quantity and the price given in the Product's "
 "cost price. Always expressed in the company main currency."
-msgstr ""
-"Рассчитывается путем умножения количества и цены, взятой из себестоимости "
-"ТМЦ. Всегда выражено в основной валюте компании."
+msgstr "Рассчитывается путем умножения количества и цены, взятой из себестоимости ТМЦ. Всегда выражено в основной валюте компании."
 
 #. module: analytic
 #: selection:account.analytic.account,state:0
@@ -168,18 +154,18 @@
 #. module: analytic
 #: field:account.analytic.line,create_date:0
 msgid "Create Date"
-msgstr ""
+msgstr "Дата создания"
 
 #. module: analytic
 #: field:account.analytic.account,create_uid:0
 #: field:account.analytic.line,create_uid:0
 msgid "Created by"
-msgstr ""
+msgstr "Создано"
 
 #. module: analytic
 #: field:account.analytic.account,create_date:0
 msgid "Created on"
-msgstr ""
+msgstr "Создан"
 
 #. module: analytic
 #: field:account.analytic.account,credit:0
@@ -194,7 +180,7 @@
 #. module: analytic
 #: field:account.analytic.account,partner_id:0
 msgid "Customer"
-msgstr "Заказчик"
+msgstr "Клиент"
 
 #. module: analytic
 #: field:account.analytic.line,date:0
@@ -204,7 +190,7 @@
 #. module: analytic
 #: help:account.analytic.account,message_last_post:0
 msgid "Date of the last message posted on the record."
-msgstr ""
+msgstr "Дата последнего сообщения размещенного в отчете."
 
 #. module: analytic
 #: field:account.analytic.account,debit:0
@@ -220,7 +206,7 @@
 #. module: analytic
 #: view:account.analytic.account:analytic.view_account_analytic_account_form
 msgid "End Date"
-msgstr "Дата окончания"
+msgstr "Конечная дата"
 
 #. module: analytic
 #: code:addons/analytic/analytic.py:160
@@ -236,11 +222,7 @@
 #. module: analytic
 #: field:account.analytic.account,date:0
 msgid "Expiration Date"
-<<<<<<< HEAD
-msgstr ""
-=======
 msgstr "Окончания срока"
->>>>>>> 393c14d3
 
 #. module: analytic
 #: field:account.analytic.account,message_follower_ids:0
@@ -257,71 +239,61 @@
 msgid ""
 "Holds the Chatter summary (number of messages, ...). This summary is "
 "directly in html format in order to be inserted in kanban views."
-msgstr ""
-"Содержит сводку по Чаттеру (количество сообщений,...). Эта сводка в формате "
-"html для возможности использования в канбан виде"
-
-#. module: analytic
-#: field:account.analytic.account,id:0
-#: field:account.analytic.line,id:0
+msgstr "Содержит обзор чата (количество сообщений, ...). Это краткое изложение непосредственно в HTML формате для того, чтобы вставить в виды kanban."
+
+#. module: analytic
+#: field:account.analytic.account,id:0 field:account.analytic.line,id:0
 msgid "ID"
-msgstr ""
+msgstr "ID"
 
 #. module: analytic
 #: help:account.analytic.account,message_unread:0
 msgid "If checked new messages require your attention."
-msgstr "Если отмечено, новые сообщения требуют вашего внимания."
+msgstr "Если проверенные новые сообщения требуют вашего внимания."
 
 #. module: analytic
 #: help:account.analytic.account,type:0
 msgid ""
-"If you select the View Type, it means you won't allow to create journal "
-"entries using that account.\n"
-"The type 'Analytic account' stands for usual accounts that you only want to "
-"use in accounting.\n"
-"If you select Contract or Project, it offers you the possibility to manage "
-"the validity and the invoicing options for this account.\n"
-"The special type 'Template of Contract' allows you to define a template with "
-"default data that you can reuse easily."
+"If you select the View Type, it means you won't allow to create journal entries using that account.\n"
+"The type 'Analytic account' stands for usual accounts that you only want to use in accounting.\n"
+"If you select Contract or Project, it offers you the possibility to manage the validity and the invoicing options for this account.\n"
+"The special type 'Template of Contract' allows you to define a template with default data that you can reuse easily."
 msgstr ""
 
 #. module: analytic
 #: code:addons/analytic/analytic.py:160
 #, python-format
 msgid ""
-"If you set a company, the currency selected has to be the same as it's "
-"currency. \n"
-"You can remove the company belonging, and thus change the currency, only on "
-"analytic account of type 'view'. This can be really useful for consolidation "
-"purposes of several companies charts with different currencies, for example."
+"If you set a company, the currency selected has to be the same as it's currency. \n"
+"You can remove the company belonging, and thus change the currency, only on analytic account of type 'view'. This can be really useful for consolidation purposes of several companies charts with different currencies, for example."
 msgstr ""
 
 #. module: analytic
 #: selection:account.analytic.account,state:0
 msgid "In Progress"
-msgstr "Выполняется"
+msgstr "В процессе"
 
 #. module: analytic
 #: field:account.analytic.account,message_is_follower:0
 msgid "Is a Follower"
-msgstr "Подписан"
+msgstr "Является подписчиком"
 
 #. module: analytic
 #: field:account.analytic.account,message_last_post:0
 msgid "Last Message Date"
-msgstr ""
+msgstr "Дата последнего сообщения"
 
 #. module: analytic
 #: field:account.analytic.account,write_uid:0
 #: field:account.analytic.line,write_uid:0
 msgid "Last Updated by"
-msgstr ""
+msgstr "Последний раз обновлено"
 
 #. module: analytic
 #: field:account.analytic.account,write_date:0
 #: field:account.analytic.line,write_date:0
 msgid "Last Updated on"
-msgstr ""
+msgstr "Последний раз обновлено"
 
 #. module: analytic
 #: field:account.analytic.account,message_ids:0
@@ -331,24 +303,21 @@
 #. module: analytic
 #: help:account.analytic.account,message_ids:0
 msgid "Messages and communication history"
-msgstr "Сообщения и история общения"
+msgstr "Сообщения и журнал обращений"
 
 #. module: analytic
 #: selection:account.analytic.account,state:0
 msgid "New"
-msgstr "Создать"
+msgstr "Новый"
 
 #. module: analytic
 #: view:account.analytic.account:analytic.view_account_analytic_account_form
 msgid ""
 "Once the end date of the contract is\n"
-"                                        passed or the maximum number of "
-"service\n"
+"                                        passed or the maximum number of service\n"
 "                                        units (e.g. support contract) is\n"
-"                                        reached, the account manager is "
-"notified \n"
-"                                        by email to renew the contract with "
-"the\n"
+"                                        reached, the account manager is notified \n"
+"                                        by email to renew the contract with the\n"
 "                                        customer."
 msgstr ""
 
@@ -404,7 +373,7 @@
 #. module: analytic
 #: field:account.analytic.account,date_start:0
 msgid "Start Date"
-msgstr "Дата начала"
+msgstr "Начальная дата"
 
 #. module: analytic
 #: field:account.analytic.account,state:0
@@ -414,7 +383,7 @@
 #. module: analytic
 #: field:account.analytic.account,message_summary:0
 msgid "Summary"
-msgstr "Сводка"
+msgstr "Резюме"
 
 #. module: analytic
 #: selection:account.analytic.account,state:0
@@ -430,12 +399,12 @@
 #. module: analytic
 #: view:account.analytic.account:analytic.view_account_analytic_account_form
 msgid "Terms and Conditions"
-msgstr "Правила и условия"
+msgstr "Сроки и условия"
 
 #. module: analytic
 #: selection:account.analytic.account,state:0
 msgid "To Renew"
-msgstr "К продлению"
+msgstr "Обновить"
 
 #. module: analytic
 #: field:account.analytic.account,type:0
