<<<<<<< HEAD
# Norwegian Bokmal translation for openobject-addons
# Copyright (c) 2014 Rosetta Contributors and Canonical Ltd 2014
# This file is distributed under the same license as the openobject-addons package.
# FIRST AUTHOR <EMAIL@ADDRESS>, 2014.
#
msgid ""
msgstr ""
"Project-Id-Version: openobject-addons\n"
"Report-Msgid-Bugs-To: FULL NAME <EMAIL@ADDRESS>\n"
"POT-Creation-Date: 2014-08-14 13:09+0000\n"
"PO-Revision-Date: 2014-08-14 16:10+0000\n"
"Last-Translator: FULL NAME <EMAIL@ADDRESS>\n"
"Language-Team: Norwegian Bokmal <nb@li.org>\n"
=======
# Translation of Odoo Server.
# This file contains the translation of the following modules:
# * mail
# 
# Translators:
msgid ""
msgstr ""
"Project-Id-Version: Odoo 8.0\n"
"Report-Msgid-Bugs-To: \n"
"POT-Creation-Date: 2015-01-21 14:07+0000\n"
"PO-Revision-Date: 2016-01-15 08:24+0000\n"
"Last-Translator: Martin Trigaux\n"
"Language-Team: Norwegian Bokmål (http://www.transifex.com/odoo/odoo-8/language/nb/)\n"
>>>>>>> 1812b8f3
"MIME-Version: 1.0\n"
"Content-Type: text/plain; charset=UTF-8\n"
"Content-Transfer-Encoding: 8bit\n"
"X-Launchpad-Export-Date: 2014-08-15 07:06+0000\n"
"X-Generator: Launchpad (build 17156)\n"

#. module: email_template
#: code:addons/email_template/email_template.py:365
#, python-format
msgid "%s (copy)"
msgstr ""

#. module: email_template
#: view:email.template:email_template.email_template_form
msgid "Add"
msgstr ""

#. module: email_template
#: field:email.template,user_signature:0
#: field:email_template.preview,user_signature:0
msgid "Add Signature"
msgstr "Legg til signatur."

#. module: email_template
#: view:email.template:email_template.email_template_form
msgid "Advanced Settings"
msgstr ""

#. module: email_template
#: field:email.template,model_id:0
#: field:email_template.preview,model_id:0
msgid "Applies to"
msgstr ""

#. module: email_template
#: field:email.template,attachment_ids:0
#: field:email_template.preview,attachment_ids:0
msgid "Attachments"
msgstr "Vedlegg"

#. module: email_template
#: view:email.template:email_template.email_template_form
msgid "Author Signature (mass mail only)"
msgstr ""

#. module: email_template
#: field:email.template,auto_delete:0
#: field:email_template.preview,auto_delete:0
msgid "Auto Delete"
msgstr "Automatisk Slett."

#. module: email_template
#: view:res.partner:email_template.res_partner_opt_out_search
msgid "Available for mass mailing"
msgstr ""

#. module: email_template
#: field:email.template,body_html:0
#: field:email_template.preview,body_html:0
#: field:ir.actions.server,body_html:0
msgid "Body"
<<<<<<< HEAD
msgstr "Innhold"
=======
msgstr "Kropp."

#. module: mail
#. openerp-web
#: code:addons/mail/static/src/js/mail_followers.js:106
#: view:mail.compose.message:mail.email_compose_message_wizard_form
#: view:mail.mail:mail.view_mail_form
#: view:mail.wizard.invite:mail.mail_wizard_invite_form
#, python-format
msgid "Cancel"
msgstr "Avbryt"

#. module: mail
#: view:mail.mail:mail.view_mail_tree
msgid "Cancel Email"
msgstr "Avbryt e-post "

#. module: mail
#: selection:mail.mail,state:0
msgid "Cancelled"
msgstr "Avbrutt"
>>>>>>> 1812b8f3

#. module: email_template
#: help:email.template,email_cc:0
#: help:email_template.preview,email_cc:0
msgid "Carbon copy recipients (placeholders may be used here)"
msgstr "Carbon Copy mottakere (plassholdere kan brukes her)"

#. module: email_template
#: field:email.template,email_cc:0
#: field:email_template.preview,email_cc:0
msgid "Cc"
msgstr "Kopi"

#. module: email_template
#: view:ir.actions.server:email_template.view_server_action_form_template
msgid "Choose a template to display its values."
msgstr ""

#. module: email_template
#: view:email_template.preview:email_template.email_template_preview_form
msgid "Choose an example"
msgstr ""

#. module: email_template
#: view:email.template:email_template.email_template_form
msgid "Comma-separated carbon copy recipients addresses"
msgstr ""

#. module: email_template
#: view:email.template:email_template.email_template_form
msgid "Comma-separated ids of recipient partners"
msgstr ""

#. module: email_template
#: help:email.template,partner_to:0
#: help:email_template.preview,partner_to:0
msgid ""
"Comma-separated ids of recipient partners (placeholders may be used here)"
msgstr ""

#. module: email_template
#: view:email.template:email_template.email_template_form
msgid "Comma-separated recipient addresses"
msgstr ""

#. module: email_template
#: help:email.template,email_to:0
#: help:email_template.preview,email_to:0
msgid "Comma-separated recipient addresses (placeholders may be used here)"
msgstr "Komma - separert mottakeradressene (plassholdere kan brukes her)"

#. module: email_template
#: view:email.template:email_template.email_template_form
msgid "Content"
msgstr ""

#. module: email_template
#: view:email.template:email_template.email_template_form
msgid "Context Action"
msgstr ""

#. module: email_template
#: field:email.template,create_uid:0
#: field:email_template.preview,create_uid:0
msgid "Created by"
msgstr ""

#. module: email_template
#: field:email.template,create_date:0
#: field:email_template.preview,create_date:0
msgid "Created on"
msgstr ""

#. module: email_template
#: field:email.template,null_value:0
#: field:email_template.preview,null_value:0
msgid "Default Value"
msgstr ""

#. module: email_template
#: field:email.template,use_default_to:0
#: field:email_template.preview,use_default_to:0
msgid "Default recipients"
msgstr ""

#. module: email_template
#: help:email.template,use_default_to:0
#: help:email_template.preview,use_default_to:0
msgid ""
"Default recipients of the record:\n"
"- partner (using id on a partner or the partner_id field) OR\n"
"- email (using email_from or email field)"
msgstr ""

#. module: email_template
#: code:addons/email_template/email_template.py:355
#, python-format
msgid "Deletion of the action record failed."
msgstr "Sletting av handlingen posten mislyktes."

#. module: email_template
#: view:email.template:email_template.email_template_form
msgid ""
"Display an option on related documents to open a composition wizard with "
"this template"
msgstr ""

#. module: email_template
#: view:email.template:email_template.email_template_form
msgid "Dynamic Placeholder Generator"
msgstr ""

#. module: email_template
#: view:ir.actions.server:email_template.view_server_action_form_template
msgid "Email"
msgstr ""

#. module: email_template
#: view:email.template:email_template.email_template_form
msgid "Email Configuration"
msgstr ""

#. module: email_template
#: view:email_template.preview:email_template.email_template_preview_form
msgid "Email Preview"
msgstr "Forhåndsvisning av e-post"

#. module: email_template
#: field:ir.actions.server,template_id:0
msgid "Email Template"
msgstr "E-post mal"

#. module: email_template
#: model:ir.model,name:email_template.model_email_template_preview
msgid "Email Template Preview"
msgstr "E-post Mal Forhåndsvisning."

#. module: email_template
#: model:ir.model,name:email_template.model_email_template
msgid "Email Templates"
msgstr "E-post maler"

#. module: email_template
#: model:ir.model,name:email_template.model_mail_compose_message
msgid "Email composition wizard"
msgstr ""

#. module: email_template
#: field:email.template,model_object_field:0
#: field:email_template.preview,model_object_field:0
msgid "Field"
msgstr "Felt"

#. module: email_template
#: help:email.template,copyvalue:0
#: help:email_template.preview,copyvalue:0
msgid ""
"Final placeholder expression, to be copy-pasted in the desired template "
"field."
msgstr ""
"Avsluttende plassholder uttrykk, som skal kopier - limt i det ønskete mal "
"feltet."

#. module: email_template
#: field:email.template,email_from:0
#: field:email_template.preview,email_from:0
#: field:ir.actions.server,email_from:0
msgid "From"
msgstr "Fra"

#. module: email_template
#: view:email.template:email_template.view_email_template_search
msgid "Group by..."
msgstr "Grupper etter..."

#. module: email_template
#: field:email.template,id:0
#: field:email_template.preview,id:0
msgid "ID"
msgstr ""

#. module: email_template
#: help:email.template,user_signature:0
#: help:email_template.preview,user_signature:0
msgid ""
"If checked, the user's signature will be appended to the text version of the "
"message"
msgstr ""
"Hvis det er merket, vil brukerens underskrift legges til teksten versjonen "
"av meldingene."

#. module: email_template
#: help:res.partner,opt_out:0
msgid ""
"If opt-out is checked, this contact has refused to receive emails for mass "
"mailing and marketing campaign. Filter 'Available for Mass Mailing' allows "
"users to filter the partners when performing mass mailing."
msgstr ""

#. module: email_template
#: field:email.template,lang:0
#: field:email_template.preview,lang:0
msgid "Language"
msgstr "Språk"

#. module: email_template
#: field:email.template,write_uid:0
#: field:email_template.preview,write_uid:0
msgid "Last Updated by"
msgstr ""

#. module: email_template
#: field:email.template,write_date:0
#: field:email_template.preview,write_date:0
msgid "Last Updated on"
msgstr ""

#. module: email_template
#: view:email.template:email_template.view_email_template_search
msgid "Model"
msgstr "Modell"

#. module: email_template
#: field:email.template,name:0
#: field:email_template.preview,name:0
msgid "Name"
msgstr "Navn"

#. module: email_template
#: help:email.template,report_name:0
#: help:email_template.preview,report_name:0
msgid ""
"Name to use for the generated report file (may contain placeholders)\n"
"The extension can be omitted and will then come from the report type."
msgstr ""
"Navngi å bruke for den genererte rapporten filen (kan inneholde "
"plassholdere)\n"
"Utvidelsen kan utelates og vil da komme fra rapport type."

#. module: email_template
#: field:res.partner,opt_out:0
msgid "Opt-Out"
msgstr ""

#. module: email_template
#: help:email.template,mail_server_id:0
#: help:email_template.preview,mail_server_id:0
msgid ""
"Optional preferred server for outgoing mails. If not set, the highest "
"priority one will be used."
msgstr ""
"Valgfri foretrukne server for utgående e-post. Hvis ikke angitt, vil den "
"høyeste prioritet en benyttes."

#. module: email_template
#: field:email.template,report_template:0
#: field:email_template.preview,report_template:0
msgid "Optional report to print and attach"
msgstr "Valgfri rapport til å skrive ut og feste."

#. module: email_template
#: help:email.template,lang:0
#: help:email_template.preview,lang:0
msgid ""
"Optional translation language (ISO code) to select when sending out an "
"email. If not set, the english version will be used. This should usually be "
"a placeholder expression that provides the appropriate language, e.g. "
"${object.partner_id.lang}."
msgstr ""

#. module: email_template
#: help:email.template,null_value:0
#: help:email_template.preview,null_value:0
msgid "Optional value to use if the target field is empty"
msgstr "Valgfri verdi som skal brukes hvis målet feltet er tomt."

#. module: email_template
#: field:email.template,mail_server_id:0
#: field:email_template.preview,mail_server_id:0
msgid "Outgoing Mail Server"
msgstr "Utgående e-post tjenere."

#. module: email_template
#: view:email.template:email_template.email_template_form
msgid "Override author's email"
msgstr ""

#. module: email_template
#: model:ir.model,name:email_template.model_res_partner
msgid "Partner"
msgstr "Partner"

#. module: email_template
#: view:res.partner:email_template.res_partner_opt_out_search
msgid ""
"Partners that did not ask not to be included in mass mailing campaigns"
msgstr ""

#. module: email_template
#: help:email.template,auto_delete:0
#: help:email_template.preview,auto_delete:0
msgid "Permanently delete this email after sending it, to save space"
msgstr "Slette denne e-posten etter å ha sendt det, for å spare plass."

#. module: email_template
#: field:email.template,copyvalue:0
#: field:email_template.preview,copyvalue:0
msgid "Placeholder Expression"
msgstr ""

#. module: email_template
#: view:ir.actions.server:email_template.view_server_action_form_template
msgid "Please set the Base Model before setting the action details."
msgstr ""

#. module: email_template
#: view:email.template:email_template.email_template_form
msgid "Preferred reply address"
msgstr ""

#. module: email_template
#: help:email.template,reply_to:0
#: help:email_template.preview,reply_to:0
msgid "Preferred response address (placeholders may be used here)"
msgstr "Foretrukket respons adresse (plassholdere kan anvendes her)"

#. module: email_template
#: view:email.template:email_template.email_template_form
msgid "Preview"
msgstr ""

#. module: email_template
#: view:email_template.preview:email_template.email_template_preview_form
msgid "Preview of"
msgstr ""

#. module: email_template
#: field:email_template.preview,partner_ids:0
msgid "Recipients"
msgstr ""

#. module: email_template
#: field:email.template,model:0
#: field:email_template.preview,model:0
msgid "Related Document Model"
msgstr ""

#. module: email_template
#: view:email.template:email_template.email_template_form
msgid "Remove"
msgstr ""

#. module: email_template
#: view:email.template:email_template.email_template_form
msgid ""
"Remove the contextual action to use this template on related documents"
msgstr ""

#. module: email_template
#: field:email.template,reply_to:0
#: field:email_template.preview,reply_to:0
msgid "Reply-To"
msgstr "Svar-til"

#. module: email_template
#: field:email.template,report_name:0
#: field:email_template.preview,report_name:0
msgid "Report Filename"
msgstr "Rapporter Filnavn."

#. module: email_template
#: help:email.template,body_html:0
#: help:email_template.preview,body_html:0
msgid "Rich-text/HTML version of the message (placeholders may be used here)"
msgstr "Rich-text/HTML versjon av meldingen (plassholdere kan brukes her)"

#. module: email_template
#: view:email.template:email_template.view_email_template_search
msgid "SMTP Server"
msgstr "SMTP-tjener"

#. module: email_template
#: field:email_template.preview,res_id:0
msgid "Sample Document"
msgstr "Eksempel Dokument."

#. module: email_template
#: view:mail.compose.message:email_template.email_compose_message_wizard_inherit_form
msgid "Save as a new template"
msgstr "Lagre som en ny mal."

#. module: email_template
#: view:mail.compose.message:email_template.email_compose_message_wizard_inherit_form
msgid "Save as new template"
msgstr ""

#. module: email_template
#: help:email.template,model_object_field:0
#: help:email_template.preview,model_object_field:0
msgid ""
"Select target field from the related document model.\n"
"If it is a relationship field you will be able to select a target field at "
"the destination of the relationship."
msgstr ""
"Velg målet feltet fra den relaterte dokument modellen.\n"
"Hvis det er et forhold felt du vil være i stand til å velge et mål felt på "
"destinasjonen av forholdet."

#. module: email_template
#: code:addons/email_template/email_template.py:318
#, python-format
msgid "Send Mail (%s)"
msgstr "Send e-post(%s)"

#. module: email_template
#: help:email.template,email_from:0
#: help:email_template.preview,email_from:0
msgid ""
"Sender address (placeholders may be used here). If not set, the default "
"value will be the author's email alias if configured, or email address."
msgstr ""

#. module: email_template
#: code:addons/email_template/email_template.py:551
#, python-format
msgid ""
"Sender email is missing or empty after template rendering. Specify one to "
"deliver your message"
msgstr ""

#. module: email_template
#: field:email.template,ref_ir_value:0
#: field:email_template.preview,ref_ir_value:0
msgid "Sidebar Button"
msgstr ""

#. module: email_template
#: field:email.template,ref_ir_act_window:0
#: field:email_template.preview,ref_ir_act_window:0
msgid "Sidebar action"
msgstr "Sidepanel handling"

#. module: email_template
#: help:email.template,ref_ir_act_window:0
#: help:email_template.preview,ref_ir_act_window:0
msgid ""
"Sidebar action to make this template available on records of the related "
"document model"
msgstr ""
"Sidepanel handling for å gjøre denne malen tilgjengelig på registreringer av "
"den relaterte dokument modellen."

#. module: email_template
#: help:email.template,ref_ir_value:0
#: help:email_template.preview,ref_ir_value:0
msgid "Sidebar button to open the sidebar action"
msgstr "sidepanelet-knappen for å åpne sidepanelets handling."

#. module: email_template
#: field:email.template,sub_model_object_field:0
#: field:email_template.preview,sub_model_object_field:0
msgid "Sub-field"
msgstr "Sub-feltet"

#. module: email_template
#: field:email.template,sub_object:0
#: field:email_template.preview,sub_object:0
msgid "Sub-model"
msgstr "Sub-modell."

#. module: email_template
#: field:email.template,subject:0
#: field:email_template.preview,subject:0
#: field:ir.actions.server,subject:0
msgid "Subject"
msgstr "Emne"

#. module: email_template
#: view:email.template:email_template.email_template_form
#: help:email.template,subject:0
#: help:email_template.preview,subject:0
msgid "Subject (placeholders may be used here)"
msgstr "Subject (plassholdere kan brukes her)"

#. module: email_template
#: view:res.partner:email_template.res_partner_opt_out_search
msgid "Suppliers"
msgstr ""

#. module: email_template
#: model:ir.actions.act_window,name:email_template.wizard_email_template_preview
msgid "Template Preview"
msgstr "Forhåndsvisning av mal"

#. module: email_template
#: view:email.template:email_template.email_template_form
#: view:email.template:email_template.email_template_tree
#: view:email.template:email_template.view_email_template_search
#: model:ir.actions.act_window,name:email_template.action_email_template_tree_all
#: model:ir.ui.menu,name:email_template.menu_email_templates
msgid "Templates"
msgstr "Maler"

#. module: email_template
#: help:email.template,model_id:0
#: help:email_template.preview,model_id:0
msgid "The kind of document with with this template can be used"
msgstr ""

#. module: email_template
#: view:ir.actions.server:email_template.view_server_action_form_template
msgid ""
"The values displayed hereunder are informative. When sending the email, the "
"values\n"
"                                will be taken from the email template."
msgstr ""

#. module: email_template
#: field:email.template,email_to:0
#: field:email_template.preview,email_to:0
#: field:ir.actions.server,email_to:0
msgid "To (Emails)"
msgstr ""

#. module: email_template
#: field:email.template,partner_to:0
#: field:email_template.preview,partner_to:0
#: field:ir.actions.server,partner_to:0
msgid "To (Partners)"
msgstr ""

#. module: email_template
#: view:mail.compose.message:email_template.email_compose_message_wizard_inherit_form
#: field:mail.compose.message,template_id:0
msgid "Use template"
msgstr ""

#. module: email_template
#: code:addons/email_template/email_template.py:355
#, python-format
msgid "Warning"
msgstr "Advarsel"

#. module: email_template
#: code:addons/email_template/email_template.py:551
#, python-format
msgid "Warning!"
msgstr ""

#. module: email_template
#: help:email.template,sub_model_object_field:0
#: help:email_template.preview,sub_model_object_field:0
msgid ""
"When a relationship field is selected as first field, this field lets you "
"select the target field within the destination document model (sub-model)."
msgstr ""
"Når et forhold felt er valgt som første felt, lar dette feltet du velger "
"målet feltet innen måldokumentet modellen (sub-modell)."

#. module: email_template
#: help:email.template,sub_object:0
#: help:email_template.preview,sub_object:0
msgid ""
"When a relationship field is selected as first field, this field shows the "
"document model the relationship goes to."
msgstr ""
"Når et forhold er valgt som første felt, dette felte viser dokumentet som "
"modellen forholdet går til."

#. module: email_template
#: help:email.template,attachment_ids:0
#: help:email_template.preview,attachment_ids:0
msgid ""
"You may attach files to this template, to be added to all emails created "
"from this template"
msgstr ""
"Du kan legge til filer til denne malen, som skal legges til all e-post som "
"er opprettet fra denne malen."

#. module: email_template
#: view:ir.actions.server:email_template.view_server_action_form_template
msgid ""
"Your template does not defined any email_from. Please update your template."
msgstr ""

#. module: email_template
#: view:email_template.preview:email_template.email_template_preview_form
msgid "record:"
msgstr ""<|MERGE_RESOLUTION|>--- conflicted
+++ resolved
@@ -1,18 +1,3 @@
-<<<<<<< HEAD
-# Norwegian Bokmal translation for openobject-addons
-# Copyright (c) 2014 Rosetta Contributors and Canonical Ltd 2014
-# This file is distributed under the same license as the openobject-addons package.
-# FIRST AUTHOR <EMAIL@ADDRESS>, 2014.
-#
-msgid ""
-msgstr ""
-"Project-Id-Version: openobject-addons\n"
-"Report-Msgid-Bugs-To: FULL NAME <EMAIL@ADDRESS>\n"
-"POT-Creation-Date: 2014-08-14 13:09+0000\n"
-"PO-Revision-Date: 2014-08-14 16:10+0000\n"
-"Last-Translator: FULL NAME <EMAIL@ADDRESS>\n"
-"Language-Team: Norwegian Bokmal <nb@li.org>\n"
-=======
 # Translation of Odoo Server.
 # This file contains the translation of the following modules:
 # * mail
@@ -26,71 +11,358 @@
 "PO-Revision-Date: 2016-01-15 08:24+0000\n"
 "Last-Translator: Martin Trigaux\n"
 "Language-Team: Norwegian Bokmål (http://www.transifex.com/odoo/odoo-8/language/nb/)\n"
->>>>>>> 1812b8f3
 "MIME-Version: 1.0\n"
 "Content-Type: text/plain; charset=UTF-8\n"
-"Content-Transfer-Encoding: 8bit\n"
-"X-Launchpad-Export-Date: 2014-08-15 07:06+0000\n"
-"X-Generator: Launchpad (build 17156)\n"
-
-#. module: email_template
-#: code:addons/email_template/email_template.py:365
-#, python-format
-msgid "%s (copy)"
-msgstr ""
-
-#. module: email_template
-#: view:email.template:email_template.email_template_form
-msgid "Add"
-msgstr ""
-
-#. module: email_template
-#: field:email.template,user_signature:0
-#: field:email_template.preview,user_signature:0
-msgid "Add Signature"
-msgstr "Legg til signatur."
-
-#. module: email_template
-#: view:email.template:email_template.email_template_form
-msgid "Advanced Settings"
-msgstr ""
-
-#. module: email_template
-#: field:email.template,model_id:0
-#: field:email_template.preview,model_id:0
-msgid "Applies to"
-msgstr ""
-
-#. module: email_template
-#: field:email.template,attachment_ids:0
-#: field:email_template.preview,attachment_ids:0
+"Content-Transfer-Encoding: \n"
+"Language: nb\n"
+"Plural-Forms: nplurals=2; plural=(n != 1);\n"
+
+#. module: mail
+#: code:addons/mail/mail_thread.py:384
+#, python-format
+msgid "%s created"
+msgstr ""
+
+#. module: mail
+#: code:addons/mail/res_users.py:98
+#, python-format
+msgid "%s has joined the %s network."
+msgstr ""
+
+#. module: mail
+#. openerp-web
+#: code:addons/mail/static/src/xml/mail.xml:29
+#, python-format
+msgid "&ograve"
+msgstr ""
+
+#. module: mail
+#. openerp-web
+#: code:addons/mail/static/src/xml/mail.xml:156
+#, python-format
+msgid "(no email address)"
+msgstr ""
+
+#. module: mail
+#: code:addons/mail/wizard/invite.py:44
+#, python-format
+msgid ""
+"<div><p>Hello,</p><p>%s invited you to follow %s document: %s.<p></div>"
+msgstr ""
+
+#. module: mail
+#: code:addons/mail/wizard/invite.py:47
+#, python-format
+msgid ""
+"<div><p>Hello,</p><p>%s invited you to follow a new document.</p></div>"
+msgstr ""
+
+#. module: mail
+#: code:addons/mail/mail_thread.py:134
+#, python-format
+msgid ""
+"<p class='oe_view_nocontent_create'>\n"
+"                            Click here to add new %(document)s or send an email to: <a href='mailto:%(email)s'>%(email)s</a>\n"
+"                        </p>\n"
+"                        %(static_help)s"
+msgstr ""
+
+#. module: mail
+#: code:addons/mail/mail_thread.py:145
+#, python-format
+msgid ""
+"<p class='oe_view_nocontent_create'>Click here to add new "
+"%(document)s</p>%(static_help)s"
+msgstr ""
+
+#. module: mail
+#: model:ir.actions.client,help:mail.action_mail_inbox_feeds
+msgid ""
+"<p>\n"
+"                    <b>Good Job!</b> Your inbox is empty.\n"
+"                </p><p>\n"
+"                    Your inbox contains private messages or emails sent to you\n"
+"                    as well as information related to documents or people you\n"
+"                    follow.\n"
+"                </p>\n"
+"            "
+msgstr "<p>\n<b>Godt jobbet!</b>\nInnboksen din er tom.\n</p><p>\nInnboksen din inneholder private meldinger og e-poster sendt til deg,\nsamt informasjon relatert til dokumenter og mennesker du følger.\n</p>\n            "
+
+#. module: mail
+#: model:ir.actions.client,help:mail.action_mail_to_me_feeds
+msgid ""
+"<p>\n"
+"                    <b>No private message.</b>\n"
+"                </p><p>\n"
+"                    This list contains messages sent to you.\n"
+"                </p>\n"
+"            "
+msgstr ""
+
+#. module: mail
+#: model:ir.actions.client,help:mail.action_mail_star_feeds
+msgid ""
+"<p>\n"
+"                    <b>No todo.</b>\n"
+"                </p><p>\n"
+"                    When you process messages in your inbox, you can mark some\n"
+"                    as <i>todo</i>. From this menu, you can process all your todo.\n"
+"                </p>\n"
+"            "
+msgstr "<p>\n<b>Ingen gjøremål.</b>\n</p><p>\nNår du behandler meldinger i din innboks kan du markere noen av dem som <i>gjøremål</i>. \nFra denne menyen kan du behandle alle gjøremålene dine.\n</p>"
+
+#. module: mail
+#: model:ir.actions.client,help:mail.action_mail_archives_feeds
+msgid ""
+"<p>\n"
+"                    No message found and no message sent yet.\n"
+"                </p><p>\n"
+"                    Click on the top-right icon to compose a message. This\n"
+"                    message will be sent by email if it's an internal contact.\n"
+"                </p>\n"
+"            "
+msgstr "<p>\nIngen meldinger funnet og ingen meldinger er sendt enda.\n</p><p>\nKlikk på ikonet, plassert oppe til høyre, for å opprette en melding.\nDenne meldingen vil bli sendt på e-post dersom det er en intern kontakt.\n</p>"
+
+#. module: mail
+#: model:ir.actions.client,help:mail.action_mail_group_feeds
+msgid ""
+"<p>\n"
+"                    No message in this group.\n"
+"                </p>\n"
+"            "
+msgstr ""
+
+#. module: mail
+#: help:mail.alias,alias_defaults:0
+msgid ""
+"A Python dictionary that will be evaluated to provide default values when "
+"creating new records for this alias."
+msgstr ""
+
+#. module: mail
+#: code:addons/mail/mail_message.py:763
+#, python-format
+msgid "Access Denied"
+msgstr "Ingen tilgang"
+
+#. module: mail
+#: model:ir.model,name:mail.model_res_groups
+msgid "Access Groups"
+msgstr "Tilgangsgrupper"
+
+#. module: mail
+#: help:mail.message.subtype,default:0
+msgid "Activated by default when subscribing."
+msgstr ""
+
+#. module: mail
+#: view:mail.alias:mail.view_mail_alias_search
+msgid "Active"
+msgstr "Aktiv"
+
+#. module: mail
+#: field:mail.compose.message,active_domain:0
+msgid "Active domain"
+msgstr ""
+
+#. module: mail
+#: view:mail.wizard.invite:mail.mail_wizard_invite_form
+msgid "Add Followers"
+msgstr ""
+
+#. module: mail
+#. openerp-web
+#: code:addons/mail/static/src/xml/mail.xml:161
+#, python-format
+msgid "Add an internal note that will not be sent to the followers"
+msgstr ""
+
+#. module: mail
+#: view:mail.compose.message:mail.email_compose_message_wizard_form
+#: view:mail.wizard.invite:mail.mail_wizard_invite_form
+msgid "Add contacts to notify..."
+msgstr ""
+
+#. module: mail
+#. openerp-web
+#: code:addons/mail/static/src/xml/mail_followers.xml:28
+#, python-format
+msgid "Add others"
+msgstr ""
+
+#. module: mail
+#: field:mail.compose.message,partner_ids:0
+msgid "Additional Contacts"
+msgstr ""
+
+#. module: mail
+#: view:mail.mail:mail.view_mail_form
+msgid "Advanced"
+msgstr "Avansert"
+
+#. module: mail
+#: view:mail.alias:mail.view_mail_alias_form
+#: view:mail.alias:mail.view_mail_alias_tree field:mail.group,alias_id:0
+#: field:res.users,alias_id:0
+msgid "Alias"
+msgstr "Kallenavn."
+
+#. module: mail
+#: view:res.users:mail.view_users_form_mail
+msgid "Alias Accepts Emails From"
+msgstr ""
+
+#. module: mail
+#: field:mail.alias,alias_contact:0
+msgid "Alias Contact Security"
+msgstr ""
+
+#. module: mail
+#: field:base.config.settings,alias_domain:0
+msgid "Alias Domain"
+msgstr ""
+
+#. module: mail
+#: field:mail.alias,alias_name:0
+msgid "Alias Name"
+msgstr ""
+
+#. module: mail
+#: field:mail.alias,alias_domain:0
+msgid "Alias domain"
+msgstr ""
+
+#. module: mail
+#: field:mail.alias,alias_model_id:0
+msgid "Aliased Model"
+msgstr ""
+
+#. module: mail
+#: model:ir.actions.act_window,name:mail.action_view_mail_alias
+#: model:ir.ui.menu,name:mail.mail_alias_menu
+msgid "Aliases"
+msgstr "Kallenavn."
+
+#. module: mail
+#: selection:res.partner,notify_email:0
+msgid "All Messages"
+msgstr ""
+
+#. module: mail
+#: view:mail.compose.message:mail.email_compose_message_wizard_form
+msgid ""
+"All records matching your current search filter will be mailed,\n"
+"                                    not only the ids selected in the list view."
+msgstr ""
+
+#. module: mail
+#. openerp-web
+#: code:addons/mail/static/src/xml/mail_followers.xml:62
+#, python-format
+msgid "And"
+msgstr "Og"
+
+#. module: mail
+#: help:mail.compose.message,no_auto_thread:0
+#: help:mail.message,no_auto_thread:0
+msgid ""
+"Answers do not go in the original document' discussion thread. This has an "
+"impact on the generated message-id."
+msgstr ""
+
+#. module: mail
+#. openerp-web
+#: code:addons/mail/static/src/js/mail_followers.js:102
+#, python-format
+msgid "Apply"
+msgstr "Bruk"
+
+#. module: mail
+#: model:ir.actions.client,name:mail.action_mail_archives_feeds
+#: model:ir.ui.menu,name:mail.mail_archivesfeeds
+msgid "Archives"
+msgstr "Arkiver"
+
+#. module: mail
+#. openerp-web
+#: code:addons/mail/static/src/xml/mail.xml:74
+#, python-format
+msgid "Attach a File"
+msgstr ""
+
+#. module: mail
+#: view:mail.compose.message:mail.email_compose_message_wizard_form
+msgid "Attach a file"
+msgstr ""
+
+#. module: mail
+#: field:mail.compose.message,attachment_ids:0
+#: view:mail.mail:mail.view_mail_form field:mail.message,attachment_ids:0
 msgid "Attachments"
 msgstr "Vedlegg"
 
-#. module: email_template
-#: view:email.template:email_template.email_template_form
-msgid "Author Signature (mass mail only)"
-msgstr ""
-
-#. module: email_template
-#: field:email.template,auto_delete:0
-#: field:email_template.preview,auto_delete:0
+#. module: mail
+#: selection:mail.alias,alias_contact:0
+msgid "Authenticated Partners"
+msgstr ""
+
+#. module: mail
+#: field:mail.compose.message,author_id:0 view:mail.mail:mail.view_mail_search
+#: field:mail.message,author_id:0
+msgid "Author"
+msgstr "Forfatter"
+
+#. module: mail
+#: help:mail.compose.message,author_id:0 help:mail.message,author_id:0
+msgid ""
+"Author of the message. If not set, email_from may hold an email address that"
+" did not match any partner."
+msgstr "Forfatter av meldingen. Hvis det ikke er angitt, kan email_fra Mai holde en e-postadresse som ikke samsvarer med noen partner."
+
+#. module: mail
+#: field:mail.compose.message,author_avatar:0
+#: field:mail.message,author_avatar:0
+msgid "Author's Avatar"
+msgstr ""
+
+#. module: mail
+#: field:mail.group,group_public_id:0
+msgid "Authorized Group"
+msgstr ""
+
+#. module: mail
+#: field:mail.mail,auto_delete:0
 msgid "Auto Delete"
 msgstr "Automatisk Slett."
 
-#. module: email_template
-#: view:res.partner:email_template.res_partner_opt_out_search
-msgid "Available for mass mailing"
-msgstr ""
-
-#. module: email_template
-#: field:email.template,body_html:0
-#: field:email_template.preview,body_html:0
-#: field:ir.actions.server,body_html:0
+#. module: mail
+#: field:mail.group,group_ids:0
+msgid "Auto Subscription"
+msgstr ""
+
+#. module: mail
+#: view:mail.message.subtype:mail.view_mail_message_subtype_form
+msgid "Auto subscription"
+msgstr ""
+
+#. module: mail
+#: help:mail.compose.message,body:0 help:mail.message,body:0
+msgid "Automatically sanitized HTML contents"
+msgstr ""
+
+#. module: mail
+#: model:mail.group,name:mail.group_best_sales_practices
+msgid "Best Sales Practices"
+msgstr ""
+
+#. module: mail
+#: model:mail.group,name:mail.group_board
+msgid "Board meetings"
+msgstr ""
+
+#. module: mail
+#: view:mail.mail:mail.view_mail_form
 msgid "Body"
-<<<<<<< HEAD
-msgstr "Innhold"
-=======
 msgstr "Kropp."
 
 #. module: mail
@@ -112,593 +384,1764 @@
 #: selection:mail.mail,state:0
 msgid "Cancelled"
 msgstr "Avbrutt"
->>>>>>> 1812b8f3
-
-#. module: email_template
-#: help:email.template,email_cc:0
-#: help:email_template.preview,email_cc:0
-msgid "Carbon copy recipients (placeholders may be used here)"
-msgstr "Carbon Copy mottakere (plassholdere kan brukes her)"
-
-#. module: email_template
-#: field:email.template,email_cc:0
-#: field:email_template.preview,email_cc:0
+
+#. module: mail
+#: help:mail.mail,email_cc:0
+msgid "Carbon copy message recipients"
+msgstr ""
+
+#. module: mail
+#: field:mail.mail,email_cc:0
 msgid "Cc"
 msgstr "Kopi"
 
-#. module: email_template
-#: view:ir.actions.server:email_template.view_server_action_form_template
-msgid "Choose a template to display its values."
-msgstr ""
-
-#. module: email_template
-#: view:email_template.preview:email_template.email_template_preview_form
-msgid "Choose an example"
-msgstr ""
-
-#. module: email_template
-#: view:email.template:email_template.email_template_form
-msgid "Comma-separated carbon copy recipients addresses"
-msgstr ""
-
-#. module: email_template
-#: view:email.template:email_template.email_template_form
-msgid "Comma-separated ids of recipient partners"
-msgstr ""
-
-#. module: email_template
-#: help:email.template,partner_to:0
-#: help:email_template.preview,partner_to:0
-msgid ""
-"Comma-separated ids of recipient partners (placeholders may be used here)"
-msgstr ""
-
-#. module: email_template
-#: view:email.template:email_template.email_template_form
-msgid "Comma-separated recipient addresses"
-msgstr ""
-
-#. module: email_template
-#: help:email.template,email_to:0
-#: help:email_template.preview,email_to:0
-msgid "Comma-separated recipient addresses (placeholders may be used here)"
-msgstr "Komma - separert mottakeradressene (plassholdere kan brukes her)"
-
-#. module: email_template
-#: view:email.template:email_template.email_template_form
+#. module: mail
+#: field:mail.compose.message,child_ids:0 field:mail.message,child_ids:0
+msgid "Child Messages"
+msgstr "Barne meldinger."
+
+#. module: mail
+#: selection:mail.compose.message,type:0 view:mail.mail:mail.view_mail_search
+#: selection:mail.message,type:0
+msgid "Comment"
+msgstr "Kommentar"
+
+#. module: mail
+#. openerp-web
+#: code:addons/mail/static/src/js/mail.js:1980
+#: model:ir.actions.act_window,name:mail.action_email_compose_message_wizard
+#: view:mail.compose.message:mail.email_compose_message_wizard_form
+#, python-format
+msgid "Compose Email"
+msgstr "Skriv e-post"
+
+#. module: mail
+#: field:mail.compose.message,composition_mode:0
+msgid "Composition mode"
+msgstr ""
+
+#. module: mail
+#: field:mail.notification,partner_id:0
+msgid "Contact"
+msgstr "Kontakt"
+
+#. module: mail
+#: view:mail.message:mail.view_message_search
 msgid "Content"
-msgstr ""
-
-#. module: email_template
-#: view:email.template:email_template.email_template_form
-msgid "Context Action"
-msgstr ""
-
-#. module: email_template
-#: field:email.template,create_uid:0
-#: field:email_template.preview,create_uid:0
+msgstr "Innhold"
+
+#. module: mail
+#: field:ir.attachment,file_type:0
+msgid "Content Type"
+msgstr "Innholdstype"
+
+#. module: mail
+#: field:mail.compose.message,body:0 field:mail.message,body:0
+msgid "Contents"
+msgstr "Innhold"
+
+#. module: mail
+#: field:mail.alias,create_uid:0 field:mail.compose.message,create_uid:0
+#: field:mail.group,create_uid:0 field:mail.mail,create_uid:0
+#: field:mail.message,create_uid:0 field:mail.message.subtype,create_uid:0
+#: field:mail.wizard.invite,create_uid:0
 msgid "Created by"
-msgstr ""
-
-#. module: email_template
-#: field:email.template,create_date:0
-#: field:email_template.preview,create_date:0
+msgstr "Opprettet av"
+
+#. module: mail
+#: field:mail.alias,create_date:0 field:mail.compose.message,create_date:0
+#: field:mail.group,create_date:0 field:mail.mail,create_date:0
+#: field:mail.message,create_date:0 field:mail.message.subtype,create_date:0
+#: field:mail.wizard.invite,create_date:0
 msgid "Created on"
-msgstr ""
-
-#. module: email_template
-#: field:email.template,null_value:0
-#: field:email_template.preview,null_value:0
-msgid "Default Value"
-msgstr ""
-
-#. module: email_template
-#: field:email.template,use_default_to:0
-#: field:email_template.preview,use_default_to:0
-msgid "Default recipients"
-msgstr ""
-
-#. module: email_template
-#: help:email.template,use_default_to:0
-#: help:email_template.preview,use_default_to:0
-msgid ""
-"Default recipients of the record:\n"
-"- partner (using id on a partner or the partner_id field) OR\n"
-"- email (using email_from or email field)"
-msgstr ""
-
-#. module: email_template
-#: code:addons/email_template/email_template.py:355
-#, python-format
-msgid "Deletion of the action record failed."
-msgstr "Sletting av handlingen posten mislyktes."
-
-#. module: email_template
-#: view:email.template:email_template.email_template_form
-msgid ""
-"Display an option on related documents to open a composition wizard with "
-"this template"
-msgstr ""
-
-#. module: email_template
-#: view:email.template:email_template.email_template_form
-msgid "Dynamic Placeholder Generator"
-msgstr ""
-
-#. module: email_template
-#: view:ir.actions.server:email_template.view_server_action_form_template
+msgstr "Opprettet"
+
+#. module: mail
+#: view:mail.mail:mail.view_mail_search
+msgid "Creation Month"
+msgstr "Laget måned"
+
+#. module: mail
+#: help:mail.compose.message,starred:0 help:mail.message,starred:0
+msgid "Current user has a starred notification linked to this message"
+msgstr ""
+
+#. module: mail
+#: help:mail.compose.message,to_read:0 help:mail.message,to_read:0
+msgid "Current user has an unread notification linked to this message"
+msgstr ""
+
+#. module: mail
+#: code:addons/mail/res_partner.py:31
+#, python-format
+msgid "Customers"
+msgstr "Kunder"
+
+#. module: mail
+#: field:mail.compose.message,date:0 field:mail.message,date:0
+msgid "Date"
+msgstr "Dato"
+
+#. module: mail
+#: help:mail.group,message_last_post:0 help:mail.thread,message_last_post:0
+#: help:res.partner,message_last_post:0
+msgid "Date of the last message posted on the record."
+msgstr "Dato for siste melding på denne posten."
+
+#. module: mail
+#: field:mail.message.subtype,default:0
+msgid "Default"
+msgstr "Standard"
+
+#. module: mail
+#: field:mail.alias,alias_defaults:0
+msgid "Default Values"
+msgstr ""
+
+#. module: mail
+#. openerp-web
+#: code:addons/mail/static/src/xml/mail.xml:98
+#: code:addons/mail/static/src/xml/mail.xml:110
+#, python-format
+msgid "Delete this attachment"
+msgstr "Slett dette vedlegget"
+
+#. module: mail
+#: selection:mail.mail,state:0
+msgid "Delivery Failed"
+msgstr ""
+
+#. module: mail
+#: field:mail.group,description:0
+#: view:mail.message.subtype:mail.view_mail_message_subtype_form
+#: field:mail.message.subtype,description:0
+msgid "Description"
+msgstr "Beskrivelse"
+
+#. module: mail
+#: help:mail.message.subtype,description:0
+msgid ""
+"Description that will be added in the message posted for this subtype. If "
+"void, the name will be added instead."
+msgstr ""
+
+#. module: mail
+#: model:ir.actions.client,name:mail.action_mail_group_feeds
+msgid "Discussion Group"
+msgstr ""
+
+#. module: mail
+#: model:ir.model,name:mail.model_mail_group
+msgid "Discussion group"
+msgstr ""
+
+#. module: mail
+#: model:mail.message.subtype,name:mail.mt_comment
+msgid "Discussions"
+msgstr ""
+
+#. module: mail
+#: field:res.users,display_groups_suggestions:0
+msgid "Display Groups Suggestions"
+msgstr ""
+
+#. module: mail
+#. openerp-web
+#: code:addons/mail/static/src/js/mail.js:1035
+#, python-format
+msgid "Do you really want to delete this message?"
+msgstr ""
+
+#. module: mail
+#: model:ir.model,name:mail.model_mail_followers
+msgid "Document Followers"
+msgstr ""
+
+#. module: mail
+#. openerp-web
+#: code:addons/mail/static/src/xml/mail.xml:253
+#, python-format
+msgid "Done"
+msgstr "Fullført"
+
+#. module: mail
+#. openerp-web
+#: code:addons/mail/static/src/js/mail_followers.js:100
+#, python-format
+msgid "Edit Subscription of "
+msgstr ""
+
+#. module: mail
+#. openerp-web
+#: code:addons/mail/static/src/xml/mail_followers.xml:40
+#, python-format
+msgid "Edit subscription"
+msgstr ""
+
+#. module: mail
+#: selection:mail.compose.message,type:0 view:mail.mail:mail.view_mail_search
+#: selection:mail.message,type:0
 msgid "Email"
-msgstr ""
-
-#. module: email_template
-#: view:email.template:email_template.email_template_form
-msgid "Email Configuration"
-msgstr ""
-
-#. module: email_template
-#: view:email_template.preview:email_template.email_template_preview_form
-msgid "Email Preview"
-msgstr "Forhåndsvisning av e-post"
-
-#. module: email_template
-#: field:ir.actions.server,template_id:0
-msgid "Email Template"
-msgstr "E-post mal"
-
-#. module: email_template
-#: model:ir.model,name:email_template.model_email_template_preview
-msgid "Email Template Preview"
-msgstr "E-post Mal Forhåndsvisning."
-
-#. module: email_template
-#: model:ir.model,name:email_template.model_email_template
-msgid "Email Templates"
-msgstr "E-post maler"
-
-#. module: email_template
-#: model:ir.model,name:email_template.model_mail_compose_message
+msgstr "Epost"
+
+#. module: mail
+#: view:mail.group:mail.view_group_form
+msgid "Email Alias"
+msgstr "E-post alias"
+
+#. module: mail
+#: model:ir.model,name:mail.model_mail_alias
+msgid "Email Aliases"
+msgstr ""
+
+#. module: mail
+#: view:mail.mail:mail.view_mail_search
+msgid "Email Search"
+msgstr ""
+
+#. module: mail
+#: model:ir.model,name:mail.model_mail_thread
+msgid "Email Thread"
+msgstr "E-post tråd"
+
+#. module: mail
+#: help:res.users,alias_id:0
+msgid ""
+"Email address internally associated with this user. Incoming emails will "
+"appear in the user's notifications."
+msgstr ""
+
+#. module: mail
+#: help:mail.compose.message,email_from:0 help:mail.message,email_from:0
+msgid ""
+"Email address of the sender. This field is set when no matching partner is "
+"found for incoming emails."
+msgstr "E-postadressen til avsenderen. Dette feltet er satt når ingen samsvarende partner er funnet for innkommende e-post."
+
+#. module: mail
+#: view:mail.compose.message:mail.email_compose_message_wizard_form
+msgid "Email address to redirect replies..."
+msgstr ""
+
+#. module: mail
+#: model:ir.model,name:mail.model_mail_compose_message
 msgid "Email composition wizard"
-msgstr ""
-
-#. module: email_template
-#: field:email.template,model_object_field:0
-#: field:email_template.preview,model_object_field:0
-msgid "Field"
-msgstr "Felt"
-
-#. module: email_template
-#: help:email.template,copyvalue:0
-#: help:email_template.preview,copyvalue:0
-msgid ""
-"Final placeholder expression, to be copy-pasted in the desired template "
-"field."
-msgstr ""
-"Avsluttende plassholder uttrykk, som skal kopier - limt i det ønskete mal "
-"feltet."
-
-#. module: email_template
-#: field:email.template,email_from:0
-#: field:email_template.preview,email_from:0
-#: field:ir.actions.server,email_from:0
+msgstr "Epost komposisjon veiviseren."
+
+#. module: mail
+#: view:mail.compose.message:mail.email_compose_message_wizard_form
+msgid "Email mass mailing"
+msgstr ""
+
+#. module: mail
+#: view:mail.mail:mail.view_mail_form
+#: view:mail.message.subtype:mail.view_mail_message_subtype_form
+msgid "Email message"
+msgstr ""
+
+#. module: mail
+#: model:ir.actions.act_window,name:mail.action_view_mail_mail
+#: model:ir.ui.menu,name:mail.menu_mail_mail
+#: view:mail.mail:mail.view_mail_tree
+msgid "Emails"
+msgstr "E-post."
+
+#. module: mail
+#: code:addons/mail/update.py:91
+#, python-format
+msgid "Error"
+msgstr "Feil"
+
+#. module: mail
+#: code:addons/mail/update.py:91
+#, python-format
+msgid "Error during communication with the publisher warranty server."
+msgstr ""
+
+#. module: mail
+#: sql_constraint:mail.followers:0
+msgid "Error, a partner cannot follow twice the same object."
+msgstr ""
+
+#. module: mail
+#: selection:mail.alias,alias_contact:0
+msgid "Everyone"
+msgstr ""
+
+#. module: mail
+#: view:mail.mail:mail.view_mail_search
+msgid "Extended Filters..."
+msgstr "Utvidede filtre ..."
+
+#. module: mail
+#: view:mail.mail:mail.view_mail_search
+msgid "Failed"
+msgstr ""
+
+#. module: mail
+#: help:mail.message.subtype,relation_field:0
+msgid ""
+"Field used to link the related model to the subtype model when using "
+"automatic subscription on a related document. The field is used to compute "
+"getattr(related_document.relation_field)."
+msgstr ""
+
+#. module: mail
+#: field:ir.attachment,file_type_icon:0
+msgid "File Type Icon"
+msgstr ""
+
+#. module: mail
+#. openerp-web
+#: code:addons/mail/static/src/xml/mail_followers.xml:12
+#, python-format
+msgid "Follow"
+msgstr ""
+
+#. module: mail
+#. openerp-web
+#: code:addons/mail/static/src/xml/mail_followers.xml:27
+#: model:ir.actions.act_window,name:mail.action_view_followers
+#: model:ir.ui.menu,name:mail.menu_email_followers
+#: view:mail.followers:mail.view_followers_tree
+#: field:mail.group,message_follower_ids:0
+#: field:mail.thread,message_follower_ids:0
+#: field:res.partner,message_follower_ids:0
+#, python-format
+msgid "Followers"
+msgstr "Følgere."
+
+#. module: mail
+#: view:mail.followers:mail.view_mail_subscription_form
+msgid "Followers Form"
+msgstr ""
+
+#. module: mail
+#. openerp-web
+#: code:addons/mail/static/src/xml/mail.xml:127
+#, python-format
+msgid "Followers of"
+msgstr ""
+
+#. module: mail
+#: view:mail.compose.message:mail.email_compose_message_wizard_form
+msgid "Followers of the document and"
+msgstr ""
+
+#. module: mail
+#. openerp-web
+#: code:addons/mail/static/src/xml/mail.xml:131
+#, python-format
+msgid "Followers of this document"
+msgstr ""
+
+#. module: mail
+#: selection:mail.alias,alias_contact:0
+msgid "Followers only"
+msgstr ""
+
+#. module: mail
+#. openerp-web
+#: code:addons/mail/static/src/xml/mail_followers.xml:14
+#, python-format
+msgid "Following"
+msgstr ""
+
+#. module: mail
+#: field:mail.compose.message,email_from:0 field:mail.message,email_from:0
 msgid "From"
 msgstr "Fra"
 
-#. module: email_template
-#: view:email.template:email_template.view_email_template_search
-msgid "Group by..."
-msgstr "Grupper etter..."
-
-#. module: email_template
-#: field:email.template,id:0
-#: field:email_template.preview,id:0
+#. module: mail
+#: code:addons/mail/res_users.py:75
+#, python-format
+msgid "Go to the configuration panel"
+msgstr ""
+
+#. module: mail
+#: view:mail.group:mail.view_group_search
+msgid "Group"
+msgstr "Gruppe"
+
+#. module: mail
+#: view:mail.alias:mail.view_mail_alias_search
+#: view:mail.mail:mail.view_mail_search
+#: view:mail.message:mail.view_message_search
+msgid "Group By"
+msgstr "Grupper etter"
+
+#. module: mail
+#: view:mail.group:mail.view_group_form
+msgid "Group Form"
+msgstr ""
+
+#. module: mail
+#: view:mail.group:mail.view_group_form view:mail.group:mail.view_group_tree
+msgid "Group Name"
+msgstr "Gruppenavn"
+
+#. module: mail
+#: view:mail.group:mail.view_group_tree
+msgid "Groups"
+msgstr "Grupper"
+
+#. module: mail
+#: model:mail.group,name:mail.group_hr_policies
+msgid "HR Policies"
+msgstr ""
+
+#. module: mail
+#: view:mail.message:mail.view_message_search
+msgid "Has attachments"
+msgstr ""
+
+#. module: mail
+#: view:mail.mail:mail.view_mail_form field:mail.mail,headers:0
+msgid "Headers"
+msgstr ""
+
+#. module: mail
+#: field:mail.message.subtype,hidden:0
+msgid "Hidden"
+msgstr "Skjult"
+
+#. module: mail
+#: help:mail.message.subtype,hidden:0
+msgid "Hide the subtype in the follower options"
+msgstr ""
+
+#. module: mail
+#: help:mail.group,message_summary:0 help:mail.thread,message_summary:0
+#: help:res.partner,message_summary:0
+msgid ""
+"Holds the Chatter summary (number of messages, ...). This summary is "
+"directly in html format in order to be inserted in kanban views."
+msgstr "Inneholder meldings-sammendrag (antall meldinger, ...). Dette sammendraget er i HTML-format, slik at det det kan bli satt rett inn i kanban-visninger."
+
+#. module: mail
+#: field:mail.alias,id:0 field:mail.compose.message,id:0
+#: field:mail.followers,id:0 field:mail.group,id:0 field:mail.mail,id:0
+#: field:mail.message,id:0 field:mail.message.subtype,id:0
+#: field:mail.notification,id:0 field:mail.thread,id:0
+#: field:mail.wizard.invite,id:0 field:publisher_warranty.contract,id:0
 msgid "ID"
-msgstr ""
-
-#. module: email_template
-#: help:email.template,user_signature:0
-#: help:email_template.preview,user_signature:0
-msgid ""
-"If checked, the user's signature will be appended to the text version of the "
-"message"
-msgstr ""
-"Hvis det er merket, vil brukerens underskrift legges til teksten versjonen "
-"av meldingene."
-
-#. module: email_template
-#: help:res.partner,opt_out:0
-msgid ""
-"If opt-out is checked, this contact has refused to receive emails for mass "
-"mailing and marketing campaign. Filter 'Available for Mass Mailing' allows "
-"users to filter the partners when performing mass mailing."
-msgstr ""
-
-#. module: email_template
-#: field:email.template,lang:0
-#: field:email_template.preview,lang:0
-msgid "Language"
-msgstr "Språk"
-
-#. module: email_template
-#: field:email.template,write_uid:0
-#: field:email_template.preview,write_uid:0
+msgstr "ID"
+
+#. module: mail
+#: help:mail.alias,alias_parent_thread_id:0
+msgid ""
+"ID of the parent record holding the alias (example: project holding the task"
+" creation alias)"
+msgstr ""
+
+#. module: mail
+#: help:mail.followers,res_id:0 help:mail.wizard.invite,res_id:0
+msgid "Id of the followed resource"
+msgstr ""
+
+#. module: mail
+#: help:mail.group,message_unread:0 help:mail.thread,message_unread:0
+#: help:res.partner,message_unread:0
+msgid "If checked new messages require your attention."
+msgstr "Hvis det er merket nye meldinger så krever dette din oppmerksomhet."
+
+#. module: mail
+#: help:mail.wizard.invite,send_mail:0
+msgid ""
+"If checked, the partners will receive an email warning they have been added "
+"in the document's followers."
+msgstr ""
+
+#. module: mail
+#: help:base.config.settings,alias_domain:0
+msgid ""
+"If you have setup a catch-all email domain redirected to the Odoo server, "
+"enter the domain name here."
+msgstr ""
+
+#. module: mail
+#: view:mail.compose.message:mail.email_compose_message_wizard_form
+msgid ""
+"If you want to work only with selected ids, please uncheck the\n"
+"                                list header checkbox."
+msgstr ""
+
+#. module: mail
+#: code:addons/mail/mail_alias.py:144
+#, python-format
+msgid "Inactive Alias"
+msgstr ""
+
+#. module: mail
+#: model:ir.actions.client,name:mail.action_mail_inbox_feeds
+#: model:ir.ui.menu,name:mail.mail_inboxfeeds
+msgid "Inbox"
+msgstr "Innboks"
+
+#. module: mail
+#: help:mail.compose.message,parent_id:0 help:mail.message,parent_id:0
+msgid "Initial thread message."
+msgstr ""
+
+#. module: mail
+#: code:addons/mail/mail_message.py:177
+#, python-format
+msgid "Invalid Action!"
+msgstr "Ugyldig handling!"
+
+#. module: mail
+#: constraint:mail.alias:0
+msgid ""
+"Invalid expression, it must be a literal python dictionary definition e.g. "
+"\"{'field': 'value'}\""
+msgstr ""
+
+#. module: mail
+#: code:addons/mail/wizard/invite.py:97
+#, python-format
+msgid "Invitation to follow %s: %s"
+msgstr ""
+
+#. module: mail
+#: model:ir.model,name:mail.model_mail_wizard_invite
+msgid "Invite wizard"
+msgstr ""
+
+#. module: mail
+#: field:mail.mail,notification:0
+msgid "Is Notification"
+msgstr ""
+
+#. module: mail
+#: field:mail.group,message_is_follower:0
+#: field:mail.thread,message_is_follower:0
+#: field:res.partner,message_is_follower:0
+msgid "Is a Follower"
+msgstr "Er en følger."
+
+#. module: mail
+#. openerp-web
+#: code:addons/mail/static/src/xml/suggestions.xml:30
+#: view:mail.group:mail.view_group_kanban
+#, python-format
+msgid "Join Group"
+msgstr ""
+
+#. module: mail
+#: model:ir.actions.act_window,name:mail.action_view_groups
+#: model:ir.ui.menu,name:mail.mail_allgroups
+msgid "Join a group"
+msgstr ""
+
+#. module: mail
+#: field:mail.group,message_last_post:0 field:mail.thread,message_last_post:0
+#: field:res.partner,message_last_post:0
+msgid "Last Message Date"
+msgstr "Siste meldingsdato"
+
+#. module: mail
+#: field:mail.alias,write_uid:0 field:mail.compose.message,write_uid:0
+#: field:mail.group,write_uid:0 field:mail.mail,write_uid:0
+#: field:mail.message,write_uid:0 field:mail.message.subtype,write_uid:0
+#: field:mail.wizard.invite,write_uid:0
 msgid "Last Updated by"
-msgstr ""
-
-#. module: email_template
-#: field:email.template,write_date:0
-#: field:email_template.preview,write_date:0
+msgstr "Sist oppdatert av"
+
+#. module: mail
+#: field:mail.alias,write_date:0 field:mail.compose.message,write_date:0
+#: field:mail.group,write_date:0 field:mail.mail,write_date:0
+#: field:mail.message,write_date:0 field:mail.message.subtype,write_date:0
+#: field:mail.wizard.invite,write_date:0
 msgid "Last Updated on"
-msgstr ""
-
-#. module: email_template
-#: view:email.template:email_template.view_email_template_search
+msgstr "Sist oppdatert"
+
+#. module: mail
+#: help:mail.wizard.invite,partner_ids:0
+msgid ""
+"List of partners that will be added as follower of the current document."
+msgstr ""
+
+#. module: mail
+#. openerp-web
+#: code:addons/mail/static/src/xml/mail.xml:57
+#, python-format
+msgid "Log a note for this document. No notification will be sent"
+msgstr ""
+
+#. module: mail
+#: field:mail.compose.message,is_log:0
+msgid "Log an Internal Note"
+msgstr ""
+
+#. module: mail
+#. openerp-web
+#: code:addons/mail/static/src/xml/mail.xml:37
+#: code:addons/mail/static/src/xml/mail.xml:57
+#, python-format
+msgid "Log an internal note"
+msgstr ""
+
+#. module: mail
+#: code:addons/mail/mail_mail.py:340
+#, python-format
+msgid "Mail Delivery Failed"
+msgstr ""
+
+#. module: mail
+#: field:ir.ui.menu,mail_group_id:0
+msgid "Mail Group"
+msgstr ""
+
+#. module: mail
+#: model:ir.actions.server,name:mail.action_mail_redirect
+msgid "Mail Redirection (Document / Inbox)"
+msgstr ""
+
+#. module: mail
+#: help:mail.mail,notification:0
+msgid "Mail has been created to notify people of an existing mail.message"
+msgstr ""
+
+#. module: mail
+#. openerp-web
+#: code:addons/mail/static/src/xml/mail.xml:257
+#, python-format
+msgid "Mark as Todo"
+msgstr ""
+
+#. module: mail
+#: field:mail.group,image_medium:0
+msgid "Medium-sized photo"
+msgstr ""
+
+#. module: mail
+#: help:mail.group,image_medium:0
+msgid ""
+"Medium-sized photo of the group. It is automatically resized as a 128x128px "
+"image, with aspect ratio preserved. Use this field in form views or some "
+"kanban views."
+msgstr ""
+
+#. module: mail
+#: help:mail.group,group_ids:0
+msgid ""
+"Members of those groups will automatically added as followers. Note that "
+"they will be able to manage their subscription manually if necessary."
+msgstr ""
+
+#. module: mail
+#: model:ir.model,name:mail.model_mail_message
+#: field:mail.mail,mail_message_id:0 view:mail.message:mail.view_message_form
+#: field:mail.notification,message_id:0 field:mail.wizard.invite,message:0
+msgid "Message"
+msgstr "Melding"
+
+#. module: mail
+#: field:mail.compose.message,record_name:0 field:mail.message,record_name:0
+msgid "Message Record Name"
+msgstr "Melding rekord navn."
+
+#. module: mail
+#: field:mail.message.subtype,name:0
+msgid "Message Type"
+msgstr ""
+
+#. module: mail
+#: help:mail.mail,email_to:0
+msgid "Message recipients (emails)"
+msgstr ""
+
+#. module: mail
+#: help:mail.mail,references:0
+msgid "Message references, such as identifiers of previous messages"
+msgstr ""
+
+#. module: mail
+#: help:mail.message.subtype,name:0
+msgid ""
+"Message subtype gives a more precise type on the message, especially for "
+"system notifications. For example, it can be a notification related to a new"
+" record (New), or to a stage change in a process (Stage change). Message "
+"subtypes allow to precisely tune the notifications the user want to receive "
+"on its wall."
+msgstr ""
+
+#. module: mail
+#: model:ir.model,name:mail.model_mail_message_subtype
+msgid "Message subtypes"
+msgstr ""
+
+#. module: mail
+#: help:mail.followers,subtype_ids:0
+msgid ""
+"Message subtypes followed, meaning subtypes that will be pushed onto the "
+"user's Wall."
+msgstr ""
+
+#. module: mail
+#: help:mail.compose.message,type:0 help:mail.message,type:0
+msgid ""
+"Message type: email for email message, notification for system message, "
+"comment for other messages such as user replies"
+msgstr ""
+
+#. module: mail
+#: help:mail.compose.message,message_id:0 help:mail.message,message_id:0
+msgid "Message unique identifier"
+msgstr "Unik melding identifikator."
+
+#. module: mail
+#: field:mail.compose.message,message_id:0 field:mail.message,message_id:0
+msgid "Message-Id"
+msgstr "Melding - ID."
+
+#. module: mail
+#: model:ir.actions.act_window,name:mail.action_view_mail_message
+#: model:ir.ui.menu,name:mail.menu_mail_message field:mail.group,message_ids:0
+#: view:mail.message:mail.view_message_tree field:mail.thread,message_ids:0
+#: field:res.partner,message_ids:0
+msgid "Messages"
+msgstr "Meldinger."
+
+#. module: mail
+#: view:mail.message:mail.view_message_search
+msgid "Messages Search"
+msgstr ""
+
+#. module: mail
+#: help:mail.group,message_ids:0 help:mail.thread,message_ids:0
+#: help:res.partner,message_ids:0
+msgid "Messages and communication history"
+msgstr "Meldinger og kommunikasjon historie."
+
+#. module: mail
+#: model:ir.ui.menu,name:mail.mail_feeds
+#: model:ir.ui.menu,name:mail.mail_feeds_main
+msgid "Messaging"
+msgstr "Meldinger"
+
+#. module: mail
+#: view:res.users:mail.view_users_form_mail
+msgid "Messaging Alias"
+msgstr ""
+
+#. module: mail
+#: view:mail.alias:mail.view_mail_alias_search
+#: field:mail.message.subtype,res_model:0
 msgid "Model"
 msgstr "Modell"
 
-#. module: email_template
-#: field:email.template,name:0
-#: field:email_template.preview,name:0
+#. module: mail
+#: help:mail.followers,res_model:0 help:mail.wizard.invite,res_model:0
+msgid "Model of the followed resource"
+msgstr ""
+
+#. module: mail
+#: help:mail.message.subtype,res_model:0
+msgid ""
+"Model the subtype applies to. If False, this subtype applies to all models."
+msgstr ""
+
+#. module: mail
+#: view:mail.mail:mail.view_mail_search
+msgid "Month"
+msgstr "Måned"
+
+#. module: mail
+#. openerp-web
+#: code:addons/mail/static/src/xml/mail.xml:255
+#, python-format
+msgid "Move to Inbox"
+msgstr ""
+
+#. module: mail
+#. openerp-web
+#: code:addons/mail/static/src/xml/mail.xml:130
+#, python-format
+msgid "My Followers"
+msgstr ""
+
+#. module: mail
+#: model:ir.ui.menu,name:mail.mail_group_root
+msgid "My Groups"
+msgstr ""
+
+#. module: mail
+#: field:mail.group,name:0
 msgid "Name"
 msgstr "Navn"
 
-#. module: email_template
-#: help:email.template,report_name:0
-#: help:email_template.preview,report_name:0
-msgid ""
-"Name to use for the generated report file (may contain placeholders)\n"
-"The extension can be omitted and will then come from the report type."
-msgstr ""
-"Navngi å bruke for den genererte rapporten filen (kan inneholde "
-"plassholdere)\n"
-"Utvidelsen kan utelates og vil da komme fra rapport type."
-
-#. module: email_template
-#: field:res.partner,opt_out:0
-msgid "Opt-Out"
-msgstr ""
-
-#. module: email_template
-#: help:email.template,mail_server_id:0
-#: help:email_template.preview,mail_server_id:0
-msgid ""
-"Optional preferred server for outgoing mails. If not set, the highest "
-"priority one will be used."
-msgstr ""
-"Valgfri foretrukne server for utgående e-post. Hvis ikke angitt, vil den "
-"høyeste prioritet en benyttes."
-
-#. module: email_template
-#: field:email.template,report_template:0
-#: field:email_template.preview,report_template:0
-msgid "Optional report to print and attach"
-msgstr "Valgfri rapport til å skrive ut og feste."
-
-#. module: email_template
-#: help:email.template,lang:0
-#: help:email_template.preview,lang:0
-msgid ""
-"Optional translation language (ISO code) to select when sending out an "
-"email. If not set, the english version will be used. This should usually be "
-"a placeholder expression that provides the appropriate language, e.g. "
-"${object.partner_id.lang}."
-msgstr ""
-
-#. module: email_template
-#: help:email.template,null_value:0
-#: help:email_template.preview,null_value:0
-msgid "Optional value to use if the target field is empty"
-msgstr "Valgfri verdi som skal brukes hvis målet feltet er tomt."
-
-#. module: email_template
-#: field:email.template,mail_server_id:0
-#: field:email_template.preview,mail_server_id:0
-msgid "Outgoing Mail Server"
-msgstr "Utgående e-post tjenere."
-
-#. module: email_template
-#: view:email.template:email_template.email_template_form
-msgid "Override author's email"
-msgstr ""
-
-#. module: email_template
-#: model:ir.model,name:email_template.model_res_partner
+#. module: mail
+#: help:mail.compose.message,record_name:0 help:mail.message,record_name:0
+msgid "Name get of the related document."
+msgstr "Navngi få av relaterte dokument."
+
+#. module: mail
+#: selection:res.partner,notify_email:0
+msgid "Never"
+msgstr ""
+
+#. module: mail
+#: code:addons/mail/mail_thread.py:172
+#, python-format
+msgid "New"
+msgstr "Ny"
+
+#. module: mail
+#. openerp-web
+#: code:addons/mail/static/src/js/mail_followers.js:205
+#, python-format
+msgid "No followers"
+msgstr ""
+
+#. module: mail
+#. openerp-web
+#: code:addons/mail/static/src/xml/mail.xml:217
+#, python-format
+msgid "No messages."
+msgstr ""
+
+#. module: mail
+#: field:mail.compose.message,no_auto_thread:0
+#: field:mail.message,no_auto_thread:0
+msgid "No threading for answers"
+msgstr ""
+
+#. module: mail
+#: view:mail.mail:mail.view_mail_search
+msgid "Notification"
+msgstr ""
+
+#. module: mail
+#: model:ir.actions.act_window,name:mail.action_view_notifications
+#: model:ir.model,name:mail.model_mail_notification
+#: model:ir.ui.menu,name:mail.menu_email_notifications
+#: field:mail.compose.message,notification_ids:0
+#: field:mail.message,notification_ids:0
+#: view:mail.notification:mail.view_notification_tree
+msgid "Notifications"
+msgstr "Varsling."
+
+#. module: mail
+#: field:mail.compose.message,notified_partner_ids:0
+#: field:mail.message,notified_partner_ids:0
+msgid "Notified partners"
+msgstr ""
+
+#. module: mail
+#: field:mail.compose.message,notify:0
+msgid "Notify followers"
+msgstr ""
+
+#. module: mail
+#: help:mail.compose.message,notify:0
+msgid "Notify followers of the document (mass post only)"
+msgstr ""
+
+#. module: mail
+#. openerp-web
+#: code:addons/mail/static/src/js/mail_followers.js:207
+#, python-format
+msgid "One follower"
+msgstr ""
+
+#. module: mail
+#: view:mail.group:mail.view_group_form
+msgid ""
+"Only the invited followers can read the\n"
+"                                discussions on this group."
+msgstr ""
+
+#. module: mail
+#: view:mail.alias:mail.view_mail_alias_form
+msgid "Open Document"
+msgstr ""
+
+#. module: mail
+#: model:ir.actions.client,name:mail.action_client_messaging_menu
+msgid "Open Messaging Menu"
+msgstr ""
+
+#. module: mail
+#: view:mail.alias:mail.view_mail_alias_form
+msgid "Open Parent Document"
+msgstr ""
+
+#. module: mail
+#. openerp-web
+#: code:addons/mail/static/src/xml/mail.xml:29
+#, python-format
+msgid "Open the full mail composer"
+msgstr ""
+
+#. module: mail
+#: help:mail.alias,alias_force_thread_id:0
+msgid ""
+"Optional ID of a thread (record) to which all incoming messages will be "
+"attached, even if they did not reply to it. If set, this will disable the "
+"creation of new records completely."
+msgstr ""
+
+#. module: mail
+#: model:ir.ui.menu,name:mail.mail_my_stuff
+msgid "Organizer"
+msgstr "Organiserer."
+
+#. module: mail
+#: view:mail.mail:mail.view_mail_search selection:mail.mail,state:0
+msgid "Outgoing"
+msgstr "Utgående"
+
+#. module: mail
+#: model:ir.model,name:mail.model_mail_mail
+msgid "Outgoing Mails"
+msgstr "Utgående e-poster"
+
+#. module: mail
+#: field:mail.compose.message,mail_server_id:0
+#: field:mail.message,mail_server_id:0
+msgid "Outgoing mail server"
+msgstr ""
+
+#. module: mail
+#: field:mail.alias,alias_user_id:0
+msgid "Owner"
+msgstr "Eier"
+
+#. module: mail
+#: field:mail.message.subtype,parent_id:0
+msgid "Parent"
+msgstr "Overordnet."
+
+#. module: mail
+#: field:mail.compose.message,parent_id:0 field:mail.message,parent_id:0
+msgid "Parent Message"
+msgstr "Partner melding."
+
+#. module: mail
+#: field:mail.alias,alias_parent_model_id:0
+msgid "Parent Model"
+msgstr "Overordnede modell."
+
+#. module: mail
+#: field:mail.alias,alias_parent_thread_id:0
+msgid "Parent Record Thread ID"
+msgstr ""
+
+#. module: mail
+#: help:mail.alias,alias_parent_model_id:0
+msgid ""
+"Parent model holding the alias. The model holding the alias reference\n"
+"is not necessarily the model given by alias_model_id\n"
+"(example: project (parent_model) and task (model))"
+msgstr ""
+
+#. module: mail
+#: help:mail.message.subtype,parent_id:0
+msgid "Parent subtype, used for automatic subscription."
+msgstr ""
+
+#. module: mail
+#: model:ir.model,name:mail.model_res_partner
 msgid "Partner"
 msgstr "Partner"
 
-#. module: email_template
-#: view:res.partner:email_template.res_partner_opt_out_search
-msgid ""
-"Partners that did not ask not to be included in mass mailing campaigns"
-msgstr ""
-
-#. module: email_template
-#: help:email.template,auto_delete:0
-#: help:email_template.preview,auto_delete:0
+#. module: mail
+#: code:addons/mail/res_partner.py:51
+#, python-format
+msgid "Partner Profile"
+msgstr ""
+
+#. module: mail
+#: help:mail.compose.message,notified_partner_ids:0
+#: help:mail.message,notified_partner_ids:0
+msgid ""
+"Partners that have a notification pushing this message in their mailboxes"
+msgstr "Partnere som har et varsel om skyve denne meldingen i sine postkasser."
+
+#. module: mail
+#: help:mail.mail,auto_delete:0
 msgid "Permanently delete this email after sending it, to save space"
 msgstr "Slette denne e-posten etter å ha sendt det, for å spare plass."
 
-#. module: email_template
-#: field:email.template,copyvalue:0
-#: field:email_template.preview,copyvalue:0
-msgid "Placeholder Expression"
-msgstr ""
-
-#. module: email_template
-#: view:ir.actions.server:email_template.view_server_action_form_template
-msgid "Please set the Base Model before setting the action details."
-msgstr ""
-
-#. module: email_template
-#: view:email.template:email_template.email_template_form
-msgid "Preferred reply address"
-msgstr ""
-
-#. module: email_template
-#: help:email.template,reply_to:0
-#: help:email_template.preview,reply_to:0
-msgid "Preferred response address (placeholders may be used here)"
-msgstr "Foretrukket respons adresse (plassholdere kan anvendes her)"
-
-#. module: email_template
-#: view:email.template:email_template.email_template_form
-msgid "Preview"
-msgstr ""
-
-#. module: email_template
-#: view:email_template.preview:email_template.email_template_preview_form
-msgid "Preview of"
-msgstr ""
-
-#. module: email_template
-#: field:email_template.preview,partner_ids:0
+#. module: mail
+#: field:mail.group,image:0
+msgid "Photo"
+msgstr "Bilde"
+
+#. module: mail
+#. openerp-web
+#: code:addons/mail/static/src/js/mail.js:621
+#, python-format
+msgid "Please complete partner's informations"
+msgstr ""
+
+#. module: mail
+#. openerp-web
+#: code:addons/mail/static/src/js/many2many_tags_email.js:63
+#, python-format
+msgid "Please complete partner's informations and Email"
+msgstr ""
+
+#. module: mail
+#. openerp-web
+#: code:addons/mail/static/src/xml/mail.xml:224
+#, python-format
+msgid "Please, wait while the file is uploading."
+msgstr ""
+
+#. module: mail
+#: help:mail.alias,alias_contact:0
+msgid ""
+"Policy to post a message on the document using the mailgateway.\n"
+"- everyone: everyone can post\n"
+"- partners: only authenticated partners\n"
+"- followers: only followers of the related document\n"
+msgstr ""
+
+#. module: mail
+#: help:res.partner,notify_email:0
+msgid ""
+"Policy to receive emails for new messages pushed to your personal Inbox:\n"
+"- Never: no emails are sent\n"
+"- All Messages: for every notification you receive in your Inbox"
+msgstr ""
+
+#. module: mail
+#: field:mail.group,public:0
+msgid "Privacy"
+msgstr "Privat."
+
+#. module: mail
+#: selection:mail.group,public:0
+msgid "Private"
+msgstr "Privat."
+
+#. module: mail
+#: selection:mail.group,public:0
+msgid "Public"
+msgstr "Offentlig"
+
+#. module: mail
+#: model:mail.group,name:mail.group_rd
+msgid "R&D"
+msgstr ""
+
+#. module: mail
+#: code:addons/mail/wizard/mail_compose_message.py:191
+#, python-format
+msgid "Re:"
+msgstr ""
+
+#. module: mail
+#: field:mail.notification,is_read:0
+msgid "Read"
+msgstr ""
+
+#. module: mail
+#: field:res.partner,notify_email:0
+msgid "Receive Inbox Notifications by Email"
+msgstr ""
+
+#. module: mail
+#: view:mail.mail:mail.view_mail_search selection:mail.mail,state:0
+msgid "Received"
+msgstr "Mottatt"
+
+#. module: mail
+#: view:mail.compose.message:mail.email_compose_message_wizard_form
+#: field:mail.message,partner_ids:0 field:mail.wizard.invite,partner_ids:0
 msgid "Recipients"
 msgstr ""
 
-#. module: email_template
-#: field:email.template,model:0
-#: field:email_template.preview,model:0
+#. module: mail
+#: field:mail.alias,alias_force_thread_id:0
+msgid "Record Thread ID"
+msgstr ""
+
+#. module: mail
+#: field:mail.mail,references:0
+msgid "References"
+msgstr "Referanser"
+
+#. module: mail
+#: field:mail.compose.message,res_id:0 field:mail.followers,res_id:0
+#: field:mail.message,res_id:0 field:mail.wizard.invite,res_id:0
+msgid "Related Document ID"
+msgstr "Relatert dokument ID."
+
+#. module: mail
+#: field:mail.compose.message,model:0 field:mail.followers,res_model:0
+#: field:mail.message,model:0 field:mail.wizard.invite,res_model:0
 msgid "Related Document Model"
-msgstr ""
-
-#. module: email_template
-#: view:email.template:email_template.email_template_form
-msgid "Remove"
-msgstr ""
-
-#. module: email_template
-#: view:email.template:email_template.email_template_form
-msgid ""
-"Remove the contextual action to use this template on related documents"
-msgstr ""
-
-#. module: email_template
-#: field:email.template,reply_to:0
-#: field:email_template.preview,reply_to:0
+msgstr "Relatert dokument modell."
+
+#. module: mail
+#: field:mail.group,menu_id:0
+msgid "Related Menu"
+msgstr ""
+
+#. module: mail
+#: field:mail.followers,partner_id:0
+msgid "Related Partner"
+msgstr ""
+
+#. module: mail
+#: field:mail.message.subtype,relation_field:0
+msgid "Relation field"
+msgstr ""
+
+#. module: mail
+#. openerp-web
+#: code:addons/mail/static/src/xml/mail_followers.xml:41
+#, python-format
+msgid "Remove this follower"
+msgstr ""
+
+#. module: mail
+#. openerp-web
+#: code:addons/mail/static/src/xml/mail.xml:256
+#: view:mail.mail:mail.view_mail_form
+#, python-format
+msgid "Reply"
+msgstr ""
+
+#. module: mail
+#: help:mail.compose.message,reply_to:0 help:mail.message,reply_to:0
+msgid ""
+"Reply email address. Setting the reply_to bypasses the automatic thread "
+"creation."
+msgstr ""
+
+#. module: mail
+#: field:mail.compose.message,reply_to:0 field:mail.message,reply_to:0
 msgid "Reply-To"
 msgstr "Svar-til"
 
-#. module: email_template
-#: field:email.template,report_name:0
-#: field:email_template.preview,report_name:0
-msgid "Report Filename"
-msgstr "Rapporter Filnavn."
-
-#. module: email_template
-#: help:email.template,body_html:0
-#: help:email_template.preview,body_html:0
-msgid "Rich-text/HTML version of the message (placeholders may be used here)"
-msgstr "Rich-text/HTML versjon av meldingen (plassholdere kan brukes her)"
-
-#. module: email_template
-#: view:email.template:email_template.view_email_template_search
-msgid "SMTP Server"
-msgstr "SMTP-tjener"
-
-#. module: email_template
-#: field:email_template.preview,res_id:0
-msgid "Sample Document"
-msgstr "Eksempel Dokument."
-
-#. module: email_template
-#: view:mail.compose.message:email_template.email_compose_message_wizard_inherit_form
-msgid "Save as a new template"
-msgstr "Lagre som en ny mal."
-
-#. module: email_template
-#: view:mail.compose.message:email_template.email_compose_message_wizard_inherit_form
-msgid "Save as new template"
-msgstr ""
-
-#. module: email_template
-#: help:email.template,model_object_field:0
-#: help:email_template.preview,model_object_field:0
-msgid ""
-"Select target field from the related document model.\n"
-"If it is a relationship field you will be able to select a target field at "
-"the destination of the relationship."
-msgstr ""
-"Velg målet feltet fra den relaterte dokument modellen.\n"
-"Hvis det er et forhold felt du vil være i stand til å velge et mål felt på "
-"destinasjonen av forholdet."
-
-#. module: email_template
-#: code:addons/email_template/email_template.py:318
-#, python-format
-msgid "Send Mail (%s)"
-msgstr "Send e-post(%s)"
-
-#. module: email_template
-#: help:email.template,email_from:0
-#: help:email_template.preview,email_from:0
-msgid ""
-"Sender address (placeholders may be used here). If not set, the default "
-"value will be the author's email alias if configured, or email address."
-msgstr ""
-
-#. module: email_template
-#: code:addons/email_template/email_template.py:551
-#, python-format
-msgid ""
-"Sender email is missing or empty after template rendering. Specify one to "
-"deliver your message"
-msgstr ""
-
-#. module: email_template
-#: field:email.template,ref_ir_value:0
-#: field:email_template.preview,ref_ir_value:0
-msgid "Sidebar Button"
-msgstr ""
-
-#. module: email_template
-#: field:email.template,ref_ir_act_window:0
-#: field:email_template.preview,ref_ir_act_window:0
-msgid "Sidebar action"
-msgstr "Sidepanel handling"
-
-#. module: email_template
-#: help:email.template,ref_ir_act_window:0
-#: help:email_template.preview,ref_ir_act_window:0
-msgid ""
-"Sidebar action to make this template available on records of the related "
-"document model"
-msgstr ""
-"Sidepanel handling for å gjøre denne malen tilgjengelig på registreringer av "
-"den relaterte dokument modellen."
-
-#. module: email_template
-#: help:email.template,ref_ir_value:0
-#: help:email_template.preview,ref_ir_value:0
-msgid "Sidebar button to open the sidebar action"
-msgstr "sidepanelet-knappen for å åpne sidepanelets handling."
-
-#. module: email_template
-#: field:email.template,sub_model_object_field:0
-#: field:email_template.preview,sub_model_object_field:0
-msgid "Sub-field"
-msgstr "Sub-feltet"
-
-#. module: email_template
-#: field:email.template,sub_object:0
-#: field:email_template.preview,sub_object:0
-msgid "Sub-model"
-msgstr "Sub-modell."
-
-#. module: email_template
-#: field:email.template,subject:0
-#: field:email_template.preview,subject:0
-#: field:ir.actions.server,subject:0
+#. module: mail
+#: view:mail.mail:mail.view_mail_form view:mail.mail:mail.view_mail_tree
+msgid "Retry"
+msgstr ""
+
+#. module: mail
+#: field:mail.mail,body_html:0
+msgid "Rich-text Contents"
+msgstr ""
+
+#. module: mail
+#: help:mail.mail,body_html:0
+msgid "Rich-text/HTML message"
+msgstr ""
+
+#. module: mail
+#: view:mail.alias:mail.view_mail_alias_search
+msgid "Search Alias"
+msgstr ""
+
+#. module: mail
+#: view:mail.group:mail.view_group_search
+msgid "Search Groups"
+msgstr ""
+
+#. module: mail
+#: selection:mail.group,public:0
+msgid "Selected Group Only"
+msgstr ""
+
+#. module: mail
+#. openerp-web
+#: code:addons/mail/static/src/xml/mail.xml:36
+#: view:mail.compose.message:mail.email_compose_message_wizard_form
+#, python-format
+msgid "Send"
+msgstr "Send."
+
+#. module: mail
+#: field:mail.wizard.invite,send_mail:0
+msgid "Send Email"
+msgstr "Send e-post."
+
+#. module: mail
+#: view:mail.mail:mail.view_mail_form view:mail.mail:mail.view_mail_tree
+msgid "Send Now"
+msgstr ""
+
+#. module: mail
+#. openerp-web
+#: code:addons/mail/static/src/xml/mail.xml:54
+#, python-format
+msgid "Send a message"
+msgstr ""
+
+#. module: mail
+#. openerp-web
+#: code:addons/mail/static/src/xml/mail.xml:54
+#, python-format
+msgid "Send a message to all followers of the document"
+msgstr ""
+
+#. module: mail
+#: view:mail.group:mail.view_group_form
+msgid "Send a message to the group"
+msgstr "Send en melding til gruppen"
+
+#. module: mail
+#: view:mail.mail:mail.view_mail_search selection:mail.mail,state:0
+msgid "Sent"
+msgstr ""
+
+#. module: mail
+#: code:addons/mail/mail_followers.py:155
+#, python-format
+msgid "Sent by %(company)s using %(odoo)s"
+msgstr ""
+
+#. module: mail
+#: field:mail.message.subtype,sequence:0
+msgid "Sequence"
+msgstr "Sekvens"
+
+#. module: mail
+#. openerp-web
+#: code:addons/mail/static/src/xml/mail.xml:254
+#, python-format
+msgid "Set back to Todo"
+msgstr ""
+
+#. module: mail
+#. openerp-web
+#: code:addons/mail/static/src/xml/mail.xml:47
+#, python-format
+msgid "Share with my followers..."
+msgstr ""
+
+#. module: mail
+#: view:mail.message:mail.view_message_search
+msgid "Show messages to read"
+msgstr ""
+
+#. module: mail
+#: field:mail.group,image_small:0
+msgid "Small-sized photo"
+msgstr ""
+
+#. module: mail
+#: help:mail.group,image_small:0
+msgid ""
+"Small-sized photo of the group. It is automatically resized as a 64x64px "
+"image, with aspect ratio preserved. Use this field anywhere a small image is"
+" required."
+msgstr ""
+
+#. module: mail
+#: field:mail.compose.message,starred:0 field:mail.message,starred:0
+#: field:mail.notification,starred:0
+msgid "Starred"
+msgstr ""
+
+#. module: mail
+#: help:mail.notification,starred:0
+msgid "Starred message that goes into the todo mailbox"
+msgstr ""
+
+#. module: mail
+#: view:mail.mail:mail.view_mail_form view:mail.mail:mail.view_mail_search
+#: field:mail.mail,state:0
+msgid "Status"
+msgstr "Status."
+
+#. module: mail
+#: field:mail.compose.message,subject:0 field:mail.message,subject:0
 msgid "Subject"
 msgstr "Emne"
 
-#. module: email_template
-#: view:email.template:email_template.email_template_form
-#: help:email.template,subject:0
-#: help:email_template.preview,subject:0
-msgid "Subject (placeholders may be used here)"
-msgstr "Subject (plassholdere kan brukes her)"
-
-#. module: email_template
-#: view:res.partner:email_template.res_partner_opt_out_search
-msgid "Suppliers"
-msgstr ""
-
-#. module: email_template
-#: model:ir.actions.act_window,name:email_template.wizard_email_template_preview
-msgid "Template Preview"
-msgstr "Forhåndsvisning av mal"
-
-#. module: email_template
-#: view:email.template:email_template.email_template_form
-#: view:email.template:email_template.email_template_tree
-#: view:email.template:email_template.view_email_template_search
-#: model:ir.actions.act_window,name:email_template.action_email_template_tree_all
-#: model:ir.ui.menu,name:email_template.menu_email_templates
-msgid "Templates"
-msgstr "Maler"
-
-#. module: email_template
-#: help:email.template,model_id:0
-#: help:email_template.preview,model_id:0
-msgid "The kind of document with with this template can be used"
-msgstr ""
-
-#. module: email_template
-#: view:ir.actions.server:email_template.view_server_action_form_template
-msgid ""
-"The values displayed hereunder are informative. When sending the email, the "
-"values\n"
-"                                will be taken from the email template."
-msgstr ""
-
-#. module: email_template
-#: field:email.template,email_to:0
-#: field:email_template.preview,email_to:0
-#: field:ir.actions.server,email_to:0
-msgid "To (Emails)"
-msgstr ""
-
-#. module: email_template
-#: field:email.template,partner_to:0
-#: field:email_template.preview,partner_to:0
-#: field:ir.actions.server,partner_to:0
+#. module: mail
+#: view:mail.compose.message:mail.email_compose_message_wizard_form
+msgid "Subject..."
+msgstr ""
+
+#. module: mail
+#: field:mail.compose.message,subtype_id:0 field:mail.followers,subtype_ids:0
+#: field:mail.message,subtype_id:0
+#: view:mail.message.subtype:mail.view_message_subtype_tree
+msgid "Subtype"
+msgstr ""
+
+#. module: mail
+#: model:ir.actions.act_window,name:mail.action_view_message_subtype
+#: model:ir.ui.menu,name:mail.menu_message_subtype
+msgid "Subtypes"
+msgstr ""
+
+#. module: mail
+#. openerp-web
+#: code:addons/mail/static/src/xml/suggestions.xml:16
+#, python-format
+msgid "Suggested Groups"
+msgstr ""
+
+#. module: mail
+#: field:mail.group,message_summary:0 field:mail.thread,message_summary:0
+#: field:res.partner,message_summary:0
+msgid "Summary"
+msgstr "Sammendrag"
+
+#. module: mail
+#: model:mail.group,name:mail.group_support
+msgid "Support"
+msgstr ""
+
+#. module: mail
+#: selection:mail.compose.message,type:0 selection:mail.message,type:0
+msgid "System notification"
+msgstr "System varsling."
+
+#. module: mail
+#: help:mail.compose.message,notification_ids:0
+#: help:mail.message,notification_ids:0
+msgid ""
+"Technical field holding the message notifications. Use notified_partner_ids "
+"to access notified partners."
+msgstr ""
+
+#. module: mail
+#: help:mail.group,alias_id:0
+msgid ""
+"The email address associated with this group. New emails received will "
+"automatically create new topics."
+msgstr ""
+
+#. module: mail
+#: help:mail.alias,alias_model_id:0
+msgid ""
+"The model (Odoo Document Kind) to which this alias corresponds. Any incoming"
+" email that does not reply to an existing record will cause the creation of "
+"a new record of this model (e.g. a Project Task)"
+msgstr ""
+
+#. module: mail
+#: help:mail.alias,alias_name:0
+msgid ""
+"The name of the email alias, e.g. 'jobs' if you want to catch emails for "
+"<jobs@example.odoo.com>"
+msgstr ""
+
+#. module: mail
+#: help:mail.alias,alias_user_id:0
+msgid ""
+"The owner of records created upon receiving emails on this alias. If this "
+"field is not set the system will attempt to find the right owner based on "
+"the sender (From) address, or will use the Administrator account if no "
+"system user is found for that address."
+msgstr ""
+
+#. module: mail
+#: code:addons/mail/mail_message.py:764
+#, python-format
+msgid ""
+"The requested operation cannot be completed due to security restrictions. Please contact your system administrator.\n"
+"\n"
+"(Document type: %s, Operation: %s)"
+msgstr "Den forespurte operasjonen kan ikke fullføres grunnet sikkerhetsrestriksjoner.\nVennligst kontakt systemadministrator.\n\n(Dokumenttype: %s, Operasjon: %s)"
+
+#. module: mail
+#: help:mail.group,image:0
+msgid ""
+"This field holds the image used as photo for the group, limited to "
+"1024x1024px."
+msgstr ""
+
+#. module: mail
+#: view:mail.group:mail.view_group_form
+msgid ""
+"This group is visible by everyone,\n"
+"                                including your customers if you installed\n"
+"                                the portal module."
+msgstr ""
+
+#. module: mail
+#: help:mail.group,public:0
+msgid ""
+"This group is visible by non members.             Invisible groups can add "
+"members through the invite button."
+msgstr ""
+
+#. module: mail
+#: view:mail.mail:mail.view_mail_search
+msgid "Thread"
+msgstr ""
+
+#. module: mail
+#: field:mail.mail,email_to:0
+msgid "To"
+msgstr "Til"
+
+#. module: mail
+#: field:mail.mail,recipient_ids:0
 msgid "To (Partners)"
 msgstr ""
 
-#. module: email_template
-#: view:mail.compose.message:email_template.email_compose_message_wizard_inherit_form
-#: field:mail.compose.message,template_id:0
-msgid "Use template"
-msgstr ""
-
-#. module: email_template
-#: code:addons/email_template/email_template.py:355
-#, python-format
-msgid "Warning"
-msgstr "Advarsel"
-
-#. module: email_template
-#: code:addons/email_template/email_template.py:551
+#. module: mail
+#: view:mail.message:mail.view_message_search
+msgid "To Read"
+msgstr ""
+
+#. module: mail
+#: field:mail.compose.message,to_read:0 field:mail.message,to_read:0
+msgid "To read"
+msgstr "Å lese."
+
+#. module: mail
+#: model:ir.actions.client,name:mail.action_mail_star_feeds
+#: model:ir.ui.menu,name:mail.mail_starfeeds
+msgid "To-do"
+msgstr "Gjøremål"
+
+#. module: mail
+#. openerp-web
+#: code:addons/mail/static/src/xml/mail.xml:123
+#, python-format
+msgid "To:"
+msgstr ""
+
+#. module: mail
+#: model:ir.actions.client,name:mail.action_mail_to_me_feeds
+#: model:ir.ui.menu,name:mail.mail_tomefeeds
+msgid "To: me"
+msgstr ""
+
+#. module: mail
+#: view:mail.group:mail.view_group_form
+msgid "Topics discussed in this group..."
+msgstr ""
+
+#. module: mail
+#: field:mail.compose.message,type:0
+#: view:mail.message:mail.view_message_search field:mail.message,type:0
+msgid "Type"
+msgstr "Type"
+
+#. module: mail
+#: code:addons/mail/mail_message.py:177
+#, python-format
+msgid ""
+"Unable to send email, please configure the sender's email address or alias."
+msgstr ""
+
+#. module: mail
+#. openerp-web
+#: code:addons/mail/static/src/xml/mail_followers.xml:13
+#: view:mail.group:mail.view_group_kanban
+#, python-format
+msgid "Unfollow"
+msgstr ""
+
+#. module: mail
+#: sql_constraint:mail.alias:0
+msgid ""
+"Unfortunately this email alias is already used, please choose a unique one"
+msgstr ""
+
+#. module: mail
+#: field:mail.group,message_unread:0 field:mail.thread,message_unread:0
+#: field:res.partner,message_unread:0
+msgid "Unread Messages"
+msgstr "Uleste meldinger."
+
+#. module: mail
+#. openerp-web
+#: code:addons/mail/static/src/xml/mail.xml:223
+#, python-format
+msgid "Uploading error"
+msgstr ""
+
+#. module: mail
+#: field:mail.compose.message,use_active_domain:0
+msgid "Use active domain"
+msgstr ""
+
+#. module: mail
+#: help:mail.message.subtype,sequence:0
+msgid "Used to order subtypes."
+msgstr ""
+
+#. module: mail
+#: view:mail.alias:mail.view_mail_alias_search
+#: view:mail.mail:mail.view_mail_form view:mail.mail:mail.view_mail_tree
+msgid "User"
+msgstr "Bruker"
+
+#. module: mail
+#. openerp-web
+#: code:addons/mail/static/src/xml/mail.xml:25
+#, python-format
+msgid "User img"
+msgstr ""
+
+#. module: mail
+#: model:ir.model,name:mail.model_res_users
+msgid "Users"
+msgstr "Brukere"
+
+#. module: mail
+#: help:mail.compose.message,vote_user_ids:0 help:mail.message,vote_user_ids:0
+msgid "Users that voted for this message"
+msgstr "Brukere som stemte på denne beskjeden."
+
+#. module: mail
+#: field:mail.compose.message,vote_user_ids:0
+#: field:mail.message,vote_user_ids:0
+msgid "Votes"
+msgstr "Stemmer."
+
+#. module: mail
+#: code:addons/mail/mail_group.py:174
 #, python-format
 msgid "Warning!"
-msgstr ""
-
-#. module: email_template
-#: help:email.template,sub_model_object_field:0
-#: help:email_template.preview,sub_model_object_field:0
-msgid ""
-"When a relationship field is selected as first field, this field lets you "
-"select the target field within the destination document model (sub-model)."
-msgstr ""
-"Når et forhold felt er valgt som første felt, lar dette feltet du velger "
-"målet feltet innen måldokumentet modellen (sub-modell)."
-
-#. module: email_template
-#: help:email.template,sub_object:0
-#: help:email_template.preview,sub_object:0
-msgid ""
-"When a relationship field is selected as first field, this field shows the "
-"document model the relationship goes to."
-msgstr ""
-"Når et forhold er valgt som første felt, dette felte viser dokumentet som "
-"modellen forholdet går til."
-
-#. module: email_template
-#: help:email.template,attachment_ids:0
-#: help:email_template.preview,attachment_ids:0
-msgid ""
-"You may attach files to this template, to be added to all emails created "
-"from this template"
-msgstr ""
-"Du kan legge til filer til denne malen, som skal legges til all e-post som "
-"er opprettet fra denne malen."
-
-#. module: email_template
-#: view:ir.actions.server:email_template.view_server_action_form_template
-msgid ""
-"Your template does not defined any email_from. Please update your template."
-msgstr ""
-
-#. module: email_template
-#: view:email_template.preview:email_template.email_template_preview_form
-msgid "record:"
+msgstr "Advarsel!"
+
+#. module: mail
+#. openerp-web
+#: code:addons/mail/static/src/js/mail_followers.js:141
+#, python-format
+msgid ""
+"Warning! \n"
+" %s won't be notified of any email or discussion on this document. Do you really want to remove him from the followers ?"
+msgstr ""
+
+#. module: mail
+#. openerp-web
+#: code:addons/mail/static/src/js/mail_followers.js:330
+#, python-format
+msgid ""
+"Warning! \n"
+"You won't be notified of any email or discussion on this document. Do you really want to unfollow this document ?"
+msgstr ""
+
+#. module: mail
+#: help:mail.compose.message,is_log:0
+msgid "Whether the message is an internal note (comment mode only)"
+msgstr ""
+
+#. module: mail
+#: model:mail.group,name:mail.group_all_employees
+msgid "Whole Company"
+msgstr ""
+
+#. module: mail
+#. openerp-web
+#: code:addons/mail/static/src/js/mail.js:374
+#, python-format
+msgid ""
+"You are currently composing a message, your message will be discarded.\n"
+"\n"
+"Are you sure you want to leave this page ?"
+msgstr ""
+
+#. module: mail
+#: code:addons/mail/res_users.py:74
+#, python-format
+msgid ""
+"You cannot create a new user from here.\n"
+" To create new user please go to configuration panel."
+msgstr ""
+
+#. module: mail
+#: code:addons/mail/mail_group.py:174
+#, python-format
+msgid ""
+"You cannot delete those groups, as the Whole Company group is required by "
+"other modules."
+msgstr ""
+
+#. module: mail
+#: code:addons/mail/mail_thread.py:171
+#, python-format
+msgid "You have %d unread messages"
+msgstr ""
+
+#. module: mail
+#: code:addons/mail/mail_thread.py:171
+#, python-format
+msgid "You have one unread message"
+msgstr ""
+
+#. module: mail
+#: code:addons/mail/mail_mail.py:160
+#, python-format
+msgid "about"
+msgstr ""
+
+#. module: mail
+#: code:addons/mail/mail_mail.py:160
+#, python-format
+msgid "access"
+msgstr ""
+
+#. module: mail
+#. openerp-web
+#: code:addons/mail/static/src/xml/mail.xml:137
+#: code:addons/mail/static/src/xml/mail.xml:310
+#, python-format
+msgid "and"
+msgstr ""
+
+#. module: mail
+#: view:mail.mail:mail.view_mail_form
+msgid "by"
+msgstr ""
+
+#. module: mail
+#: code:addons/mail/mail_thread.py:115
+#, python-format
+msgid "document"
+msgstr ""
+
+#. module: mail
+#. openerp-web
+#: code:addons/mail/static/src/js/mail_followers.js:209
+#, python-format
+msgid "followers"
+msgstr ""
+
+#. module: mail
+#. openerp-web
+#: code:addons/mail/static/src/xml/mail.xml:348
+#, python-format
+msgid "like"
+msgstr ""
+
+#. module: mail
+#. openerp-web
+#: code:addons/mail/static/src/xml/mail.xml:292
+#, python-format
+msgid "logged a note"
+msgstr ""
+
+#. module: mail
+#. openerp-web
+#: code:addons/mail/static/src/xml/mail.xml:310
+#, python-format
+msgid "more"
+msgstr ""
+
+#. module: mail
+#. openerp-web
+#: code:addons/mail/static/src/xml/mail.xml:334
+#, python-format
+msgid "more messages"
+msgstr ""
+
+#. module: mail
+#. openerp-web
+#: code:addons/mail/static/src/xml/mail_followers.xml:62
+#, python-format
+msgid "more."
+msgstr ""
+
+#. module: mail
+#: view:base.config.settings:mail.view_general_configuration_mail_alias_domain
+msgid "mycompany.odoo.com"
+msgstr ""
+
+#. module: mail
+#. openerp-web
+#: code:addons/mail/static/src/xml/mail.xml:312
+#, python-format
+msgid "notified"
+msgstr ""
+
+#. module: mail
+#: view:mail.compose.message:mail.email_compose_message_wizard_form
+#: view:mail.mail:mail.view_mail_form
+msgid "on"
+msgstr "på"
+
+#. module: mail
+#. openerp-web
+#: code:addons/mail/static/src/xml/mail.xml:56
+#: view:mail.compose.message:mail.email_compose_message_wizard_form
+#: view:mail.wizard.invite:mail.mail_wizard_invite_form
+#, python-format
+msgid "or"
+msgstr "eller"
+
+#. module: mail
+#. openerp-web
+#: code:addons/mail/static/src/xml/mail.xml:146
+#, python-format
+msgid "others..."
+msgstr ""
+
+#. module: mail
+#. openerp-web
+#: code:addons/mail/static/src/xml/mail.xml:273
+#, python-format
+msgid "read less"
+msgstr ""
+
+#. module: mail
+#. openerp-web
+#: code:addons/mail/static/src/xml/mail.xml:334
+#, python-format
+msgid "show"
+msgstr ""
+
+#. module: mail
+#. openerp-web
+#: code:addons/mail/static/src/xml/mail.xml:332
+#, python-format
+msgid "show more message"
+msgstr ""
+
+#. module: mail
+#. openerp-web
+#: code:addons/mail/static/src/xml/mail.xml:333
+#, python-format
+msgid "show one more message"
+msgstr ""
+
+#. module: mail
+#: view:mail.compose.message:mail.email_compose_message_wizard_form
+msgid "the current search filter"
+msgstr ""
+
+#. module: mail
+#: view:mail.compose.message:mail.email_compose_message_wizard_form
+msgid "the selected records"
+msgstr ""
+
+#. module: mail
+#. openerp-web
+#: code:addons/mail/static/src/xml/mail.xml:297
+#, python-format
+msgid "to"
+msgstr "til"
+
+#. module: mail
+#. openerp-web
+#: code:addons/mail/static/src/xml/mail.xml:349
+#, python-format
+msgid "unlike"
+msgstr ""
+
+#. module: mail
+#. openerp-web
+#: code:addons/mail/static/src/xml/mail.xml:286
+#, python-format
+msgid "updated document"
+msgstr ""
+
+#. module: mail
+#. openerp-web
+#: code:addons/mail/static/src/xml/mail.xml:99
+#: code:addons/mail/static/src/xml/mail.xml:111
+#, python-format
+msgid "uploading"
+msgstr ""
+
+#. module: mail
+#: code:addons/mail/mail_mail.py:162
+#, python-format
+msgid "your messages"
 msgstr ""