--- conflicted
+++ resolved
@@ -10,7 +10,6 @@
             <field name="notification_email_send">none</field>
         </record>
 
-<<<<<<< HEAD
         <!-- demodata to make a search (comment, has attachment) on the sent view and get the context on click on expandable message -->
         <record id="msg_discussion5_attach1" model="ir.attachment">
             <field name="datas">bWlncmF0aW9uIHRlc3Q=</field>
@@ -86,55 +85,6 @@
             <field name="parent_id" ref="msg_discussion5"/>
             <field name="author_id" ref="base.partner_root"/>
             <field name="date" eval="(DateTime.today() - timedelta(days=23)).strftime('%Y-%m-%d %H:%M')"/>
-=======
-        <!-- Pushed to all employees -->
-        <record id="message_blogpost0" model="mail.message">
-            <field name="model">mail.group</field>
-            <field name="res_id" ref="mail.group_all_employees"/>
-            <field name="body"><![CDATA[<p>Your monthly meal vouchers arrived. You can get them at Christine's office.</p>]]></field>
-            <field name="type">comment</field>
-            <field name="subtype_id" ref="mt_comment"/>
-            <field name="author_id" ref="base.partner_root"/>
-        </record>
-        <record id="message_blogpost0_comment0" model="mail.message">
-            <field name="model">mail.group</field>
-            <field name="res_id" ref="group_all_employees"/>
-            <field name="body"><![CDATA[<p>Oh, I had forgotten. This month you also get 250 EUR of eco-vouchers if you have been in the company for more than a year.</p>]]></field>
-            <field name="parent_id" ref="message_blogpost0"/>
-            <field name="type">comment</field>
-            <field name="subtype_id" ref="mt_comment"/>
-            <field name="author_id" ref="base.partner_root"/>
-        </record>
-        <record id="message_blogpost0_comment1" model="mail.message">
-            <field name="model">mail.group</field>
-            <field name="res_id" ref="group_all_employees"/>
-            <field name="body"><![CDATA[<p>Thanks! Could you please remind me where is Christine's office, if I may ask? I'm new here!</p>]]></field>
-            <field name="parent_id" ref="message_blogpost0"/>
-            <field name="type">comment</field>
-            <field name="subtype_id" ref="mt_comment"/>
-            <field name="author_id" ref="base.partner_demo"/>
-        </record>
-        <!-- This one is starred for having mailboxes with demo data -->
-        <record id="message_blogpost0_comment2" model="mail.message">
-            <field name="model">mail.group</field>
-            <field name="res_id" ref="group_all_employees"/>
-            <field name="body"><![CDATA[<p>Building B3, second floor on the right :-).</p>]]></field>
-            <field name="parent_id" ref="message_blogpost0"/>
-            <field name="type">comment</field>
-            <field name="subtype_id" ref="mt_comment"/>
-            <field name="author_id" ref="base.partner_root"/>
-            <field name="favorite_user_ids" eval="[(6, 0, [ref('base.user_root'), ref('base.user_demo')])]"/>
-        </record>
-        <record id="message_blogpost0_comment3" model="mail.message">
-            <field name="model">mail.group</field>
-            <field name="res_id" ref="group_all_employees"/>
-            <field name="body"><![CDATA[<p>Many thanks. Actually that's good news, next year I'll have to buy a new fridge, I think I will pay it with the eco-vouchers!</p>]]></field>
-            <field name="parent_id" ref="message_blogpost0"/>
-            <field name="type">comment</field>
-            <field name="subtype_id" ref="mt_comment"/>
-            <field name="author_id" ref="base.partner_demo"/>
->>>>>>> 4e2609f3
-        </record>
 
         <!-- Demo user and admin conversation -->
         <record id="message_discussion" model="mail.message">
