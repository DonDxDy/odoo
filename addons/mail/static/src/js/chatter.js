odoo.define('mail.Chatter', function (require) {
"use strict";

var chat_manager = require('mail.chat_manager');
var composer = require('mail.composer');
var ChatThread = require('mail.ChatThread');
var utils = require('mail.utils');

var config = require('web.config');
var core = require('web.core');
var form_common = require('web.form_common');
<<<<<<< HEAD
var web_utils = require('web.utils');
=======
var framework = require('web.framework');
var session = require('web.session');
>>>>>>> 25616b9f

var _t = core._t;
var QWeb = core.qweb;

// -----------------------------------------------------------------------------
// Chat Composer for the Chatter
//
// Extends the basic Composer Widget to add 'suggested partner' layer (open
// popup when suggested partner is selected without email, or other
// informations), and the button to open the full composer wizard.
// -----------------------------------------------------------------------------
var ChatterComposer = composer.BasicComposer.extend({
    template: 'mail.chatter.ChatComposer',

    init: function (parent, dataset, options) {
        this._super(parent, options);
        this.thread_dataset = dataset;
        this.suggested_partners = [];
        this.options = _.defaults(this.options, {
            display_mode: 'textarea',
            record_name: false,
            is_log: false,
        });
        if (this.options.is_log) {
            this.options.send_text = _t('Log');
        }
        this.events = _.extend(this.events, {
            'click .o_composer_button_full_composer': 'on_open_full_composer',
        });
    },

    willStart: function () {
        if (this.options.is_log) {
            return this._super.apply(this, arguments);
        }
        return $.when(this._super.apply(this, arguments), this.message_get_suggested_recipients());
    },

    should_send: function () {
        return false;
    },

    preprocess_message: function () {
        var self = this;
        var def = $.Deferred();
        this._super().then(function (message) {
            message = _.extend(message, {
                subtype: 'mail.mt_comment',
                message_type: 'comment',
                content_subtype: 'html',
                context: self.context,
            });

            // Subtype
            if (self.options.is_log) {
                message.subtype = 'mail.mt_note';
            }

            // Partner_ids
            if (!self.options.is_log) {
                var checked_suggested_partners = self.get_checked_suggested_partners();
                self.check_suggested_partners(checked_suggested_partners).done(function (partner_ids) {
                    message.partner_ids = (message.partner_ids || []).concat(partner_ids);
                    // update context
                    message.context = _.defaults({}, message.context, {
                        mail_post_autofollow: true,
                    });
                    def.resolve(message);
                });
            } else {
                def.resolve(message);
            }

        });

        return def;
    },

    /**
    * Send the message on SHIFT+ENTER, but go to new line on ENTER
    */
    prevent_send: function (event) {
        return !event.shiftKey;
    },

    message_get_suggested_recipients: function () {
        var self = this;
        var email_addresses = _.pluck(this.suggested_partners, 'email_address');
        return this.thread_dataset
            .call('message_get_suggested_recipients', [[this.context.default_res_id], this.context])
            .done(function (suggested_recipients) {
                var thread_recipients = suggested_recipients[self.context.default_res_id];
                _.each(thread_recipients, function (recipient) {
                    var parsed_email = utils.parse_email(recipient[1]);
                    if (_.indexOf(email_addresses, parsed_email[1]) === -1) {
                        self.suggested_partners.push({
                            checked: true,
                            partner_id: recipient[0],
                            full_name: recipient[1],
                            name: parsed_email[0],
                            email_address: parsed_email[1],
                            reason: recipient[2],
                        });
                    }
                });
            });
    },

    /**
     * Get the list of selected suggested partners
     * @returns Array() : list of 'recipient' selected partners (may not be created in db)
     **/
    get_checked_suggested_partners: function () {
        var self = this;
        var checked_partners = [];
        this.$('.o_composer_suggested_partners input:checked').each(function() {
            var full_name = $(this).data('fullname');
            checked_partners = checked_partners.concat(_.filter(self.suggested_partners, function(item) {
                return full_name === item.full_name;
            }));
        });
        return checked_partners;
    },

    /**
     * Check the additional partners (not necessary registered partners), and open a popup form view
     * for the ones who informations is missing.
     * @param Array : list of 'recipient' partners to complete informations or validate
     * @returns Deferred resolved with the list of checked suggested partners (real partner)
     **/
    check_suggested_partners: function (checked_suggested_partners) {
        var self = this;
        var check_done = $.Deferred();

        var recipients = _.filter(checked_suggested_partners, function (recipient) { return recipient.checked; });
        var recipients_to_find = _.filter(recipients, function (recipient) { return (! recipient.partner_id); });
        var names_to_find = _.pluck(recipients_to_find, 'full_name');
        var recipients_to_check = _.filter(recipients, function (recipient) { return (recipient.partner_id && ! recipient.email_address); });
        var recipient_ids = _.pluck(_.filter(recipients, function (recipient) { return recipient.partner_id && recipient.email_address; }), 'partner_id');

        var names_to_remove = [];
        var recipient_ids_to_remove = [];

        // have unknown names -> call message_get_partner_info_from_emails to try to find partner_id
        var find_done = $.Deferred();
        if (names_to_find.length > 0) {
            find_done = self.thread_dataset.call('message_partner_info_from_emails', [[this.context.default_res_id], names_to_find]);
        } else {
            find_done.resolve([]);
        }

        // for unknown names + incomplete partners -> open popup - cancel = remove from recipients
        $.when(find_done).pipe(function (result) {
            var emails_deferred = [];
            var recipient_popups = result.concat(recipients_to_check);

            _.each(recipient_popups, function (partner_info) {
                var deferred = $.Deferred();
                emails_deferred.push(deferred);

                var partner_name = partner_info.full_name;
                var partner_id = partner_info.partner_id;
                var parsed_email = utils.parse_email(partner_name);

                var dialog = new form_common.FormViewDialog(self, {
                    res_model: 'res.partner',
                    res_id: partner_id,
                    context: {
                        force_email: true,
                        ref: "compound_context",
                        default_name: parsed_email[0],
                        default_email: parsed_email[1],
                    },
                    title: _t("Please complete partner's informations"),
                    disable_multiple_selection: true,
                }).open();
                dialog.on('closed', self, function () {
                    deferred.resolve();
                });
                dialog.opened().then(function () {
                    dialog.view_form.on('on_button_cancel', self, function () {
                        names_to_remove.push(partner_name);
                        if (partner_id) {
                            recipient_ids_to_remove.push(partner_id);
                        }
                    });
                });
            });
            $.when.apply($, emails_deferred).then(function () {
                var new_names_to_find = _.difference(names_to_find, names_to_remove);
                find_done = $.Deferred();
                if (new_names_to_find.length > 0) {
                    find_done = self.thread_dataset.call('message_partner_info_from_emails', [[self.context.default_res_id], new_names_to_find, true]);
                } else {
                    find_done.resolve([]);
                }
                $.when(find_done).pipe(function (result) {
                    var recipient_popups = result.concat(recipients_to_check);
                    _.each(recipient_popups, function (partner_info) {
                        if (partner_info.partner_id && _.indexOf(partner_info.partner_id, recipient_ids_to_remove) === -1) {
                            recipient_ids.push(partner_info.partner_id);
                        }
                    });
                }).pipe(function () {
                    check_done.resolve(recipient_ids);
                });
            });
        });
        return check_done;
    },

    on_open_full_composer: function() {
        if (!this.do_check_attachment_upload()){
            return false;
        }

        var self = this;
        var recipient_done = $.Deferred();
        if (this.options.is_log) {
            recipient_done.resolve([]);
        } else {
            var checked_suggested_partners = this.get_checked_suggested_partners();
            recipient_done = this.check_suggested_partners(checked_suggested_partners);
        }
        recipient_done.then(function (partner_ids) {
            var context = {
                default_parent_id: self.id,
                default_body: utils.get_text2html(self.$input.val()),
                default_attachment_ids: _.pluck(self.get('attachment_ids'), 'id'),
                default_partner_ids: partner_ids,
                default_is_log: self.options.is_log,
                mail_post_autofollow: true,
            };

            if (self.context.default_model && self.context.default_res_id) {
                context.default_model = self.context.default_model;
                context.default_res_id = self.context.default_res_id;
            }

            self.do_action({
                type: 'ir.actions.act_window',
                res_model: 'mail.compose.message',
                view_mode: 'form',
                view_type: 'form',
                views: [[false, 'form']],
                target: 'new',
                context: context,
            }, {
                on_close: function() {
                    self.trigger('need_refresh');
                    var parent = self.getParent();
                    chat_manager.get_messages({model: parent.model, res_id: parent.res_id});
                },
            }).then(self.trigger.bind(self, 'close_composer'));
        });
    }
});

// -----------------------------------------------------------------------------
// Document Chatter ('mail_thread' widget)
//
// Since it is displayed on a form view, it extends 'AbstractField' widget.
// -----------------------------------------------------------------------------
var Chatter = form_common.AbstractField.extend({
    template: 'mail.Chatter',

    events: {
        "click .o_chatter_button_new_message": "on_open_composer_new_message",
        "click .o_chatter_button_log_note": "on_open_composer_log_note",
    },

    init: function () {
        this._super.apply(this, arguments);
        this.model = this.view.dataset.model;
        this.res_id = undefined;
        this.context = this.options.context || {};
        this.dp = new web_utils.DropPrevious();
    },

    willStart: function () {
        return chat_manager.is_ready;
    },

    start: function () {
        var self = this;

        // Hide the chatter in 'create' mode
        this.view.on("change:actual_mode", this, this.check_visibility);
        this.check_visibility();
        var $container = this.$el.parent();
        if ($container.hasClass('oe_chatter')) {
            this.$el
                .addClass($container.attr("class"))
                .unwrap();
        }

        // Move the follower's widget (if any) inside the chatter
        this.followers = this.field_manager.fields.message_follower_ids;
        if (this.followers) {
            this.$('.o_chatter_topbar').append(this.followers.$el);
            this.followers.on('redirect', this, this.on_redirect);
            this.followers.on('followers_update', this, this.on_followers_update);
        }

        this.thread = new ChatThread(this, {
            display_order: ChatThread.ORDER.DESC,
            display_document_link: false,
            display_needactions: false,
            squash_close_messages: false,
        });
        this.thread.on('load_more_messages', this, this.load_more_messages);
        this.thread.on('toggle_star_status', this, function (message_id) {
            chat_manager.toggle_star_status(message_id);
        });
        this.thread.on('redirect', this, this.on_redirect);
        this.thread.on('redirect_to_channel', this, this.on_channel_redirect);

        this.ready = $.Deferred();

        var def1 = this._super.apply(this, arguments);
        var def2 = this.thread.appendTo(this.$el);

        return $.when(def1, def2).then(function () {
            chat_manager.bus.on('new_message', self, self.on_new_message);
            chat_manager.bus.on('update_message', self, self.on_update_message);
            self.ready.resolve();
        });
    },

    check_visibility: function () {
        this.set({"force_invisible": this.view.get("actual_mode") === "create"});
    },

    fetch_and_render_thread: function (ids, options) {
        var self = this;
        options = options || {};
        options.ids = ids;

        // Ensure that only the last loaded thread is rendered to prevent displaying the wrong thread
        var fetch_def = this.dp.add(chat_manager.get_messages(options));

        // Empty thread and display a spinner after 1s to indicate that it is loading
        this.thread.$el.empty();
        web_utils.reject_after(web_utils.delay(1000), fetch_def).then(function () {
            self.thread.$el.append(QWeb.render('Spinner'));
        });

        return fetch_def.then(function (raw_messages) {
            self.thread.render(raw_messages, {display_load_more: raw_messages.length < ids.length});
        });
    },

    on_post_message: function (message) {
        var self = this;
        var options = {model: this.model, res_id: this.res_id};
        chat_manager
            .post_message(message, options)
            .then(function () {
                self.close_composer();
                if (message.partner_ids.length) {
                    self.refresh_followers(); // refresh followers' list
                }
            })
            .fail(function () {
                // todo: display notification
            });
    },

    /**
     * When a message is correctly posted, fetch its data to render it
     * @param {Number} message_id : the identifier of the new posted message
     * @returns {Deferred}
     */
    on_new_message: function (message) {
        if (message.model === this.model && message.res_id === this.res_id) {
            this.msg_ids.unshift(message.id);
            this.fetch_and_render_thread(this.msg_ids);
        }
    },

    on_update_message: function (message) {
        if (message.model === this.model && message.res_id === this.res_id) {
            this.fetch_and_render_thread(this.msg_ids);
        }
    },

    on_channel_redirect: function (channel_id) {
        var self = this;
        var def = chat_manager.join_channel(channel_id);
        $.when(def).then(function () {
            // Execute Discuss client action with 'channel' as default channel
            self.do_action('mail.mail_channel_action_client_chat', {active_id: channel_id});
        });
    },

    on_redirect: function (res_model, res_id) {
        this.do_action({
            type:'ir.actions.act_window',
            view_type: 'form',
            view_mode: 'form',
            res_model: res_model,
            views: [[false, 'form']],
            res_id: res_id,
        });
    },

    on_followers_update: function (followers) {
        this.mention_suggestions = [];
        var self = this;
        var prefetched_partners = chat_manager.get_mention_partner_suggestions();
        var follower_suggestions = [];
        _.each(followers, function (follower) {
            if (follower.res_model === 'res.partner') {
                follower_suggestions.push({
                    id: follower.res_id,
                    name: follower.name,
                    email: follower.email,
                });
            }
        });
        if (follower_suggestions.length) {
            this.mention_suggestions.push(follower_suggestions);
        }
        _.each(prefetched_partners, function (partners) {
            self.mention_suggestions.push(_.filter(partners, function (partner) {
                return !_.findWhere(follower_suggestions, { id: partner.id });
            }));
        });
    },

    load_more_messages: function () {
        var self = this;
        var top_msg_id = this.$('.o_thread_message').first().data('messageId');
        var top_msg_selector = '.o_thread_message[data-message-id="' + top_msg_id + '"]';
        var offset = -framework.getPosition(document.querySelector(top_msg_selector)).top;
        this.fetch_and_render_thread(this.msg_ids, {force_fetch: true}).then(function(){
            offset += framework.getPosition(document.querySelector(top_msg_selector)).top;
            self.thread.scroll_to({offset: offset});
        });
    },

    /**
     * The value of the field has change (modification or switch to next document). Form view is
     * not re-rendered, simply updated. A re-fetch is needed.
     * @override
     */
    render_value: function () {
        return this.ready.then(this._render_value.bind(this));
    },

    _render_value: function () {
        // update context
        this.context = _.extend({
            default_res_id: this.view.datarecord.id || false,
            default_model: this.view.model || false,
        }, this.options.context || {});
        this.thread_dataset = this.view.dataset;
        this.res_id = this.view.datarecord.id;
        this.record_name = this.view.datarecord.display_name;
        this.msg_ids = this.get_value() || [];

        // destroy current composer, if any
        if (this.composer) {
            this.composer.destroy();
            this.composer = undefined;
            this.mute_new_message_button(false);
        }

        // fetch and render messages of current document
        return this.fetch_and_render_thread(this.msg_ids);
    },
    refresh_followers: function () {
        if (this.followers) {
            this.followers.read_value();
        }
    },
    // composer toggle
    on_open_composer_new_message: function () {
        this.open_composer();
    },
    on_open_composer_log_note: function () {
        this.open_composer({is_log: true});
    },
    open_composer: function (options) {
        var self = this;
        var old_composer = this.composer;
        // create the new composer
        this.composer = new ChatterComposer(this, this.thread_dataset, {
            commands_enabled: false,
            context: this.context,
            input_min_height: 50,
            input_max_height: Number.MAX_VALUE, // no max_height limit for the chatter
            input_baseline: 14,
            is_log: options && options.is_log,
            record_name: this.record_name,
            default_body: old_composer && old_composer.$input && old_composer.$input.val(),
            default_mention_selections: old_composer && old_composer.mention_get_listener_selections(),
        });
        this.composer.on('input_focused', this, function () {
            this.composer.mention_set_prefetched_partners(this.mention_suggestions || []);
        });
        this.composer.insertBefore(this.$('.o_mail_thread')).then(function () {
            // destroy existing composer
            if (old_composer) {
                old_composer.destroy();
            }
            if (!config.device.touch) {
                self.composer.focus();
            }
            self.composer.on('post_message', self, self.on_post_message);
            self.composer.on('need_refresh', self, self.refresh_followers);
            self.composer.on('close_composer', null, self.close_composer.bind(self, true));
        });
        this.mute_new_message_button(true);
    },
    close_composer: function (force) {
        if (this.composer && (this.composer.is_empty() || force)) {
            this.composer.do_hide();
            this.composer.$input.val('');
            this.mute_new_message_button(false);
        }
    },
    mute_new_message_button: function (mute) {
        if (mute) {
            this.$('.o_chatter_button_new_message').removeClass('btn-primary').addClass('btn-default');
        } else if (!mute) {
            this.$('.o_chatter_button_new_message').removeClass('btn-default').addClass('btn-primary');
        }
    },

    destroy: function () {
        chat_manager.remove_chatter_messages(this.model);
        this._super.apply(this, arguments);
    },

});

core.form_widget_registry.add('mail_thread', Chatter);

return Chatter;

});<|MERGE_RESOLUTION|>--- conflicted
+++ resolved
@@ -9,12 +9,8 @@
 var config = require('web.config');
 var core = require('web.core');
 var form_common = require('web.form_common');
-<<<<<<< HEAD
+var framework = require('web.framework');
 var web_utils = require('web.utils');
-=======
-var framework = require('web.framework');
-var session = require('web.session');
->>>>>>> 25616b9f
 
 var _t = core._t;
 var QWeb = core.qweb;
