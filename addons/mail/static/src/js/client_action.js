--- conflicted
+++ resolved
@@ -162,11 +162,13 @@
                               chat_manager.get_channel('channel_inbox');
         this.basic_composer = new composer.BasicComposer(this, {mention_partners_restricted: true});
         this.extended_composer = new composer.ExtendedComposer(this, {mention_partners_restricted: true});
-<<<<<<< HEAD
         this.basic_composer.on('post_message', this, this._onPostMessage);
         this.basic_composer.on('input_focused', this, this._onComposerFocused);
         this.extended_composer.on('post_message', this, this._onPostMessage);
         this.extended_composer.on('input_focused', this, this._onComposerFocused);
+            // manually call do_search to generate the initial domain and filter
+            // the messages in the default channel
+            self.searchview.do_search();
 
         var defs = [];
         defs.push(this._renderButtons());
@@ -178,62 +180,6 @@
         return $.when.apply($, defs)
             .then(this._setChannel.bind(this, default_channel))
             .then(this._updateChannels.bind(this))
-=======
-        this.thread = new ChatThread(this, {
-            display_help: true,
-        });
-
-        this.$buttons = $(QWeb.render("mail.chat.ControlButtons", {}));
-        this.$buttons.find('button').css({display:"inline-block"});
-        this.$buttons.on('click', '.o_mail_chat_button_invite', this.on_click_button_invite);
-        this.$buttons.on('click', '.o_mail_chat_button_unsubscribe', this.on_click_button_unsubscribe);
-        this.$buttons.on('click', '.o_mail_chat_button_settings', this.on_click_button_settings);
-        this.$buttons.on('click', '.o_mail_toggle_channels', function () {
-            self.$('.o_mail_chat_sidebar').slideToggle(200);
-        });
-        this.$buttons.on('click', '.o_mail_chat_button_mark_read', function () {
-            chat_manager.mark_all_as_read(self.channel, self.domain);
-        });
-        this.$buttons.on('click', '.o_mail_chat_button_unstar_all', function () {
-            chat_manager.unstar_all();
-        });
-
-        this.thread.on('redirect', this, function (res_model, res_id) {
-            chat_manager.redirect(res_model, res_id, this.set_channel.bind(this));
-        });
-        this.thread.on('redirect_to_channel', this, function (channel_id) {
-            chat_manager.join_channel(channel_id).then(this.set_channel.bind(this));
-        });
-        this.thread.on('load_more_messages', this, this.load_more_messages);
-        this.thread.on('mark_as_read', this, function (message_id) {
-            chat_manager.mark_as_read([message_id]);
-        });
-        this.thread.on('toggle_star_status', this, function (message_id) {
-            chat_manager.toggle_star_status(message_id);
-        });
-        this.thread.on('select_message', this, this.select_message);
-        this.thread.on('unselect_message', this, this.unselect_message);
-
-        this.basic_composer.on('post_message', this, this.on_post_message);
-        this.basic_composer.on('input_focused', this, this.on_composer_input_focused);
-        this.extended_composer.on('post_message', this, this.on_post_message);
-        this.extended_composer.on('input_focused', this, this.on_composer_input_focused);
-
-        var def1 = this.thread.appendTo(this.$('.o_mail_chat_content'));
-        var def2 = this.basic_composer.appendTo(this.$('.o_mail_chat_content'));
-        var def3 = this.extended_composer.appendTo(this.$('.o_mail_chat_content'));
-        var def4 = this.searchview.appendTo($("<div>")).then(function () {
-            self.$searchview_buttons = self.searchview.$buttons.contents();
-            // manually call do_search to generate the initial domain and filter
-            // the messages in the default channel
-            self.searchview.do_search();
-        });
-
-        this.renderSidebar();
-
-        return $.when(def1, def2, def3, def4)
-            .then(this.set_channel.bind(this, default_channel))
->>>>>>> 4c410ee6
             .then(function () {
                 self._startListening();
                 self.thread.$el.on("scroll", null, _.debounce(function () {
@@ -965,8 +911,12 @@
             contexts: [session.user_context],
         });
         this.domain = result.domain;
-<<<<<<< HEAD
-        this._fetchAndRenderThread();
+        if (this.channel) {
+            // initially (when _onSearch is called manually), there is no
+            // channel set yet, so don't try to fetch and render the thread as
+            // this will be done as soon as the default channel is set
+            this._fetchAndRenderThread();
+        }
     },
     /**
      * @private
@@ -1000,14 +950,6 @@
      */
     _onUnsubscribeButtonClicked: function () {
         chat_manager.unsubscribe(this.channel);
-=======
-        if (this.channel) {
-            // initially (when _onSearch is called manually), there is no
-            // channel set yet, so don't try to fetch and render the thread as
-            // this will be done as soon as the default channel is set
-            this.fetch_and_render_thread();
-        }
->>>>>>> 4c410ee6
     },
 });
 
