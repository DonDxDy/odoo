--- conflicted
+++ resolved
@@ -304,12 +304,8 @@
             active_channel_id: this.channel ? this.channel.id: undefined,
             channels: chat_manager.get_channels(),
             needaction_counter: chat_manager.get_needaction_counter(),
-<<<<<<< HEAD
             starred_counter: chat_manager.get_starred_counter(),
-        }));
-=======
-        });
->>>>>>> 6d51bce0
+        });
         this.$(".o_mail_chat_sidebar").html($sidebar.contents());
 
         this.$('.o_mail_add_channel[data-type=public]').find("input").autocomplete({
