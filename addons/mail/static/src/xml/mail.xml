<?xml version="1.0" encoding="UTF-8"?>

<templates>

<div t-name="TimelineView.buttons" class="o_timeline_buttons">
    <t t-if="widget.options.action_buttons !== false">
        <button type="button" class="o_timeline_button_new btn btn-primary btn-sm">
            New message
        </button>
        <t t-if="!widget.options.readonly and widget.options.show_write_to_followers">
            <span class="oe_alternative">
                <span class="oe_fade">or</span>
                <div class="oe_bounce_container">
                    <t t-if="widget.options.compose_placeholder">
                        <a class="o_timeline_share text-info"><t t-raw="widget.options.compose_placeholder"/></a>
                    </t>
                    <t t-if="! widget.options.compose_placeholder">
                        <a class="o_timeline_share text-info">Write to my followers</a>
                    </t>
                </div>
            </span>
        </t>
    </t>
</div>

<div t-name="TimelineWall" t-attf-class="o_timeline #{widget.options.view_inbox ? 'o_timeline_inbox' : 'o_timeline_chatter'}">
    <div class="o_timeline_buttons"/>
    <div class="o_timeline-placeholder"></div>
</div>

<t t-name="ComposeMessage">
    <div t-if="widget.show_composer and !widget.options.readonly" 
         class="o_timeline_msg o_timeline_msg_composer_compact">
        <div class="o_timeline_msg o_timeline_msg_composer">
            <div class="o_timeline_msg_center">
                <div class="o_timeline_msg_content">
                    <button t-if="! widget.is_log" class="oe_full" title="Open the full mail composer">
                        <i class='fa fa-pencil-square-o'/>
                    </button>
                    <t t-call="ThreadListRecipients"/>
                    <t t-if="widget.is_log and widget.options.internal_subtypes.length > 1">
                        <label>Activity</label>
                        <select class="">
                            <t t-foreach="widget.options.internal_subtypes" t-as="subtype">
                                <option t-att-value="subtype['id']"><t t-raw="subtype['name']"/></option>
                            </t>
                        </select>
                    </t>
                    <textarea class="field_text"></textarea>
                </div>
                <div class="o_timeline_msg_footer">
                    <div class="o_timeline_msg_attachment_list"></div>
                    <div class="btn-group btn-group-sm">
                        <button type="button" class="oe_post btn btn-primary">
                            <t t-if="!widget.is_log">Send</t>
                            <t t-if="widget.is_log">Log</t>
                        </button>
                        <t t-call="ComposeMessage.AddAttachment"/>
                    </div>
                </div>
            </div>
        </div>
    </div>

    <div t-if="widget.show_compact_message and !widget.show_composer and !widget.options.readonly" 
         class="o_timeline_msg o_timeline_msg_composer_compact">
        <t t-if="!widget.options.view_inbox">
            <div class="field_text o_timeline_compact o_timeline_compact_record">
                <div class="btn-group btn-group-sm">
                <button type="button" class="o_timeline_compose_post btn btn-primary"
                        t-if="widget.options.compose_placeholder">
                        <t t-raw="widget.options.compose_placeholder"/>
                </button>
                <button type="button" class="o_timeline_compose_post btn btn-primary" 
                        t-if="!widget.options.compose_placeholder and !widget.options.view_inbox"
                        title="Send a message. Followers will be notified.">
                        New message
                </button>
                </div>
                <t t-if="widget.options.display_log_button">
                   <span class="text-muted o_timeline_sep_word">or</span>
                   <div class="btn-group btn-group-sm">
                   <button class="o_timeline_compose_log btn btn-link btn-small" 
                           title="Log a note. Followers will not be notified.">
                        Log an internal note
                   </button>
                   </div>
                </t>
            </div>
        </t>
    </div>

    <span t-if="!(widget.show_compact_message and !widget.show_composer) and !widget.show_composer" 
          class="oe_placeholder_compose"></span>
</t>

<!--
    ComposeMessage.AddAttachment template
    Small template to be inserted in the composition for add attachments
    -->
<t t-name="ComposeMessage.AddAttachment">
    <span class="oe_attachment_file">
        <span class="oe_add">
            <!-- uploader of file -->
            <button class="oe_attach"><i class="fa fa-paperclip"/></button> 
            <span class='oe_attach_label'>Attach a file</span>
            <t t-call="HiddenInputFile">    
                <t t-set="fileupload_id" t-value="widget.fileupload_id"/>
                <t t-set="fileupload_action" t-translation="off">/web/binary/upload_attachment</t>
                <input type="hidden" name="model" value="mail.compose.message"/>
                <input type="hidden" name="id" value="0"/>
                <input type="hidden" name="session_id" t-att-value="widget.session.session_id"/>
            </t>
        </span>
    </span>
</t>

<!--
    template to the recipients list
    -->
<t t-name="ThreadListRecipients">
    <div class="o_timeline_list_recipients" t-if="!widget.is_log">
        To:
        <t t-if="!widget.is_private">
            <span class="o_timeline_all_follower">
                <t t-if="widget.parent_thread.parent_message.record_name">
                    Followers of 
                    <t t-raw="'&quot;' + widget.parent_thread.parent_message.record_name + '&quot;'"/>
                </t>
                <t t-if="!widget.parent_thread.parent_message.record_name and widget.options.view_mailbox">
                    My Followers </t>
                <t t-if="!widget.parent_thread.parent_message.record_name and !widget.options.view_mailbox">
                    Followers of this document </t>
            </span>
<<<<<<< HEAD
        </t>
        <t t-set="inc" t-value="0"/>
        <t t-foreach="widget.partner_ids" t-as="partner">
            <t t-if="widget.is_private or (widget.user_pid != partner[0])">
                <t t-if="!widget.is_private and inc==0"> and </t>
                <span t-attf-class="o_timeline_partner_follower #{inc>=3?'oe_hidden':''}">
                    <t t-if="inc" t-raw="', '"/>
                    <a t-if="widget.options.show_link" 
                       t-attf-href="#model=res.partner&amp;id=#{partner[0]}">
                           <t t-esc="partner[1]"/>
=======
        </span>
    </t>

    <!--
        mail.thread.message.attachments template
        Template used to display attachments in a mail.message
        -->
    <t t-name="mail.thread.message.attachments">
        <t t-foreach='widget.attachment_ids' t-as='attachment'>
            <t t-if="attachment.file_type_icon !== 'webimage'">
                <div t-attf-class="oe_attachment #{attachment.upload ? 'oe_uploading' : ''}">
                    <a t-att-href='attachment.url' target="_blank">
                        <img t-att-src="'/mail/static/src/img/mimetypes/' + (attachment.file_type_icon or 'unknown')  + '.png'"></img>
                        <div class='oe_name'><t t-raw='attachment.name' /></div>
                    </a>
                    <div class="oe_delete" t-if="!attachment.upload">
                        <i class='fa fa-times-circle' title="Delete this attachment" t-att-data-id="attachment.id"/>
                    </div>
                    <div class='oe_progress_bar'>
                        uploading
                    </div>
                </div>
            </t>
            <t t-if="attachment.file_type_icon === 'webimage'">
                <div t-attf-class="oe_attachment oe_preview #{attachment.upload ? 'oe_uploading' : ''}">
                    <a t-att-href='attachment.url' target="_blank">
                        <img t-att-src="widget.attachments_resize_image(attachment.id, [100,80])"></img>
                        <div class='oe_name'><t t-raw='attachment.name' /></div>
>>>>>>> 63e92cbc
                    </a>
                    <t t-if="!widget.options.show_link" t-esc="partner[1]"/>
                </span>
                <t t-set="inc" t-value="inc+1"/>
            </t>
        </t>

        <t t-if="widget.partner_ids.length > 3">
            <span class="oe_more">
                , <a><t t-esc="widget.partner_ids.length - 3"/> others...</a>
            </span>
        </t>
    
        <div class="o_timeline_recipients" t-if="!widget.is_log">
            <t t-foreach='widget.recipients' t-as='recipient'>
                <label t-attf-title="Add as recipient and follower (reason: #{recipient.reason})">
                    <input type="checkbox" 
                           t-att-checked="recipient.checked ? 'checked' : undefined" 
                           t-att-data="recipient.full_name"/>
                    <t t-esc="recipient.name"/> 
                    <t t-if="recipient.email_address">(<t t-esc="recipient.email_address"/>)</t>
                    <t t-if="!recipient.email_address">(no email address)</t>
                </label>
            </t>
        </div>
    </div>
    <div class="o_timeline_is_log" t-if="widget.is_log">
        <span class="text-muted">
            Log an internal note which will not be sent to followers. 
            Note that users reading the document can read internal notes.
        </span>
    </div>
</t>

<div t-name="MailThread" class="oe_thread">
    <div t-attf-class="#{widget.options.view_inbox ? 'o_timeline_thread_parent' : ''}">
        <t t-raw="widget.content"/>
    </div>
    <t t-if="!widget.messages.length and !widget.root">
        <t t-call="NoMessage" />
    </t>
</div>

<!--
    mail.thread.message.attachments template
    Template used to display attachments in a mail.message
    -->
<t t-name="ThreadMessageAttachments">
    <t t-foreach='widget.format_attachments(record)' t-as='attachment'>
        <t t-if="attachment.file_type_icon !== 'webimage'">
            <div t-attf-class="oe_attachment #{attachment.upload ? 'oe_uploading' : ''}">
                <a t-att-href='attachment.url' target="_blank">
                    <img t-att-src="'/mail/static/src/img/mimetypes/' + attachment.file_type_icon + '.png'"></img>
                    <div class='oe_name'><t t-raw='attachment.name' /></div>
                </a>
                <div class='oe_delete oe_e'>
                    <i class='fa fa-times-circle' title="Delete this attachment" t-att-data-id="attachment.id"/>
                </div>
                <div class='oe_progress_bar'>
                    uploading
                </div>
            </div>
        </t>
        <t t-if="attachment.file_type_icon === 'webimage'">
            <div t-attf-class="oe_attachment oe_preview #{attachment.upload ? 'oe_uploading' : ''}">
                <a t-att-href='attachment.url' target="_blank">
                    <img t-att-src="widget.attachments_resize_image(attachment.id, [100,80])"></img>
                    <div class='oe_name'><t t-raw='attachment.name'/></div>
                </a>
                <div class='oe_delete oe_e'>
                    <i class='fa fa-times-circle' title="Delete this attachment" t-att-data-id="attachment.id"/>
                </div>
                <div class='oe_progress_bar'>
                    uploading
                </div>
            </div>
        </t>
    </t>
</t>

<t t-name="MessageReadUnread">
    <i t-if="record.options.show_read" title="Done" 
       class="oe_read fa fa-check" t-att-data-id="record.id"/>
    <i t-if="record.is_favorite and record.options.show_unread" title="Set back to Todo" 
       class="oe_unread fa fa-inbox" t-att-data-id="record.id"/>
    <i t-if="!record.is_favorite and record.options.show_unread" title="Move to Inbox" 
       class="oe_unread fa fa-inbox" t-att-data-id="record.id"/>
</t>

<t t-name="MessageVote">
    <span class="o_timeline_vote_count" t-att-data-id="record.id" t-if='record.vote_nb > 0'>
        <t t-esc='record.vote_nb'/><i class="fa fa-thumbs-o-up" t-att-data-id="record.id"></i>
    </span>
    <t t-if="!record.has_voted">Like</t>
    <t t-if="record.has_voted">Unlike</t>
</t>

<t t-name="NoMessage">
    <div class="oe_view_nocontent">No message.</div>
</t>

<!--
    ComposeMessage.ButtonTopBar
    render of the button on the user bar for open wizard compose message
    -->
<t t-name="ComposeMessageTopButton">
    <li title='Compose new Message' class="oe_topbar_item oe_topbar_compose_full_email">
        <a href="#">
            <i class="fa fa-envelope-o fa-fw"></i>
        </a>
    </li>
</t>

</templates><|MERGE_RESOLUTION|>--- conflicted
+++ resolved
@@ -132,7 +132,6 @@
                 <t t-if="!widget.parent_thread.parent_message.record_name and !widget.options.view_mailbox">
                     Followers of this document </t>
             </span>
-<<<<<<< HEAD
         </t>
         <t t-set="inc" t-value="0"/>
         <t t-foreach="widget.partner_ids" t-as="partner">
@@ -143,36 +142,6 @@
                     <a t-if="widget.options.show_link" 
                        t-attf-href="#model=res.partner&amp;id=#{partner[0]}">
                            <t t-esc="partner[1]"/>
-=======
-        </span>
-    </t>
-
-    <!--
-        mail.thread.message.attachments template
-        Template used to display attachments in a mail.message
-        -->
-    <t t-name="mail.thread.message.attachments">
-        <t t-foreach='widget.attachment_ids' t-as='attachment'>
-            <t t-if="attachment.file_type_icon !== 'webimage'">
-                <div t-attf-class="oe_attachment #{attachment.upload ? 'oe_uploading' : ''}">
-                    <a t-att-href='attachment.url' target="_blank">
-                        <img t-att-src="'/mail/static/src/img/mimetypes/' + (attachment.file_type_icon or 'unknown')  + '.png'"></img>
-                        <div class='oe_name'><t t-raw='attachment.name' /></div>
-                    </a>
-                    <div class="oe_delete" t-if="!attachment.upload">
-                        <i class='fa fa-times-circle' title="Delete this attachment" t-att-data-id="attachment.id"/>
-                    </div>
-                    <div class='oe_progress_bar'>
-                        uploading
-                    </div>
-                </div>
-            </t>
-            <t t-if="attachment.file_type_icon === 'webimage'">
-                <div t-attf-class="oe_attachment oe_preview #{attachment.upload ? 'oe_uploading' : ''}">
-                    <a t-att-href='attachment.url' target="_blank">
-                        <img t-att-src="widget.attachments_resize_image(attachment.id, [100,80])"></img>
-                        <div class='oe_name'><t t-raw='attachment.name' /></div>
->>>>>>> 63e92cbc
                     </a>
                     <t t-if="!widget.options.show_link" t-esc="partner[1]"/>
                 </span>
@@ -225,7 +194,7 @@
         <t t-if="attachment.file_type_icon !== 'webimage'">
             <div t-attf-class="oe_attachment #{attachment.upload ? 'oe_uploading' : ''}">
                 <a t-att-href='attachment.url' target="_blank">
-                    <img t-att-src="'/mail/static/src/img/mimetypes/' + attachment.file_type_icon + '.png'"></img>
+                    <img t-att-src="'/mail/static/src/img/mimetypes/' + (attachment.file_type_icon or 'unknown') + '.png'"></img>
                     <div class='oe_name'><t t-raw='attachment.name' /></div>
                 </a>
                 <div class='oe_delete oe_e'>
