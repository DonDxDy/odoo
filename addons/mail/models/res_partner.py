# -*- coding: utf-8 -*-
# Part of Odoo. See LICENSE file for full copyright and licensing details.

import logging
import threading

from odoo.tools.misc import split_every

from odoo import _, api, fields, models, registry, SUPERUSER_ID
from odoo.osv import expression

_logger = logging.getLogger(__name__)


class Partner(models.Model):
    """ Update partner to add a field about notification preferences. Add a generic opt-out field that can be used
       to restrict usage of automatic email templates. """
    _name = "res.partner"
    _inherit = ['res.partner', 'mail.thread', 'mail.activity.mixin']
    _mail_flat_thread = False

    message_bounce = fields.Integer('Bounce', help="Counter of the number of bounced emails for this contact", default=0)
    opt_out = fields.Boolean(
        'Opt-Out', help="If opt-out is checked, this contact has refused to receive emails for mass mailing and marketing campaign. "
                        "Filter 'Available for Mass Mailing' allows users to filter the partners when performing mass mailing.")
    channel_ids = fields.Many2many('mail.channel', 'mail_channel_partner', 'partner_id', 'channel_id', string='Channels', copy=False)

    @api.multi
    def message_get_suggested_recipients(self):
        recipients = super(Partner, self).message_get_suggested_recipients()
        for partner in self:
            partner._message_add_suggested_recipient(recipients, partner=partner, reason=_('Partner Profile'))
        return recipients

    @api.multi
    def message_get_default_recipients(self):
        return dict((res_id, {'partner_ids': [res_id], 'email_to': False, 'email_cc': False}) for res_id in self.ids)

    @api.model
    def _notify_prepare_template_context(self, message, notif_values):
        # compute signature
        if not notif_values.pop('add_sign', True):
            signature = False
        elif message.author_id and message.author_id.user_ids and message.author_id.user_ids[0].signature:
            signature = message.author_id.user_ids[0].signature
        elif message.author_id:
            signature = "<p>-- <br/>%s</p>" % message.author_id.name
        else:
            signature = ""

        # compute Sent by
        if message.author_id and message.author_id.user_ids:
            user = message.author_id.user_ids[0]
        else:
            user = self.env.user
        if user.company_id.website:
            website_url = 'http://%s' % user.company_id.website if not user.company_id.website.lower().startswith(('http:', 'https:')) else user.company_id.website
        else:
            website_url = False

        model_name = False
        if message.model:
            model_name = self.env['ir.model']._get(message.model).display_name

        record_name = message.record_name

        tracking = []
        for tracking_value in self.env['mail.tracking.value'].sudo().search([('mail_message_id', '=', message.id)]):
            tracking.append((tracking_value.field_desc,
                             tracking_value.get_old_display_value()[0],
                             tracking_value.get_new_display_value()[0]))

        is_discussion = message.subtype_id.id == self.env['ir.model.data'].xmlid_to_res_id('mail.mt_comment')

        record = False
        if message.res_id and message.model in self.env:
            record = self.env[message.model].browse(message.res_id)

        company = user.company_id
        if record and hasattr(record, 'company_id'):
            company = record.company_id

        return {
            'message': message,
            'signature': signature,
            'website_url': website_url,
            'company': company,
            'model_name': model_name,
            'record': record,
            'record_name': record_name,
            'tracking_values': tracking,
            'is_discussion': is_discussion,
            'subtype': message.subtype_id,
        }

    @api.model
    def _notify_prepare_email_values(self, message, notif_values):
        # compute email references
        references = message.parent_id.message_id if message.parent_id else False

        # custom values
        custom_values = dict()
        if message.res_id and message.model in self.env and hasattr(self.env[message.model], '_notify_specific_email_values'):
            custom_values = self.env[message.model].browse(message.res_id)._notify_specific_email_values(message)

        mail_values = {
            'mail_message_id': message.id,
            'mail_server_id': message.mail_server_id.id,
            'auto_delete': notif_values.pop('mail_auto_delete', True),
            'references': references,
        }
        mail_values.update(custom_values)
        return mail_values

    @api.model
    def _notify_send(self, body, subject, recipients, **mail_values):
        emails = self.env['mail.mail']
        recipients_nbr = len(recipients)
        for email_chunk in split_every(50, recipients.ids):
            # TDE FIXME: missing message parameter. So we will find mail_message_id
            # in the mail_values and browse it. It should already be in the
            # cache so should not impact performances.
            mail_message_id = mail_values.get('mail_message_id')
            message = self.env['mail.message'].browse(mail_message_id) if mail_message_id else None
            if message and message.model and message.res_id and message.model in self.env and hasattr(self.env[message.model], '_notify_email_recipients'):
                tig = self.env[message.model].browse(message.res_id)
                recipient_values = tig._notify_email_recipients(message, email_chunk)
            else:
                recipient_values = self.env['mail.thread']._notify_email_recipients(message, email_chunk)
            create_values = {
                'body_html': body,
                'subject': subject,
            }
            create_values.update(mail_values)
            create_values.update(recipient_values)
            emails |= self.env['mail.mail'].create(create_values)
        return emails, recipients_nbr

    @api.model
    def _notify_udpate_notifications(self, emails):
        for email in emails:
            notifications = self.env['mail.notification'].sudo().search([
                ('mail_message_id', '=', email.mail_message_id.id),
                ('res_partner_id', 'in', email.recipient_ids.ids)])
            notifications.write({
                'is_email': True,
                'is_read': True,  # handle by email discards Inbox notification
                'email_status': 'ready',
            })

    @api.multi
    def _notify(self, message, layout=False, force_send=False, send_after_commit=True, values=None):
        """ Method to send email linked to notified messages. The recipients are
        the recordset on which this method is called.

        :param boolean force_send: send notification emails now instead of letting the scheduler handle the email queue
        :param boolean send_after_commit: send notification emails after the transaction end instead of durign the
                                          transaction; this option is used only if force_send is True
        :param dict values: values used to compute the notification process, containing

         * add_sign: add user signature to notification email, default is True
         * mail_auto_delete: auto delete send emails, default is True
         * other values are given to the context used to render the notification template, allowing customization

        """
        if not self.ids:
            return True
        values = values if values is not None else {}

        template_xmlid = layout if layout else 'mail.message_notification_email'
        try:
            base_template = self.env.ref(template_xmlid, raise_if_not_found=True)
        except ValueError:
            _logger.warning('QWeb template %s not found when sending notification emails. Sending without layouting.' % (template_xmlid))
            base_template = False

        base_template_ctx = self._notify_prepare_template_context(message, values)
        base_mail_values = self._notify_prepare_email_values(message, values)

        # classify recipients: actions / no action
        if message.model and message.res_id and hasattr(self.env[message.model], '_notify_classify_recipients'):
            recipients = self.env[message.model].browse(message.res_id)._notify_classify_recipients(message, self)
        else:
            recipients = self.env['mail.thread']._notify_classify_recipients(message, self)

        emails = self.env['mail.mail']
        recipients_nbr, recipients_max = 0, 50
        for email_type, recipient_template_values in recipients.items():
            if recipient_template_values['recipients']:
                # generate notification email content
                template_ctx = {**base_template_ctx, **recipient_template_values, **values}  # fixme: set button_unfollow to none
                fol_values = {
                    'subject': message.subject or (message.record_name and 'Re: %s' % message.record_name),
<<<<<<< HEAD
                    'body': base_template.render(template_ctx, engine='ir.qweb', minimal_qcontext=True),
=======
                    'body': base_template.render(template_ctx, engine='ir.qweb') if base_template else message.body,
>>>>>>> 02f38bef
                }
                fol_values['body'] = self.env['mail.thread']._replace_local_links(fol_values['body'])
                # send email
                new_emails, new_recipients_nbr = self._notify_send(fol_values['body'], fol_values['subject'], recipient_template_values['recipients'], **base_mail_values)
                # update notifications
                self._notify_udpate_notifications(new_emails)

                emails |= new_emails
                recipients_nbr += new_recipients_nbr

        # NOTE:
        #   1. for more than 50 followers, use the queue system
        #   2. do not send emails immediately if the registry is not loaded,
        #      to prevent sending email during a simple update of the database
        #      using the command-line.
        test_mode = getattr(threading.currentThread(), 'testing', False)
        if force_send and recipients_nbr < recipients_max and \
                (not self.pool._init or test_mode):
            email_ids = emails.ids
            dbname = self.env.cr.dbname
            _context = self._context

            def send_notifications():
                db_registry = registry(dbname)
                with api.Environment.manage(), db_registry.cursor() as cr:
                    env = api.Environment(cr, SUPERUSER_ID, _context)
                    env['mail.mail'].browse(email_ids).send()

            # unless asked specifically, send emails after the transaction to
            # avoid side effects due to emails being sent while the transaction fails
            if not test_mode and send_after_commit:
                self._cr.after('commit', send_notifications)
            else:
                emails.send()

        return True

    @api.multi
    def _notify_by_chat(self, message):
        """ Broadcast the message to all the partner since """
        message_values = message.message_format()[0]
        notifications = []
        for partner in self:
            notifications.append([(self._cr.dbname, 'ir.needaction', partner.id), dict(message_values)])
        self.env['bus.bus'].sendmany(notifications)

    @api.model
    def get_needaction_count(self):
        """ compute the number of needaction of the current user """
        if self.env.user.partner_id:
            self.env.cr.execute("""
                SELECT count(*) as needaction_count
                FROM mail_message_res_partner_needaction_rel R
                WHERE R.res_partner_id = %s AND (R.is_read = false OR R.is_read IS NULL)""", (self.env.user.partner_id.id,))
            return self.env.cr.dictfetchall()[0].get('needaction_count')
        _logger.error('Call to needaction_count without partner_id')
        return 0

    @api.model
    def get_starred_count(self):
        """ compute the number of starred of the current user """
        if self.env.user.partner_id:
            self.env.cr.execute("""
                SELECT count(*) as starred_count
                FROM mail_message_res_partner_starred_rel R
                WHERE R.res_partner_id = %s """, (self.env.user.partner_id.id,))
            return self.env.cr.dictfetchall()[0].get('starred_count')
        _logger.error('Call to starred_count without partner_id')
        return 0

    @api.model
    def get_static_mention_suggestions(self):
        """ To be overwritten to return the id, name and email of partners used as static mention
            suggestions loaded once at webclient initialization and stored client side. """
        return []

    @api.model
    def get_mention_suggestions(self, search, limit=8):
        """ Return 'limit'-first partners' id, name and email such that the name or email matches a
            'search' string. Prioritize users, and then extend the research to all partners. """
        search_dom = expression.OR([[('name', 'ilike', search)], [('email', 'ilike', search)]])
        fields = ['id', 'name', 'email']

        # Search users
        domain = expression.AND([[('user_ids.id', '!=', False)], search_dom])
        users = self.search_read(domain, fields, limit=limit)

        # Search partners if less than 'limit' users found
        partners = []
        if len(users) < limit:
            partners = self.search_read(search_dom, fields, limit=limit)
            # Remove duplicates
            partners = [p for p in partners if not len([u for u in users if u['id'] == p['id']])] 

        return [users, partners]<|MERGE_RESOLUTION|>--- conflicted
+++ resolved
@@ -191,11 +191,7 @@
                 template_ctx = {**base_template_ctx, **recipient_template_values, **values}  # fixme: set button_unfollow to none
                 fol_values = {
                     'subject': message.subject or (message.record_name and 'Re: %s' % message.record_name),
-<<<<<<< HEAD
-                    'body': base_template.render(template_ctx, engine='ir.qweb', minimal_qcontext=True),
-=======
-                    'body': base_template.render(template_ctx, engine='ir.qweb') if base_template else message.body,
->>>>>>> 02f38bef
+                    'body': base_template.render(template_ctx, engine='ir.qweb', minimal_qcontext=True) if base_template else message.body,
                 }
                 fol_values['body'] = self.env['mail.thread']._replace_local_links(fol_values['body'])
                 # send email
