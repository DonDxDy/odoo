--- conflicted
+++ resolved
@@ -64,14 +64,8 @@
         return dict.fromkeys(ids, domain or "")
 
     _columns = {
-<<<<<<< HEAD
-        'alias_name': fields.char('Alias Name', required=True,
-                            help="The name of the email alias, e.g. 'jobs' "
-                                 "if you want to catch emails for <jobs@example.my.openerp.com>",),
-=======
-        'alias_name': fields.char('Alias',
+        'alias_name': fields.char('Alias Name',
             help="The name of the email alias, e.g. 'jobs' if you want to catch emails for <jobs@example.my.openerp.com>",),
->>>>>>> 44789583
         'alias_model_id': fields.many2one('ir.model', 'Aliased Model', required=True, ondelete="cascade",
                                           help="The model (OpenERP Document Kind) to which this alias "
                                                "corresponds. Any incoming email that does not reply to an "
