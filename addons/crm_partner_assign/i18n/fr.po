# Translation of Odoo Server.
# This file contains the translation of the following modules:
# * crm_partner_assign
# 
# Translators:
# Leo Schmitt <lschmitt@yziact.fr>, 2015
# Loic <loic.richard2@gmail.com>, 2015
# Maxime Chambreuil <maxime.chambreuil@gmail.com>, 2015
# Nancy Bolognesi <nb@microcom.ca>, 2015
msgid ""
msgstr ""
"Project-Id-Version: Odoo 9.0\n"
"Report-Msgid-Bugs-To: \n"
"POT-Creation-Date: 2015-09-14 10:27+0000\n"
"PO-Revision-Date: 2015-11-24 22:45+0000\n"
"Last-Translator: Maxime Chambreuil <maxime.chambreuil@gmail.com>\n"
"Language-Team: French (http://www.transifex.com/odoo/odoo-9/language/fr/)\n"
"MIME-Version: 1.0\n"
"Content-Type: text/plain; charset=UTF-8\n"
"Content-Transfer-Encoding: \n"
"Language: fr\n"
"Plural-Forms: nplurals=2; plural=(n > 1);\n"

#. module: crm_partner_assign
#: model:mail.template,body_html:crm_partner_assign.email_template_lead_forward_mail
msgid ""
"\n"
"            \n"
"<p>Hello,</p>\n"
"\n"
"\n"
"<p>We have been contacted by those prospects that are in your region. Thus, the following leads have been assigned to ${ctx['partner_id'].name}:</p>\n"
"\n"
"<ol>\n"
"% for lead in ctx['partner_leads']:\n"
"     <li><a href=\"${lead.lead_link}\">${lead.lead_id.name or 'Subject Undefined'}</a>, ${lead.lead_id.partner_name or lead.lead_id.contact_name or 'Contact Name Undefined'}, ${lead.lead_id.country_id and lead.lead_id.country_id.name or 'Country Undefined' }, ${lead.lead_id.email_from or 'Email Undefined'}, ${lead.lead_id.phone or ''} </li></br>\n"
"% endfor\n"
"</ol>\n"
"\n"
"% if ctx.get('partner_in_portal'):\n"
"<p>Please connect to your <a href=\"${object.get_portal_url()}\">Partner Portal</a> to get details. On each lead are two buttons on the top left corner that you should press after having contacted the lead: \"I'm interested\" & \"I'm not interested\".</p>\n"
"% else:\n"
"<p>\n"
"    You do not have yet a portal access to our database. Please contact \n"
"    ${ctx['partner_id'].user_id and ctx['partner_id'].user_id.email and 'your account manager %s (%s)' % (ctx['partner_id'].user_id.name,ctx['partner_id'].user_id.email) or 'us'}.\n"
"</p>\n"
"% endif\n"
"<p>The lead will be sent to another partner if you do not contact the lead before 20 days.</p>\n"
"\n"
"<p>Thanks,</p>\n"
"\n"
"<pre>\n"
"${ctx['partner_id'].user_id and ctx['partner_id'].user_id.signature | safe or ''}\n"
"</pre>\n"
"% if not ctx['partner_id'].user_id:\n"
"PS: It looks like you do not have an account manager assigned to you, please contact us.\n"
"% endif\n"
"            "
msgstr "\n            \n<p>Bonjour,</p>\n\n\n<p>Nous avons été contacté par ces prospects de votre région. Ainsi, les pistes suivantes ont été assignées à ${ctx['partner_id'].name} :</p>\n\n<ol>\n% for lead in ctx['partner_leads']:\n     <li><a href=\"${lead.lead_link}\">${lead.lead_id.name or 'Sujet indéfini'}</a>, ${lead.lead_id.partner_name or lead.lead_id.contact_name or 'Nom indéfini'}, ${lead.lead_id.country_id and lead.lead_id.country_id.name or 'Pays indéfini' }, ${lead.lead_id.email_from or 'Courriel indéfini'}, ${lead.lead_id.phone or ''} </li></br>\n% endfor\n</ol>\n\n% if ctx.get('partner_in_portal'):\n<p>Veuillez vous connecter à votre <a href=\"${object.get_portal_url()}\">extranet</a> pour des détails. Sur chaque piste se trouvent deux boutons dans le coin en haut à gauche sur lequel vous devriez cliquer après avoir contacté la piste : \"Je suis intéressé\" et \"Je ne suis pas intéressé\".</p>\n% else:\n<p>\n    Vous n'avez pas encore accès à notre extranet. Veuillez contacter\n    ${ctx['partner_id'].user_id and ctx['partner_id'].user_id.email and 'votre gestionnaire de compte %s (%s)' % (ctx['partner_id'].user_id.name,ctx['partner_id'].user_id.email) or 'notre société'}.\n</p>\n% endif\n<p>La piste sera envoyée à un autre partenaire si vous ne contactez pas la piste dans les 20 prochains jours.</p>\n\n<p>Merci,</p>\n\n<pre>\n${ctx['partner_id'].user_id and ctx['partner_id'].user_id.signature | safe or ''}\n</pre>\n% if not ctx['partner_id'].user_id:\nPS: On dirait que vous n'avez pas de gestionnaire de compte, veuillez nous contacter.\n% endif\n            "

#. module: crm_partner_assign
#: model:ir.model.fields,field_description:crm_partner_assign.field_crm_lead_report_assign_nbr
msgid "# of Cases"
msgstr "Nb. de cas"

#. module: crm_partner_assign
#: model:ir.model.fields,field_description:crm_partner_assign.field_crm_partner_report_assign_opp
msgid "# of Opportunity"
msgstr "Nb d'opportunités"

#. module: crm_partner_assign
#: code:addons/crm_partner_assign/wizard/crm_channel_interested.py:30
#, python-format
msgid "<p>I am interested by this lead.</p>"
msgstr "<p>Je suis intéressé par cette piste.</p>"

#. module: crm_partner_assign
#: code:addons/crm_partner_assign/wizard/crm_channel_interested.py:35
#, python-format
msgid "<p>I am not interested by this lead. I contacted the lead.</p>"
msgstr "<p>Je ne suis pas intéressé par cette piste. J'ai contacté cette piste.</p>"

#. module: crm_partner_assign
#: code:addons/crm_partner_assign/wizard/crm_channel_interested.py:37
#, python-format
msgid ""
"<p>I am not interested by this lead. I have not contacted the lead.</p>"
msgstr "<p>Je ne suis pas intéressé par cette piste. Je n'ai pas contacté cette piste.</p>"

#. module: crm_partner_assign
#: model:ir.ui.view,arch_db:crm_partner_assign.view_crm_lead_geo_assign_form
#: model:ir.ui.view,arch_db:crm_partner_assign.view_crm_opportunity_geo_assign_form
msgid ""
"<span class=\"oe_grey\" attrs=\"{'invisible':[('partner_latitude','&lt;=',0)]}\">N </span>\n"
"                                <span class=\"oe_grey\" attrs=\"{'invisible':[('partner_latitude','&gt;=',0)]}\">S </span>"
msgstr ""

#. module: crm_partner_assign
#: model:ir.ui.view,arch_db:crm_partner_assign.view_crm_lead_geo_assign_form
#: model:ir.ui.view,arch_db:crm_partner_assign.view_crm_opportunity_geo_assign_form
msgid ""
"<span class=\"oe_grey\" attrs=\"{'invisible':[('partner_longitude','&lt;=',0)]}\">E </span>\n"
"                                <span class=\"oe_grey\" attrs=\"{'invisible':[('partner_longitude','&gt;=',0)]}\">W </span>\n"
"                                <span class=\"oe_grey\">) </span>"
msgstr ""

#. module: crm_partner_assign
#: model:ir.model.fields,field_description:crm_partner_assign.field_crm_partner_report_assign_activation
#: model:ir.model.fields,field_description:crm_partner_assign.field_res_partner_activation
#: model:ir.ui.view,arch_db:crm_partner_assign.res_partner_activation_form
#: model:ir.ui.view,arch_db:crm_partner_assign.res_partner_activation_tree
#: model:ir.ui.view,arch_db:crm_partner_assign.view_res_partner_filter_assign
msgid "Activation"
msgstr "Activation"

#. module: crm_partner_assign
#: model:ir.model.fields,field_description:crm_partner_assign.field_res_partner_grade_active
msgid "Active"
msgstr "Actif"

#. module: crm_partner_assign
#: model:ir.model.fields,field_description:crm_partner_assign.field_crm_lead_report_assign_date_assign
msgid "Assign Date"
msgstr "Attribuer une date"

#. module: crm_partner_assign
#: model:ir.ui.view,arch_db:crm_partner_assign.view_report_crm_lead_assign_filter
msgid "Assign Month"
msgstr "Mois d'attribution"

#. module: crm_partner_assign
#: model:ir.actions.server,name:crm_partner_assign.action_assign_salesman_according_assigned_partner
msgid "Assign salesman of assigned partner"
msgstr "Attribue le vendeur du partenaire attribué"

#. module: crm_partner_assign
#: model:ir.model.fields,field_description:crm_partner_assign.field_crm_lead_date_assign
msgid "Assignation Date"
msgstr "Date d'affectation"

#. module: crm_partner_assign
#: model:crm.stage,name:crm_partner_assign.stage_portal_lead_assigned
msgid "Assigned"
msgstr "Attribué"

#. module: crm_partner_assign
#: model:ir.ui.view,arch_db:crm_partner_assign.view_crm_partner_assign_form
msgid "Assigned Opportunities"
msgstr "Opportunités affectées"

#. module: crm_partner_assign
#: model:ir.model.fields,field_description:crm_partner_assign.field_crm_lead_assignation_partner_assigned_id
#: model:ir.model.fields,field_description:crm_partner_assign.field_crm_lead_partner_assigned_id
#: model:ir.ui.view,arch_db:crm_partner_assign.crm_lead_partner_filter
#: model:ir.ui.view,arch_db:crm_partner_assign.crm_opportunity_partner_filter
#: model:ir.ui.view,arch_db:crm_partner_assign.view_crm_lead_geo_assign_form
#: model:ir.ui.view,arch_db:crm_partner_assign.view_crm_opportunity_geo_assign_form
msgid "Assigned Partner"
msgstr "Partenaire affecté"

#. module: crm_partner_assign
#: model:ir.ui.view,arch_db:crm_partner_assign.view_crm_lead_geo_assign_form
#: model:ir.ui.view,arch_db:crm_partner_assign.view_crm_opportunity_geo_assign_form
msgid "Automatic Assignation"
msgstr "Affectation automatique"

#. module: crm_partner_assign
#: model:ir.model.fields,help:crm_partner_assign.field_crm_lead_forward_to_partner_body
msgid "Automatically sanitized HTML contents"
msgstr "Nettoyer automatiquement les contenus HTML"

#. module: crm_partner_assign
#: model:ir.model.fields,field_description:crm_partner_assign.field_crm_lead_report_assign_probability
msgid "Avg Probability"
msgstr "Probabilité moyenne"

#. module: crm_partner_assign
#: model:ir.ui.view,arch_db:crm_partner_assign.crm_opportunity_portal_tree
msgid "Avg. of Probability"
msgstr "Moyenne de Probabilité"

#. module: crm_partner_assign
#: model:ir.model,name:crm_partner_assign.model_crm_lead_report_assign
msgid "CRM Lead Report"
msgstr "Rapport sur les pistes du CRM"

#. module: crm_partner_assign
#: model:ir.model,name:crm_partner_assign.model_crm_partner_report_assign
msgid "CRM Partner Report"
msgstr "Rapport CRM du partenaire"

#. module: crm_partner_assign
#: model:ir.ui.view,arch_db:crm_partner_assign.crm_lead_channel_interested_form
#: model:ir.ui.view,arch_db:crm_partner_assign.crm_lead_forward_to_partner_form
msgid "Cancel"
msgstr "Annuler"

#. module: crm_partner_assign
#: model:ir.ui.view,arch_db:crm_partner_assign.crm_opportunity_portal_form
msgid "Categorization"
msgstr "Catégorisation"

#. module: crm_partner_assign
#: model:ir.model.fields,field_description:crm_partner_assign.field_crm_lead_report_assign_date_closed
msgid "Close Date"
msgstr "Date de fermeture"

#. module: crm_partner_assign
#: model:ir.model.fields,field_description:crm_partner_assign.field_crm_lead_channel_interested_comment
msgid "Comment"
msgstr "Commentaires"

#. module: crm_partner_assign
#: model:ir.ui.view,arch_db:crm_partner_assign.crm_opportunity_portal_form
msgid "Communication"
msgstr "Communication"

#. module: crm_partner_assign
#: model:ir.model.fields,field_description:crm_partner_assign.field_crm_lead_report_assign_company_id
#: model:ir.ui.view,arch_db:crm_partner_assign.view_report_crm_lead_assign_filter
msgid "Company"
msgstr "Société"

#. module: crm_partner_assign
#: model:ir.ui.view,arch_db:crm_partner_assign.crm_lead_channel_interested_form
msgid "Confirm"
msgstr "Confirmer"

#. module: crm_partner_assign
#: model:ir.ui.view,arch_db:crm_partner_assign.crm_opportunity_portal_form
msgid "Contact"
msgstr "Contact"

#. module: crm_partner_assign
#: model:ir.model.fields,field_description:crm_partner_assign.field_crm_lead_forward_to_partner_body
msgid "Contents"
msgstr "Contenus"

#. module: crm_partner_assign
#: model:ir.model.fields,field_description:crm_partner_assign.field_crm_lead_report_assign_country_id
#: model:ir.model.fields,field_description:crm_partner_assign.field_crm_partner_report_assign_country_id
#: model:ir.ui.view,arch_db:crm_partner_assign.view_report_crm_lead_assign_filter
msgid "Country"
msgstr "Pays"

#. module: crm_partner_assign
#: model:ir.model.fields,field_description:crm_partner_assign.field_crm_lead_report_assign_create_date
msgid "Create Date"
msgstr "Date de création"

#. module: crm_partner_assign
#: model:ir.model.fields,field_description:crm_partner_assign.field_crm_lead_assignation_create_uid
#: model:ir.model.fields,field_description:crm_partner_assign.field_crm_lead_channel_interested_create_uid
#: model:ir.model.fields,field_description:crm_partner_assign.field_crm_lead_forward_to_partner_create_uid
#: model:ir.model.fields,field_description:crm_partner_assign.field_res_partner_activation_create_uid
#: model:ir.model.fields,field_description:crm_partner_assign.field_res_partner_grade_create_uid
msgid "Created by"
msgstr "Créé par"

#. module: crm_partner_assign
#: model:ir.model.fields,field_description:crm_partner_assign.field_crm_lead_assignation_create_date
#: model:ir.model.fields,field_description:crm_partner_assign.field_crm_lead_channel_interested_create_date
#: model:ir.model.fields,field_description:crm_partner_assign.field_crm_lead_forward_to_partner_create_date
#: model:ir.model.fields,field_description:crm_partner_assign.field_res_partner_activation_create_date
#: model:ir.model.fields,field_description:crm_partner_assign.field_res_partner_grade_create_date
msgid "Created on"
msgstr "Créé le"

#. module: crm_partner_assign
#: model:ir.model.fields,field_description:crm_partner_assign.field_crm_lead_report_assign_partner_id
#: model:ir.ui.view,arch_db:crm_partner_assign.crm_opportunity_portal_form
#: model:ir.ui.view,arch_db:crm_partner_assign.crm_opportunity_portal_tree
msgid "Customer"
msgstr "Client"

#. module: crm_partner_assign
#: model:ir.ui.view,arch_db:crm_partner_assign.crm_opportunity_portal_form
msgid "Customer Name"
msgstr "Nom du client"

#. module: crm_partner_assign
#: model:ir.ui.view,arch_db:crm_partner_assign.view_report_crm_partner_assign_filter
msgid "Date Partnership"
msgstr "Date du partenariat"

#. module: crm_partner_assign
#: model:ir.ui.view,arch_db:crm_partner_assign.view_report_crm_partner_assign_filter
msgid "Date Review"
msgstr "Date de révision"

#. module: crm_partner_assign
#: model:ir.model.fields,field_description:crm_partner_assign.field_crm_lead_report_assign_delay_open
msgid "Delay to Assign"
msgstr "Délai à attribuer"

#. module: crm_partner_assign
#: model:ir.model.fields,field_description:crm_partner_assign.field_crm_lead_report_assign_delay_close
msgid "Delay to Close"
msgstr "Délai pour fermer"

#. module: crm_partner_assign
#: model:ir.ui.view,arch_db:crm_partner_assign.crm_opportunity_portal_form
msgid "Details"
msgstr "Détails"

#. module: crm_partner_assign
#: model:ir.model.fields,field_description:crm_partner_assign.field_crm_lead_channel_interested_contacted
msgid "Did you contact the lead?"
msgstr ""

#. module: crm_partner_assign
#: model:ir.model.fields,field_description:crm_partner_assign.field_crm_lead_assignation_display_name
#: model:ir.model.fields,field_description:crm_partner_assign.field_crm_lead_channel_interested_display_name
#: model:ir.model.fields,field_description:crm_partner_assign.field_crm_lead_forward_to_partner_display_name
#: model:ir.model.fields,field_description:crm_partner_assign.field_crm_lead_report_assign_display_name
#: model:ir.model.fields,field_description:crm_partner_assign.field_crm_partner_report_assign_display_name
#: model:ir.model.fields,field_description:crm_partner_assign.field_res_partner_activation_display_name
#: model:ir.model.fields,field_description:crm_partner_assign.field_res_partner_grade_display_name
msgid "Display Name"
msgstr "Nom affiché"

#. module: crm_partner_assign
#: model:ir.ui.view,arch_db:crm_partner_assign.crm_lead_channel_interested_form
msgid "Do you have contacted the customer?"
msgstr "Avez-vous contacté le client?"

#. module: crm_partner_assign
#: model:ir.ui.view,arch_db:crm_partner_assign.crm_lead_forward_to_partner_form
msgid "Email Template"
msgstr "Modèle de courriel"

#. module: crm_partner_assign
#: model:ir.ui.view,arch_db:crm_partner_assign.crm_opportunity_portal_tree
msgid "Expected Revenues"
msgstr "Revenus attendus"

#. module: crm_partner_assign
#: model:ir.ui.view,arch_db:crm_partner_assign.view_report_crm_lead_assign_filter
msgid "Extended Filters..."
msgstr "Filtres étendus"

#. module: crm_partner_assign
#: model:ir.model.fields,field_description:crm_partner_assign.field_crm_lead_forward_to_partner_partner_id
msgid "Forward Leads To"
msgstr "Transférer les prospects à"

#. module: crm_partner_assign
#: model:ir.model.fields,field_description:crm_partner_assign.field_crm_lead_forward_to_partner_forward_type
msgid "Forward selected leads to"
msgstr "Transférer les prospects sélectionnés à"

#. module: crm_partner_assign
#: model:ir.actions.act_window,name:crm_partner_assign.action_crm_send_mass_forward
#: model:ir.actions.act_window,name:crm_partner_assign.crm_lead_forward_to_partner_act
msgid "Forward to Partner"
msgstr "Transférer au partenaire"

#. module: crm_partner_assign
#: model:mail.template,subject:crm_partner_assign.email_template_lead_forward_mail
msgid "Fwd: Lead: ${ctx['partner_id'].name}"
msgstr "Fwd: Prospects: ${ctx['partner_id'].name}"

#. module: crm_partner_assign
#: model:ir.model.fields,field_description:crm_partner_assign.field_crm_lead_partner_latitude
msgid "Geo Latitude"
msgstr "Latitude"

#. module: crm_partner_assign
#: model:ir.model.fields,field_description:crm_partner_assign.field_crm_lead_partner_longitude
msgid "Geo Longitude"
msgstr "Longitude"

#. module: crm_partner_assign
#: model:ir.ui.view,arch_db:crm_partner_assign.view_crm_lead_geo_assign_form
#: model:ir.ui.view,arch_db:crm_partner_assign.view_crm_opportunity_geo_assign_form
msgid "Geolocation"
msgstr "Géolocalisation"

#. module: crm_partner_assign
#: model:ir.model.fields,help:crm_partner_assign.field_res_partner_grade_partner_weight
#: model:ir.model.fields,help:crm_partner_assign.field_res_partner_partner_weight
msgid ""
"Gives the probability to assign a lead to this partner. (0 means no "
"assignation.)"
msgstr "Donne la probabilité d'affecter une piste à ce partenaire (0 signifie pas d'affectation)"

#. module: crm_partner_assign
#: model:ir.model.fields,field_description:crm_partner_assign.field_crm_lead_report_assign_grade_id
#: model:ir.model.fields,field_description:crm_partner_assign.field_crm_partner_report_assign_grade_id
msgid "Grade"
msgstr "Niveau"

#. module: crm_partner_assign
#: model:ir.ui.view,arch_db:crm_partner_assign.view_report_crm_lead_assign_filter
#: model:ir.ui.view,arch_db:crm_partner_assign.view_report_crm_partner_assign_filter
msgid "Group By"
msgstr "Regrouper par"

#. module: crm_partner_assign
#: selection:crm.lead.report.assign,priority:0
msgid "High"
msgstr "Élevé"

#. module: crm_partner_assign
#: model:ir.ui.view,arch_db:crm_partner_assign.crm_lead_portal_form
#: model:ir.ui.view,arch_db:crm_partner_assign.crm_lead_portal_tree
msgid "I'm interested"
msgstr "Je suis intéressé(e)"

#. module: crm_partner_assign
#: model:ir.ui.view,arch_db:crm_partner_assign.crm_lead_portal_form
#: model:ir.ui.view,arch_db:crm_partner_assign.crm_lead_portal_tree
msgid "I'm not interested"
msgstr "Je ne suis pas intéressé(e)"

#. module: crm_partner_assign
#: model:ir.model.fields,field_description:crm_partner_assign.field_crm_lead_assignation_id
#: model:ir.model.fields,field_description:crm_partner_assign.field_crm_lead_channel_interested_id
#: model:ir.model.fields,field_description:crm_partner_assign.field_crm_lead_forward_to_partner_id
#: model:ir.model.fields,field_description:crm_partner_assign.field_crm_lead_report_assign_id
#: model:ir.model.fields,field_description:crm_partner_assign.field_crm_partner_report_assign_id
#: model:ir.model.fields,field_description:crm_partner_assign.field_res_partner_activation_id
#: model:ir.model.fields,field_description:crm_partner_assign.field_res_partner_grade_id
msgid "ID"
msgstr "ID"

#. module: crm_partner_assign
#: model:ir.model.fields,field_description:crm_partner_assign.field_res_partner_implemented_partner_ids
msgid "Implementation References"
msgstr ""

#. module: crm_partner_assign
#: model:ir.model.fields,field_description:crm_partner_assign.field_res_partner_assigned_partner_id
msgid "Implemented by"
msgstr "Implémenté par"

#. module: crm_partner_assign
#: model:ir.model.fields,field_description:crm_partner_assign.field_crm_lead_channel_interested_interested
msgid "Interested by this lead"
msgstr "Intéressé(e) par cette piste"

#. module: crm_partner_assign
#: model:ir.model.fields,field_description:crm_partner_assign.field_crm_partner_report_assign_date
msgid "Invoice Account Date"
msgstr ""

#. module: crm_partner_assign
#: model:ir.model.fields,field_description:crm_partner_assign.field_crm_lead_assignation___last_update
#: model:ir.model.fields,field_description:crm_partner_assign.field_crm_lead_channel_interested___last_update
#: model:ir.model.fields,field_description:crm_partner_assign.field_crm_lead_forward_to_partner___last_update
#: model:ir.model.fields,field_description:crm_partner_assign.field_crm_lead_report_assign___last_update
#: model:ir.model.fields,field_description:crm_partner_assign.field_crm_partner_report_assign___last_update
#: model:ir.model.fields,field_description:crm_partner_assign.field_res_partner_activation___last_update
#: model:ir.model.fields,field_description:crm_partner_assign.field_res_partner_grade___last_update
msgid "Last Modified on"
msgstr "Dernière modification le"

#. module: crm_partner_assign
#: model:ir.model.fields,field_description:crm_partner_assign.field_crm_lead_assignation_write_uid
#: model:ir.model.fields,field_description:crm_partner_assign.field_crm_lead_channel_interested_write_uid
#: model:ir.model.fields,field_description:crm_partner_assign.field_crm_lead_forward_to_partner_write_uid
#: model:ir.model.fields,field_description:crm_partner_assign.field_res_partner_activation_write_uid
#: model:ir.model.fields,field_description:crm_partner_assign.field_res_partner_grade_write_uid
msgid "Last Updated by"
msgstr "Mis à jour par"

#. module: crm_partner_assign
#: model:ir.model.fields,field_description:crm_partner_assign.field_crm_lead_assignation_write_date
#: model:ir.model.fields,field_description:crm_partner_assign.field_crm_lead_channel_interested_write_date
#: model:ir.model.fields,field_description:crm_partner_assign.field_crm_lead_forward_to_partner_write_date
#: model:ir.model.fields,field_description:crm_partner_assign.field_res_partner_activation_write_date
#: model:ir.model.fields,field_description:crm_partner_assign.field_res_partner_grade_write_date
msgid "Last Updated on"
msgstr "Mis à jour le"

#. module: crm_partner_assign
#: model:ir.model.fields,help:crm_partner_assign.field_crm_lead_date_assign
msgid "Last date this case was forwarded/assigned to a partner"
msgstr "Dernière date à laquelle ce cas a été transmis / affecté à un partenaire"

#. module: crm_partner_assign
#: model:ir.model.fields,field_description:crm_partner_assign.field_crm_partner_report_assign_date_review
#: model:ir.model.fields,field_description:crm_partner_assign.field_res_partner_date_review
msgid "Latest Partner Review"
msgstr "Dernière révision du partenaire."

#. module: crm_partner_assign
#: selection:crm.lead.report.assign,type:0
#: model:ir.model.fields,field_description:crm_partner_assign.field_crm_lead_assignation_lead_id
msgid "Lead"
msgstr "Piste"

#. module: crm_partner_assign
#: model:ir.model.fields,field_description:crm_partner_assign.field_crm_lead_assignation_lead_link
msgid "Lead  Single Links"
msgstr "Prospect Lien unique"

#. module: crm_partner_assign
#: model:ir.ui.view,arch_db:crm_partner_assign.view_report_crm_lead_assign_graph
#: model:ir.ui.view,arch_db:crm_partner_assign.view_report_crm_lead_assign_pivot
msgid "Lead Assign"
msgstr "Assignation de la piste"

#. module: crm_partner_assign
#: model:ir.actions.act_window,name:crm_partner_assign.crm_lead_channel_interested_act
msgid "Lead Feedback"
msgstr "Commentaire de la piste"

#. module: crm_partner_assign
#: model:ir.model.fields,field_description:crm_partner_assign.field_crm_lead_assignation_lead_location
msgid "Lead Location"
msgstr "Emplacement de la piste"

#. module: crm_partner_assign
#: model:ir.model,name:crm_partner_assign.model_crm_lead
msgid "Lead/Opportunity"
msgstr "Piste/opportunité"

#. module: crm_partner_assign
#: model:ir.actions.act_window,name:crm_partner_assign.action_portal_leads
#: model:ir.ui.menu,name:crm_partner_assign.openerp_portal_menu_sales_leads_current
#: model:ir.ui.view,arch_db:crm_partner_assign.crm_lead_portal_form
#: model:ir.ui.view,arch_db:crm_partner_assign.crm_lead_portal_tree
#: model:ir.ui.view,arch_db:crm_partner_assign.crm_opportunity_portal_form
#: model:ir.ui.view,arch_db:crm_partner_assign.crm_opportunity_portal_tree
msgid "Leads"
msgstr "Pistes"

#. module: crm_partner_assign
#: model:ir.ui.menu,name:crm_partner_assign.portal_leads
msgid "Leads & Opportunities"
msgstr "Pistes et opportunités"

#. module: crm_partner_assign
#: model:ir.ui.view,arch_db:crm_partner_assign.view_report_crm_lead_assign_filter
msgid "Leads Analysis"
msgstr "Analyse des pistes"

#. module: crm_partner_assign
#: model:ir.model.fields,field_description:crm_partner_assign.field_res_partner_grade_id_9621
#: model:ir.ui.view,arch_db:crm_partner_assign.view_partner_grade_form
msgid "Level"
msgstr "Niveau"

#. module: crm_partner_assign
#: model:ir.model.fields,field_description:crm_partner_assign.field_res_partner_grade_name
msgid "Level Name"
msgstr ""

#. module: crm_partner_assign
#: model:ir.model.fields,field_description:crm_partner_assign.field_res_partner_grade_partner_weight
#: model:ir.model.fields,field_description:crm_partner_assign.field_res_partner_partner_weight
msgid "Level Weight"
msgstr ""

#. module: crm_partner_assign
#: selection:crm.lead.report.assign,priority:0
msgid "Low"
msgstr "Faible"

#. module: crm_partner_assign
#: model:ir.model.fields,field_description:crm_partner_assign.field_crm_lead_report_assign_probability_max
msgid "Max Probability"
msgstr "Probabilité maximale"

#. module: crm_partner_assign
#: model:ir.ui.view,arch_db:crm_partner_assign.crm_lead_partner_filter
#: model:ir.ui.view,arch_db:crm_partner_assign.crm_opportunity_partner_filter
msgid "My Assigned Partners"
msgstr "Mes partenaires assignés"

#. module: crm_partner_assign
#: model:ir.model.fields,field_description:crm_partner_assign.field_res_partner_activation_name
msgid "Name"
msgstr "Nom"

#. module: crm_partner_assign
#: model:ir.model.fields,field_description:crm_partner_assign.field_res_partner_date_review_next
msgid "Next Partner Review"
msgstr "Prochaine révision du partenaire"

#. module: crm_partner_assign
#: selection:crm.lead.report.assign,priority:0
msgid "Normal"
msgstr "Normal"

#. module: crm_partner_assign
#: model:ir.model.fields,help:crm_partner_assign.field_crm_lead_report_assign_delay_close
msgid "Number of Days to close the case"
msgstr "Nombre de jours pour clôturer le cas"

#. module: crm_partner_assign
#: model:ir.model.fields,help:crm_partner_assign.field_crm_lead_report_assign_delay_open
msgid "Number of Days to open the case"
msgstr "Nombre de jours pour ouvrir le cas"

#. module: crm_partner_assign
#: model:ir.ui.view,arch_db:crm_partner_assign.crm_lead_channel_interested_form
msgid "Once the lead is processed, it will be in your \"Opportunities\" menu."
msgstr "Une fois que la piste est traitée, elle sera dans votre menu \"Opportunités\"."

#. module: crm_partner_assign
#: model:ir.model.fields,field_description:crm_partner_assign.field_crm_lead_report_assign_opening_date
msgid "Opening Date"
msgstr "Date d'ouverture"

#. module: crm_partner_assign
#: model:ir.actions.act_window,name:crm_partner_assign.action_report_crm_opportunity_assign
#: model:ir.ui.menu,name:crm_partner_assign.menu_report_crm_opportunities_assign_tree
msgid "Opp. Assignment Analysis"
msgstr "Analyse de l'affectation des opportunités"

#. module: crm_partner_assign
#: model:ir.actions.act_window,name:crm_partner_assign.action_portal_opportunities
#: model:ir.ui.menu,name:crm_partner_assign.openerp_portal_menu_sales_leads_current1
msgid "Opportunities"
msgstr "Opportunités"

#. module: crm_partner_assign
#: model:ir.ui.view,arch_db:crm_partner_assign.view_report_crm_partner_assign_graph
msgid "Opportunities Assignment Analysis"
msgstr "Analyse de l'affectation des opportunités"

#. module: crm_partner_assign
#: selection:crm.lead.report.assign,type:0
#: model:ir.ui.view,arch_db:crm_partner_assign.crm_opportunity_portal_form
#: model:ir.ui.view,arch_db:crm_partner_assign.crm_opportunity_portal_tree
msgid "Opportunity"
msgstr "Opportunité"

#. module: crm_partner_assign
#: model:ir.model.fields,field_description:crm_partner_assign.field_crm_lead_report_assign_delay_expected
msgid "Overpassed Deadline"
msgstr "Échéance dépassée"

#. module: crm_partner_assign
#: model:ir.model,name:crm_partner_assign.model_res_partner
#: model:ir.model.fields,field_description:crm_partner_assign.field_crm_lead_report_assign_partner_assigned_id
#: model:ir.model.fields,field_description:crm_partner_assign.field_crm_partner_report_assign_partner_id
#: model:ir.ui.view,arch_db:crm_partner_assign.view_report_crm_partner_assign_filter
msgid "Partner"
msgstr "Partenaire"

#. module: crm_partner_assign
#: model:ir.ui.view,arch_db:crm_partner_assign.view_crm_partner_assign_form
msgid "Partner Activation"
msgstr "Activation de partenaire"

#. module: crm_partner_assign
#: model:ir.actions.act_window,name:crm_partner_assign.res_partner_activation_act
#: model:ir.ui.menu,name:crm_partner_assign.res_partner_activation_config_mi
msgid "Partner Activations"
msgstr "Activation de partenaires"

#. module: crm_partner_assign
#: model:ir.model.fields,field_description:crm_partner_assign.field_crm_lead_assignation_forward_id
#: model:ir.model.fields,field_description:crm_partner_assign.field_crm_lead_forward_to_partner_assignation_lines
msgid "Partner Assignation"
msgstr "Assignation de partenaire"

#. module: crm_partner_assign
#: model:ir.actions.act_window,name:crm_partner_assign.res_partner_grade_action
#: model:ir.ui.menu,name:crm_partner_assign.menu_res_partner_grade_action
#: model:ir.ui.view,arch_db:crm_partner_assign.view_partner_grade_form
#: model:ir.ui.view,arch_db:crm_partner_assign.view_partner_grade_tree
msgid "Partner Level"
msgstr "Grade du partenaire"

#. module: crm_partner_assign
#: model:ir.model.fields,field_description:crm_partner_assign.field_crm_lead_assignation_partner_location
msgid "Partner Location"
msgstr "Emplacement du partenaire"

#. module: crm_partner_assign
#: model:ir.ui.view,arch_db:crm_partner_assign.crm_lead_portal_form
msgid "Partner Name"
msgstr "Nom du partenaire"

#. module: crm_partner_assign
#: model:ir.ui.view,arch_db:crm_partner_assign.view_crm_partner_assign_form
msgid "Partner Review"
msgstr "Révision du partenaire"

#. module: crm_partner_assign
#: model:ir.ui.view,arch_db:crm_partner_assign.view_report_crm_partner_assign_filter
msgid "Partner assigned Analysis"
msgstr "Analyse du partenaire attribué"

#. module: crm_partner_assign
#: model:ir.model.fields,help:crm_partner_assign.field_crm_lead_partner_assigned_id
msgid "Partner this case has been forwarded/assigned to."
msgstr "Le partenaire auquel ce cas a été transmis / affecté."

#. module: crm_partner_assign
#: model:ir.actions.act_window,name:crm_partner_assign.action_report_crm_partner_assign
msgid "Partnership Analysis"
msgstr "Analyse du partenariat"

#. module: crm_partner_assign
#: model:ir.model.fields,field_description:crm_partner_assign.field_crm_partner_report_assign_date_partnership
#: model:ir.model.fields,field_description:crm_partner_assign.field_res_partner_date_partnership
msgid "Partnership Date"
msgstr "Date du partenariat"

#. module: crm_partner_assign
#: model:ir.ui.menu,name:crm_partner_assign.menu_report_crm_partner_assign_tree
msgid "Partnerships"
msgstr "Partenariats"

#. module: crm_partner_assign
#: model:ir.model.fields,field_description:crm_partner_assign.field_crm_lead_report_assign_planned_revenue
msgid "Planned Revenue"
msgstr "Chiffre d'affaires prévu"

#. module: crm_partner_assign
#: model:ir.model.fields,field_description:crm_partner_assign.field_crm_lead_report_assign_priority
#: model:ir.ui.view,arch_db:crm_partner_assign.crm_opportunity_portal_form
msgid "Priority"
msgstr "Priorité"

#. module: crm_partner_assign
#: model:ir.model.fields,field_description:crm_partner_assign.field_crm_lead_report_assign_probable_revenue
msgid "Probable Revenue"
msgstr "Revenu probable"

#. module: crm_partner_assign
#: model:ir.model.fields,field_description:crm_partner_assign.field_crm_lead_report_assign_team_id
#: model:ir.model.fields,field_description:crm_partner_assign.field_crm_partner_report_assign_team_id
#: model:ir.ui.view,arch_db:crm_partner_assign.view_report_crm_lead_assign_filter
#: model:ir.ui.view,arch_db:crm_partner_assign.view_report_crm_partner_assign_filter
msgid "Sales Team"
msgstr "Équipe commerciale"

#. module: crm_partner_assign
#: model:ir.ui.view,arch_db:crm_partner_assign.view_report_crm_lead_assign_filter
#: model:ir.ui.view,arch_db:crm_partner_assign.view_report_crm_partner_assign_filter
msgid "Salesperson"
msgstr "Vendeur"

#. module: crm_partner_assign
#: model:ir.ui.view,arch_db:crm_partner_assign.crm_lead_forward_to_partner_form
msgid "Send"
msgstr "Envoyer"

#. module: crm_partner_assign
#: model:ir.ui.view,arch_db:crm_partner_assign.view_crm_lead_geo_assign_form
#: model:ir.ui.view,arch_db:crm_partner_assign.view_crm_opportunity_geo_assign_form
msgid "Send Email"
msgstr "Envoyer un courriel"

#. module: crm_partner_assign
#: model:ir.ui.view,arch_db:crm_partner_assign.crm_lead_channel_interested_form
#: model:ir.ui.view,arch_db:crm_partner_assign.crm_lead_forward_to_partner_form
msgid "Send Mail"
msgstr "Envoyer le courriel"

#. module: crm_partner_assign
#: model:ir.model.fields,field_description:crm_partner_assign.field_res_partner_activation_sequence
#: model:ir.model.fields,field_description:crm_partner_assign.field_res_partner_grade_sequence
msgid "Sequence"
msgstr "Séquence"

#. module: crm_partner_assign
#: code:addons/crm_partner_assign/wizard/crm_forward_to_partner.py:84
#, python-format
msgid "Set an email address for the partner %s"
msgstr "Définir une adresse courriel pour le partenaire %s"

#. module: crm_partner_assign
#: code:addons/crm_partner_assign/wizard/crm_forward_to_partner.py:82
#, python-format
msgid "Set an email address for the partner(s): %s"
msgstr "Définir une adresse courriel pour le(s) partenaire(s) : %s"

#. module: crm_partner_assign
#: model:ir.model.fields,field_description:crm_partner_assign.field_crm_lead_report_assign_stage_id
#: model:ir.ui.view,arch_db:crm_partner_assign.view_report_crm_lead_assign_filter
msgid "Stage"
msgstr "Étape"

#. module: crm_partner_assign
#: model:ir.ui.view,arch_db:crm_partner_assign.crm_lead_portal_tree
msgid "Subject"
msgstr "Objet"

#. module: crm_partner_assign
#: code:addons/crm_partner_assign/crm_lead.py:17
#, python-format
msgid "The CRM Channel Interested Action is missing"
msgstr ""

#. module: crm_partner_assign
#: code:addons/crm_partner_assign/wizard/crm_forward_to_partner.py:69
#, python-format
msgid "The Forward Email Template is not in the database"
<<<<<<< HEAD
msgstr ""
=======
msgstr "Le modèle de courriel transféré n'est pas dans la base de données"
>>>>>>> 32c7c31b

#. module: crm_partner_assign
#: code:addons/crm_partner_assign/wizard/crm_forward_to_partner.py:73
#, python-format
msgid "The Portal group cannot be found"
<<<<<<< HEAD
msgstr ""
=======
msgstr "Le groupe du portail n'a pas été trouvé"
>>>>>>> 32c7c31b

#. module: crm_partner_assign
#: model:ir.model.fields,help:crm_partner_assign.field_crm_lead_channel_interested_contacted
msgid "The lead has been contacted"
msgstr "Cette piste a été contactée"

#. module: crm_partner_assign
#: model:crm.stage,name:crm_partner_assign.stage_portal_lead_recycle
msgid "To Recycle"
msgstr "À recycler"

#. module: crm_partner_assign
#: model:ir.model.fields,field_description:crm_partner_assign.field_crm_partner_report_assign_turnover
msgid "Turnover"
msgstr "Chiffre d'affaires"

#. module: crm_partner_assign
#: model:ir.model.fields,field_description:crm_partner_assign.field_crm_lead_report_assign_type
msgid "Type"
msgstr "Type"

#. module: crm_partner_assign
#: model:ir.model.fields,help:crm_partner_assign.field_crm_lead_report_assign_type
msgid "Type is used to separate Leads and Opportunities"
msgstr "Le type est utilisé pour différencier les pistes des opportunités"

#. module: crm_partner_assign
#: model:ir.model.fields,field_description:crm_partner_assign.field_crm_lead_report_assign_user_id
#: model:ir.model.fields,field_description:crm_partner_assign.field_crm_partner_report_assign_user_id
msgid "User"
msgstr "Utilisateur"

#. module: crm_partner_assign
#: selection:crm.lead.report.assign,priority:0
msgid "Very High"
msgstr "Très haut"

#. module: crm_partner_assign
#: model:ir.model.fields,help:crm_partner_assign.field_crm_lead_channel_interested_comment
msgid "What are the elements that have led to this decision?"
msgstr "Quels sont les éléments qui ont conduit à cette décision?"

#. module: crm_partner_assign
#: model:ir.ui.view,arch_db:crm_partner_assign.crm_lead_channel_interested_form
msgid "What is the next action? When? What is the expected revenue?"
msgstr "Quelle est la prochaine action? Quand? Quel est le chiffre d'affaires attendu?"

#. module: crm_partner_assign
#: model:ir.ui.view,arch_db:crm_partner_assign.crm_lead_channel_interested_form
msgid "Why aren't you interested by this lead?"
msgstr ""

#. module: crm_partner_assign
#: code:addons/crm_partner_assign/wizard/crm_channel_interested.py:26
#, python-format
msgid "You must contact the lead before saying that you are interested"
msgstr "Vous devez contacter le prospect avant de dire que vous êtes intéressé"

#. module: crm_partner_assign
#: selection:crm.lead.forward.to.partner,forward_type:0
msgid "a single partner: manual selection of partner"
msgstr "un seul partenaire: sélection manuelle de partenaire"

#. module: crm_partner_assign
#: model:ir.model,name:crm_partner_assign.model_crm_lead_assignation
msgid "crm.lead.assignation"
msgstr ""

#. module: crm_partner_assign
#: model:ir.model,name:crm_partner_assign.model_crm_lead_channel_interested
msgid "crm.lead.channel.interested"
msgstr ""

#. module: crm_partner_assign
#: model:ir.model,name:crm_partner_assign.model_crm_lead_forward_to_partner
msgid "crm.lead.forward.to.partner"
msgstr ""

#. module: crm_partner_assign
#: model:ir.ui.view,arch_db:crm_partner_assign.view_partner_grade_form
msgid "e.g. Gold Partner"
msgstr "par ex : Partenaire Or"

#. module: crm_partner_assign
#: model:ir.model,name:crm_partner_assign.model_res_partner_activation
msgid "res.partner.activation"
msgstr ""

#. module: crm_partner_assign
#: model:ir.model,name:crm_partner_assign.model_res_partner_grade
msgid "res.partner.grade"
msgstr "res.partner.grade"

#. module: crm_partner_assign
#: selection:crm.lead.forward.to.partner,forward_type:0
msgid ""
"several partners: automatic assignation, using GPS coordinates and partner's"
" grades"
msgstr ""<|MERGE_RESOLUTION|>--- conflicted
+++ resolved
@@ -3,6 +3,7 @@
 # * crm_partner_assign
 # 
 # Translators:
+# Clo <clo@odoo.com>, 2015
 # Leo Schmitt <lschmitt@yziact.fr>, 2015
 # Loic <loic.richard2@gmail.com>, 2015
 # Maxime Chambreuil <maxime.chambreuil@gmail.com>, 2015
@@ -93,7 +94,7 @@
 msgid ""
 "<span class=\"oe_grey\" attrs=\"{'invisible':[('partner_latitude','&lt;=',0)]}\">N </span>\n"
 "                                <span class=\"oe_grey\" attrs=\"{'invisible':[('partner_latitude','&gt;=',0)]}\">S </span>"
-msgstr ""
+msgstr "<span class=\"oe_grey\" attrs=\"{'invisible':[('partner_latitude','&lt;=',0)]}\">N </span>\n                                <span class=\"oe_grey\" attrs=\"{'invisible':[('partner_latitude','&gt;=',0)]}\">S </span>"
 
 #. module: crm_partner_assign
 #: model:ir.ui.view,arch_db:crm_partner_assign.view_crm_lead_geo_assign_form
@@ -102,7 +103,7 @@
 "<span class=\"oe_grey\" attrs=\"{'invisible':[('partner_longitude','&lt;=',0)]}\">E </span>\n"
 "                                <span class=\"oe_grey\" attrs=\"{'invisible':[('partner_longitude','&gt;=',0)]}\">W </span>\n"
 "                                <span class=\"oe_grey\">) </span>"
-msgstr ""
+msgstr "<span class=\"oe_grey\" attrs=\"{'invisible':[('partner_longitude','&lt;=',0)]}\">E </span>\n                                <span class=\"oe_grey\" attrs=\"{'invisible':[('partner_longitude','&gt;=',0)]}\">O </span>\n                                <span class=\"oe_grey\">) </span>"
 
 #. module: crm_partner_assign
 #: model:ir.model.fields,field_description:crm_partner_assign.field_crm_partner_report_assign_activation
@@ -306,7 +307,7 @@
 #. module: crm_partner_assign
 #: model:ir.model.fields,field_description:crm_partner_assign.field_crm_lead_channel_interested_contacted
 msgid "Did you contact the lead?"
-msgstr ""
+msgstr "Avez-vous contacté ce lead?"
 
 #. module: crm_partner_assign
 #: model:ir.model.fields,field_description:crm_partner_assign.field_crm_lead_assignation_display_name
@@ -427,7 +428,7 @@
 #. module: crm_partner_assign
 #: model:ir.model.fields,field_description:crm_partner_assign.field_res_partner_implemented_partner_ids
 msgid "Implementation References"
-msgstr ""
+msgstr "Références d'implémentations"
 
 #. module: crm_partner_assign
 #: model:ir.model.fields,field_description:crm_partner_assign.field_res_partner_assigned_partner_id
@@ -442,7 +443,7 @@
 #. module: crm_partner_assign
 #: model:ir.model.fields,field_description:crm_partner_assign.field_crm_partner_report_assign_date
 msgid "Invoice Account Date"
-msgstr ""
+msgstr "Date de facturation du compte"
 
 #. module: crm_partner_assign
 #: model:ir.model.fields,field_description:crm_partner_assign.field_crm_lead_assignation___last_update
@@ -545,13 +546,13 @@
 #. module: crm_partner_assign
 #: model:ir.model.fields,field_description:crm_partner_assign.field_res_partner_grade_name
 msgid "Level Name"
-msgstr ""
+msgstr "Nom du niveau"
 
 #. module: crm_partner_assign
 #: model:ir.model.fields,field_description:crm_partner_assign.field_res_partner_grade_partner_weight
 #: model:ir.model.fields,field_description:crm_partner_assign.field_res_partner_partner_weight
 msgid "Level Weight"
-msgstr ""
+msgstr "Poids du niveau"
 
 #. module: crm_partner_assign
 #: selection:crm.lead.report.assign,priority:0
@@ -787,27 +788,19 @@
 #: code:addons/crm_partner_assign/crm_lead.py:17
 #, python-format
 msgid "The CRM Channel Interested Action is missing"
-msgstr ""
+msgstr "Le canal CRM \"Action intéressante\" est manquant"
 
 #. module: crm_partner_assign
 #: code:addons/crm_partner_assign/wizard/crm_forward_to_partner.py:69
 #, python-format
 msgid "The Forward Email Template is not in the database"
-<<<<<<< HEAD
-msgstr ""
-=======
 msgstr "Le modèle de courriel transféré n'est pas dans la base de données"
->>>>>>> 32c7c31b
 
 #. module: crm_partner_assign
 #: code:addons/crm_partner_assign/wizard/crm_forward_to_partner.py:73
 #, python-format
 msgid "The Portal group cannot be found"
-<<<<<<< HEAD
-msgstr ""
-=======
 msgstr "Le groupe du portail n'a pas été trouvé"
->>>>>>> 32c7c31b
 
 #. module: crm_partner_assign
 #: model:ir.model.fields,help:crm_partner_assign.field_crm_lead_channel_interested_contacted
@@ -858,7 +851,7 @@
 #. module: crm_partner_assign
 #: model:ir.ui.view,arch_db:crm_partner_assign.crm_lead_channel_interested_form
 msgid "Why aren't you interested by this lead?"
-msgstr ""
+msgstr "Pourquoi n'êtes-vous pas intéressé par ce lead?"
 
 #. module: crm_partner_assign
 #: code:addons/crm_partner_assign/wizard/crm_channel_interested.py:26
@@ -874,17 +867,17 @@
 #. module: crm_partner_assign
 #: model:ir.model,name:crm_partner_assign.model_crm_lead_assignation
 msgid "crm.lead.assignation"
-msgstr ""
+msgstr "crm.lead.assignation"
 
 #. module: crm_partner_assign
 #: model:ir.model,name:crm_partner_assign.model_crm_lead_channel_interested
 msgid "crm.lead.channel.interested"
-msgstr ""
+msgstr "crm.lead.channel.interested"
 
 #. module: crm_partner_assign
 #: model:ir.model,name:crm_partner_assign.model_crm_lead_forward_to_partner
 msgid "crm.lead.forward.to.partner"
-msgstr ""
+msgstr "crm.lead.forward.to.partner"
 
 #. module: crm_partner_assign
 #: model:ir.ui.view,arch_db:crm_partner_assign.view_partner_grade_form
@@ -894,7 +887,7 @@
 #. module: crm_partner_assign
 #: model:ir.model,name:crm_partner_assign.model_res_partner_activation
 msgid "res.partner.activation"
-msgstr ""
+msgstr "res.partner.activation"
 
 #. module: crm_partner_assign
 #: model:ir.model,name:crm_partner_assign.model_res_partner_grade
@@ -906,4 +899,4 @@
 msgid ""
 "several partners: automatic assignation, using GPS coordinates and partner's"
 " grades"
-msgstr ""+msgstr "plusieurs partenaires: attribution automatique, utilisation des coordonnées GPS et des grades des partenaires"