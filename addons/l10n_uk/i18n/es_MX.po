--- conflicted
+++ resolved
@@ -1,46 +1,29 @@
-# Spanish translation for openobject-addons
-# Copyright (c) 2010 Rosetta Contributors and Canonical Ltd 2010
-# This file is distributed under the same license as the openobject-addons package.
-# FIRST AUTHOR <EMAIL@ADDRESS>, 2010.
-#
+# Translation of OpenERP Server.
+# This file contains the translation of the following modules:
+# * l10n_uk
+# 
+# Translators:
+# FIRST AUTHOR <EMAIL@ADDRESS>, 2010
 msgid ""
 msgstr ""
-<<<<<<< HEAD
-"Project-Id-Version: openobject-addons\n"
-"Report-Msgid-Bugs-To: FULL NAME <EMAIL@ADDRESS>\n"
-"POT-Creation-Date: 2011-01-11 11:15+0000\n"
-"PO-Revision-Date: 2011-01-12 15:05+0000\n"
-"Last-Translator: Borja López Soilán (NeoPolus) <borjalopezsoilan@gmail.com>\n"
-"Language-Team: Spanish <es@li.org>\n"
-=======
 "Project-Id-Version: Odoo 8.0\n"
 "Report-Msgid-Bugs-To: \n"
 "POT-Creation-Date: 2012-11-24 02:53+0000\n"
 "PO-Revision-Date: 2016-01-27 00:00+0000\n"
 "Last-Translator: Martin Trigaux\n"
 "Language-Team: Spanish (Mexico) (http://www.transifex.com/odoo/odoo-8/language/es_MX/)\n"
->>>>>>> 3ff4dae5
 "MIME-Version: 1.0\n"
 "Content-Type: text/plain; charset=UTF-8\n"
-"Content-Transfer-Encoding: 8bit\n"
-"X-Launchpad-Export-Date: 2011-09-05 05:57+0000\n"
-"X-Generator: Launchpad (build 13830)\n"
+"Content-Transfer-Encoding: \n"
+"Language: es_MX\n"
+"Plural-Forms: nplurals=2; plural=(n != 1);\n"
 
 #. module: l10n_uk
-#: model:ir.module.module,shortdesc:l10n_uk.module_meta_information
-msgid "United Kingdom - minimal"
-msgstr "Reino Unido - mínimo"
+#: model:account.account.type,name:l10n_uk.account_type_receivable
+msgid "Receivable"
+msgstr "A cobrar"
 
 #. module: l10n_uk
-<<<<<<< HEAD
-#: model:ir.module.module,description:l10n_uk.module_meta_information
-msgid ""
-"This is the base module to manage the accounting chart for United Kingdom in "
-"OpenERP."
-msgstr ""
-"Este es el módulo base para manejar el plan contable para el Reino Unido en "
-"OpenERP."
-=======
 #: model:account.account.type,name:l10n_uk.account_type_current_assets
 msgid "Current Assets"
 msgstr "Activos Circulantes"
@@ -79,24 +62,18 @@
 #: model:account.account.type,name:l10n_uk.account_type_current_liabilities
 msgid "Current Liabilities"
 msgstr "Pasivo Circulante"
->>>>>>> 3ff4dae5
 
 #. module: l10n_uk
-#: model:ir.actions.todo,note:l10n_uk.config_call_account_template_uk_minimal
-msgid ""
-"Generate Chart of Accounts from a Chart Template. You will be asked to pass "
-"the name of the company, the chart template to follow, the no. of digits to "
-"generate the code for your accounts and Bank account, currency to create "
-"Journals. Thus,the pure copy of chart Template is generated.\n"
-"    This is the same wizard that runs from Financial "
-"Management/Configuration/Financial Accounting/Financial Accounts/Generate "
-"Chart of Accounts from a Chart Template."
+#: model:account.account.type,name:l10n_uk.account_type_input_tax
+msgid "Input Tax"
 msgstr ""
-"Genere el plan de cuentas desde una plantilla de plan. Se le solicitará el "
-"nombre de la compañía, la plantilla de plan a seguir, y el núm. de dígitos "
-"para generar el código de sus cuentas, cuenta bancaria, y divisa para crear "
-"sus diarios. Por tanto, se genera una copia directa de la plantilla del plan "
-"de cuentas.\n"
-"    Este es el mismo asistente que se ejecuta desde Gestión "
-"financiera/Configuración/Contabilidad financiera/Cuentas financieras/Generar "
-"plan de cuentas desde una plantilla de plan."+
+#. module: l10n_uk
+#: model:account.account.type,name:l10n_uk.account_type_expense
+msgid "Expense"
+msgstr "Gasto"
+
+#. module: l10n_uk
+#: model:account.account.type,name:l10n_uk.account_type_view
+msgid "View"
+msgstr "Vista"