#-*- coding:utf-8 -*-
##############################################################################
#
#    OpenERP, Open Source Management Solution
#    Copyright (C) 2004-2009 Tiny SPRL (<http://tiny.be>). All Rights Reserved
#    d$
#
#    This program is free software: you can redistribute it and/or modify
#    it under the terms of the GNU Affero General Public License as published by
#    the Free Software Foundation, either version 3 of the License, or
#    (at your option) any later version.
#
#    This program is distributed in the hope that it will be useful,
#    but WITHOUT ANY WARRANTY; without even the implied warranty of
#    MERCHANTABILITY or FITNESS FOR A PARTICULAR PURPOSE.  See the
#    GNU Affero General Public License for more details.
#
#    You should have received a copy of the GNU Affero General Public License
#    along with this program.  If not, see <http://www.gnu.org/licenses/>.
#
##############################################################################

import time
import pooler
from datetime import date
from datetime import datetime
from datetime import timedelta
from dateutil import relativedelta

import netsvc
from osv import fields, osv
import tools
from tools.translate import _
import decimal_precision as dp

from tools.safe_eval import safe_eval as eval

class hr_payroll_structure(osv.osv):
    """
    Salary structure used to defined
    - Basic
    - Allowances
    - Deductions
    """

    _name = 'hr.payroll.structure'
    _description = 'Salary Structure'
    _columns = {
        'name':fields.char('Name', size=256, required=True),
        'code':fields.char('Reference', size=64, required=True),
        'company_id':fields.many2one('res.company', 'Company', required=True),
        'note': fields.text('Description'),
        'parent_id':fields.many2one('hr.payroll.structure', 'Parent'),
    }

    def _get_parent(self, cr, uid, context=None):
        obj_model = self.pool.get('ir.model.data')
        res = False
        data_id = obj_model.search(cr, uid, [('model', '=', 'hr.payroll.structure'), ('name', '=', 'structure_base')])
        if data_id:
            res = obj_model.browse(cr, uid, data_id[0], context=context).res_id
        return res

    _defaults = {
        'company_id': lambda self, cr, uid, context: \
                self.pool.get('res.users').browse(cr, uid, uid,
                    context=context).company_id.id,
        'parent_id': _get_parent,
    }

    def copy(self, cr, uid, id, default=None, context=None):
        """
        Create a new record in hr_payroll_structure model from existing one
        @param cr: cursor to database
        @param user: id of current user
        @param id: list of record ids on which copy method executes
        @param default: dict type contains the values to be override during copy of object
        @param context: context arguments, like lang, time zone

        @return: returns a id of newly created record
        """
        if not default:
            default = {}
        default.update({
            'code': self.browse(cr, uid, id, context=context).code + "(copy)",
            'company_id': self.pool.get('res.users').browse(cr, uid, uid, context=context).company_id.id
        })
        return super(hr_payroll_structure, self).copy(cr, uid, id, default, context=context)

    def get_all_rules(self, cr, uid, structure_ids, context=None):
        """
        @param structure_ids: list of structure
        @return: returns a list of tuple (id, sequence) of rules that are maybe to apply
        """

        all_rules = []
        for struct in self.browse(cr, uid, structure_ids, context=context):
            all_rules += self.pool.get('hr.salary.rule')._recursive_search_of_rules(cr, uid, struct.rule_ids, context=context)
        return all_rules

    def _get_parent_structure(self, cr, uid, struct_ids, context=None):
        if not struct_ids:
            return []
        parent = []
        for struct in self.browse(cr, uid, struct_ids, context=context):
            if struct.parent_id:
                parent.append(struct.parent_id.id)
        if parent:
            parent = self._get_parent_structure(cr, uid, parent, context)
        return parent + struct_ids

hr_payroll_structure()

class hr_contract(osv.osv):
    """
    Employee contract based on the visa, work permits
    allows to configure different Salary structure
    """

    _inherit = 'hr.contract'
    _description = 'Employee Contract'
    _columns = {
        'struct_id': fields.many2one('hr.payroll.structure', 'Salary Structure', required=True),
        'schedule_pay': fields.selection([
            ('monthly', 'Monthly'),
            ('quarterly', 'Quarterly'),
            ('semi-annually', 'Semi-annually'),
            ('annually', 'Annually'),
            ('weekly', 'Weekly'),
            ('bi-weekly', 'Bi-weekly'),
            ('bi-monthly', 'Bi-monthly'),
            ], 'Scheduled Pay', select=True),
    }

    def get_all_structures(self, cr, uid, contract_ids, context=None):
        """
        @param contract_ids: list of contracts
        @return: the structures linked to the given contracts, ordered by hierachy (parent=False first, then first level children and so on) and without duplicata
        """
        all_structures = []
        structure_ids = [contract.struct_id.id for contract in self.browse(cr, uid, contract_ids, context=context)]
        return list(set(self.pool.get('hr.payroll.structure')._get_parent_structure(cr, uid, structure_ids, context=context)))

hr_contract()

class contrib_register(osv.osv):
    '''
    Contribution Register
    '''

    _name = 'hr.contribution.register'
    _description = 'Contribution Register'

    _columns = {
        'company_id':fields.many2one('res.company', 'Company', required=False),
        'name':fields.char('Name', size=256, required=True, readonly=False),
        'register_line_ids':fields.one2many('hr.payslip.line', 'register_id', 'Register Line', readonly=True),
        'note': fields.text('Description'),
    }
    _defaults = {
        'company_id': lambda self, cr, uid, context: \
                self.pool.get('res.users').browse(cr, uid, uid,
                    context=context).company_id.id,
    }

contrib_register()

class hr_salary_rule_category(osv.osv):
    """
    HR Salary Rule Category
    """

    _name = 'hr.salary.rule.category'
    _description = 'Salary Rule Category'
    _columns = {
        'name':fields.char('Name', size=64, required=True, readonly=False),
        'code':fields.char('Code', size=64, required=True, readonly=False),
        'parent_id':fields.many2one('hr.salary.rule.category', 'Parent', help="Linking a salary category to its parent is used only for the reporting purpose."),
        'note': fields.text('Description'),
        'company_id':fields.many2one('res.company', 'Company', required=False),
    }

    _defaults = {
        'company_id': lambda self, cr, uid, context: \
                self.pool.get('res.users').browse(cr, uid, uid,
                    context=context).company_id.id,
    }

hr_salary_rule_category()

class one2many_mod2(fields.one2many):

    def get(self, cr, obj, ids, name, user=None, offset=0, context=None, values=None):
        if context is None:
            context = {}
        if not values:
            values = {}
        res = {}
        for id in ids:
            res[id] = []
        ids2 = obj.pool.get(self._obj).search(cr, user, [(self._fields_id,'in',ids), ('appears_on_payslip', '=', True)], limit=self._limit)
        for r in obj.pool.get(self._obj)._read_flat(cr, user, ids2, [self._fields_id], context=context, load='_classic_write'):
            res[r[self._fields_id]].append( r['id'] )
        return res

class hr_payslip_run(osv.osv):

    _name = 'hr.payslip.run'
    _columns = {
        'name': fields.char('Name', size=64, required=True, readonly=True, states={'draft': [('readonly', False)]}),
        'slip_ids': fields.one2many('hr.payslip', 'payslip_run_id', 'Payslips', required=False, readonly=True, states={'draft': [('readonly', False)]}),
        'state': fields.selection([
            ('draft', 'Draft'),
            ('close', 'Close'),
        ], 'State', select=True, readonly=True)
    }
    _defaults = {
        'state': 'draft',
    }

    def draft_payslip_run(self, cr, uid, ids, context=None):
        return self.write(cr, uid, ids, {'state': 'draft'}, context=context)

    def close_payslip_run(self, cr, uid, ids, context=None):
        return self.write(cr, uid, ids, {'state': 'close'}, context=context)

hr_payslip_run()

class hr_payslip(osv.osv):
    '''
    Pay Slip
    '''

    _name = 'hr.payslip'
    _description = 'Pay Slip'

<<<<<<< HEAD
    def __init__(self, pool, cr):
        super(hr_payslip, self).__init__(pool, cr)
        self.cr = cr
        
    def _get_lines_salary_category(self, cr, uid, ids, field_names, arg=None, context=None):
=======
    def _get_lines_salary_rule_category(self, cr, uid, ids, field_names, arg=None, context=None):
>>>>>>> 4418c83a
        result = {}
        if not ids: return result
        for id in ids:
            result.setdefault(id, [])
        cr.execute('''SELECT pl.slip_id, pl.id FROM hr_payslip_line AS pl \
                    LEFT JOIN hr_salary_rule_category AS sh on (pl.category_id = sh.id) \
                    WHERE pl.slip_id in %s \
                    GROUP BY pl.slip_id, pl.sequence, pl.id ORDER BY pl.sequence''',(tuple(ids),))
        res = cr.fetchall()
        for r in res:
            result[r[0]].append(r[1])
        return result

    _columns = {
        'struct_id': fields.many2one('hr.payroll.structure', 'Structure', readonly=True, states={'draft': [('readonly', False)]}, help='Defines the rules that have to be applied to this payslip, accordingly to the contract chosen. If you let empty the field contract, this field isn\'t mandatory anymore and thus the rules applied will be all the rules set on the structure of all contracts of the employee valid for the chosen period'),
        'name': fields.char('Description', size=64, required=False, readonly=True, states={'draft': [('readonly', False)]}),
        'number': fields.char('Reference', size=64, required=False, readonly=True, states={'draft': [('readonly', False)]}),
        'employee_id': fields.many2one('hr.employee', 'Employee', required=True, readonly=True, states={'draft': [('readonly', False)]}),
        'date_from': fields.date('Date From', readonly=True, states={'draft': [('readonly', False)]}, required=True),
        'date_to': fields.date('Date To', readonly=True, states={'draft': [('readonly', False)]}, required=True),
        'state': fields.selection([
            ('draft', 'Waiting for Verification'),
            ('hr_check', 'Waiting for HR Verification'),
            ('accont_check', 'Waiting for Account Verification'),
            ('confirm', 'Confirm Sheet'),
            ('done', 'Paid Salary'),
            ('cancel', 'Reject'),
        ], 'State', select=True, readonly=True,
            help=' * When the payslip is created the state is \'Waiting for verification\'.\
            \n* It is varified by the user and payslip is sent for HR varification, the state is \'Waiting for HR Verification\'. \
            \n* If HR varify the payslip, it is sent for account verification, the state is \'Waiting for Account Verification\'. \
            \n* It is confirmed by the accountant and the state set to \'Confirm Sheet\'.\
            \n* If the salary is paid then state is set to \'Paid Salary\'.\
            \n* The \'Reject\' state is used when user cancel payslip.'),
#        'line_ids': fields.one2many('hr.payslip.line', 'slip_id', 'Payslip Line', required=False, readonly=True, states={'draft': [('readonly', False)]}),
        'line_ids': one2many_mod2('hr.payslip.line', 'slip_id', 'Payslip Lines', readonly=True, states={'draft':[('readonly',False)]}),
        'company_id': fields.many2one('res.company', 'Company', required=False, readonly=True, states={'draft': [('readonly', False)]}),
        'worked_days_line_ids': fields.one2many('hr.payslip.worked_days', 'payslip_id', 'Payslip Worked Days', required=False, readonly=True, states={'draft': [('readonly', False)]}),
        'input_line_ids': fields.one2many('hr.payslip.input', 'payslip_id', 'Payslip Inputs', required=False, readonly=True, states={'draft': [('readonly', False)]}),
        'paid': fields.boolean('Made Payment Order ? ', required=False, readonly=True, states={'draft': [('readonly', False)]}),
        'note': fields.text('Description', readonly=True, states={'draft':[('readonly',False)]}),
        'contract_id': fields.many2one('hr.contract', 'Contract', required=False, readonly=True, states={'draft': [('readonly', False)]}),
        'details_by_salary_rule_category': fields.function(_get_lines_salary_rule_category, method=True, type='one2many', relation='hr.payslip.line', string='Details by Salary Rule Category'),
        'credit_note': fields.boolean('Credit Note', help="Indicates this payslip has a refund of another"),
        'payslip_run_id': fields.many2one('hr.payslip.run', 'Payslip Run', readonly=True, states={'draft': [('readonly', False)]}),
    }
    _defaults = {
        'date_from': lambda *a: time.strftime('%Y-%m-01'),
        'date_to': lambda *a: str(datetime.now() + relativedelta.relativedelta(months=+1, day=1, days=-1))[:10],
        'state': 'draft',
        'credit_note': False,
        'company_id': lambda self, cr, uid, context: \
                self.pool.get('res.users').browse(cr, uid, uid,
                    context=context).company_id.id,
    }

    def copy(self, cr, uid, id, default=None, context=None):
        if not default:
            default = {}
        company_id = self.pool.get('res.users').browse(cr, uid, uid, context=context).company_id.id
        default.update({
            'line_ids': [],
            'move_ids': [],
            'move_line_ids': [],
            'company_id': company_id,
            'period_id': False,
            'basic_before_leaves': 0.0,
            'basic_amount': 0.0
        })
        return super(hr_payslip, self).copy(cr, uid, id, default, context=context)

    def cancel_sheet(self, cr, uid, ids, context=None):
        return self.write(cr, uid, ids, {'state': 'cancel'}, context=context)

    def account_check_sheet(self, cr, uid, ids, context=None):
        return self.write(cr, uid, ids, {'state': 'accont_check'}, context=context)

    def hr_check_sheet(self, cr, uid, ids, context=None):
        return self.write(cr, uid, ids, {'state': 'hr_check'}, context=context)

    def process_sheet(self, cr, uid, ids, context=None):
        return self.write(cr, uid, ids, {'paid': True, 'state': 'done'}, context=context)

    def refund_sheet(self, cr, uid, ids, context=None):
        mod_obj = self.pool.get('ir.model.data')
        wf_service = netsvc.LocalService("workflow")
        for id in ids:
            id_copy = self.copy(cr, uid, id, {'credit_note': True}, context=context)
            self.compute_sheet(cr, uid, [id_copy], context=context)
            wf_service.trg_validate(uid, 'hr.payslip', id_copy, 'verify_sheet', cr)
            wf_service.trg_validate(uid, 'hr.payslip', id_copy, 'final_verify_sheet', cr)
            wf_service.trg_validate(uid, 'hr.payslip', id_copy, 'process_sheet', cr)

        form_id = mod_obj.get_object_reference(cr, uid, 'hr_payroll', 'view_hr_payslip_form')
        form_res = form_id and form_id[1] or False
        tree_id = mod_obj.get_object_reference(cr, uid, 'hr_payroll', 'view_hr_payslip_tree')
        tree_res = tree_id and tree_id[1] or False
        return {
            'name':_("Refund Payslip"),
            'view_mode': 'tree, form',
            'view_id': False,
            'view_type': 'form',
            'res_model': 'hr.payslip',
            'type': 'ir.actions.act_window',
            'nodestroy': True,
            'target': 'current',
            'domain': "[('id', 'in', %s)]" % [id_copy],
            'views': [(tree_res, 'tree'), (form_res, 'form')],
            'context': {}
        }

    def verify_sheet(self, cr, uid, ids, context=None):
        return self.write(cr, uid, ids, {'state': 'confirm'}, context=context)

    #TODO move this function into hr_contract module, on hr.employee object
    def get_contract(self, cr, uid, employee, date_from, date_to, context=None):
        """
        @param employee: browse record of employee
        @param date_from: date field
        @param date_to: date field
        @return: returns the ids of all the contracts for the given employee that need to be considered for the given dates
        """
        contract_obj = self.pool.get('hr.contract')
        clause = []
        #a contract is valid if it ends between the given dates
        clause_1 = ['&',('date_end', '<=', date_to),('date_end','>=', date_from)]
        #OR if it starts between the given dates
        clause_2 = ['&',('date_start', '<=', date_to),('date_start','>=', date_from)]
        #OR if it starts before the date_from and finish after the date_end (or never finish)
        clause_3 = [('date_start','<=', date_from),'|',('date_end', '=', False),('date_end','>=', date_to)]
        clause_final =  [('employee_id', '=', employee.id),'|','|'] + clause_1 + clause_2 + clause_3
        contract_ids = contract_obj.search(cr, uid, clause_final, context=context)
        return contract_ids

    def compute_sheet(self, cr, uid, ids, context=None):
        slip_line_pool = self.pool.get('hr.payslip.line')
        for payslip in self.browse(cr, uid, ids, context=context):
            #delete old payslip lines
            old_slipline_ids = slip_line_pool.search(cr, uid, [('slip_id', '=', payslip.id)], context=context)
#            old_slipline_ids
            if old_slipline_ids:
                slip_line_pool.unlink(cr, uid, old_slipline_ids, context=context)
            if payslip.contract_id:
                #set the list of contract for which the rules have to be applied
                contract_ids = [payslip.contract_id.id]
            else:
                #if we don't give the contract, then the rules to apply should be for all current contracts of the employee
                contract_ids = self.get_contract(cr, uid, payslip.employee_id, payslip.date_from, payslip.date_to, context=context)
            lines = [(0,0,line) for line in self.pool.get('hr.payslip').get_payslip_lines(cr, uid, contract_ids, payslip.id, context=context)]
            self.write(cr, uid, [payslip.id], {'line_ids': lines}, context=context)
        return True

    def get_worked_day_lines(self, cr, uid, contract_ids, date_from, date_to, context=None):
        """
        @param contract_ids: list of contract id
        @return: returns a list of dict containing the input that should be applied for the given contract between date_from and date_to
        """
        def was_on_leave(employee_id, datetime_day, context=None):
            res = False
            day = datetime_day.strftime("%Y-%m-%d")
            holiday_ids = self.pool.get('hr.holidays').search(cr, uid, [('state','=','validate'),('employee_id','=',employee_id),('type','=','remove'),('date_from','<=',day),('date_to','>=',day)])
            if holiday_ids:
                res = self.pool.get('hr.holidays').browse(cr, uid, holiday_ids, context=context)[0].holiday_status_id.name
            return res

        res = []
        for contract in self.pool.get('hr.contract').browse(cr, uid, contract_ids, context=context):
            if not contract.working_hours:
                #fill only if the contract as a working schedule linked
                continue
            attendances = {
                 'name': _("Normal Working Days paid at 100%"),
                 'sequence': 1,
                 'code': 'WORK100',
                 'number_of_days': 0.0,
                 'number_of_hours': 0.0,
                 'contract_id': contract.id,
            }
            leaves = {}
            day_from = datetime.strptime(date_from,"%Y-%m-%d")
            day_to = datetime.strptime(date_to,"%Y-%m-%d")
            nb_of_days = (day_to - day_from).days + 1
            for day in range(0, nb_of_days):
                working_hours_on_day = self.pool.get('resource.calendar').working_hours_on_day(cr, uid, contract.working_hours, day_from + timedelta(days=day), context)
                if working_hours_on_day:
                    #the employee had to work
                    leave_type = was_on_leave(contract.employee_id.id, day_from + timedelta(days=day), context=context)
                    if leave_type:
                        #if he was on leave, fill the leaves dict
                        if leave_type in leaves:
                            leaves[leave_type]['number_of_days'] += 1.0
                            leaves[leave_type]['number_of_hours'] += working_hours_on_day
                        else:
                            leaves[leave_type] = {
                                'name': leave_type,
                                'sequence': 5,
                                'code': leave_type,
                                'number_of_days': 1.0,
                                'number_of_hours': working_hours_on_day,
                                'contract_id': contract.id,
                            }
                    else:
                        #add the input vals to tmp (increment if existing)
                        attendances['number_of_days'] += 1.0
                        attendances['number_of_hours'] += working_hours_on_day
            leaves = [value for key,value in leaves.items()]
            res += [attendances] + leaves
        return res

    def get_inputs(self, cr, uid, contract_ids, date_from, date_to, context=None):
        res = []
        contract_obj = self.pool.get('hr.contract')
        rule_obj = self.pool.get('hr.salary.rule')

        structure_ids = contract_obj.get_all_structures(cr, uid, contract_ids, context=context)
        rule_ids = self.pool.get('hr.payroll.structure').get_all_rules(cr, uid, structure_ids, context=context)
        sorted_rule_ids = [id for id, sequence in sorted(rule_ids, key=lambda x:x[1])]

        for contract in contract_obj.browse(cr, uid, contract_ids, context=context):
            for rule in rule_obj.browse(cr, uid, sorted_rule_ids, context=context):
                if rule.input_ids:
                    for input in rule.input_ids:
                        inputs = {
                             'name': input.name,
                             'code': input.code,
                             'contract_id': contract.id,
                        }
                        res += [inputs]
        return res

    def get_payslip_lines(self, cr, uid, contract_ids, payslip_id, context):
        def _sum_salary_rule_category(localdict, category, amount):
            if category.parent_id:
                localdict = _sum_salary_rule_category(localdict, category.parent_id, amount)
            localdict['categories'][category.code] = category.code in localdict['categories'] and localdict['categories'][category.code] + amount or amount
            return localdict

        #we keep a dict with the result because a value can be overwritten by another rule with the same code
        result_dict = {}
        blacklist = []
        payslip_obj = self.pool.get('hr.payslip')
        obj_rule = self.pool.get('hr.salary.rule')
        payslip = payslip_obj.browse(cr, uid, payslip_id, context=context)
        worked_days = {}
        for worked_days_line in payslip.worked_days_line_ids:
            worked_days[worked_days_line.code] = worked_days_line
        inputs = {}
        for input_line in payslip.input_line_ids:
<<<<<<< HEAD
            worked_days[input_line.code] = input_line
        localdict = {'categories': {}, 'payslip': payslip, 'worked_days': worked_days, 'payslip_obj': payslip_obj}
=======
            inputs[input_line.code] = input_line
        localdict = {'categories': {}, 'payslip': payslip, 'worked_days': worked_days, 'inputs': inputs}
>>>>>>> 4418c83a
        #get the ids of the structures on the contracts and their parent id as well
        structure_ids = self.pool.get('hr.contract').get_all_structures(cr, uid, contract_ids, context=context)
        #get the rules of the structure and thier children
        rule_ids = self.pool.get('hr.payroll.structure').get_all_rules(cr, uid, structure_ids, context=context)
        #run the rules by sequence
        sorted_rule_ids = [id for id, sequence in sorted(rule_ids, key=lambda x:x[1])]

        for contract in self.pool.get('hr.contract').browse(cr, uid, contract_ids, context=context):
            employee = contract.employee_id
            localdict.update({'employee': employee, 'contract': contract})
            for rule in obj_rule.browse(cr, uid, sorted_rule_ids, context=context):
                key = rule.code + '-' + str(contract.id)
                localdict['result'] = None
                #check if the rule can be applied
                if obj_rule.satisfy_condition(cr, uid, rule.id, localdict, context=context) and rule.id not in blacklist:
                    #compute the amount of the rule
                    amount = obj_rule.compute_rule(cr, uid, rule.id, localdict, context=context)
                    #check if there is already a rule computed with that code
                    previous_amount = rule.code in localdict and localdict[rule.code] or 0.0
                    #set/overwrite the amount computed for this rule in the localdict
                    localdict[rule.code] = amount
                    #sum the amount for its salary category
                    localdict = _sum_salary_rule_category(localdict, rule.category_id, amount - previous_amount)
                    #create/overwrite the rule in the temporary results
                    result_dict[key] = {
                        'salary_rule_id': rule.id,
                        'contract_id': contract.id,
                        'name': rule.name,
                        'code': rule.code,
                        'category_id': rule.category_id.id,
                        'sequence': rule.sequence,
                        'appears_on_payslip': rule.appears_on_payslip,
                        'condition_select': rule.condition_select,
                        'condition_python': rule.condition_python,
                        'condition_range': rule.condition_range,
                        'condition_range_min': rule.condition_range_min,
                        'condition_range_max': rule.condition_range_max,
                        'amount_select': rule.amount_select,
                        'amount_fix': rule.amount_fix,
                        'amount_python_compute': rule.amount_python_compute,
                        'amount_percentage': rule.amount_percentage,
                        'amount_percentage_base': rule.amount_percentage_base,
                        'register_id': rule.register_id.id,
                        'total': amount,
                        'employee_id': contract.employee_id.id,
                        'quantity': rule.quantity,
                    }
                else:
                    #blacklist this rule and its children
                    blacklist += [id for id, seq in self.pool.get('hr.salary.rule')._recursive_search_of_rules(cr, uid, [rule], context=context)]

        result = [value for code, value in result_dict.items()]
        return result

    def onchange_employee_id(self, cr, uid, ids, date_from, date_to, employee_id=False, contract_id=False, context=None):
        empolyee_obj = self.pool.get('hr.employee')
        contract_obj = self.pool.get('hr.contract')
        worked_days_obj = self.pool.get('hr.payslip.worked_days')
        input_obj = self.pool.get('hr.payslip.input')

        if context is None:
            context = {}
        #delete old worked days lines
        old_worked_days_ids = ids and worked_days_obj.search(cr, uid, [('payslip_id', '=', ids[0])], context=context) or False
        if old_worked_days_ids:
            worked_days_obj.unlink(cr, uid, old_worked_days_ids, context=context)

        #delete old input lines
        old_input_ids = ids and input_obj.search(cr, uid, [('payslip_id', '=', ids[0])], context=context) or False
        if old_input_ids:
            input_obj.unlink(cr, uid, old_input_ids, context=context)


        #defaults
        res = {'value':{
                      'line_ids':[],
                      'input_line_ids': [],
                      'worked_days_line_ids': [],
                      #'details_by_salary_head':[], TODO put me back
                      'name':'',
                      'contract_id': False,
                      'struct_id': False,
                      }
            }
        if not employee_id:
            return res
        ttyme = datetime.fromtimestamp(time.mktime(time.strptime(date_from, "%Y-%m-%d")))
        employee_id = empolyee_obj.browse(cr, uid, employee_id, context=context)
        res['value'].update({
                    'name': _('Salary Slip of %s for %s') % (employee_id.name, tools.ustr(ttyme.strftime('%B-%Y'))),
                    'company_id': employee_id.company_id.id
        })

        if not context.get('contract', False):
            #fill with the first contract of the employee
            contract_ids = self.get_contract(cr, uid, employee_id, date_from, date_to, context=context)
            res['value'].update({
                        'struct_id': contract_ids and contract_obj.read(cr, uid, contract_ids[0], ['struct_id'], context=context)['struct_id'][0] or False,
                        'contract_id': contract_ids and contract_ids[0] or False,
            })
        else:
            if contract_id:
                #set the list of contract for which the input have to be filled
                contract_ids = [contract_id]
                #fill the structure with the one on the selected contract
                contract_record = contract_obj.browse(cr, uid, contract_id, context=context)
                res['value'].update({
                            'struct_id': contract_record.struct_id.id,
                            'contract_id': contract_id
                })
            else:
                #if we don't give the contract, then the input to fill should be for all current contracts of the employee
                contract_ids = self.get_contract(cr, uid, employee_id, date_from, date_to, context=context)
                if not contract_ids:
                    return res

        #computation of the salary input
        worked_days_line_ids = self.get_worked_day_lines(cr, uid, contract_ids, date_from, date_to, context=context)
        input_line_ids = self.get_inputs(cr, uid, contract_ids, date_from, date_to, context=context)
        res['value'].update({
                    'worked_days_line_ids': worked_days_line_ids,
                    'input_line_ids': input_line_ids,
        })
        return res

    def onchange_contract_id(self, cr, uid, ids, date_from, date_to, employee_id=False, contract_id=False, context=None):
#TODO it seems to be the mess in the onchanges, we should have onchange_employee => onchange_contract => doing all the things
        if context is None:
            context = {}
        res = {'value':{
                 'line_ids': [],
                 'name': '',
                 }
              }
        context.update({'contract': True})
        if not contract_id:
            res['value'].update({'struct_id': False})
        return self.onchange_employee_id(cr, uid, ids, date_from=date_from, date_to=date_to, employee_id=employee_id, contract_id=contract_id, context=context)

    def sum(self, code, from_date, to_date=None, employee=False, context=None):
        sum = 0.0
        if not employee:
            return 0.0
        if to_date is None:
            to_date = datetime.now().strftime('%Y-%m-%d')
        cr = pooler.get_db(self.cr.dbname).cursor()
        cr.execute("SELECT pl.total, hp.credit_note\
                    FROM hr_payslip as hp, hr_payslip_line as pl \
                    WHERE hp.employee_id = %s AND hp.state in ('confirm','done') \
                    AND hp.date_from >= %s AND hp.date_to <= %s AND hp.id = pl.slip_id AND pl.code = %s",
                    (employee, from_date, to_date, code))
        for r in cr.dictfetchall():
            if r['credit_note'] == False:
                sum += r['total']
            else:
                sum -= r['total']
        cr.close()
        return sum
    
hr_payslip()

class hr_payslip_worked_days(osv.osv):
    '''
    Payslip Worked Days
    '''

    _name = 'hr.payslip.worked_days'
    _description = 'Payslip Worked Days'
    _columns = {
        'name': fields.char('Description', size=256, required=True),
        'payslip_id': fields.many2one('hr.payslip', 'Pay Slip', required=True),
        'sequence': fields.integer('Sequence', required=True,),
        'code': fields.char('Code', size=52, required=True, help="The code that can be used in the salary rules"),
        'number_of_days': fields.float('Number of Days'),
        'number_of_hours': fields.float('Number of Hours'),
        'contract_id': fields.many2one('hr.contract', 'Contract', required=True, help="The contract for which applied this input"),
    }
    _order = 'payslip_id, sequence'
    _defaults = {
        'sequence': 10,
    }
hr_payslip_worked_days()

class hr_payslip_input(osv.osv):
    '''
    Payslip Input
    '''

    _name = 'hr.payslip.input'
    _description = 'Payslip Input'
    _columns = {
        'name': fields.char('Description', size=256, required=True),
        'payslip_id': fields.many2one('hr.payslip', 'Pay Slip', required=True),
        'sequence': fields.integer('Sequence', required=True,),
        'code': fields.char('Code', size=52, required=True, help="The code that can be used in the salary rules"),
        'quantity': fields.float('Quantity', help="It is used in computation. For e.g. A rule for sales having 1% commission of basic salary for per product can defined in expression like result = inputs['S-ASUS']['qunatity']*contract.wage*0.01."),
        'contract_id': fields.many2one('hr.contract', 'Contract', required=True, help="The contract for which applied this input"),
    }
    _order = 'payslip_id, sequence'
    _defaults = {
        'sequence': 10,
        'quantity': 0.0,
    }
  
    def sum(self, cr, uid, code, field, from_date, to_date=None, employee=False, context=None):
        if not employee:
            return 0.0
        if to_date is None:
            to_date = datetime.now().strftime('%Y-%m-%d')
        result = 0.0
        cr.execute("SELECT pi.id \
                    FROM hr_payslip as hp, hr_payslip_input as pi \
                    WHERE hp.employee_id = %s AND hp.state in ('confirm','done') \
                    AND hp.date_from >= %s AND hp.date_to <= %s AND hp.id = pi.payslip_id AND pi.code = %s",
                   (employee, from_date, to_date, code))
        input_ids = [r[0] for r in cr.fetchall()]
        input_data = self.read(cr, uid, input_ids, [field], context=context)
        for input in input_data:
           result += input.get(field)
        return result

hr_payslip_input()

class hr_salary_rule(osv.osv):

    _name = 'hr.salary.rule'
    _columns = {
        'name':fields.char('Name', size=256, required=True, readonly=False),
        'code':fields.char('Code', size=64, required=True, help="The code of salary rules can be used as reference in computation of other rules. In that case, it is case sensitive."),
        'sequence': fields.integer('Sequence', required=True, help='Use to arrange calculation sequence'),
        'quantity': fields.char('Quantity', size=256, help="It is used in computation for percentage and fixed amount.For e.g. A rule for Meal Voucher having fixed amount of 1€ per worked day can have its quantity defined in expression like worked_days['WORK100']['number_of_days']."),
        'category_id':fields.many2one('hr.salary.rule.category', 'Category', required=True),
        'active':fields.boolean('Active', help="If the active field is set to false, it will allow you to hide the salary rule without removing it."),
        'appears_on_payslip': fields.boolean('Appears on Payslip', help="Used for the display of rule on payslip"),
        'parent_rule_id':fields.many2one('hr.salary.rule', 'Parent Salary Rule', select=True),
        'company_id':fields.many2one('res.company', 'Company', required=False),
        'condition_select': fields.selection([('none', 'Always True'),('range', 'Range'), ('python', 'Python Expression')], "Condition Based on", required=True),
        'condition_range':fields.char('Range Based on',size=1024, readonly=False, help='This will use to computer the % fields values, in general its on basic, but You can use all categories code field in small letter as a variable name i.e. hra, ma, lta, etc...., also you can use, static varible basic'),
        'condition_python':fields.text('Python Condition', required=True, readonly=False, help='Applied this rule for calculation if condition is true. You can specify condition like basic > 1000.'),#old name = conditions
        'condition_range_min': fields.float('Minimum Range', required=False, help="The minimum amount, applied for this rule."),
        'condition_range_max': fields.float('Maximum Range', required=False, help="The maximum amount, applied for this rule."),
        'amount_select':fields.selection([
            ('percentage','Percentage (%)'),
            ('fix','Fixed Amount'),
            ('code','Python Code'),
        ],'Amount Type', select=True, required=True, help="The computation method for the rule amount."),
        'amount_fix': fields.float('Fixed Amount', digits_compute=dp.get_precision('Account'),),
        'amount_percentage': fields.float('Percentage (%)', digits_compute=dp.get_precision('Account'), help='For example, enter 50.0 to apply a percentage of 50%'),
        'amount_python_compute':fields.text('Python Code'),
        'amount_percentage_base':fields.char('Percentage based on',size=1024, required=False, readonly=False, help='result will be affected to a variable'),
        'child_ids':fields.one2many('hr.salary.rule', 'parent_rule_id', 'Child Salary Rule'),
        'register_id':fields.property(
            'hr.contribution.register',
            type='many2one',
            relation='hr.contribution.register',
            string="Contribution Register",
            method=True,
            view_load=True,
            help="Contribution register based on company",
            required=False
        ),
        'input_ids': fields.one2many('hr.rule.input', 'input_id', 'Inputs'),
        'note':fields.text('Description'),
     }
    _defaults = {
        'amount_python_compute': '''
# Available variables:
#----------------------
# payslip: hr.payslip object
# employee: hr.employee object
# contract: hr.contract object
# rules: rules code (previously computed)
# categories: dictionary containing the computed salary rule categories (sum of amount of all rules belonging to that category). Keys are the category codes.
# worked_days: dictionary containing the computed worked days. Keys are the worked days codes.
# inputs: dictionary containing the computed inputs. Keys are the inputs codes.

# Note: returned value have to be set in the variable 'result'

result = contract.wage * 0.10''',
        'condition_python':
'''
# Available variables:
#----------------------
# payslip: hr.payslip object
# employee: hr.employee object
# contract: hr.contract object
# rules: rules code (previously computed)
# categories: dictionary containing the computed salary rule categories (sum of amount of all rules belonging to that category). Keys are the category codes.
# worked_days: dictionary containing the computed worked days. Keys are the worked days codes.
# inputs: dictionary containing the computed inputs. Keys are the inputs codes.

# Note: returned value have to be set in the variable 'result'

result = rules['NET'] > categories['NET'] * 0.10''',
        'condition_range': 'contract.wage',
        'sequence': 5,
        'appears_on_payslip': True,
        'active': True,
        'company_id': lambda self, cr, uid, context: \
                self.pool.get('res.users').browse(cr, uid, uid,
                    context=context).company_id.id,
        'condition_select': 'none',
        'amount_select': 'fix',
        'amount_fix': 0.0,
        'amount_percentage': 0.0,
        'quantity': '1',
     }

    def _recursive_search_of_rules(self, cr, uid, rule_ids, context=None):
        """
        @param rule_ids: list of browse record
        @return: returns a list of tuple (id, sequence) which are all the children of the passed rule_ids
        """
        children_rules = []
        for rule in rule_ids:
            if rule.child_ids:
                children_rules += self._recursive_search_of_rules(cr, uid, rule.child_ids, context=context)
        return [(r.id, r.sequence) for r in rule_ids] + children_rules

    #TODO should add some checks on the type of result (should be float)
    def compute_rule(self, cr, uid, rule_id, localdict, context=None):
        """
        @param rule_id: id of rule to compute
        @param localdict: dictionary containing the environement in which to compute the rule
        @return: returns the result of computation as float
        """
        rule = self.browse(cr, uid, rule_id, context=context)
        if rule.amount_select == 'fix':
            try:
                return rule.amount_fix * eval(rule.quantity, localdict)
            except:
                raise osv.except_osv(_('Error'), _('Wrong quantity defined for salary rule %s (%s)')% (rule.name, rule.code))
        elif rule.amount_select == 'percentage':
            try:
                amount = rule.amount_percentage * eval(rule.amount_percentage_base, localdict) / 100
                return amount * eval(rule.quantity, localdict)
            except:
                raise osv.except_osv(_('Error'), _('Wrong percentage base or quantity defined for salary rule %s (%s)')% (rule.name, rule.code))
        else:
            try:
                eval(rule.amount_python_compute, localdict, mode='exec', nocopy=True)
                return localdict['result']
            except:
                raise osv.except_osv(_('Error'), _('Wrong python code defined for salary rule %s (%s) ')% (rule.name, rule.code))

    def satisfy_condition(self, cr, uid, rule_id, localdict, context=None):
        """
        @param rule_id: id of hr.salary.rule to be tested
        @param contract_id: id of hr.contract to be tested
        @return: returns True if the given rule match the condition for the given contract. Return False otherwise.
        """
        rule = self.browse(cr, uid, rule_id, context=context)

        if rule.condition_select == 'none':
            return True
        elif rule.condition_select == 'range':
            try:
                result = eval(rule.condition_range, localdict)
                return rule.condition_range_min <=  result and result <= rule.condition_range_max or False
            except:
                raise osv.except_osv(_('Error'), _('Wrong range condition defined for salary rule %s (%s)')% (rule.name, rule.code))
        else: #python code
            try:
                eval(rule.condition_python, localdict, mode='exec', nocopy=True)
                return 'result' in localdict and localdict['result'] or False
            except:
                raise osv.except_osv(_('Error'), _('Wrong python condition defined for salary rule %s (%s)')% (rule.name, rule.code))

hr_salary_rule()

class hr_rule_input(osv.osv):
    '''
    Salary Rule Input
    '''

    _name = 'hr.rule.input'
    _description = 'Salary Rule Input'
    _columns = {
        'name': fields.char('Description', size=256, required=True),
        'code': fields.char('Code', size=52, required=True, help="The code that can be used in the salary rules"),
        'input_id': fields.many2one('hr.salary.rule', 'Salary Rule Input', required=True)
    }

hr_rule_input()

class hr_payslip_line(osv.osv):
    '''
    Payslip Line
    '''

    _name = 'hr.payslip.line'
    _inherit = 'hr.salary.rule'
    _description = 'Payslip Line'
    _order = 'contract_id, sequence'

    _columns = {
        'slip_id':fields.many2one('hr.payslip', 'Pay Slip', required=True),
        'salary_rule_id':fields.many2one('hr.salary.rule', 'Rule', required=True),
        'employee_id':fields.many2one('hr.employee', 'Employee', required=True),
        'contract_id':fields.many2one('hr.contract', 'Contract', required=True),
        'total': fields.float('Amount', digits_compute=dp.get_precision('Account')),
        'company_contrib': fields.float('Company Contribution', readonly=True, digits_compute=dp.get_precision('Account')),
    }

hr_payslip_line()

class hr_payroll_structure(osv.osv):

    _inherit = 'hr.payroll.structure'
    _columns = {
        'rule_ids':fields.many2many('hr.salary.rule', 'hr_structure_salary_rule_rel', 'struct_id', 'rule_id', 'Salary Rules'),
    }

hr_payroll_structure()

class hr_employee(osv.osv):
    '''
    Employee
    '''

    _inherit = 'hr.employee'
    _description = 'Employee'

    def _calculate_total_wage(self, cr, uid, ids, name, args, context):
        if not ids: return {}
        res = {}
        current_date = datetime.now().strftime('%Y-%m-%d')
        for employee in self.browse(cr, uid, ids, context=context):
            if not employee.contract_ids:
                res[employee.id] = {'basic': 0.0}
                continue
            cr.execute( 'SELECT SUM(wage) '\
                        'FROM hr_contract '\
                        'WHERE employee_id = %s '\
                        'AND date_start <= %s '\
                        'AND (date_end > %s OR date_end is NULL)',
                         (employee.id, current_date, current_date))
            result = dict(cr.dictfetchone())
            res[employee.id] = {'basic': result['sum']}
        return res

    _columns = {
        'slip_ids':fields.one2many('hr.payslip', 'employee_id', 'Payslips', required=False, readonly=True),
        'total_wage': fields.function(_calculate_total_wage, method=True, type='float', string='Total Basic Salary', digits_compute=dp.get_precision('Account'), help="Sum of all current contract's wage of employee."),
    }

hr_employee()

# vim:expandtab:smartindent:tabstop=4:softtabstop=4:shiftwidth=4:<|MERGE_RESOLUTION|>--- conflicted
+++ resolved
@@ -234,15 +234,11 @@
     _name = 'hr.payslip'
     _description = 'Pay Slip'
 
-<<<<<<< HEAD
     def __init__(self, pool, cr):
         super(hr_payslip, self).__init__(pool, cr)
         self.cr = cr
-        
-    def _get_lines_salary_category(self, cr, uid, ids, field_names, arg=None, context=None):
-=======
+
     def _get_lines_salary_rule_category(self, cr, uid, ids, field_names, arg=None, context=None):
->>>>>>> 4418c83a
         result = {}
         if not ids: return result
         for id in ids:
@@ -491,13 +487,8 @@
             worked_days[worked_days_line.code] = worked_days_line
         inputs = {}
         for input_line in payslip.input_line_ids:
-<<<<<<< HEAD
-            worked_days[input_line.code] = input_line
-        localdict = {'categories': {}, 'payslip': payslip, 'worked_days': worked_days, 'payslip_obj': payslip_obj}
-=======
             inputs[input_line.code] = input_line
-        localdict = {'categories': {}, 'payslip': payslip, 'worked_days': worked_days, 'inputs': inputs}
->>>>>>> 4418c83a
+        localdict = {'categories': {}, 'payslip': payslip, 'worked_days': worked_days, 'inputs': inputs, 'payslip_obj': payslip_obj}
         #get the ids of the structures on the contracts and their parent id as well
         structure_ids = self.pool.get('hr.contract').get_all_structures(cr, uid, contract_ids, context=context)
         #get the rules of the structure and thier children
@@ -656,7 +647,7 @@
                 sum -= r['total']
         cr.close()
         return sum
-    
+
 hr_payslip()
 
 class hr_payslip_worked_days(osv.osv):
@@ -701,7 +692,7 @@
         'sequence': 10,
         'quantity': 0.0,
     }
-  
+
     def sum(self, cr, uid, code, field, from_date, to_date=None, employee=False, context=None):
         if not employee:
             return 0.0
