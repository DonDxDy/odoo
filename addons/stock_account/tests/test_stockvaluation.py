--- conflicted
+++ resolved
@@ -4,23 +4,7 @@
 from datetime import timedelta
 
 from odoo.exceptions import UserError
-<<<<<<< HEAD
 from odoo.fields import Datetime
-from odoo.tests.common import Form, TransactionCase
-
-
-class TestStockValuation(TransactionCase):
-    def setUp(self):
-        super(TestStockValuation, self).setUp()
-        self.stock_location = self.env.ref('stock.stock_location_stock')
-        self.customer_location = self.env.ref('stock.stock_location_customers')
-        self.supplier_location = self.env.ref('stock.stock_location_suppliers')
-        self.partner = self.env['res.partner'].create({'name': 'xxx'})
-        self.owner1 = self.env['res.partner'].create({'name': 'owner1'})
-        self.uom_unit = self.env.ref('uom.product_uom_unit')
-        self.product1 = self.env['product.product'].create({
-=======
-from odoo.fields import Date, Datetime
 from odoo.tests.common import Form, SavepointCase
 
 
@@ -35,7 +19,6 @@
         cls.owner1 = cls.env['res.partner'].create({'name': 'owner1'})
         cls.uom_unit = cls.env.ref('uom.product_uom_unit')
         cls.product1 = cls.env['product.product'].create({
->>>>>>> 60e71302
             'name': 'Product A',
             'type': 'product',
             'default_code': 'prda',
