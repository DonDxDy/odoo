<?xml version="1.0" encoding="utf-8"?>
<odoo>
    <data noupdate="1">
        <record id="account.email_template_edi_invoice" model="mail.template">
<<<<<<< HEAD
            <field name="body_html" type="html">
<div style="margin: 0px; padding: 0px;">
    <p style="margin: 0px; padding: 0px; font-size: 13px;">
        Dear ${object.partner_id.name}
        % if object.partner_id.parent_id:
            (${object.partner_id.parent_id.name})
        % endif
        <br /><br />
        Here is, in attachment, your 
        % if object.number:
            invoice <strong>${object.number}</strong>
        % else:
            invoice
        %endif
        % if object.origin:
            (with reference: ${object.origin} )
        % endif
        amounting in <strong>${format_amount(object.amount_total, object.currency_id)}</strong>
        from ${object.company_id.name}.
        % if object.state=='paid':
            This invoice is already paid.
        % else:
            Please remit payment at your earliest convenience.
            % if object.reference_type == 'bba' and object.reference:
            Please use the following communication for your payment: <strong>${object.reference}</strong>.
        % endif
        <br /><br />
        Do not hesitate to contact us if you have any question.
    </p>
</div>
            </field>
=======
            <field name="body_html"><![CDATA[
<p>Dear ${object.partner_id.name}
% set access_action = object.with_context(force_website=True).get_access_action()
% set is_online = access_action and access_action['type'] == 'ir.actions.act_url'
% set access_url = is_online and object.get_mail_url() or '/report/pdf/account.report_invoice/' + str(object.id)

% if object.partner_id.parent_id:
    (<i>${object.partner_id.parent_id.name}</i>)
% endif
,</p>
<p>Here is your 
% if object.number:
invoice <strong>${object.number}</strong>
% else:
pro-forma invoice
% endif
% if object.origin:
(with reference: ${object.origin} )
% endif
amounting in <strong>${format_amount(object.amount_total, object.currency_id)}</strong>
from ${object.company_id.name}.
</p>

% if is_online:
    <br/><br/>
    <center>
      <a href="${access_url}" style="background-color: #1abc9c; padding: 20px; text-decoration: none; color: #fff; border-radius: 5px; font-size: 16px;" class="o_default_snippet_text">View Invoice</a>
    </center>
% endif
    <br/><br/>

% if object.invoice_reference_type=='structured' and object.reference:
    <p>Please use the following communication for your payment : <b>${object.reference}</b></p>
% endif

<p>Please remit payment at your earliest convenience.</p>
<p>Thank you,</p>
% if object.user_id and object.user_id.signature:
    ${object.user_id.signature | safe}
% endif
]]></field>
>>>>>>> 83cc046e
        </record>
    </data>
</odoo><|MERGE_RESOLUTION|>--- conflicted
+++ resolved
@@ -2,7 +2,6 @@
 <odoo>
     <data noupdate="1">
         <record id="account.email_template_edi_invoice" model="mail.template">
-<<<<<<< HEAD
             <field name="body_html" type="html">
 <div style="margin: 0px; padding: 0px;">
     <p style="margin: 0px; padding: 0px; font-size: 13px;">
@@ -26,7 +25,7 @@
             This invoice is already paid.
         % else:
             Please remit payment at your earliest convenience.
-            % if object.reference_type == 'bba' and object.reference:
+            % if object.invoice_reference_type=='structured' and object.reference:
             Please use the following communication for your payment: <strong>${object.reference}</strong>.
         % endif
         <br /><br />
@@ -34,49 +33,6 @@
     </p>
 </div>
             </field>
-=======
-            <field name="body_html"><![CDATA[
-<p>Dear ${object.partner_id.name}
-% set access_action = object.with_context(force_website=True).get_access_action()
-% set is_online = access_action and access_action['type'] == 'ir.actions.act_url'
-% set access_url = is_online and object.get_mail_url() or '/report/pdf/account.report_invoice/' + str(object.id)
-
-% if object.partner_id.parent_id:
-    (<i>${object.partner_id.parent_id.name}</i>)
-% endif
-,</p>
-<p>Here is your 
-% if object.number:
-invoice <strong>${object.number}</strong>
-% else:
-pro-forma invoice
-% endif
-% if object.origin:
-(with reference: ${object.origin} )
-% endif
-amounting in <strong>${format_amount(object.amount_total, object.currency_id)}</strong>
-from ${object.company_id.name}.
-</p>
-
-% if is_online:
-    <br/><br/>
-    <center>
-      <a href="${access_url}" style="background-color: #1abc9c; padding: 20px; text-decoration: none; color: #fff; border-radius: 5px; font-size: 16px;" class="o_default_snippet_text">View Invoice</a>
-    </center>
-% endif
-    <br/><br/>
-
-% if object.invoice_reference_type=='structured' and object.reference:
-    <p>Please use the following communication for your payment : <b>${object.reference}</b></p>
-% endif
-
-<p>Please remit payment at your earliest convenience.</p>
-<p>Thank you,</p>
-% if object.user_id and object.user_id.signature:
-    ${object.user_id.signature | safe}
-% endif
-]]></field>
->>>>>>> 83cc046e
         </record>
     </data>
 </odoo>