# -*- coding: utf-8 -*-
##############################################################################
#
#    OpenERP, Open Source Management Solution
#    Copyright (C) 2004-2010 Tiny SPRL (<http://tiny.be>).
#
#    This program is free software: you can redistribute it and/or modify
#    it under the terms of the GNU Affero General Public License as
#    published by the Free Software Foundation, either version 3 of the
#    License, or (at your option) any later version.
#
#    This program is distributed in the hope that it will be useful,
#    but WITHOUT ANY WARRANTY; without even the implied warranty of
#    MERCHANTABILITY or FITNESS FOR A PARTICULAR PURPOSE.  See the
#    GNU Affero General Public License for more details.
#
#    You should have received a copy of the GNU Affero General Public License
#    along with this program.  If not, see <http://www.gnu.org/licenses/>.
#
##############################################################################

import threading

from openerp.osv import fields, osv

class procurement_compute_all(osv.osv_memory):
    _name = 'procurement.order.compute.all'
    _description = 'Compute all schedulers'

    _columns = {
    }

    def _procure_calculation_all(self, cr, uid, ids, context=None):
        """
        @param self: The object pointer.
        @param cr: A database cursor
        @param uid: ID of the user currently logged in
        @param ids: List of IDs selected
        @param context: A standard dictionary
        """
        proc_obj = self.pool.get('procurement.order')
        #As this function is in a new thread, i need to open a new cursor, because the old one may be closed
<<<<<<< HEAD
        new_cr = self.pool.db.cursor()
        proc_obj.run_scheduler(new_cr, uid, use_new_cursor=new_cr.dbname, context=context)
=======
        new_cr = self.pool.cursor()
        for proc in self.browse(new_cr, uid, ids, context=context):
            proc_obj.run_scheduler(new_cr, uid, automatic=proc.automatic, use_new_cursor=new_cr.dbname,\
                    context=context)
>>>>>>> 01d9ea6f
        #close the new cursor
        new_cr.close()
        return {}

    def procure_calculation(self, cr, uid, ids, context=None):
        """
        @param self: The object pointer.
        @param cr: A database cursor
        @param uid: ID of the user currently logged in
        @param ids: List of IDs selected
        @param context: A standard dictionary
        """
        threaded_calculation = threading.Thread(target=self._procure_calculation_all, args=(cr, uid, ids, context))
        threaded_calculation.start()
        return {'type': 'ir.actions.act_window_close'}


# vim:expandtab:smartindent:tabstop=4:softtabstop=4:shiftwidth=4:<|MERGE_RESOLUTION|>--- conflicted
+++ resolved
@@ -40,15 +40,8 @@
         """
         proc_obj = self.pool.get('procurement.order')
         #As this function is in a new thread, i need to open a new cursor, because the old one may be closed
-<<<<<<< HEAD
-        new_cr = self.pool.db.cursor()
+        new_cr = self.pool.cursor()
         proc_obj.run_scheduler(new_cr, uid, use_new_cursor=new_cr.dbname, context=context)
-=======
-        new_cr = self.pool.cursor()
-        for proc in self.browse(new_cr, uid, ids, context=context):
-            proc_obj.run_scheduler(new_cr, uid, automatic=proc.automatic, use_new_cursor=new_cr.dbname,\
-                    context=context)
->>>>>>> 01d9ea6f
         #close the new cursor
         new_cr.close()
         return {}
