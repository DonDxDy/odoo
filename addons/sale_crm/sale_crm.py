--- conflicted
+++ resolved
@@ -65,7 +65,28 @@
         return invoice_vals
 
 
-<<<<<<< HEAD
+class sale_advance_payment_inv(osv.osv_memory):
+    _inherit = 'sale.advance.payment.inv'
+
+    def _prepare_advance_invoice_vals(self, cr, uid, ids, context=None):
+        result = super(sale_advance_payment_inv, self)._prepare_advance_invoice_vals(cr, uid, ids, context=context)
+        orders = dict((order.id, order) for order in self.pool['sale.order'].browse(cr, uid, [order_id for order_id, values in result], context=context))
+        for order_id, values in result:
+            if orders.get(order_id) and orders[order_id].section_id:
+                values['section_id'] = orders[order_id].section_id.id
+        return result
+
+
+class sale_order_line_make_invoice(osv.osv_memory):
+    _inherit = "sale.order.line.make.invoice"
+
+    def _prepare_invoice(self, cr, uid, order, lines, context=None):
+        result = super(sale_order_line_make_invoice, self)._prepare_invoice(cr, uid, order, lines, context=context)
+        if order.section_id:
+            result['section_id'] = order.section_id.id
+        return result
+
+
 class crm_case_section(osv.osv):
     _inherit = 'crm.case.section'
 
@@ -115,29 +136,6 @@
 
     def action_forecast(self, cr, uid, id, value, context=None):
         return self.write(cr, uid, [id], {'invoiced_forecast': round(float(value))}, context=context)
-=======
-class sale_advance_payment_inv(osv.osv_memory):
-    _inherit = 'sale.advance.payment.inv'
-
-    def _prepare_advance_invoice_vals(self, cr, uid, ids, context=None):
-        result = super(sale_advance_payment_inv, self)._prepare_advance_invoice_vals(cr, uid, ids, context=context)
-        orders = dict((order.id, order) for order in self.pool['sale.order'].browse(cr, uid, [order_id for order_id, values in result], context=context))
-        for order_id, values in result:
-            if orders.get(order_id) and orders[order_id].section_id:
-                values['section_id'] = orders[order_id].section_id.id
-        return result
-
-
-class sale_order_line_make_invoice(osv.osv_memory):
-    _inherit = "sale.order.line.make.invoice"
-
-    def _prepare_invoice(self, cr, uid, order, lines, context=None):
-        result = super(sale_order_line_make_invoice, self)._prepare_invoice(cr, uid, order, lines, context=context)
-        if order.section_id:
-            result['section_id'] = order.section_id.id
-        return result
-
->>>>>>> 69bfc5e1
 
 class sale_crm_lead(osv.Model):
     _inherit = 'crm.lead'
