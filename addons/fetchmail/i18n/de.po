--- conflicted
+++ resolved
@@ -1,170 +1,162 @@
-# German translation for openobject-addons
-# Copyright (c) 2010 Rosetta Contributors and Canonical Ltd 2010
-# This file is distributed under the same license as the openobject-addons package.
-# FIRST AUTHOR <EMAIL@ADDRESS>, 2010.
+# Translation of OpenERP Server.
+# This file contains the translation of the following modules:
+#	* fetchmail
 #
 msgid ""
 msgstr ""
-"Project-Id-Version: openobject-addons\n"
-"Report-Msgid-Bugs-To: FULL NAME <EMAIL@ADDRESS>\n"
+"Project-Id-Version: OpenERP Server 6.0dev\n"
+"Report-Msgid-Bugs-To: support@openerp.com\n"
 "POT-Creation-Date: 2010-10-18 17:46+0000\n"
-<<<<<<< HEAD
-"PO-Revision-Date: 2010-10-05 13:26+0000\n"
-"Last-Translator: FULL NAME <EMAIL@ADDRESS>\n"
-=======
 "PO-Revision-Date: 2010-11-02 07:21+0000\n"
 "Last-Translator: Thorsten Vocks (OpenBig.org) <thorsten.vocks@big-"
 "consulting.net>\n"
->>>>>>> bb161a1a
 "Language-Team: German <de@li.org>\n"
 "MIME-Version: 1.0\n"
 "Content-Type: text/plain; charset=UTF-8\n"
 "Content-Transfer-Encoding: 8bit\n"
-<<<<<<< HEAD
-"X-Launchpad-Export-Date: 2010-10-30 05:53+0000\n"
-=======
 "X-Launchpad-Export-Date: 2010-11-03 05:00+0000\n"
->>>>>>> bb161a1a
 "X-Generator: Launchpad (build Unknown)\n"
 
 #. module: fetchmail
 #: selection:email.server,state:0
 msgid "Confirmed"
-msgstr ""
+msgstr "Bestätigt"
 
 #. module: fetchmail
 #: constraint:ir.model:0
 msgid ""
 "The Object name must start with x_ and not contain any special character !"
 msgstr ""
+"Der Objekt Name muss mit einem x_ beginnen und darf keine Sonderzeichen "
+"haben !"
 
 #. module: fetchmail
 #: constraint:ir.actions.act_window:0
 msgid "Invalid model name in the action definition."
-msgstr ""
+msgstr "Fehler in Modellbezeichnung der definierten Aktion"
 
 #. module: fetchmail
 #: model:ir.actions.act_window,name:fetchmail.action_email_server_tree_imap
 #: model:ir.ui.menu,name:fetchmail.menu_action_email_server_tree_imap
 msgid "IMAP Servers"
-msgstr ""
+msgstr "IMAP Server"
 
 #. module: fetchmail
 #: field:email.server,action_id:0
 msgid "Reply Email"
-msgstr ""
+msgstr "Antwort EMail"
 
 #. module: fetchmail
 #: view:email.server:0
 msgid "Server & Login"
-msgstr ""
+msgstr "Server & Login"
 
 #. module: fetchmail
 #: field:email.server,priority:0
 msgid "Server Priority"
-msgstr ""
+msgstr "Priorität Server"
 
 #. module: fetchmail
 #: field:email.server,state:0
 msgid "State"
-msgstr ""
+msgstr "Status"
 
 #. module: fetchmail
 #: constraint:ir.ui.menu:0
 msgid "Error ! You can not create recursive Menu."
-msgstr ""
+msgstr "Fehler ! Sie können kein rekursives Menü erzeugen."
 
 #. module: fetchmail
 #: selection:email.server,state:0
 msgid "Not Confirmed"
-msgstr ""
+msgstr "Nicht Bestätigt"
 
 #. module: fetchmail
 #: view:email.server:0
 msgid "POP/IMAP Servers"
-msgstr ""
+msgstr "POP/IMAP Server"
 
 #. module: fetchmail
 #: model:ir.module.module,shortdesc:fetchmail.module_meta_information
 msgid "Fetchmail Server"
-msgstr ""
+msgstr "Fetchmail Server"
 
 #. module: fetchmail
 #: view:email.server:0
 #: field:email.server,note:0
 msgid "Description"
-msgstr ""
+msgstr "Beschreibung"
 
 #. module: fetchmail
 #: field:email.server,attach:0
 msgid "Add Attachments ?"
-msgstr ""
+msgstr "Hinzufügen Anhang ?"
 
 #. module: fetchmail
 #: view:email.server:0
 msgid "Set to Draft"
-msgstr ""
+msgstr "Zurücksetzen"
 
 #. module: fetchmail
 #: field:email.server,user:0
 msgid "User Name"
-msgstr ""
+msgstr "Benutzer Name"
 
 #. module: fetchmail
 #: field:email.server,user_id:0
 msgid "User"
-msgstr ""
+msgstr "Benutzer"
 
 #. module: fetchmail
 #: field:email.server,date:0
 msgid "Date"
-msgstr ""
+msgstr "Datum"
 
 #. module: fetchmail
 #: selection:email.server,state:0
 msgid "Waiting for Verification"
-msgstr ""
+msgstr "Warte auf Verifizierung"
 
 #. module: fetchmail
 #: field:email.server,password:0
 msgid "Password"
-msgstr ""
+msgstr "Passwort"
 
 #. module: fetchmail
 #: constraint:ir.cron:0
 msgid "Invalid arguments"
-msgstr ""
+msgstr "Fehlerhafte Argumente"
 
 #. module: fetchmail
 #: constraint:ir.ui.view:0
 msgid "Invalid XML for View Architecture!"
-msgstr ""
+msgstr "Fehlerhafter XML Quellcode für Ansicht"
 
 #. module: fetchmail
 #: view:email.server:0
 msgid "Auto Reply?"
-msgstr ""
+msgstr "Auto Antwort?"
 
 #. module: fetchmail
 #: field:email.server,name:0
 msgid "Name"
-msgstr ""
+msgstr "Bezeich."
 
 #. module: fetchmail
 #: model:ir.model,name:fetchmail.model_mailgate_message
 msgid "Mailgateway Message"
-msgstr ""
+msgstr "Mailgateway Nachricht"
 
 #. module: fetchmail
 #: model:ir.actions.act_window,name:fetchmail.action_email_server_tree
 #: model:ir.ui.menu,name:fetchmail.menu_action_email_server_tree
 msgid "POP Servers"
-msgstr ""
+msgstr "POP Server"
 
 #. module: fetchmail
 #: model:ir.ui.menu,name:fetchmail.menu_action_fetchmail_server_tree
 msgid "Fetchmail Services"
-msgstr ""
+msgstr "Fetchmail Service"
 
 #. module: fetchmail
 #: model:ir.actions.act_window,name:fetchmail.action_mailgate_message_tree
@@ -172,71 +164,71 @@
 #: model:ir.ui.menu,name:fetchmail.menu_action_mailgate_message_tree
 #: model:ir.ui.menu,name:fetchmail.menu_action_mailgate_message_tree_pop
 msgid "Received Email History"
-msgstr ""
+msgstr "Historie empfangene EMails"
 
 #. module: fetchmail
 #: field:email.server,type:0
 #: field:mailgate.message,server_type:0
 msgid "Server Type"
-msgstr ""
+msgstr "Server Typ"
 
 #. module: fetchmail
 #: view:email.server:0
 msgid "Process Parameter"
-msgstr ""
+msgstr "Parameter Prozess"
 
 #. module: fetchmail
 #: field:email.server,is_ssl:0
 msgid "SSL ?"
-msgstr ""
+msgstr "SSL ?"
 
 #. module: fetchmail
 #: selection:email.server,type:0
 #: selection:mailgate.message,server_type:0
 msgid "IMAP Server"
-msgstr ""
+msgstr "IMAP Server"
 
 #. module: fetchmail
 #: field:email.server,object_id:0
 msgid "Model"
-msgstr ""
+msgstr "Modul"
 
 #. module: fetchmail
 #: field:email.server,server:0
 msgid "Server"
-msgstr ""
+msgstr "Server"
 
 #. module: fetchmail
 #: model:ir.actions.act_window,name:fetchmail.act_server_history
 msgid "Email History"
-msgstr ""
+msgstr "Historie Email"
 
 #. module: fetchmail
 #: view:email.server:0
 #: model:ir.model,name:fetchmail.model_email_server
 msgid "POP/IMAP Server"
-msgstr ""
+msgstr "POP/IMAP Server"
 
 #. module: fetchmail
 #: view:email.server:0
 msgid "Login Information"
-msgstr ""
+msgstr "Login Information"
 
 #. module: fetchmail
 #: view:email.server:0
 msgid "Server Information"
-msgstr ""
+msgstr "Server Information"
 
 #. module: fetchmail
 #: selection:email.server,type:0
 #: selection:mailgate.message,server_type:0
 msgid "POP Server"
-msgstr ""
+msgstr "POP Server"
 
 #. module: fetchmail
 #: field:email.server,port:0
 msgid "Port"
-msgstr ""
+msgstr "Port"
 
 #. module: fetchmail
 #: model:ir.module.module,description:fetchmail.module_meta_information
@@ -249,18 +241,25 @@
 "    * Email based Records (Add, Update)\n"
 "    "
 msgstr ""
+"Fetchmail: \n"
+"    * Importiere Email von Pop / IMAP Server\n"
+"    * Support von SSL\n"
+"    * Integration in alle Module\n"
+"    * Automatischer Email Empfang\n"
+"    * Mailbasierte Daten (Hinzuf., Update)\n"
+"    "
 
 #. module: fetchmail
 #: help:email.server,priority:0
 msgid "Priority between 0 to 10, select define the order of Processing"
-msgstr ""
+msgstr "Priorität 0 bis 10, wähle entsprechende Reihenfolge"
 
 #. module: fetchmail
 #: field:mailgate.message,server_id:0
 msgid "Mail Server"
-msgstr ""
+msgstr "Mail Server"
 
 #. module: fetchmail
 #: view:email.server:0
 msgid "Fetch Emails"
-msgstr ""+msgstr "Abholen Emails"