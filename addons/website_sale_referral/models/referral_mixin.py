--- conflicted
+++ resolved
@@ -21,7 +21,6 @@
     to_reward = fields.Boolean()
     reward_done = fields.Boolean()
 
-<<<<<<< HEAD
     def get_referral_statuses(self, utm_source_id, referred_email=None):
         objects = self.find_others(utm_source_id, referred_email)
 
@@ -55,29 +54,13 @@
                 'company': 'Azure Interior',
             }
         }
-=======
-    def find_others(self, utm_source_id, referred_email=None, extra_criteria=[]):
-        criteria = [
-            ('campaign_id', '=', self.env.ref('website_sale_referral.utm_campaign_referral').id),
-            ('source_id', '=', utm_source_id.id)]
-        if(referred_email):
-            criteria.append(('referral_email', '=', referred_email))
-        if(extra_criteria):
-            criteria.extend(extra_criteria)
-        return self.search(criteria)
->>>>>>> 3af32bf9
 
     def get_referral_tracking(self):
         return self.env['referral.tracking'].search([('utm_source_id', '=', self.source_id)], limit=1)
 
     def check_referral_progress(self, old_state, new_state):
-<<<<<<< HEAD
         others_to_reward = self.find_others(self.source_id, referred_email=self.referred_email, extra_criteria=[('to_reward', '=', True)])
         if new_state != old_state and not len(others_to_reward):
-=======
-        other_objects = self.find_others(self.source_id, referred_email=self.referral_email, extra_criteria=[('to_reward', '=', True)]) #TODO exclude self
-        if new_state != old_state and not len(other_objects):
->>>>>>> 3af32bf9
             self.get_referral_tracking().updates_count += 1
             if new_state == 'done':
                 self._send_mail('referral_won_email_template', 'Referral won !', {'referred_name': self.referred_name})
