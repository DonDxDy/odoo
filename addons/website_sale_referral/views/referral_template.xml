<odoo>
    <template id="assets_frontend" inherit_id="website.assets_frontend">
        <xpath expr="link[last()]" position="after">
            <link rel="stylesheet" type="text/scss" href="/website_sale_referral/static/src/scss/website_sale_referral.scss"/>
        </xpath>
    </template>

    <template id="portal_my_home_menu_referral" name="Portal layout : referral menu entries" inherit_id="portal.portal_breadcrumbs" priority="90">
        <xpath expr="//ol[hasclass('o_portal_submenu')]" position="inside">
            <li t-if="page_name == 'referral'" t-attf-class="breadcrumb-item #{'active ' if not referral else ''}">
                <a t-if="referral" t-attf-href="/referral">Referrals</a>
                <t t-else="">Referral</t>
            </li>
            <li t-if="referral" class="breadcrumb-item active">
                <t t-esc="referral.name" t-if="referral.name"/>
            </li>
        </xpath>
    </template>

    <template id="portal_my_home_referral" name="Portal My Home : Referrals" inherit_id="portal.portal_my_home" priority="90">
        <xpath expr="//div[hasclass('o_portal_docs')]" position="inside">
            <t t-call="portal.portal_docs_entry"> <!-- TODO t-if referral count > 0 ?? -->
                <t t-set="title">Referrals</t>
                <t t-set="url" t-value="'/my/referral'"/> <!-- TODO redirect to /my/referral for follow-up ? -->
                <!-- <t t-set="count" t-value="ticket_count"/> -->
            </t>
        </xpath>
    </template>


    <template id="assets_frontend" inherit_id="website.assets_frontend" name="Referral Form">
        <xpath expr="//script[last()]" position="after">
            <script type="text/javascript" src="/website_sale_referral/static/src/js/referral_form.js"></script>
        </xpath>
    </template>

    <template id="referral_controller_template" name="Referrals">
        <t t-call="website.layout">
            <div id="wrap" class="website_referral bg-light oe_structure">
                <section class="text-center o_referral_cover_container pt96 pb96 ">
                    <h1>Get 200€ per referral</h1>
                    <h3 class="lead">Get a 200€ Amazon Gift card every time one of your referrals signs up to a paid plan with Odoo</h3>
                </section>
                <div class="container-fluid">
                    <div class="row">
                        <section class="col-8 col-lg-6 offset-2 py-3">
                            <form id="website_sale_referral.send" t-attf-action="/referral/send" method="POST">
                                <input type="hidden" name="csrf_token" t-att-value="request.csrf_token()"/>
                                <t t-if="request.website.is_public_user()" >
                                    <div>
                                        <h2 class="h5 mt-2">Identify yourself</h2>
                                        <p class="text-muted">Give us your email to be rewarded</p>
                                        <div class="form-inline">
                                            <input type="email" class="form-control w-50 mr-2" id="referrer_email" placeholder="jane.doe@email.com" name="referrer_email" />
                                            <button class="btn btn-primary">Start Referring</button>
                                        </div>
                                    </div>
                                </t>
                                <t t-else="">
                                    <input type="hidden" id="referrer_email" name="referrer_email" t-att-value="referrer_email"/>
                                    <div class="alert alert-primary" role="alert">
                                         You're connected as <b>jane.doe@email.com</b>.... Not you? <a href="">Click here to change</a>
                                    </div>
                                    <h2 class="h5 mt-2">Share around the world:</h2>
                                    <p class="text-muted">Tell people about us, you’ll be notified when one of your referrals shows an interest in one of our products.</p>
                                    <div id="sharer" class="mb-4">
                                        <div class="row col-12">
                                            <div class="col-12 col-lg-6 p-0 mb-2 input-group mr-2">
                                              <input type="text" class="form-control o_border-dashed" placeholder="Copy this link" aria-label="Copy this link" aria-describedby="copy-link"/>
                                              <div class="input-group-append">
                                                <button class="input-group-text bg-700 get_link" t-attf-value="direct" id="copy-link"><i t-attf-class="fa fa-lg fa-link pr-2" role="img" t-attf-aria-label="Copy Link"/>Copy Link</button>
                                              </div>
                                            </div>
                                            <t t-foreach="[{'lower': 'facebook', 'name': 'Facebook'}, {'lower': 'twitter', 'name': 'Twitter'}, {'lower': 'linkedin', 'name': 'Linkedin'}]" t-as="network">
                                                <button type="submit" t-attf-class="btn mb-2 mr-2 o_btn-{{network['lower']}}" name="channel" t-attf-value="{{network['lower']}}">
                                                    <span t-attf-title="Share on {{network['name']}}" class="text-white"><i t-attf-class="fa fa-lg pr-2 fa-{{network['lower']}} text-white" role="img" t-attf-aria-label="Share on {{network['name']}}"/><t t-esc="network['name']"/></span>
                                                </button>
                                            </t>
                                            <!-- ELIZABETH2 -->
                                        <!-- Voir fichiers website_sale_referral/static/src/js/referral_form.js et website_crm_referral/static/src/js/referral_form.js-->
                                        <!-- <div class='alert alert-danger alert-dismissable fade show'>Some required fields are not filled</div> -->
                                        <!-- <div class='alert alert-danger alert-dismissable fade show'>Not a valid e-mail address</div> -->
                                        <!-- Oui, je sais, c'est crade :) -->
                                        </div>
                                        <div id="share_link_text"/>
                                        <!-- ELIZABETH1: Ci-dessous une box où on affiche le lien lorsqu'on clique sur "get link".
                                            Si tu savais mettre un genre de box avec un bouton pour copier le lien. -->
                                        <!-- <div class='row col-lg-12 text-center alert alert-info'>" + data["link"] + "</div> -->
                                    </div>

<<<<<<< HEAD
                <div class="col-lg-12 mb32">
                    <form id="website_sale_referral.send" t-attf-action="/referral/send" method="POST" class="referral_form">
                        <input type="hidden" name="csrf_token" t-att-value="request.csrf_token()"/>
                        <input type="hidden" name="token" t-att-value="token"/>

                        <t t-if="not referrer_email" >
                            <div class="container mb64">
                                <div class="row col-lg-12">
                                    <h2 class="col-sm-4 text-left align-self-center">Identify yourself:</h2>
                                    <p class="col-sm-4 text-right align-self-center">Give us your email to be rewarded </p>
                                    <input class="col-sm-4 form-control" type="email" id="referrer_email" name="referrer_email" />
                                </div>
                            </div>
                        </t>
                        <t t-else="">
                            <!-- TODO mettre ici un bandeau "vous êtes connecté avec telle adresse, cliquez ici pour changer" -->
                            <input type="hidden" id="referrer_email" name="referrer_email" t-att-value="referrer_email"/>
                        </t>

                        <div class="container mb64" id="sharer">
                            <div class="row mb16 col-lg-12">
                                <h2 class="col">Share around the world:</h2>
                                <div class="col">
                                    <button type="button" class="get_link" name="channel" t-attf-value="direct">
                                        <span t-attf-title="Get link"><i t-attf-class="fa fa-lg fa-link text-secondary" role="img" t-attf-aria-label="Get Link"/></span>
                                        <span class="d-block mt-2 text-primary">Get link</span>
                                    </button>
                                    <t t-foreach="[{'lower': 'facebook', 'name': 'Facebook'}, {'lower': 'twitter', 'name': 'Twitter'}, {'lower': 'linkedin', 'name': 'Linkedin'}]" t-as="network">
                                        <button type="button" class="share_social_network" name="channel" t-attf-value="{{network['lower']}}">
                                            <span t-attf-title="Share on {{network['name']}}"><i t-attf-class="fa fa-lg fa-{{network['lower']}} text-secondary" role="img" t-attf-aria-label="Share on {{network['name']}}"/></span>
                                            <span class="d-block mt-2 text-primary">Share Now</span>
                                        </button>
                                    </t>
                                    <!-- ELIZABETH2 -->
                                    <!-- Voir fichiers website_sale_referral/static/src/js/referral_form.js et website_crm_referral/static/src/js/referral_form.js-->
                                    <!-- <div class='alert alert-danger alert-dismissable fade show'>Some required fields are not filled</div> -->
                                    <!-- <div class='alert alert-danger alert-dismissable fade show'>Not a valid e-mail address</div> -->
                                    <!-- Oui, je sais, c'est crade :) -->
=======
                                </t>
                            </form>
                            <div class="fixed-bottom bg-400">
                                    <div class="d-flex col-8 offset-2 py-3 text-700">
                                        <span class="h2 mr-2"><i class="fa fa-info-circle"></i></span>
                                        <p class="font-weight-bolder mb-0">Tell people about Odoo and be rewarded! We’ll send a 200€ Amazon gift card to the email address provided below. <br/>The reward will be sent in the days following your referral’s  subscription to one of Odoo’s paid plans. The referral must be a new Odoo customer.</p>
                                    </div>
                            </div>
                        </section>
                        <section class="col-8 col-lg-4 pb-5 bg-white border-left">
                            <t t-if="my_referrals">
                                <div class="row border-bottom">
                                    <div class="col-lg-12 p-3">
                                        <h2 class="mb-0"><b>600€</b></h2>
                                        <p class="text-muted">Potential rewards</p>
                                        <h4 class="mb-0"><b>200€</b></h4>
                                        <p class="text-muted">Rewards won</p>
                                    </div>
>>>>>>> 64abd60f
                                </div>
                                <div class="row pt-3">
                                    <div class="col-8">
                                        <t t-call="website_sale_referral.referral_track_controller_sub_template" />
                                    </div>
                                </div>
                            </t>
                            <t t-else="">
                                <div class="o_sample_overlay bg-white"/>
                                <div class="row border-bottom">
                                    <div class="col-lg-12 p-3">
                                        <h2 class="text-600 mb-0"><b>600€</b></h2>
                                        <p class="text-muted">Potential rewards</p>
                                        <h4 class="text-600 mb-0"><b>200€</b></h4>
                                        <p class="text-muted">Rewards won</p>
                                    </div>
                                </div>
                                <div class="row pt-3">
                                    <div class="col-8">
                                        <div class="row">
                                            <div class="col-sm-8">
                                                    <p class="font-weight-bolder text-600 m-0">Mitchell Admin</p>
                                                    <p class="text-muted m-0">My Company</p>
                                            </div>
                                                <small class="float-right text-muted">1d ago</small>

                                        </div>
                                        <div class="row">
                                            <div class="col-sm-12">
                                                <span class="badge badge-secondary px-2">Referred</span>
                                                <span><i class="text-muted fa fa-chevron-right"/></span>
                                                <span class="badge badge-primary px-2">In Progress</span>
                                                <span><i class="text-muted fa fa-chevron-right"/></span>
                                                <span class="badge bg-400 text-white px-2">Won</span>
                                            </div>
                                        </div>
                                    </div>
                                </div>
                                <div class="row pt-3">
                                    <div class="col-8">
                                        <div class="row">
                                            <div class="col-sm-8">
                                                    <p class="font-weight-bolder text-600 m-0">Marc Demo</p>
                                                    <p class="text-muted m-0">My Company</p>
                                            </div>
                                                <small class="float-right text-muted">3d ago</small>
                                        </div>
                                        <div class="row">
                                            <div class="col-sm-12">
                                                <span class="badge badge-secondary px-2">Referred</span>
                                                <span><i class="text-muted fa fa-chevron-right"/></span>
                                                <span class="badge badge-primary px-2">In Progress</span>
                                                <span><i class="text-muted fa fa-chevron-right"/></span>
                                                <span class="badge bg-400 text-white px-2">Won</span>
                                            </div>
                                        </div>
                                    </div>
                                </div>
                                <div class="row pt-3">
                                    <div class="col-8">
                                        <div class="row">
                                            <div class="col-sm-8">
                                                    <p class="font-weight-bolder text-600 m-0">Lois Applebee</p>
                                                    <p class="text-muted m-0">My Company</p>
                                            </div>
                                                <small class="float-right text-muted">5d ago</small>
                                        </div>
                                        <div class="row">
                                            <div class="col-sm-12">
                                                <span class="badge badge-secondary px-2">Referred</span>
                                                <span><i class="text-muted fa fa-chevron-right"/></span>
                                                <span class="badge badge-primary px-2">In Progress</span>
                                                <span><i class="text-muted fa fa-chevron-right"/></span>
                                                <span class="badge bg-400 text-white px-2">Won</span>
                                            </div>
                                        </div>
                                    </div>
                                </div>
                            </t>
                        </section>
                    </div>
                </div>
                <div class="oe_structure "/>
            </div>
        </t>
    </template>

    <template id="referral_track_controller_template"
              name="Track Referrals">
        <t t-call="website.layout">
            <div class="container mt-2">
                <div class="col-lg-12">
                    <t t-if="referrer_to_signup">
                        <a role="button" t-att-href='referrer_to_signup.sudo().signup_prepare() and referrer_to_signup.sudo().with_context(relative_url=True).signup_url' class='btn btn-primary'>Sign Up</a>
                        to track your referral
                    </t>
                    <br/>
                    <t t-call="website_sale_referral.referral_track_controller_sub_template" />
                </div>
            </div>
        </t>
    </template>

    <template id="referral_track_controller_sub_template" name="Track Referrals">
        <t t-if="not my_referrals">
            <div class="row">
                <div class="col-sm-8">
                        <p class="font-weight-bolder m-0">Lois Applebee</p>
                        <p class="text-muted m-0">My Company</p>
                </div>
                    <small class="float-right text-muted">3d ago</small>
            </div>
            <div class="row">
                <div class="col-sm-12">
                    <t t-set="first" t-value="True"/>
                    <t t-foreach="stages" t-as="st">
                        <t t-if="first">
                            <t t-set="first" t-value="False" />
                        </t>
                        <t t-else="">
                            <span><i class="text-muted fa fa-chevron-right"></i></span>
                        </t>
                            <span class="badge badge badge-secondary px-2" t-esc='stages[st]' />
                    </t>
                    <span class="badge badge-secondary px-2">Referred</span>
                    <span class="badge badge-primary px-2">In Progress</span>
                    <span class="badge bg-400 text-white px-2">Won</span>
                </div>
            </div>
        </t>
        <t t-else="">
            <div class="col-lg-8 mb64">
                <div class="container">
                    <t t-foreach="my_referrals" t-as="r">
                        <div class="row mb16 col-lg-12 text-center">
                            <span t-esc="r" class="col-sm-3" />
                            <div class="col-sm-6">
                                <b>Stage:</b>
                                <t t-set="first" t-value="True"/>
                                <t t-foreach="stages" t-as="st">
                                    <t t-if="first">
                                        <t t-set="first" t-value="False" />
                                    </t>
                                    <t t-else="">
                                        <span><i class="text-muted fa fa-chevron-right"/></span>
                                    </t>
                                    <t t-if="st == my_referrals[r]" >
                                        <span class="bg-alpha px-2 d-inline-block rounded-sm" t-esc='stages[st]' />
                                    </t>
                                    <t t-else="">
                                        <span class="bg-beta px-2 d-inline-block rounded-sm" t-esc='stages[st]' />
                                    </t>
                                </t>
                                <span>&#160;&#160;</span>
                                <t t-if="my_referrals[r] == 'cancel'">
                                    <span class="bg-alpha px-2 d-inline-block rounded-sm">Canceled</span>
                                </t>
                                <t t-else="">
                                    <span class="bg-beta px-2 d-inline-block rounded-sm">Canceled</span>
                                </t>
                            </div>
                            <div class="col-sm-3">
                                <t t-if="my_referrals[r] == 'done'">700$</t>
                                <t t-else="">0$</t>
                            </div>
                        </div>
                    </t>
                </div>
            </div>
        </t>
    </template>
</odoo><|MERGE_RESOLUTION|>--- conflicted
+++ resolved
@@ -88,46 +88,6 @@
                                         <!-- <div class='row col-lg-12 text-center alert alert-info'>" + data["link"] + "</div> -->
                                     </div>
 
-<<<<<<< HEAD
-                <div class="col-lg-12 mb32">
-                    <form id="website_sale_referral.send" t-attf-action="/referral/send" method="POST" class="referral_form">
-                        <input type="hidden" name="csrf_token" t-att-value="request.csrf_token()"/>
-                        <input type="hidden" name="token" t-att-value="token"/>
-
-                        <t t-if="not referrer_email" >
-                            <div class="container mb64">
-                                <div class="row col-lg-12">
-                                    <h2 class="col-sm-4 text-left align-self-center">Identify yourself:</h2>
-                                    <p class="col-sm-4 text-right align-self-center">Give us your email to be rewarded </p>
-                                    <input class="col-sm-4 form-control" type="email" id="referrer_email" name="referrer_email" />
-                                </div>
-                            </div>
-                        </t>
-                        <t t-else="">
-                            <!-- TODO mettre ici un bandeau "vous êtes connecté avec telle adresse, cliquez ici pour changer" -->
-                            <input type="hidden" id="referrer_email" name="referrer_email" t-att-value="referrer_email"/>
-                        </t>
-
-                        <div class="container mb64" id="sharer">
-                            <div class="row mb16 col-lg-12">
-                                <h2 class="col">Share around the world:</h2>
-                                <div class="col">
-                                    <button type="button" class="get_link" name="channel" t-attf-value="direct">
-                                        <span t-attf-title="Get link"><i t-attf-class="fa fa-lg fa-link text-secondary" role="img" t-attf-aria-label="Get Link"/></span>
-                                        <span class="d-block mt-2 text-primary">Get link</span>
-                                    </button>
-                                    <t t-foreach="[{'lower': 'facebook', 'name': 'Facebook'}, {'lower': 'twitter', 'name': 'Twitter'}, {'lower': 'linkedin', 'name': 'Linkedin'}]" t-as="network">
-                                        <button type="button" class="share_social_network" name="channel" t-attf-value="{{network['lower']}}">
-                                            <span t-attf-title="Share on {{network['name']}}"><i t-attf-class="fa fa-lg fa-{{network['lower']}} text-secondary" role="img" t-attf-aria-label="Share on {{network['name']}}"/></span>
-                                            <span class="d-block mt-2 text-primary">Share Now</span>
-                                        </button>
-                                    </t>
-                                    <!-- ELIZABETH2 -->
-                                    <!-- Voir fichiers website_sale_referral/static/src/js/referral_form.js et website_crm_referral/static/src/js/referral_form.js-->
-                                    <!-- <div class='alert alert-danger alert-dismissable fade show'>Some required fields are not filled</div> -->
-                                    <!-- <div class='alert alert-danger alert-dismissable fade show'>Not a valid e-mail address</div> -->
-                                    <!-- Oui, je sais, c'est crade :) -->
-=======
                                 </t>
                             </form>
                             <div class="fixed-bottom bg-400">
@@ -146,7 +106,6 @@
                                         <h4 class="mb-0"><b>200€</b></h4>
                                         <p class="text-muted">Rewards won</p>
                                     </div>
->>>>>>> 64abd60f
                                 </div>
                                 <div class="row pt-3">
                                     <div class="col-8">
