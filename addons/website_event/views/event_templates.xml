<?xml version="1.0" encoding="utf-8"?>
<odoo>

<template id="event_script" inherit_id="website.assets_frontend" name="Country Events Snippet Script">
    <xpath expr="/t" position="inside">
        <script type="text/javascript" src="/website_event/static/src/js/website_geolocation.js"></script>
        <script type="text/javascript" src="/website_event/static/src/js/website_event.js"></script>
    </xpath>
</template>

<template id="assets_editor" inherit_id="website.assets_editor" name="Event Editor">
    <xpath expr="." position="inside">
        <script type="text/javascript" src="/website_event/static/src/js/website_event.editor.js"></script>
        <script type="text/javascript" src="/website_event/static/src/js/website.tour.event.js"></script>
    </xpath>
</template>

<!-- Page -->
<template id="index" name="Events">
    <t t-call="website.layout">
      <div id="wrap">
        <div class="oe_structure" id="oe_structure_website_event_index_1"/>
        <div class="container">
            <div class="row mt8">
                <div class="col-md-12">
                    <ol class="breadcrumb mb0">
                        <li class="breadcrumb-item">
                            <a href="/event">Our Events</a>
                        </li>
                        <li t-if="current_date" class="breadcrumb-item"><t t-esc="current_date"/></li>
                        <li t-if="current_type" class="breadcrumb-item"><t t-esc="current_type.name"/></li>
                        <li t-if="current_country" class="breadcrumb-item"><t t-esc="current_country.name"/></li>
                    </ol>
                </div>
            </div>
            <div class="row">
                <div class="col-md-6 offset-3">
                    <t t-call="website.pager"/>
                </div>
            </div>
            <div class="row mt32 mb32">
                <div class="col-lg-9" id="middle_column">
                    <div class="text-center text-muted" t-if="not event_ids">
                        <h1>No event found</h1>
                        <p groups="event.group_event_manager">Use the top menu <i>'Content'</i> to create your first event.</p>
                    </div>
                    <ul class="list-unstyled">
                        <li t-foreach="event_ids" t-as="event" t-attf-class="media#{' mt-3' if event_index else ''}">
                            <div itemscope="itemscope" itemtype="http://schema.org/Event" class="media-body">
                                <h4>
                                    <a itemprop="url" t-att-class="event.state == 'done' and 'text-success'" t-attf-href="/event/#{ slug(event) }/#{(not event.menu_id) and 'register' or ''}"><span itemprop="name" t-field="event.name"> </span></a>
                                    <small t-if="event.is_participating" class="badge badge-info">Participating</small>
                                    <small t-if="event.is_online" class="badge badge-info">Online</small>
                                    <small t-if="not event.website_published" class="badge badge-danger">unpublished</small>
                                </h4>
                                <div>
                                    <t t-if="event.organizer_id">
                                        Organized by: <span t-field="event.organizer_id"> </span>
                                    </t>
                                </div>
                                <div>
                                    <i class="fa fa-clock-o" role="img" aria-label="Start date" title="Start date"></i> <span itemprop="startDate" t-field="event.with_context(tz=event.date_tz).date_begin" t-options='{"hide_seconds":"True"}'> </span> <i>to</i> <span itemprop="endDate" t-field="event.with_context(tz=event.date_tz).date_end" t-options='{"hide_seconds":"True"}'> </span>
                                </div>
                                <t t-if="not event.is_online">
                                    <div itemprop="location" t-field="event.address_id" t-options='{
                                        "widget": "contact",
                                        "fields": ["city"]
                                        }'/>
                                </t>
                                <div class="text-muted" t-if="event.event_type_id">
                                    <i class="fa fa-tag" role="img" aria-label="Event type" title="Event type"></i> <span t-field="event.event_type_id"/>
                                </div>
                            </div>
                        </li>
                    </ul>
                </div>
<<<<<<< HEAD
                <div class="row">
                    <div class="col-md-6 offset-3">
                        <t t-call="website.pager"/>
                    </div>
                </div>
                <div class="col-lg-3 oe_structure" id="right_column">
=======
                <div class="col-md-3 oe_structure" id="right_column">
>>>>>>> bab2a191
                </div>
            </div>
            <div class="row">
                <div class="col-sm-6 col-xs-offset-3">
                    <t t-call="website.pager"/>
                </div>
            </div>
        </div>
        <div class="oe_structure" id="oe_structure_website_event_index_2"/>
      </div>
    </t>
</template>

<template id="event_right_photos" inherit_id="website_event.index" active="False" customize_show="True" name="Photos">
    <xpath expr="//div[@id='right_column']" position="inside">
        <div class="row">
            <div class="col-lg-12 mb16">
                <div class="oe_demo">
                    <img src="/website_event/static/src/img/openerp_enterprise_of_the_year.png" class="rounded" alt=""/>
                    <div class="text-center"><a href="/event">Photos of Past Events</a></div>
                </div>
            </div>
            <div class="col-lg-12 mb16">
                <div class="oe_demo">
                    <img src="/website_event/static/src/img/training.jpg" class="rounded" alt=""/>
                    <div class="text-center"><a href="/event">Our Trainings</a></div>
                </div>
            </div>
        </div>
    </xpath>
</template>

<template id="event_right_quotes" inherit_id="website_event.index" active="False" customize_show="True" name="Quotes">
    <xpath expr="//div[@id='right_column']" position="inside">
        <div class="row">
            <div class="col-lg-12 mb16">
                <blockquote class="oe_snippet_body">
                    <p>
                        Write here a quote from one of your attendees.
                        It gives confidence in your
                        events.
                    </p>
                    <small>Author</small>
                </blockquote>
            </div>
        </div>
    </xpath>
</template>

<template id="event_right_country_event" inherit_id="website_event.index" active="False" customize_show="True" name="Country Events">
    <xpath expr="//div[@id='right_column']" position="inside">
        <div class="row">
            <div class="col-lg-12 mb16 mt16 country_events">
                <div class="country_events_list">
                    <div class="text-muted text-center">
                        <h1>
                            <i class="fa fa-flag fa-5x"/>
                            Events from Your Country</h1>
                    </div>
                </div>
            </div>
        </div>
    </xpath>
</template>

<template id="event_left_column" customize_show="True" inherit_id="website_event.index" name="Filters">
    <xpath expr="//div[@id='middle_column']" position="attributes">
        <attribute name="class">col-lg-6</attribute>
    </xpath>
    <xpath expr="//div[@id='middle_column']" position="before">
        <div class="col-lg-3 css_noprint" id="left_column">
            <ul class="nav nav-pills flex-column">
                <t t-foreach="dates" t-as="date">
                    <li class="nav-item" t-if="date[3] or (date[0] in ('old','all'))">
                        <a t-attf-href="/event?{{ keep_query('country', 'type', date=date[0]) }}" t-attf-class="nav-link#{searches.get('date') == date[0] and ' active' or ''}"><t t-esc="date[1]"/>
                            <span t-if="date[3]" class="badge badge-pill float-right"><t t-esc="date[3]"/></span>
                        </a>
                    </li>
                </t>
            </ul>
        </div>
    </xpath>
</template>

<template id="event_category" inherit_id="website_event.event_left_column" active="False" customize_show="True" name="Filter by Category">
    <xpath expr="//div[@id='left_column']" position="inside">
        <ul class="nav nav-pills flex-column mt32">
            <t t-foreach="types" t-as="type">
                <li t-if="type['event_type_id']"
                    class="nav-item">
                    <a t-attf-href="/event?{{ keep_query('country', 'date', type=type['event_type_id'][0]) }}" t-attf-class="nav-link#{searches.get('type') == str(type['event_type_id'] and type['event_type_id'][0]) and ' active' or ''}"><t t-esc="type['event_type_id'][1]"/>
                        <span class="badge badge-pill float-right"><t t-esc="type['event_type_id_count']"/></span>
                    </a>
                </li>
            </t>
        </ul>
    </xpath>
</template>

<template id="event_location" inherit_id="website_event.event_left_column" active="False" customize_show="True" name="Filter by Country">
    <xpath expr="//div[@id='left_column']" position="inside">
        <ul class="nav nav-pills flex-column mt32">
            <t t-foreach="countries" t-as="country">
                <li t-if="country['country_id']" class="nav-item">
                    <a t-attf-href="/event?{{ keep_query('type', 'date', country=country['country_id'][0]) }}" t-attf-class="nav-link#{searches.get('country') == str(country['country_id'] and country['country_id'][0]) and ' active' or ''}"><t t-esc="country['country_id'][1]"/>
                        <span class="badge badge-pill float-right"><t t-esc="country['country_id_count']"/></span>
                    </a>
                </li>
                <li t-if="not country['country_id']" class="nav-item">
                    <a t-attf-href="/event?{{ keep_query('type', 'date', country='online') }}" t-attf-class="nav-link#{searches.get('country') == 'online' and ' active' or ''}">
                        <span>Online Events</span>
                        <span class="badge badge-pill float-right"><t t-esc="country['country_id_count']"/></span>
                    </a>
                </li>
            </t>
        </ul>
    </xpath>
</template>

<template id="event_edit_options" inherit_id="website.user_navbar" name="Edit Event Options">
    <xpath expr="//li[@id='edit-page-menu']" position="after">
        <t t-if="main_object._name == 'event.event'" t-set="action" t-value="'event.action_event_view'" />
    </xpath>
</template>
<template id="layout">
    <t t-call="website.layout">
      <div id="wrap" class="js_event o_website_event">
        <div class="container">
            <div class="row mt8">
                <div class="col-md-7" id="event_menu">
                    <ol class="breadcrumb mb0" t-if="not event.menu_id">
                        <li class="breadcrumb-item"><a href="/event">All Events</a></li>
                        <li t-if="event.event_type_id" class="breadcrumb-item">
                            <a t-attf-href="/event?type=#{event.event_type_id.id}" t-esc="event.event_type_id.name"/>
                        </li>
                        <li t-if="event.country_id" class="breadcrumb-item">
                            <a t-attf-href="/event?country=#{event.country_id.id}" t-esc="event.country_id.name"/>
                        </li>
                        <li class="breadcrumb-item active">
                            <span t-field="event.name"/>
                        </li>
                    </ol>
                    <ol name="Event Menu" class="breadcrumb mb0" id="event_menu" t-if="event.menu_id" t-att-data-content_menu_id="editable and event.menu_id.id">
                        <t t-foreach="event.menu_id.child_id" t-as="submenu">
                            <t t-call="website.submenu">
                                <t t-set="item_class" t-value="'breadcrumb-item'"/>
                                <t t-set="link_class" t-value="None"/>
                            </t>
                        </t>
                    </ol>
                </div>
            </div>
        </div>
        <t t-raw="0"/>
        <div class="oe_structure" id="oe_structure_website_event_layout_1"/>
      </div>
    </t>
</template>

<template id="template_location">
    <t t-call="website_event.layout">
        <div class="oe_structure" id="oe_structure_website_event_location_1"/>
        <section class="container">
            <h1 class="text-center">Event Location</h1>
        </section>
        <h4 class="text-center text-muted"
            t-field="event.address_id" t-options='{
                "widget": "contact",
                "fields": ["name", "address", "phone", "mobile"]
            }'/>
        <div class="oe_structure" id="oe_structure_website_event_location_2"/>
    </t>
</template>

<template id="template_intro">
    <t t-call="website_event.layout">
        <section class="container">
            <h1 class="text-center">Event Introduction</h1>
        </section>
        <div class="oe_structure oe_empty" id="oe_structure_website_event_intro_1"/>
    </t>
</template>

<template id="default_page">
    <t t-call="website.layout">
        <div class="oe_structure oe_empty"/>
    </t>
</template>


<template id="event_details">
    <t t-call="website_event.layout">
        <div itemscope="itemscope" itemtype="http://schema.org/Event" class="container">
            <h1 itemprop="name" class="text-center mt-3 mb-2" t-field="event.name"></h1>
            <div class="text-center">
                <small t-if="event.is_participating" class="badge badge-info">Participating</small>
            </div>
            <h4 class="text-center text-muted">
                <i class="fa fa-clock-o" role="img" aria-label="Start date" title="Start date"></i> <span itemprop="startDate" t-field="event.with_context(tz=event.date_tz).date_begin" t-options='{"hide_seconds":"True"}'/> to
                <span itemprop="endDate" t-field="event.with_context(tz=event.date_tz).date_end" t-options='{"hide_seconds":"True"}'/>
                <t t-if="event.date_tz">(<span t-field="event.date_tz"/>)</t>
            </h4>
            <h4 class="text-center text-muted"
                t-field="event.address_id" t-options='{
                "widget": "contact",
                "fields": ["city"]
                }'/>
            <div class="row mt32 mb32">
                <t t-raw="0"/>
            </div>
        </div>
    </t>
</template>

<template id="404">
    <t t-call="website.layout">
        <div id="wrap">
            <div class="oe_structure oe_empty">
                <div class="container">
                    <h1 class="mt32">Event not found!</h1>
                    <p>Sorry, the requested event is not available anymore.</p>
                    <p><a t-attf-href="/event">Return to the event list.</a></p>
                </div>
            </div>
        </div>
    </t>
</template>

<template id="event_description_full">
    <t t-call="website_event.event_details">
        <div class="col-lg-8">
            <div t-if="event.state == 'done' or not registrable" class="alert alert-info" role="status">Registration for this event is now closed</div>
            <t t-if="event.state != 'done' and registrable" t-call="website_event.registration_template"/>
            <div class="clearfix"/>
            <hr/>
            <div itemprop="description" t-field="event.description"></div>
            <div class="clearfix"/>
            <ul class="list-unstyled" id="comment">
                <li t-foreach="event.website_message_ids" t-as="comment" class="media mt-3">
                    <div class="media-body">
                        <t t-call="website.publish_management">
                            <t t-set="object" t-value="comment"/>
                            <t t-set="publish_edit" t-value="True"/>
                        </t>
                        <t t-raw="comment.body"/>
                        <small class="float-right muted text-right">
                            <div t-field="comment.author_id"/>
                            <div t-field="comment.date" t-options='{"hide_seconds":"True"}'/>
                        </small>
                    </div>
                </li>
            </ul>
        </div>
        <div class="col-lg-4 css_noprint">
            <div class="clearfix"/>

            <t t-if="not event.is_online">
                <div class="card" t-if="event.address_id">
                    <h4 class="card-header">Where</h4>
                    <div class="card-body">
                        <t t-if="event.google_map_img()">
                            <a t-att-href="event.google_map_link()" target="_BLANK">
                               <img t-att-src="event.google_map_img()" width="100%%" alt="Google Maps"/>
                            </a>
                        </t>
                        <t t-else="1">
                            <a t-att-href="event.google_map_link()" target="_BLANK">Visualize on Google Maps</a>
                        </t>
                        <div itemprop="location" class="mt16 mb8" t-field="event.address_id" t-options='{
                            "widget": "contact",
                            "fields": ["name", "address", "phone", "mobile", "email"]
                            }'/>
                    </div>
                </div>
            </t>

            <div class="card mt-3">
                <h4 class="card-header">When</h4>
                <div class="card-body">
                    <i class="fa fa-clock-o"></i> From <span t-field="event.with_context(tz=event.date_tz).date_begin" t-options='{"hide_seconds":"True"}'> </span><br/>
                    <i class="fa fa-clock-o"></i> To <span t-field="event.with_context(tz=event.date_tz).date_end" t-options='{"hide_seconds":"True"}'> </span>
                </div>
            </div>

            <div class="card mt-3" t-if="event.organizer_id">
                <h4 class="card-header">Organizer</h4>
                <div class="card-body" t-field="event.organizer_id" t-options='{
                    "widget": "contact",
                    "fields": ["name", "phone", "mobile", "email"]
                    }'/>
            </div>

            <div class="card mt-3">
                <h4 class="card-header">Social Stream</h4>
                <div class="card-body">
                    <t t-call="website_mail.follow"><t t-set="object" t-value="event"/></t>
                    <div t-if="event.twitter_hashtag" class="mt16">
                        <p><strong>Participate on Twitter</strong></p>
                        <p class="text-muted">
                            Find out what people see and say about this event,
                            and join the conversation.
                        </p>
                        <p>
                            <strong>Use this tag:</strong>
                            <a t-att-href="'http://twitter.com/search?q=%23'+event.twitter_hashtag" target="_blank" class="badge badge-primary">#<span t-field="event.twitter_hashtag"/></a>
                        </p>
                    </div>
                </div>
            </div>

        </div>
    </t>
</template>

<!-- Registration Templates -->
<template id="registration_template">
    <t t-set="tickets_available" t-value="event.seats_available or event.seats_availability == 'unlimited'"/>
    <t t-set="buy" t-value="tickets_available and event.state == 'confirm'"/>
    <div itemscope="itemscope" itemprop="offers" itemtype="http://schema.org/AggregateOffer">
        <form id="registration_form" t-attf-action="/event/#{slug(event)}/registration/new" method="post" class="card" t-if="buy">
            <input type="hidden" name="csrf_token" t-att-value="request.csrf_token()"/>
            <div class="card-header d-none d-lg-block">
                <div class="row">
                    <div class="col-lg-3">
                        <h5><b>Ticket Type</b></h5>
                    </div>
                    <div class="col-lg-3">
                        <h5><b>End of Registration</b></h5>
                    </div>
                    <div class="col-lg-3">
                        <h5><b>Price</b></h5>
                    </div>
                    <div class="col-lg-3">
                        <h5><b>Quantity</b></h5>
                    </div>
                </div>
            </div>
            <t t-id="tickets" t-call="website_event.ticket">
                <t t-set="name">
                    <span itemprop="name">Event Registration</span>
                </t>
                <t t-set="registration_end">
                    <t t-if="event.date_begin">
                        <span t-esc="event.date_begin_located"/>
                    </t>
                    <t t-if="not event.date_begin">
                        <span>Unlimited</span>
                    </t>
                </t>
                <t t-set="price">
                    <span itemprop="price" content="0">
                        Free
                    </span>
                </t>
                <t t-set="quantity">
                    <select name="nb_register-0" class="form-control">
                        <t t-foreach="range(0, (event.seats_availability == 'unlimited' or event.seats_available &gt; 9) and 10 or event.seats_available+1)" t-as="nb">
                            <option t-esc="nb" t-att-selected="nb == 1 and 'selected'"/>
                        </t>
                    </select>
                </t>
            </t>
            <div class="card-footer">
                <div class="row">
                    <div class="col-lg-4 offset-lg-8 col-xl-3 offset-xl-9">
                        <button type="submit" class="btn btn-primary btn-lg btn-block a-submit" t-attf-id="#{event.id}">
                            Register Now
                        </button>
                    </div>
                </div>
            </div>
        </form>
        <div t-if="not buy" class="alert alert-info" role="status">
            <t t-if="event.state == 'draft'" itemprop="availability" content="http://schema.org/OutOfStock">
                Event registration not yet started.
            </t>
            <t t-if="event.state != 'draft'" itemprop="availability" content="http://schema.org/Discontinued">
                Event registration is closed.
            </t>
            <t t-if="request.env.user.has_group('event.group_event_manager')">
                <a t-attf-href="/web#id=#{event.id}&amp;view_type=form&amp;model=event.event">
                    <em><i class="fa fa-plus-circle" role="img" aria-label="Create" title="Create"></i>
                    Configure and Launch Event Registration</em>
                </a>
            </t>
        </div>
    </div>
</template>

<template id="ticket" name="Ticket offer template">
    <div class="col-12 d-lg-none card-header mb4">
        <h5>
            <strong>Ticket Type:</strong>
            <t t-raw="name"/>
        </h5>
        <small t-if="description">
            <t t-raw="description"/>
        </small>
    </div>
    <div class="card-body">
        <div class="row" itemscope="itemscope" itemtype="http://schema.org/Offer">
            <div class="col-lg-3 d-none d-lg-block" t-raw="name"/>
            <div class="col-6 d-lg-none">
                <h6>End of Registration</h6>
            </div>
            <div class="col-6 col-lg-3" itemprop="availabilityEnds" t-raw="registration_end"/>
            <div class="clearfix d-lg-none mb4"/>
            <div class="col-6 d-lg-none">
                <h6>Price</h6>
            </div>
            <div class="col-6 col-lg-3" t-raw="price"/>
            <div class="clearfix d-lg-none mb4"/>
            <div class="col-6 d-lg-none">
                <h6>Quantity</h6>
            </div>
            <div class="col-6 col-lg-3">
                <t t-if="tickets_available">
                    <link itemprop="availability" content="http://schema.org/InStock"/>
                    <t t-raw="quantity"/>
                </t>
                <t t-else="">
                    <span itemprop="availability" content="http://schema.org/SoldOut">
                        Sold Out
                    </span>
                </t>
            </div>
        </div>
    </div>
</template>

<template id="registration_attendee_details" name="Registration Attendee Details">
    <div role="dialog" id="modal_attendees_registration" class="modal fade" tabindex="-1">
        <div class="modal-dialog modal-lg">
            <form id="attendee_registration" t-attf-action="/event/#{slug(event)}/registration/confirm" method="post" class="js_website_submit_form">
                <input type="hidden" name="csrf_token" t-att-value="request.csrf_token()"/>
                <div class="modal-content">
                    <header class="modal-header">
                        <h4 class="modal-title" id="myModalLabel"><strong>Attendees</strong></h4>
                        <button type="button" class="close" data-dismiss="modal" aria-label="Close">x</button>
                    </header>
                    <main class="modal-body">
                        <div class="container">
                            <t t-set="counter_type" t-value="1"/>
                            <t t-set="counter" t-value="0"/>
                            <t t-foreach="tickets" t-as="ticket">
                                <h4 class="o_page_header mt16">
                                    <strong>
                                        Ticket Type #<t t-raw="counter_type"/>: <t t-esc="ticket['name']"/>
                                        <t t-if="ticket['price'] == 0">(Free)</t>
                                    </strong>
                                </h4>
                                <div class="row">
                                    <div class="col-lg-4"><strong>Name</strong></div>
                                    <div class="col-lg-5"><strong>Email</strong></div>
                                    <div class="col-lg-3"><strong>Phone</strong> <span class="text-muted">(Optional)</span></div>
                                </div>
                                <t t-foreach="range(1, ticket['quantity'] + 1)" t-as="att_counter" name="attendee_loop">
                                    <t t-set="counter" t-value="counter + 1"/>
                                    <div class="row mb4">
                                        <t t-set="attendee_placeholder">Attendee #%s</t>
                                        <div class="col-lg-4"><input class='form-control' type='text' t-attf-name="#{counter}-name" required="This field is required" t-att-placeholder="attendee_placeholder %counter"/></div>
                                        <div class="col-lg-5"><input class='form-control' type='email' t-attf-name="#{counter}-email" required="This field is required"/></div>
                                        <div class="col-lg-3"><input class='form-control' type='tel' t-attf-name="#{counter}-phone"/></div>
                                        <input class='d-none' type='text' t-attf-name="#{counter}-ticket_id" t-attf-value="#{ticket['id']}"/>
                                    </div>
                                </t>
                                <t t-set="counter_type" t-value="counter_type + 1"/>
                            </t>
                        </div>
                    </main>
                    <footer class="modal-footer">
                        <div class="float-left">
                            <button type="submit" class="btn btn-primary">Continue</button>
                            <button type="button" class="btn btn-secondary js_goto_event" data-dismiss="modal">Cancel Registration</button>
                        </div>
                    </footer>
                </div>
            </form>
        </div>
    </div>
</template>

<template id="registration_complete" name="Registration Completed">
    <t t-call="website.layout">
        <div class="container">
            <h3>We are glad to confirm your registration to our event</h3>
            <div class="row">
                <div class="col-lg-3 mt16">
                    <h4>Event Details</h4>
                </div>
                <div class="col-lg-9 mt16">
                    <h4><a t-attf-href="/event/#{slug(event)}"><t t-esc="event.name"/></a></h4>
                    <i class="fa fa-clock-o" role="img" aria-label="Start date" title="Start date"></i> <span itemprop="startDate" t-esc="event.date_begin_located"> </span> <i>to</i> <span itemprop="endDate" t-esc="event.date_end_located"> </span>
                    <div id="add_to_calendar" class="mt4">
                        <a role="button" class="btn btn-primary mr8" t-att-href="iCal_url">
                            <i class="fa fa-fw fa-arrow-right"/>Add to iCal/Outlook
                        </a>
                        <a role="button" class="btn btn-primary" t-att-href="google_url" target='_blank'>
                            <i class="fa fa-fw fa-arrow-right"/>Add to Google Calendar
                        </a>
                    </div>
                    <div itemprop="location" class="mt16 mb8" t-field="event.address_id" t-options='{
                            "widget": "contact",
                            "fields": ["name", "address", "phone", "mobile", "email"]
                            }'/>
                </div>
                <div class="col-lg-3 mt16">
                    <h4>Your registration</h4>
                </div>
                <div class="col-lg-9 mt16">
                    <table class='table table-bordered table-striped'>
                        <thead>
                            <tr>
                                <th>Reference</th>
                                <th>Name</th>
                                <th>E-mail</th>
                                <th>Phone</th>
                            </tr>
                        </thead>
                        <tbody>
                            <t t-foreach="attendees" t-as="attendee">
                                <tr>
                                    <td><t t-esc="attendee.id"/></td>
                                    <td><i class="fa fa-user" role="img" aria-label="Name" title="Name"></i> <t t-if='attendee.name'><t t-esc="attendee.name"/></t><t t-if='not attendee.name'>N/A</t></td>
                                    <td><i class="fa fa-envelope" role="img" aria-label="Email" title="Email"></i> <t t-if='attendee.email'><t t-esc="attendee.email"/></t><t t-if='not attendee.email'>N/A</t></td>
                                    <td><i class="fa fa-phone" role="img" aria-label="Phone" title="Phone"></i> <t t-if='attendee.phone'><t t-esc="attendee.phone"/></t><t t-if='not attendee.phone'>N/A</t></td>
                                </tr>
                            </t>
                        </tbody>
                    </table>
                </div>
            </div>
        </div>
    </t>
</template>

<!-- External snippets -->
<template id="remove_external_snippets" inherit_id="website.external_snippets">
    <xpath expr="//t[@t-install='website_event']" position="replace"/>
</template>
<!-- Snippets -->
<template id="country_events" name="Country Events" inherit_id="website.snippets">
    <xpath expr="//div[@id='snippet_content']//t[@t-snippet][last()]" position="after">
        <div>
            <div class="oe_snippet_thumbnail">
                <div style="background: white;box-shadow:none;-webkit-box-shadow:none;" class="oe_snippet_thumbnail_img" >
                    <i class="fa fa-flag fa-5x text-muted" title="Local Events" role="img" aria-label="Local Events"></i>
                </div>
                <span class="oe_snippet_thumbnail_title">Local Events</span>
            </div>
            <div class="oe_snippet_body oe_country_events mb16 mt16">
                <div class="country_events_list">
                    <div class="text-muted text-left">
                        <div>
                            <img class="rounded img-fluid" src="/website_event/static/src/img/world_map.jpg" alt=""></img>
                        </div>
                        <div>Events in visitor's country</div>
                    </div>
                </div>
            </div>
        </div>
    </xpath>
    <xpath expr="//div[@id='snippet_options']" position="inside">
        <div data-js='country_events'
            data-selector=".oe_country_events"
            data-drop-near="p, h1, h2, h3, blockquote, .card"
            data-drop-in=".content"
           >
        </div>
    </xpath>
</template>

<!-- Misc templates -->
<template id="country_events_list" name="Country">
    <t t-ignore="true">
        <t t-if="events">
            <div class="country_events_list">
                <div>
                    <t t-if="country">
                        <img class="rounded img-fluid" t-att-src="website.image_url(country, 'image')" alt=""></img>
                        <h4><b>Events: <span t-esc="country.name"></span></b></h4>
                    </t>
                    <t t-if="not country">
                        <img class="rounded img-fluid" src="/website_event/static/src/img/world_map.jpg" alt=""></img>
                        <h4><b>Upcoming Events</b></h4>
                    </t>
                    <div t-foreach="events[:5]" t-as="event_dict" class="oe_website_overflow_ellipsis mb8">
                        <t t-if="not event_dict['event'].website_published">
                            <span class="badge badge-danger" role="img" aria-label="Attention: not published" title="Not published"><i class="fa fa-ban"></i></span>
                        </t>
                        <t t-if="event_dict['event'].address_id">
                            <i class="fa fa-map-marker" title="It is a physical event" role="img" aria-label="It is a physical event"></i>
                        </t>
                        <t t-if="not event_dict['event'].address_id">
                            <i class="fa fa-cloud" title="It is an online event" role="img" aria-label="It is an online event"></i>
                        </t>
                        <b><span t-esc="event_dict['date']"/>: <span><a t-att-href="event_dict['url']"><t t-esc="event_dict['event'].name"/></a></span></b>
                    </div>
                    <t t-if="len(events) &gt; 5">
                        <div t-if="country">
                            <b><a t-att-href="'/event?country='+str(country.id)">See all events from <span t-esc="country.name"></span></a></b>
                        </div>
                        <div t-if="not country">
                            <b><a href="/event"> See all upcoming events </a></b>
                        </div>
                    </t>
                </div>
            </div>
        </t>
    </t>
</template>

<template id="website_event.brand_promotion" inherit_id="website.brand_promotion">
    <xpath expr="//div[hasclass('o_brand_promotion')]" position="replace">
        <div class="o_brand_promotion">
            Powered by <a target="_blank" class="badge badge-danger" href="http://www.odoo.com/page/website-builder?utm_source=db&amp;utm_medium=website">Odoo</a>.
            Try the <a target="_blank" href="http://www.odoo.com/page/website-builder?utm_source=db&amp;utm_medium=website">open source website builder</a>.
        </div>
    </xpath>
</template>


<!-- User Navbar -->
<template id="user_navbar_inherit_website_event" inherit_id="website.user_navbar">
    <xpath expr="//div[@id='o_new_content_menu_choices']//div[@name='module_website_event']" position="attributes">
        <attribute name="name"/>
        <attribute name="t-att-data-module-id"/>
        <attribute name="t-att-data-module-shortdesc"/>
        <attribute name="groups">event.group_event_manager</attribute>
    </xpath>
</template>
</odoo><|MERGE_RESOLUTION|>--- conflicted
+++ resolved
@@ -74,20 +74,11 @@
                         </li>
                     </ul>
                 </div>
-<<<<<<< HEAD
-                <div class="row">
-                    <div class="col-md-6 offset-3">
-                        <t t-call="website.pager"/>
-                    </div>
-                </div>
                 <div class="col-lg-3 oe_structure" id="right_column">
-=======
-                <div class="col-md-3 oe_structure" id="right_column">
->>>>>>> bab2a191
                 </div>
             </div>
             <div class="row">
-                <div class="col-sm-6 col-xs-offset-3">
+                <div class="col-md-6 offset-3">
                     <t t-call="website.pager"/>
                 </div>
             </div>
