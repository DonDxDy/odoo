<?xml version="1.0" ?>
<openerp>
    <data>

      <record id="view_hr_evaluation_plan_search" model="ir.ui.view">
            <field name="name">hr_evaluation.plan.search</field>
            <field name="model">hr_evaluation.plan</field>
            <field name="arch" type="xml">
                <search string="Appraisal Plan">
                   <field name="name" string="Appraisal Plans"/>
                   <field name="company_id" groups="base.group_multi_company"/>
                   <group expand="0" string="Group By..." groups="base.group_multi_company">
                        <filter string="Company" icon="terp-go-home" domain="[]" context="{'group_by':'company_id'}"/>
                    </group>
               </search>
            </field>
        </record>

        <record model="ir.ui.view" id="view_hr_evaluation_plan_form">
            <field name="name">hr_evaluation.plan.form</field>
            <field name="model">hr_evaluation.plan</field>
            <field name="arch" type="xml">
                <form string="Appraisal Plan" version="7.0">
                    <group col="4">
                        <group>
                            <field name="name"/>
                            <field name="company_id" widget="selection" groups="base.group_multi_company"/>
                            <field name="active"/>
                        </group>
                        <group>
                            <field name="month_first"/>
                            <field name="month_next"/>
                        </group>
                    </group>
                     <notebook>
                         <page string="Appraisal Phases">
                            <field name="phase_ids"/>
                         </page>
                     </notebook>
                </form>
            </field>
        </record>
        <record model="ir.ui.view" id="view_hr_evaluation_plan_tree">
            <field name="name">hr_evaluation.plan.form</field>
            <field name="model">hr_evaluation.plan</field>
            <field name="arch" type="xml">
                <tree string="Appraisal Plan">
                    <field name="name"/>
                    <field name="month_first"/>
                    <field name="month_next"/>
                    <field name="company_id" groups="base.group_multi_company"/>
                </tree>
            </field>
        </record>
        <record model="ir.actions.act_window" id="open_view_hr_evaluation_plan_tree">
            <field name="name">Appraisal Plans</field>
            <field name="res_model">hr_evaluation.plan</field>
            <field name="view_type">form</field>
            <field name="view_mode">tree,form</field>
        </record>
        
      <!-- Appraisal Interviews Action -->
      
        <record id="act_hr_employee_2_hr__evaluation_interview" model="ir.actions.act_window">
            <field name="res_model">hr.evaluation.interview</field>
            <field name="view_type">form</field>
            <field name="name">Interviews</field>
            <field name="view_mode">tree,form</field>
            <field name="context">{'search_default_user_to_review_id': [active_id], 'default_user_to_review_id': active_id}</field>
        </record>

        <menuitem name="Appraisal" parent="hr.menu_hr_root" id="menu_eval_hr" sequence="25"/>
        <menuitem name="Periodic Appraisal" parent="hr.menu_hr_configuration" id="menu_eval_hr_config" sequence="4"/>
        <menuitem parent="hr.menu_hr_configuration" id="menu_open_view_hr_evaluation_plan_tree"
            action="open_view_hr_evaluation_plan_tree" sequence="15"/>

        <record model="ir.ui.view" id="view_hr_evaluation_plan_phase_form">
            <field name="name">hr_evaluation.plan.phase.form</field>
            <field name="model">hr_evaluation.plan.phase</field>
            <field name="arch" type="xml">
                <form string="Appraisal Plan Phases" version="7.0">
                 <notebook>
                   <page string="General">
                    <group>
                    <field name="plan_id" invisible="1"/>
                        <group>
                        <group>
                            <field name="name"/>
                            <field name="wait"/>
                            <field name="sequence"/>
                        </group>
                        <group>
                            <separator string="Action to Perform" colspan="4"/>
                            <field name="action"/>
                            <field name="survey_id" domain="[('state','=','open')]"/>
                        </group>
                        <group string="Send to Managers">
                            <field name="send_answer_manager"/>
                            <field name="send_anonymous_manager"/>
                        </group><group string="Send to Employees">
                            <field name="send_answer_employee"/>
                            <field name="send_anonymous_employee"/>
                        </group>
                        </group>
                    </group>
                    </page>
                    <page string="Mail Settings">
                        <field name="mail_feature"/>
                        <separator string="Mail Body"/>
                        <field name="mail_body"/>
                        <group string="Legend">
                            <label string=" (employee_name)s: Partner name"/>
                            <label string="(user_signature)s: User name"/>
                            <label string="(date)s: Current Date"/>
                            <label string="(eval_name)s:Appraisal Name"/>
                        </group>
                    </page>
                  </notebook>
                </form>
            </field>
        </record>
        <record model="ir.ui.view" id="view_hr_evaluation_plan_phase_tree">
            <field name="name">hr_evaluation.plan.phase.form</field>
            <field name="model">hr_evaluation.plan.phase</field>
            <field name="arch" type="xml">
                <tree string="Appraisal Plan Phases" editable="bottom" >
                    <field name="sequence" widget="handle"/>
                    <field name="name"/>
                    <field name="action"/>
                    <field name="survey_id"/>
                    <field name="wait"/>
                </tree>
            </field>
        </record>

        <record id="hr_hr_employee_view_form" model="ir.ui.view">
            <field name="name">hr.hr.employee.view.form</field>
            <field name="model">hr.employee</field>
            <field name="inherit_id" ref="hr.view_employee_form"/>
            <field name="arch" type="xml">
            <xpath expr="//group[@name='active_group']" position="before">
                <group string="Appraisals">
                    <field name="evaluation_plan_id"/>
                    <field name="evaluation_date"/>
                </group>
            </xpath>
            <xpath expr="//div[@name='button_box']" position="inside">
                <button name="%(act_hr_employee_2_hr__evaluation_interview)d" string="Appraisal Interviews" type="action"/>
            </xpath>
            </field>
        </record>

        <record model="ir.ui.view" id="view_hr_evaluation_form">
            <field name="name">hr_evaluation.evaluation.form</field>
            <field name="model">hr_evaluation.evaluation</field>
            <field name="arch" type="xml">
                <form string="Appraisal" version="7.0">
                <header>
                    <button name="button_plan_in_progress" string="Start Appraisal" states="draft" type="object" class="oe_highlight"/>
                    <button name="button_final_validation" string="Validate Appraisal" states="wait" type="object" class="oe_highlight"/>
                    <button name="button_done" string="Done" states="progress" type="object" class="oe_highlight"/>
                    <button name="button_draft" string="Reset to Draft" states="cancel" type="object" />
                    <button name="button_cancel" string="Cancel Appraisal" states="draft,wait,progress" type="object"/>
                    <field name="state" widget="statusbar" statusbar_visible="draft,progress,wait,done" statusbar_colors='{"progress":"blue"}'/>
                </header>
                <sheet>
                    <label for="employee_id" class="oe_edit_only"/>
                    <h1><field name="employee_id" on_change="onchange_employee_id(employee_id)" class="oe_inline"/>, <field name="date" class="oe_inline"/></h1>
                    <label for="plan_id" class="oe_edit_only"/>
                    <h2><field name="plan_id"/></h2>
                    <group>
                        <group colspan="4" attrs="{'invisible':['|', ('state','=','draft'), ('state', '=', 'wait')]}">
                            <field name="rating" attrs="{'readonly':[('state','&lt;&gt;','progress')]}"/>
                            <field name="date_close" readonly="1"/>
                        </group>
                    </group>
                    <group string="Appraisal Forms" attrs="{'invisible':[('state','=','draft')]}">
                        <field nolabel="1" name="interview_ids"/>
                    </group>
                    <group string="Internal Notes" attrs="{'invisible':[('state','=','draft')]}">
                        <field nolabel="1" name="note_action"
                            groups="base.group_hr_manager" placeholder="Appraisal Summary..."/>
                    </group>
                    <group string="Public Notes" attrs="{'invisible':[('state','=','draft')]}">
                        <field nolabel="1" name="note_summary" placeholder="Action Plan..."/>
                    </group>
              </sheet>
	          <div class="oe_chatter">
	              <field name="message_follower_ids" widget="mail_followers"/>
	              <field name="message_ids" widget="mail_thread"/>
	          </div>
              </form>
            </field>
        </record>

        <record model="ir.ui.view" id="view_hr_evaluation_tree">
            <field name="name">hr_evaluation.evaluation.tree</field>
            <field name="model">hr_evaluation.evaluation</field>
            <field name="arch" type="xml">
                <tree colors="blue:state == 'draft';black:state in ('wait','progress');gray:state in('done','cancel')" string="Appraisal">
                    <field name="employee_id"/>
                    <field name="plan_id"/>
                    <field name="date"/>
                    <!--field name="progress" widget="progressbar"/-->
                    <field name="rating"/>
                    <field name="state"/>
                </tree>
            </field>
        </record>

       <record id="hr_evaluation.evaluation_search" model="ir.ui.view">
            <field name="name">hr_evaluation.evaluation_search</field>
            <field name="model">hr_evaluation.evaluation</field>
            <field name="arch" type="xml">
                <search string="Search Appraisal">
                    <field name="date"/>
                    <filter icon="terp-check" string="Pending" domain="[('state','=','wait')]" help="Appraisal that are in Plan In Progress state"/>
                    <filter icon="terp-camera_test" string="In progress" domain="[('state','=','progress')]" help="Appraisal that are in waiting appreciation state"/>
                    <field name="employee_id" />
                    <field name="plan_id"/>
                    <group expand='0' string='Group by...'>
                        <filter string='Employee' icon="terp-personal" domain="[]" context="{'group_by' : 'employee_id'}" />
                        <filter string='Plan' icon="terp-stock_align_left_24" domain="[]" context="{'group_by' : 'plan_id'}" />
                        <filter string='Status' icon="terp-stock_effects-object-colorize" domain="[]" context="{'group_by' : 'state'}" />
                        <filter string='Date' icon="terp-go-month" domain="[]" context="{'group_by' : 'date'}" />
                   </group>
               </search>
            </field>
        </record>

        <record model="ir.actions.act_window" id="open_view_hr_evaluation_tree">
            <field name="name">Appraisal</field>
            <field name="res_model">hr_evaluation.evaluation</field>
            <field name="view_type">form</field>
            <field name="view_mode">tree,form</field>
            <field name="search_view_id" ref="hr_evaluation.evaluation_search"/>
             <field name="context">{"search_default_next_month":1}</field>
            <field name="help" type="html">
              <p class="oe_view_nocontent_create">
                Click to create a new appraisal.
              </p><p>
                Each employee may be assigned an Appraisal Plan. Such a plan
                defines the frequency and the way you manage your periodic
                personnel evaluation. You will be able to define steps and
                attach interviews to each step. OpenERP manages all kinds of
                evaluations: bottom-up, top-down, self-evaluation and final
                evaluation by the manager.
              </p>
            </field>
        </record>

        <menuitem name="Appraisals" parent="menu_eval_hr" id="menu_open_view_hr_evaluation_tree"
            action="open_view_hr_evaluation_tree" groups="base.group_hr_user"/>

        <record model="ir.ui.view" id="view_hr_evaluation_interview_form">
            <field name="name">hr_evaluation.interview.form</field>
            <field name="model">hr.evaluation.interview</field>
            <field name="arch" type="xml">
                <form string="Interview Appraisal" version="7.0">
                    <header>
<<<<<<< HEAD
                        <button name="action_cancel" states="new,skip" string="Cancel" type="object" icon="gtk-stop"/>
                        <button name="action_fill" states="new,skip" string="Answer Survey" type="object"/>
                        <button string="Done" name="survey_req_done" type="object" states="new,skip" icon="gtk-apply"/>
                        <field name="state" widget="statusbar"/>
=======
                        <button string="Cancel Survey" name="survey_req_cancel" type="object"
                            states="draft,waiting_answer" class="oe_left"/>
                        <button string="Print Survey" name="action_print_survey"  type="object"
                            states="draft" context="{'survey_id': survey_id, 'response_id': [response], 'response_no':0}"
                            attrs="{'readonly':[('survey_id','=',False)]}" class="oe_highlight"/>
                        <button string="Send Request" name="survey_req_waiting_answer" type="object"
                            states="draft" class="oe_highlight"/>
                        <button string="Answer Survey" name="%(survey.action_view_survey_question_message)d" type="action"
                            states="waiting_answer" class="oe_highlight"
                            context="{'survey_id': survey_id, 'response_id': [response], 'response_no':0, 'active' : response,'request' : True, 'object' : 'hr.evaluation.interview', 'cur_id' : active_id}"
                            attrs="{'readonly':[('survey_id','=',False)]}"/>
                        <button string="Done" name="survey_req_done" type="object"
                            states="waiting_answer"/>
                        <field name="state" widget="statusbar" statusbar_visible="waiting_answer,done"/>
>>>>>>> c0c2bcd6
                    </header>
                    <sheet>
                        <div class="oe_right oe_button_box" name="button_box">
                            <button name="action_survey_resent" states="new,skip" string="Resent the invitation" type="object" icon="gtk-redo"/><br/>
                            <button name="action_preview" states="done,skip" string="Preview" type="object" icon="gtk-zoom-fit"/>
                            <button name="action_print_response" states="done,skip" string="Print response" type="object" icon="gtk-print"/>
                        </div>
                        <group>
                            <group>
                                <field name="survey_id"/>
                                <field name="user_to_review_id" readonly="1"/>
                                <field name="user_id"/>
                            </group>
                            <group>
                                <field name="date_deadline"/>
                                <field name="evaluation_id" string="Appraisal Plan" readonly="1"/>
                            </group>
                        </group>
                    </sheet>
                </form>
            </field>
        </record>

        <record model="ir.ui.view" id="view_hr_evaluation_interview_tree">
            <field name="name">hr_evaluation.interview.tree</field>
            <field name="model">hr.evaluation.interview</field>
            <field name="arch" type="xml">
                <tree string="Interview Appraisal">
                    <field name="survey_id"/>
                    <field name="date_deadline"/>
                    <field name="user_id"/>
                    <field name="user_to_review_id"/>
                    <field name="state"/>
                    <button name="action_survey_resent" states="new,skip" string="Resent the invitation" type="object" icon="gtk-redo"/>
                    <button name="action_fill" states="new,skip" string="Answer Survey" type="object" icon="gtk-execute"/>
                    <button name="action_preview" states="done,skip" string="Preview" type="object" icon="gtk-zoom-fit"/>
                    <button name="action_print_response" states="done,skip" string="Print response" type="object" icon="gtk-print"/>
                </tree>
            </field>
        </record>

       <record id="view_hr_evaluation_interview_search" model="ir.ui.view">
            <field name="name">view_hr_evaluation_interview_search</field>
            <field name="model">hr.evaluation.interview</field>
            <field name="arch" type="xml">
                <search string="Search Appraisal">
                    <field name="date_deadline"/>
                    <field name="user_to_review_id"/>
                    <field name="user_id"/>
                    <filter string="Interviews to do" name="todo_interviewer" domain="['&amp;', ('state','=','done'), ('user_id','=',uid)]"/>
                    <filter string="Responses to do" name="todo_employee" domain="['&amp;', ('state','in',['new','skip']), ('user_to_review_id.user_id','=',uid)]"/>
                    <group expand="0" string="Group By...">
                        <filter string="Interviewer" context="{'group_by':'user_id'}"/>
                        <filter string="Epmloyee" context="{'group_by':'partner_id'}"/>
                        <filter string="Survey" context="{'group_by':'survey_id'}"/>
                        <filter string="Status" context="{'group_by':'state'}"/>
                    </group>
               </search>
            </field>
        </record>

        <record id="view_evaluation_calendar" model="ir.ui.view">
            <field name="name">Interview Requests</field>
            <field name="model">hr.evaluation.interview</field>
            <field name="arch" type="xml">
                <calendar string="Interview Request" color="user_to_review_id" date_start="date_deadline">
                    <field name="response_id"/>
                </calendar>
            </field>
        </record>

        <record model="ir.actions.act_window" id="action_hr_evaluation_interview_tree">
            <field name="name">Interview Requests</field>
            <field name="res_model">hr.evaluation.interview</field>
            <field name="view_type">form</field>
            <field name="view_id" eval="False"/>
            <field name="domain">[('is_evaluation' ,'=', True)]</field>
            <field name="context">{"search_default_todo_employee":1, "search_default_todo_interviewer":1}</field>
            <field name="search_view_id" ref="view_hr_evaluation_interview_search"/>
            <field name="help" type="html">
              <p class="oe_view_nocontent_create">
                Click to create a new interview request related to a personal evaluation. 
              </p><p>
                Interview requests are usually generated automatically by
                OpenERP according to an employee's appraisal plan. Each user
                receives automatic emails and requests to evaluate their
                colleagues periodically.
              </p>
            </field>
        </record>

        <record model="ir.actions.act_window.view" id="hr_evaluation_interview_tree">
            <field name="sequence" eval="1"/>
            <field name="view_mode">tree</field>
            <field name="view_id" ref="view_hr_evaluation_interview_tree"/>
            <field name="act_window_id" ref="action_hr_evaluation_interview_tree"/>
        </record>
        <record model="ir.actions.act_window.view" id="hr_evaluation_interview_form">
            <field name="sequence" eval="2"/>
            <field name="view_mode">form</field>
            <field name="view_id" ref="view_hr_evaluation_interview_form"/>
            <field name="act_window_id" ref="action_hr_evaluation_interview_tree"/>
        </record>
        <record model="ir.actions.act_window.view" id="action_view_evaluation_calendar">
            <field name="sequence" eval="3"/>
            <field name="view_mode">calendar</field>
            <field name="view_id" ref="view_evaluation_calendar"/>
            <field name="act_window_id" ref="action_hr_evaluation_interview_tree"/>
        </record>

        <menuitem name="Interview Requests" parent="menu_eval_hr" id="menu_open_hr_evaluation_interview_requests"
            action="action_hr_evaluation_interview_tree"/>

      <!-- Email Compose message Action-->
      <act_window
        id="evaluation_reminders" name="Appraisal Reminders"
        res_model="mail.compose.message"
        src_model="hr.evaluation.interview"
        view_type="form" view_mode="form"
        target="new" multi="True"
        key2="client_action_multi"
        context="{'default_composition_mode': 'mass_mail',
                    'default_body_text': 'Hello,\n\nKindly post your response for the survey interview.\n\nThanks',
                    'default_subject': 'Reminder to fill up Survey'}"/>

    </data>
</openerp><|MERGE_RESOLUTION|>--- conflicted
+++ resolved
@@ -258,27 +258,10 @@
             <field name="arch" type="xml">
                 <form string="Interview Appraisal" version="7.0">
                     <header>
-<<<<<<< HEAD
                         <button name="action_cancel" states="new,skip" string="Cancel" type="object" icon="gtk-stop"/>
                         <button name="action_fill" states="new,skip" string="Answer Survey" type="object"/>
                         <button string="Done" name="survey_req_done" type="object" states="new,skip" icon="gtk-apply"/>
                         <field name="state" widget="statusbar"/>
-=======
-                        <button string="Cancel Survey" name="survey_req_cancel" type="object"
-                            states="draft,waiting_answer" class="oe_left"/>
-                        <button string="Print Survey" name="action_print_survey"  type="object"
-                            states="draft" context="{'survey_id': survey_id, 'response_id': [response], 'response_no':0}"
-                            attrs="{'readonly':[('survey_id','=',False)]}" class="oe_highlight"/>
-                        <button string="Send Request" name="survey_req_waiting_answer" type="object"
-                            states="draft" class="oe_highlight"/>
-                        <button string="Answer Survey" name="%(survey.action_view_survey_question_message)d" type="action"
-                            states="waiting_answer" class="oe_highlight"
-                            context="{'survey_id': survey_id, 'response_id': [response], 'response_no':0, 'active' : response,'request' : True, 'object' : 'hr.evaluation.interview', 'cur_id' : active_id}"
-                            attrs="{'readonly':[('survey_id','=',False)]}"/>
-                        <button string="Done" name="survey_req_done" type="object"
-                            states="waiting_answer"/>
-                        <field name="state" widget="statusbar" statusbar_visible="waiting_answer,done"/>
->>>>>>> c0c2bcd6
                     </header>
                     <sheet>
                         <div class="oe_right oe_button_box" name="button_box">
