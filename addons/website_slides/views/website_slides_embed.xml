<?xml version="1.0" ?>
<odoo>
    <data>
        <!-- Bundle (minimal) for embedded slide iframe -->
        <template id="website_slides.slide_embed_assets" name="Website slides embed assets">
            <t t-call="web._assets_helpers"><t t-set="no_bs_vars" t-value="True"/></t>
            <t t-call="web._assets_bootstrap"/>
            <link rel="stylesheet" type="text/scss" href="/website_slides/static/src/scss/website_slides.scss" t-ignore="true"/>

            <t t-call="web.pdf_js_lib"></t>
            <script type="text/javascript" src="/website_slides/static/lib/pdfslidesviewer/PDFSlidesViewer.js"></script>
            <script type="text/javascript" src="/website_slides/static/src/js/slides_embed.js"></script>
        </template>

        <!--
            This template is the PDF Viewer. It will mostly rendered throught an iFrame.
            The js file to bind event is slides_embed.js
        -->
        <template id="embed_slide" name="Embedded Slide Page">
            <html>
                <head t-if="not private">
                    <title><t t-esc="slide.name"/></title>
                    <t t-call-assets="web.assets_common" t-js="false"/>
                    <t t-call-assets="website_slides.slide_embed_assets" t-js="false"/>
                    <t t-call-assets="web.assets_common" t-css="false"/>
                    <t t-call-assets="website_slides.slide_embed_assets" t-css="false"/>
                </head>
                <body t-if="private" style="position: inherit;">
                    <title><t t-esc="slide.name"/></title>
                    <div class="slide-private-view">
                        <h3 style="border-bottom: 1px solid !important;padding-bottom: 10px;"><i class="fa fa-exclamation-triangle" role="img" aria-label="Attention" title="Attention"></i> This <t t-esc="slide.slide_type"/> is private.</h3>
                        <div t-field="slide.channel_id.access_error_msg" />
                    </div>
                </body>
                <body t-else="">
                    <div id="PDFViewer" class="d-flex flex-column h-100 border">
                        <!-- PDF Viewer Header : contains the name, and the share links -->
                        <div t-if="is_embedded" class="navbar-default oe_slides_share_bar">
                            <div class="container-fluid">
                                <div class="row">
                                    <div class="col-lg-8 col-4 text-left">
                                        <div class="oe_slides_ellipsis">
                                            <a target="_new" t-att-href="slide.website_url">
                                                <span  t-esc="slide.name" t-att-title="slide.name"/>
                                            </a>
                                        </div>
                                    </div>
                                    <div class="col-lg-1 col-2 text-right">
                                        <b class="oe_slide_js_embed_option_link" data-slide-option-id="#slide_share"><i class="fa fa-share-alt"></i> Share</b>
                                    </div>
                                    <div class="col-lg-1 col-2 text-right">
                                        <b class="oe_slide_js_embed_option_link" data-slide-option-id="#slide_email"><i class="fa fa-envelope"></i> Email</b>
                                    </div>
                                    <div class="col-lg-1 col-2 text-right">
                                        <b class="oe_slide_js_embed_option_link" data-slide-option-id="#slide_embed"><i class="fa fa-code"></i> Embed</b>
                                    </div>
                                </div>
                            </div>
                        </div>
                        <!--  PDF Viewer Body : contains the canvas, the loader, or the image-->
                        <div id="PDFSlideViewer" class="text-center position-relative flex-grow-1" style="height: 0;"
                                t-attf-data-slideid="#{slide.id}"
                                t-attf-data-slideurl="/slides/slide/#{slug(slide)}/pdf_content"
                                t-attf-data-downloadable="#{slide.download_security}"
                                t-att-data-defaultpage="page">
                            <t t-if="is_embedded">
                                <div id="slide_share" class="oe_slide_embed_option">
                                    <t t-call="website_slides.slide_social_media"/>
                                </div>
                                <div id="slide_email" class="oe_slide_embed_option">
                                    <t t-call="website_slides.slide_social_email"/>
                                </div>
                                <div id="slide_embed" class="oe_slide_embed_option">
                                    <t t-call="website_slides.slide_social_embed"/>
                                </div>
                            </t>
                            <div id="slide_suggest" class="oe_slide_embed_option">
                                <t t-foreach="related_slides" t-as="suggest_slide">
                                    <div class="col-4 oe_slides_suggestion_media">
                                        <a t-att-href="suggest_slide.website_url" target="_new">
                                            <div class="oe_slides_suggestion_caption">
                                                <h4><t t-esc="suggest_slide.name"/></h4>
                                            </div>
                                            <span class="oe-image-thumbnail">
                                                <img class="img-fluid" t-attf-src="/web/image/slide.slide/#{suggest_slide.id}/image_thumb" alt="suggest_slide.name"/>
                                            </span>
                                        </a>

                                    </div>
                                </t>
                            </div>
                            <t t-if="slide.slide_type in ('presentation', 'document')">
                                <div id="PDFViewerLoader" class="oe_slides_loader">
                                    <img class="img-fluid" t-attf-src="/web/image/slide.slide/#{slide.id}/image_medium" style="margin:auto;height:100%" alt="suggest_slide.name"/>
                                    <h4 class="text-center">
                                        <i class="fa fa-spinner fa-spin"></i> Loading ...
                                    </h4>
                                </div>
                                <canvas id="PDFViewerCanvas" class="img-fluid" style="margin: auto; height: 100%; display: none;"></canvas>
                            </t>
                            <t t-if="slide.slide_type in ('infographic')">
                                <img t-attf-src="/web/image/slide.slide/#{slide.id}/datas" class="img-fluid" style="width: 100%" alt="Slide image"/>
                            </t>
                        </div>
                        <!-- Fixed bottom navbar -->
                        <div class="pt-2 pb-2 bg-light" role="navigation" t-if="slide.slide_type in ('presentation', 'document')">
                            <div class="container-fluid oe_slides_panel_footer">
                                <div class="row">
                                    <div class="col-auto mr-auto text-left mt-2 mb-2">
                                        <input type="number" class="text-center" id="page_number"></input> / <span id="page_count"></span>
                                    </div>
                                    <div class="col-auto o_slide_navigation_buttons mt-2 mb-2">
                                        <span id="first" class="ml-2 mr-2" title="First slide" role="img" aria-label="First slide">
                                            <i class="fa fa-step-backward fa-2x"></i>
                                        </span>
                                        <a id="previous" class="ml-2 mr-2" title="Previous slide" aria-label="Previous slide" role="button">
                                            <i class="fa fa-arrow-circle-left fa-2x"></i>
                                        </a>
                                        <a id="next" class="ml-2 mr-2" title="Next slide" aria-label="Next slide" role="button">
                                            <i class="fa fa-arrow-circle-right fa-2x"></i>
                                        </a>
                                        <a id="last" class="ml-2 mr-2" title="Last slide" aria-label="Last slide" role="button">
                                            <i class="fa fa-step-forward fa-2x"></i>
                                        </a>
                                    </div>
                                    <div class="col-auto text-right ml-auto mt-2 mb-2">
                                        <a t-if="slide.download_security and not is_embedded" target="_top" t-attf-href="/slides/slide/#{slug(slide)}/download" title="Download" id="download">
                                            <i class="fa fa-download fa-2x" role="img" aria-label="Download"></i>
                                        </a>
                                        <span id="fullscreen" title="View fullscreen" role="img" aria-label="Fullscreen">
                                            <i class="fa fa-arrows-alt fa-2x"></i>
                                        </span>
                                    </div>
<<<<<<< HEAD
=======
                                    <div class="col-lg-4 col-md-4 col-sm-4 col-xs-4 text-center"></div>
                                </div>
                                <div class="col-lg-2 col-md-2 col-sm-2 col-xs-2 pull-right text-right">
                                    <a t-if="slide.download_security != 'none' and not is_embedded" target="_top" t-attf-href="/slides/slide/#{slug(slide)}/download" title="Download" id="download">
                                        <i class="fa fa-download fa-2x"></i>
                                    </a>
                                    <span id="fullscreen" title="View fullscreen">
                                        <i class="fa fa-arrows-alt fa-2x"></i>
                                    </span>
>>>>>>> 83cc046e
                                </div>
                            </div>
                        </div>
                    </div>
                </body>
            </html>
        </template>

        <!--
            Template render isntead of Embedded Slide, it this one is forbidden.
            So, it will mostly be rendered throught an iFrame
        -->
        <template id="embed_slide_forbidden" name="Forbidden Embedded Slide">
            <html>
                <head t-if="not private">
                    <title><t t-esc="slide.name"/></title>
                    <t t-call-assets="website_slides.slide_embed_assets" t-js="false"/>
                </head>
                <body>
                    <title><t t-esc="slide.name"/></title>
                    <div class="slide-private-view">
                        <h3 style="border-bottom: 1px solid !important;padding-bottom: 10px;"><i class="fa fa-exclamation-triangle" role="img" aria-label="Attention" title="Attention"></i> This <t t-esc="slide.slide_type"/> is private.</h3>
                        <div t-field="slide.channel_id.access_error_msg" />
                    </div>
                </body>
            </html>
        </template>
    </data>
</odoo><|MERGE_RESOLUTION|>--- conflicted
+++ resolved
@@ -124,25 +124,13 @@
                                         </a>
                                     </div>
                                     <div class="col-auto text-right ml-auto mt-2 mb-2">
-                                        <a t-if="slide.download_security and not is_embedded" target="_top" t-attf-href="/slides/slide/#{slug(slide)}/download" title="Download" id="download">
+                                        <a t-if="slide.download_security != 'none' and not is_embedded" target="_top" t-attf-href="/slides/slide/#{slug(slide)}/download" title="Download" id="download">
                                             <i class="fa fa-download fa-2x" role="img" aria-label="Download"></i>
                                         </a>
                                         <span id="fullscreen" title="View fullscreen" role="img" aria-label="Fullscreen">
                                             <i class="fa fa-arrows-alt fa-2x"></i>
                                         </span>
                                     </div>
-<<<<<<< HEAD
-=======
-                                    <div class="col-lg-4 col-md-4 col-sm-4 col-xs-4 text-center"></div>
-                                </div>
-                                <div class="col-lg-2 col-md-2 col-sm-2 col-xs-2 pull-right text-right">
-                                    <a t-if="slide.download_security != 'none' and not is_embedded" target="_top" t-attf-href="/slides/slide/#{slug(slide)}/download" title="Download" id="download">
-                                        <i class="fa fa-download fa-2x"></i>
-                                    </a>
-                                    <span id="fullscreen" title="View fullscreen">
-                                        <i class="fa fa-arrows-alt fa-2x"></i>
-                                    </span>
->>>>>>> 83cc046e
                                 </div>
                             </div>
                         </div>
