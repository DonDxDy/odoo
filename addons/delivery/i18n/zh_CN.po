# Translation of Odoo Server.
# This file contains the translation of the following modules:
# * delivery
# 
# Translators:
# Gary Wei <Gary.wei@elico-corp.com>, 2015
# Jonathon <jonathonli@gmail.com>, 2015
msgid ""
msgstr ""
"Project-Id-Version: Odoo 9.0\n"
"Report-Msgid-Bugs-To: \n"
"POT-Creation-Date: 2015-09-29 10:26+0000\n"
"PO-Revision-Date: 2015-12-11 06:48+0000\n"
"Last-Translator: Gary Wei <Gary.wei@elico-corp.com>\n"
"Language-Team: Chinese (China) (http://www.transifex.com/odoo/odoo-9/language/zh_CN/)\n"
"MIME-Version: 1.0\n"
"Content-Type: text/plain; charset=UTF-8\n"
"Content-Transfer-Encoding: \n"
"Language: zh_CN\n"
"Plural-Forms: nplurals=1; plural=0;\n"

#. module: delivery
#: model:ir.model.fields,field_description:delivery.field_delivery_carrier_rules_count
msgid "# Analytic Rules"
msgstr "# 分析规则"

#. module: delivery
#: model:ir.model.fields,field_description:delivery.field_delivery_carrier_bom_count
msgid "# Bill of Material"
msgstr "# 物料清单"

#. module: delivery
#: model:ir.model.fields,field_description:delivery.field_delivery_carrier_purchase_num_invoiced
msgid "# Invoiced in Purchase"
msgstr "# 采购开票"

#. module: delivery
#: model:ir.model.fields,field_description:delivery.field_delivery_carrier_sale_num_invoiced
msgid "# Invoiced in Sale"
msgstr "# 销售开票"

#. module: delivery
#: model:ir.model.fields,field_description:delivery.field_delivery_carrier_mo_count
msgid "# Manufacturing Orders"
msgstr "# 制造订单"

#. module: delivery
#: model:ir.model.fields,field_description:delivery.field_delivery_carrier_purchase_count
msgid "# Purchases"
msgstr "笔采购单"

#. module: delivery
#: model:ir.model.fields,field_description:delivery.field_delivery_carrier_sales_count
msgid "# Sales"
msgstr "笔销售单"

#. module: delivery
#: model:ir.model.fields,field_description:delivery.field_delivery_carrier_product_variant_count
msgid "# of Product Variants"
msgstr "个产品变型"

#. module: delivery
#: model:ir.ui.view,arch_db:delivery.report_delivery_document2
#: model:ir.ui.view,arch_db:delivery.report_shipping2
msgid "<strong>Carrier</strong>"
msgstr "<strong>货代</strong>"

#. module: delivery
#: model:ir.ui.view,arch_db:delivery.report_delivery_document2
#: model:ir.ui.view,arch_db:delivery.report_shipping2
msgid "<strong>Weight</strong>"
msgstr "<strong>重量</strong>"

#. module: delivery
#: model:ir.model.fields,help:delivery.field_delivery_carrier_product_type
#: model:ir.model.fields,help:delivery.field_delivery_carrier_type
msgid ""
"A consumable is a product for which you don't manage stock, a service is a "
"non-material product provided by a company or an individual."
msgstr ""

#. module: delivery
#: model:ir.model.fields,help:delivery.field_delivery_carrier_description_sale
msgid ""
"A description of the Product that you want to communicate to your customers."
" This description will be copied to every Sale Order, Delivery Order and "
"Customer Invoice/Refund"
msgstr "一个传达给客户的、关于该产品的描述。这个描述将会拷贝到每一个销售单，交货单和客户发票/退款单。"

#. module: delivery
#: model:ir.model.fields,help:delivery.field_delivery_carrier_description_purchase
msgid ""
"A description of the Product that you want to communicate to your vendors. "
"This description will be copied to every Purchase Order, Receipt and Vendor "
"Bill/Refund."
msgstr "一个传达给供应商的、关于该产品的描述。这个描述将会拷贝到每一个采购单，收货单和供应商发票/退款单。"

#. module: delivery
#: model:ir.model.fields,help:delivery.field_delivery_carrier_description
msgid ""
"A precise description of the Product, used only for internal information "
"purposes."
msgstr "精确的产品描述，仅用于内部备注。"

#. module: delivery
#: model:ir.model.fields,field_description:delivery.field_delivery_carrier_message_needaction
msgid "Action Needed"
msgstr "所需行动"

#. module: delivery
#: model:ir.model.fields,field_description:delivery.field_delivery_carrier_active
msgid "Active"
msgstr "有效"

#. module: delivery
#: model:ir.model.fields,field_description:delivery.field_delivery_carrier_amount
msgid "Amount"
msgstr "总额"

#. module: delivery
#: model:ir.model.fields,help:delivery.field_delivery_carrier_amount
msgid ""
"Amount of the order to benefit from a free shipping, expressed in the "
"company currency"
msgstr "免费送货的订单金额，以公司本位币显示"

#. module: delivery
#: model:ir.model.fields,field_description:delivery.field_delivery_carrier_asset_category_id
msgid "Asset Type"
msgstr "资产类型"

#. module: delivery
#: model:ir.model.fields,field_description:delivery.field_delivery_carrier_attribute_value_ids
msgid "Attributes"
msgstr "属性"

#. module: delivery
#: model:ir.model.fields,field_description:delivery.field_delivery_carrier_available
msgid "Available"
msgstr "有效的"

#. module: delivery
#: model:ir.model.fields,help:delivery.field_delivery_carrier_produce_delay
msgid ""
"Average delay in days to produce this product. In the case of multi-level "
"BOM, the manufacturing lead times of the components will be added."
msgstr "生成该产品的平均延时天数。在多级BoM的情况下，部件的制造提前期将被累加"

#. module: delivery
#: model:ir.model.fields,help:delivery.field_delivery_carrier_sale_avg_price
msgid "Avg. Price in Customer Invoices."
msgstr "客户发票中的平均价格"

#. module: delivery
#: model:ir.model.fields,help:delivery.field_delivery_carrier_purchase_avg_price
msgid "Avg. Price in Vendor Bills "
msgstr "供应商发票的平均价格"

#. module: delivery
#: model:ir.model.fields,field_description:delivery.field_delivery_carrier_purchase_avg_price
#: model:ir.model.fields,field_description:delivery.field_delivery_carrier_sale_avg_price
msgid "Avg. Unit Price"
msgstr "平均单价"

#. module: delivery
#: model:ir.model.fields,field_description:delivery.field_delivery_carrier_barcode
msgid "Barcode"
msgstr "条码"

#. module: delivery
#: model:ir.model.fields,help:delivery.field_delivery_carrier_list_price
msgid ""
"Base price to compute the customer price. Sometimes called the catalog "
"price."
msgstr "计算客户报价的基准价格。也叫目录价格"

#. module: delivery
#: selection:delivery.carrier,delivery_type:0
msgid "Based on Rules"
msgstr "根据规则"

#. module: delivery
#: model:ir.model.fields,field_description:delivery.field_delivery_carrier_image
msgid "Big-sized image"
msgstr "大尺寸图片"

#. module: delivery
#: model:ir.model.fields,field_description:delivery.field_delivery_carrier_bom_ids
msgid "Bill of Materials"
msgstr "物料清单"

#. module: delivery
#: model:ir.model.fields,field_description:delivery.field_stock_picking_weight_bulk
msgid "Bulk Weight"
msgstr "散重"

#. module: delivery
#: model:ir.model.fields,field_description:delivery.field_delivery_carrier_purchase_ok
msgid "Can be Purchased"
msgstr "可被采购"

#. module: delivery
#: model:ir.model.fields,field_description:delivery.field_delivery_carrier_rental
msgid "Can be Rent"
msgstr "可出租"

#. module: delivery
#: model:ir.model.fields,field_description:delivery.field_delivery_carrier_product_sale_ok
#: model:ir.model.fields,field_description:delivery.field_delivery_carrier_sale_ok
msgid "Can be Sold"
msgstr "可销售"

#. module: delivery
#: model:ir.model.fields,field_description:delivery.field_delivery_carrier_can_be_expensed
msgid "Can be expensed"
msgstr "可支出"

#. module: delivery
#: model:ir.ui.view,arch_db:delivery.view_picking_withcarrier_out_form
#: model:ir.ui.view,arch_db:delivery.view_picking_withcarrier_out_form_shipping
msgid "Cancel"
msgstr "取消"

#. module: delivery
#: model:ir.model,name:delivery.model_delivery_carrier
#: model:ir.model.fields,field_description:delivery.field_delivery_price_rule_carrier_id
#: model:ir.model.fields,field_description:delivery.field_stock_picking_carrier_id
#: model:ir.ui.view,arch_db:delivery.view_delivery_carrier_form
#: model:ir.ui.view,arch_db:delivery.view_delivery_carrier_tree
msgid "Carrier"
msgstr "承运方"

#. module: delivery
#: model:ir.ui.view,arch_db:delivery.view_picking_withcarrier_out_form
msgid "Carrier Information"
msgstr "承运方信息"

#. module: delivery
#: model:ir.model.fields,field_description:delivery.field_stock_picking_carrier_tracking_ref
msgid "Carrier Tracking Ref"
msgstr "承运方跟踪号"

#. module: delivery
#: model:ir.model.fields,field_description:delivery.field_delivery_carrier_route_from_categ_ids
msgid "Category Routes"
msgstr "类别路线"

#. module: delivery
#: model:ir.model.fields,help:delivery.field_delivery_carrier_membership
msgid "Check if the product is eligible for membership."
msgstr "检查产品是否适于成员。"

#. module: delivery
#: model:ir.actions.act_window,help:delivery.action_delivery_carrier_form
msgid "Click to define a new delivery method."
msgstr "点击创建一个新的运输方式"

#. module: delivery
#: model:ir.model.fields,help:delivery.field_delivery_carrier_uos_coeff
msgid ""
"Coefficient to convert default Unit of Measure to Unit of Sale uos = uom * "
"coeff"
msgstr ""

#. module: delivery
#: model:ir.model.fields,field_description:delivery.field_delivery_carrier_color
msgid "Color Index"
msgstr "颜色索引"

#. module: delivery
#: model:ir.model.fields,field_description:delivery.field_delivery_carrier_company_id
msgid "Company"
msgstr "公司"

#. module: delivery
#: model:ir.ui.view,arch_db:delivery.view_delivery_price_rule_form
msgid "Condition"
msgstr "条件"

#. module: delivery
#: model:ir.model.fields,field_description:delivery.field_delivery_carrier_purchase_method
msgid "Control Purchase Bills"
msgstr "控制采购账单"

#. module: delivery
#: model:ir.model.fields,field_description:delivery.field_delivery_carrier_standard_price
msgid "Cost"
msgstr "成本"

#. module: delivery
#: model:ir.model.fields,field_description:delivery.field_delivery_price_rule_standard_price
msgid "Cost Price"
msgstr "成本价"

#. module: delivery
#: model:ir.model.fields,help:delivery.field_delivery_carrier_standard_price
msgid ""
"Cost of the product template used for standard stock valuation in accounting"
" and used as a base price on purchase orders. Expressed in the default unit "
"of measure of the product."
msgstr ""

#. module: delivery
#: model:ir.model.fields,field_description:delivery.field_delivery_carrier_property_cost_method
msgid "Costing Method"
msgstr "成本方法"

#. module: delivery
#: model:ir.model.fields,field_description:delivery.field_delivery_carrier_country_ids
msgid "Countries"
msgstr "国家"

#. module: delivery
#: model:ir.model.fields,field_description:delivery.field_delivery_carrier_create_uid
#: model:ir.model.fields,field_description:delivery.field_delivery_price_rule_create_uid
msgid "Created by"
msgstr "创建于"

#. module: delivery
#: model:ir.model.fields,field_description:delivery.field_delivery_carrier_create_date
#: model:ir.model.fields,field_description:delivery.field_delivery_price_rule_create_date
msgid "Created on"
msgstr "创建于"

#. module: delivery
#: model:ir.model.fields,field_description:delivery.field_delivery_carrier_currency_id
msgid "Currency"
msgstr "货币"

#. module: delivery
#: model:ir.model.fields,help:delivery.field_delivery_carrier_qty_available
msgid ""
"Current quantity of products.\n"
"In a context with a single Stock Location, this includes goods stored at this Location, or any of its children.\n"
"In a context with a single Warehouse, this includes goods stored in the Stock Location of this Warehouse, or any of its children.\n"
"stored in the Stock Location of the Warehouse of this Shop, or any of its children.\n"
"Otherwise, this includes goods stored in any Stock Location with 'internal' type."
msgstr "当前产品数量。 \n对库位来说，包括了此库位或其子库位的产品。 \n对仓库来说，包括了这个仓库库位或其子库位的产品。  \n另外，包括了所有'内部'类型库位的产品。"

#. module: delivery
#: model:ir.model.fields,field_description:delivery.field_delivery_carrier_sale_delay
msgid "Customer Lead Time"
msgstr "客户提前时间"

#. module: delivery
#: model:ir.model.fields,field_description:delivery.field_delivery_carrier_taxes_id
msgid "Customer Taxes"
msgstr "客户税"

#. module: delivery
#: model:ir.model.fields,field_description:delivery.field_delivery_carrier_partner_ref
msgid "Customer ref"
msgstr "客户参考"

#. module: delivery
#: model:ir.model.fields,help:delivery.field_delivery_carrier_membership_date_from
msgid "Date from which membership becomes active."
msgstr "会员资格开始生效的日期"

#. module: delivery
#: model:ir.model.fields,help:delivery.field_delivery_carrier_message_last_post
msgid "Date of the last message posted on the record."
msgstr "发布到记录上的最后消息的日期"

#. module: delivery
#: model:ir.model.fields,help:delivery.field_delivery_carrier_membership_date_to
msgid "Date until which membership remains active."
msgstr "会员资格到哪一天结束"

#. module: delivery
#: model:ir.model.fields,help:delivery.field_delivery_carrier_uom_id
msgid "Default Unit of Measure used for all stock operation."
msgstr "所有库存操作的默认计量单位"

#. module: delivery
#: model:ir.model.fields,help:delivery.field_delivery_carrier_uom_po_id
msgid ""
"Default Unit of Measure used for purchase orders. It must be in the same "
"category than the default unit of measure."
msgstr "采购单默认使用的计量单位。必须与默认计量单位位于同一类别。"

#. module: delivery
#: model:ir.model.fields,field_description:delivery.field_delivery_carrier_deferred_revenue_category_id
msgid "Deferred Revenue Type"
msgstr "待摊收益类型"

#. module: delivery
#: model:ir.model.fields,field_description:delivery.field_delivery_carrier_delivery_count
#: model:ir.ui.menu,name:delivery.menu_delivery
#: model:ir.ui.menu,name:delivery.sale_menu_delivery
msgid "Delivery"
msgstr "交货"

#. module: delivery
#: model:ir.model.fields,field_description:delivery.field_res_partner_property_delivery_carrier_id
#: model:ir.model.fields,field_description:delivery.field_sale_order_carrier_id
msgid "Delivery Method"
msgstr "交货方法"

#. module: delivery
#: model:ir.actions.act_window,name:delivery.action_delivery_carrier_form
#: model:ir.ui.menu,name:delivery.menu_action_delivery_carrier_form
#: model:ir.ui.menu,name:delivery.sale_menu_action_delivery_carrier_form
msgid "Delivery Methods"
msgstr "运输方法"

#. module: delivery
#: model:ir.model,name:delivery.model_delivery_price_rule
msgid "Delivery Price Rules"
msgstr "运输价格规则"

#. module: delivery
#: model:ir.model.fields,field_description:delivery.field_delivery_carrier_product_id
msgid "Delivery Product"
msgstr "送货服务"

#. module: delivery
#: model:ir.model.fields,help:delivery.field_delivery_carrier_route_ids
msgid ""
"Depending on the modules installed, this will allow you to define the route "
"of the product: whether it will be bought, manufactured, MTO/MTS,..."
msgstr "基于此安装的模块。能够定义的产品路线：产品是否是购买的制造的还是MTO/MTS(按订单生产/按库存生产),等等..."

#. module: delivery
#: model:ir.model.fields,field_description:delivery.field_delivery_carrier_description
msgid "Description"
msgstr "说明"

#. module: delivery
#: model:ir.model.fields,field_description:delivery.field_delivery_carrier_description_picking
msgid "Description on Picking"
msgstr "分拣说明"

#. module: delivery
#: model:ir.ui.view,arch_db:delivery.view_delivery_carrier_form
msgid "Destination"
msgstr "目标"

#. module: delivery
#: model:ir.model.fields,help:delivery.field_delivery_carrier_event_ok
msgid ""
"Determine if a product needs to create automatically an event registration "
"at the confirmation of a sales order line."
msgstr "决定是否在销售订单行被确认时，一个产品自动创建一个事件登记项。"

#. module: delivery
#: model:ir.model.fields,help:delivery.field_delivery_carrier_sequence
msgid "Determine the display order"
msgstr "决定显示顺序"

#. module: delivery
#: model:ir.model.fields,field_description:delivery.field_delivery_carrier_display_name
#: model:ir.model.fields,field_description:delivery.field_delivery_price_rule_display_name
msgid "Display Name"
msgstr "显示名称"

#. module: delivery
#: model:ir.actions.act_window,help:delivery.action_delivery_carrier_form
msgid ""
"Each carrier (e.g. UPS) can have several delivery methods (e.g.\n"
"                UPS Express, UPS Standard) with a set of pricing rules attached\n"
"                to each method."
msgstr "每一个货代（例如UPS）能有几种不同的运输方式（例如UPS快运, UPS 标准）\n并且每种方式都相应的一套价格规则"

#. module: delivery
#: model:ir.model.fields,field_description:delivery.field_sale_order_delivery_price
msgid "Estimated Delivery Price"
msgstr "预估运输价格"

#. module: delivery
#: model:ir.model.fields,field_description:delivery.field_delivery_carrier_event_ok
msgid "Event Subscription"
msgstr "订阅活动"

#. module: delivery
#: model:ir.model.fields,field_description:delivery.field_delivery_carrier_event_ticket_ids
msgid "Event Tickets"
msgstr "活动入场券"

#. module: delivery
#: model:ir.model.fields,field_description:delivery.field_delivery_carrier_expected_margin
msgid "Expected Margin"
msgstr "预计利润"

#. module: delivery
#: model:ir.model.fields,field_description:delivery.field_delivery_carrier_expected_margin_rate
msgid "Expected Margin (%)"
msgstr "预计利润(%)"

#. module: delivery
#: model:ir.model.fields,field_description:delivery.field_delivery_carrier_sale_expected
msgid "Expected Sale"
msgstr "预计销售"

#. module: delivery
#: model:ir.model.fields,help:delivery.field_delivery_carrier_expected_margin
msgid "Expected Sale - Normal Cost"
msgstr "预计销售 - 标准成本"

#. module: delivery
#: model:ir.model.fields,help:delivery.field_delivery_carrier_sales_gap
msgid "Expected Sale - Turn Over"
msgstr "预计销售 -  营业额"

#. module: delivery
#: model:ir.model.fields,help:delivery.field_delivery_carrier_expected_margin_rate
msgid "Expected margin * 100 / Expected Sale"
msgstr "预计利润 * 100 / 预计销售"

#. module: delivery
#: model:ir.model.fields,field_description:delivery.field_delivery_carrier_property_account_expense_id
msgid "Expense Account"
msgstr "费用科目"

#. module: delivery
#: model:ir.model.fields,field_description:delivery.field_delivery_carrier_expense_policy
msgid "Expense Invoice Policy"
msgstr "费用发票策略"

#. module: delivery
#: model:ir.model.fields,help:delivery.field_sale_order_carrier_id
msgid "Fill this field if you plan to invoice the shipping based on picking."
msgstr "如果你打算根据发货的实际数量开票的话，就填写这一字段"

#. module: delivery
#: selection:delivery.carrier,delivery_type:0
#: model:ir.model.fields,field_description:delivery.field_delivery_carrier_fixed_price
msgid "Fixed Price"
msgstr "固定价格"

#. module: delivery
#: model:ir.model.fields,field_description:delivery.field_delivery_carrier_message_follower_ids
msgid "Followers"
msgstr "关注者"

#. module: delivery
#: model:ir.model.fields,field_description:delivery.field_delivery_carrier_message_channel_ids
msgid "Followers (Channels)"
msgstr "关注者(频道)"

#. module: delivery
#: model:ir.model.fields,field_description:delivery.field_delivery_carrier_message_partner_ids
msgid "Followers (Partners)"
msgstr "关注者（合作伙伴）"

#. module: delivery
#: model:ir.model.fields,field_description:delivery.field_delivery_carrier_virtual_available
msgid "Forecast Quantity"
msgstr "预测数量"

#. module: delivery
#: model:ir.model.fields,help:delivery.field_delivery_carrier_virtual_available
msgid ""
"Forecast quantity (computed as Quantity On Hand - Outgoing + Incoming)\n"
"In a context with a single Stock Location, this includes goods stored in this location, or any of its children.\n"
"In a context with a single Warehouse, this includes goods stored in the Stock Location of this Warehouse, or any of its children.\n"
"Otherwise, this includes goods stored in any Stock Location with 'internal' type."
msgstr "预测数量(计算方法：在手数量-将要出库的数量+将要入库的数量) \n对于一个库位来说，这包括了将要到达此库位或其子库位的产品。\n对于一个仓库来说，这包括了将要到达这个仓库的库位,或其子库位的产品。\n另外，这包括了要到达所有“内部”类型的库位的产品。"

#. module: delivery
#: model:delivery.carrier,name:delivery.free_delivery_carrier
#: model:product.product,name:delivery.free_delivery_carrier_product_product
msgid "Free delivery charges"
msgstr "免费运输"

#. module: delivery
#: model:ir.model.fields,field_description:delivery.field_delivery_carrier_free_if_more_than
msgid "Free if Order total is more than"
msgstr "免费当订单总额大于"

#. module: delivery
#: model:ir.model.fields,help:delivery.field_delivery_carrier_packaging_ids
msgid ""
"Gives the different ways to package the same product. This has no impact on "
"the picking order and is mainly used if you use the EDI module."
msgstr "指定同一产品的多种包装方式。此处与分拣单并不冲突且主要用于 EDI 模块。"

#. module: delivery
#: model:ir.model.fields,help:delivery.field_delivery_price_rule_sequence
msgid "Gives the sequence order when calculating delivery carrier."
msgstr "在计算发货货代的时候给出序列号"

#. module: delivery
#: model:ir.model.fields,field_description:delivery.field_delivery_carrier_weight
msgid "Gross Weight"
msgstr "毛重"

#. module: delivery
#: model:ir.model.fields,field_description:delivery.field_delivery_carrier_id
#: model:ir.model.fields,field_description:delivery.field_delivery_price_rule_id
msgid "ID"
msgstr "ID"

#. module: delivery
#: model:ir.model.fields,help:delivery.field_delivery_carrier_message_unread
msgid "If checked new messages require your attention."
msgstr "查看是否有需要留意的新信息。"

#. module: delivery
#: model:ir.model.fields,help:delivery.field_delivery_carrier_message_needaction
msgid "If checked, new messages require your attention."
msgstr "确认后, 会出现新消息."

#. module: delivery
#: model:ir.model.fields,help:delivery.field_delivery_carrier_property_valuation
msgid ""
"If perpetual valuation is enabled for a product, the system will "
"automatically create journal entries corresponding to stock moves, with "
"product price as specified by the 'Costing Method'The inventory variation "
"account set on the product category will represent the current inventory "
"value, and the stock input and stock output account will hold the "
"counterpart moves for incoming and outgoing products."
msgstr ""

#. module: delivery
#: model:ir.model.fields,help:delivery.field_delivery_carrier_free_if_more_than
msgid ""
"If the order is more expensive than a certain amount, the customer can "
"benefit from a free shipping"
msgstr "如果订单金额高于某个特定金额，客户可以享受免费送货"

#. module: delivery
#: model:ir.model.fields,help:delivery.field_delivery_carrier_active
msgid ""
"If unchecked, it will allow you to hide the product without removing it."
msgstr "如果不选中，允许你隐藏这个产品而无需删除。"

#. module: delivery
#: model:ir.model.fields,help:delivery.field_delivery_carrier_expense_policy
msgid ""
"If you invoice at cost, the expense will be invoiced on the sale order at "
"the cost of the analytic line;if you invoice at sales price, the price of "
"the product will be used instead."
msgstr "如果您按成本开票，将以辅助分析行上的成本费用开票到销售订单；如果您以销售价格开票，将以产品的价格开票。"

#. module: delivery
#: model:ir.model.fields,help:delivery.field_delivery_carrier_image
msgid ""
"Image of the product variant (Big-sized image of product template if false)."
" It is automatically resized as a 1024x1024px image, with aspect ratio "
"preserved."
msgstr "产品图片规格(如果为False,采用大尺寸图片模板）. 它保持图片的宽高比,并自动调整图片大小为1024 x 1024px."

#. module: delivery
#: model:ir.model.fields,help:delivery.field_delivery_carrier_image_medium
msgid ""
"Image of the product variant (Medium-sized image of product template if "
"false)."
msgstr "产品图片规格(如果为Flase,采用普通尺寸图片模板)"

#. module: delivery
#: model:ir.model.fields,help:delivery.field_delivery_carrier_image_small
msgid ""
"Image of the product variant (Small-sized image of product template if "
"false)."
msgstr "产品图片规格(如果为Flase,采用小尺寸图片模板)"

#. module: delivery
#: model:ir.model.fields,field_description:delivery.field_delivery_carrier_property_account_income_id
msgid "Income Account"
msgstr "收入科目"

#. module: delivery
#: model:ir.model.fields,field_description:delivery.field_delivery_carrier_incoming_qty
msgid "Incoming"
msgstr "入库"

#. module: delivery
#: model:ir.model.fields,field_description:delivery.field_delivery_carrier_categ_id
msgid "Internal Category"
msgstr "内部分类"

#. module: delivery
#: model:ir.model.fields,field_description:delivery.field_delivery_carrier_code
#: model:ir.model.fields,field_description:delivery.field_delivery_carrier_default_code
msgid "Internal Reference"
msgstr "内部参考"

#. module: delivery
#: model:ir.model.fields,help:delivery.field_delivery_carrier_barcode
msgid "International Article Number used for product identification."
msgstr "国际物品编码用于产品标识"

#. module: delivery
#: model:ir.model.fields,field_description:delivery.field_delivery_carrier_property_stock_inventory
msgid "Inventory Location"
msgstr "存货库位"

#. module: delivery
#: model:ir.model.fields,field_description:delivery.field_delivery_carrier_property_valuation
msgid "Inventory Valuation"
msgstr "存货估值"

#. module: delivery
#: model:ir.model.fields,field_description:delivery.field_sale_order_invoice_shipping_on_delivery
msgid "Invoice Shipping on Delivery"
msgstr "在发票上发货"

#. module: delivery
#: model:ir.model.fields,field_description:delivery.field_delivery_carrier_invoice_state
msgid "Invoice State"
msgstr "发票状态"

#. module: delivery
#: model:ir.model.fields,field_description:delivery.field_delivery_carrier_invoice_policy
msgid "Invoicing Policy"
<<<<<<< HEAD
msgstr ""
=======
msgstr "开票策略"
>>>>>>> 7892d99f

#. module: delivery
#: model:ir.model.fields,field_description:delivery.field_delivery_carrier_message_is_follower
msgid "Is Follower"
msgstr "已关注"

#. module: delivery
#: model:ir.model.fields,field_description:delivery.field_sale_order_line_is_delivery
msgid "Is a Delivery"
msgstr "是送货"

#. module: delivery
#: model:ir.model.fields,field_description:delivery.field_delivery_carrier_is_product_variant
msgid "Is a product variant"
msgstr ""

#. module: delivery
#: model:ir.model.fields,help:delivery.field_delivery_carrier_fixed_price
msgid ""
"Keep empty if the pricing depends on the advanced pricing per destination"
msgstr "默认的运费的价格，如果根据目的地定价，这里留空。"

#. module: delivery
#: model:ir.model.fields,field_description:delivery.field_delivery_carrier_message_last_post
msgid "Last Message Date"
msgstr "最后消息日期"

#. module: delivery
#: model:ir.model.fields,field_description:delivery.field_delivery_carrier___last_update
#: model:ir.model.fields,field_description:delivery.field_delivery_price_rule___last_update
msgid "Last Modified on"
msgstr "最后修改日"

#. module: delivery
#: model:ir.model.fields,field_description:delivery.field_delivery_carrier_write_uid
#: model:ir.model.fields,field_description:delivery.field_delivery_price_rule_write_uid
msgid "Last Updated by"
msgstr "最后更新"

#. module: delivery
#: model:ir.model.fields,field_description:delivery.field_delivery_carrier_write_date
#: model:ir.model.fields,field_description:delivery.field_delivery_price_rule_write_date
msgid "Last Updated on"
msgstr "最后更新"

#. module: delivery
#: model:ir.model.fields,field_description:delivery.field_delivery_carrier_location_id
msgid "Location"
msgstr "位置"

#. module: delivery
#: model:ir.model.fields,field_description:delivery.field_delivery_carrier_packaging_ids
msgid "Logistical Units"
msgstr "逻辑单位"

#. module: delivery
#: model:ir.model.fields,field_description:delivery.field_delivery_carrier_produce_delay
msgid "Manufacturing Lead Time"
msgstr "生产提前期(日)"

#. module: delivery
#: model:ir.model.fields,field_description:delivery.field_delivery_carrier_date_from
msgid "Margin Date From"
msgstr "盈利开始日"

#. module: delivery
#: model:ir.model.fields,field_description:delivery.field_delivery_carrier_date_to
msgid "Margin Date To"
msgstr "盈利结束日"

#. module: delivery
#: model:ir.model.fields,field_description:delivery.field_delivery_price_rule_max_value
msgid "Maximum Value"
msgstr "最大值"

#. module: delivery
#: model:ir.model.fields,field_description:delivery.field_delivery_carrier_image_medium
msgid "Medium-sized image"
msgstr "中等尺寸图片"

#. module: delivery
#: model:ir.model.fields,field_description:delivery.field_delivery_carrier_membership
msgid "Membership"
msgstr "会籍"

#. module: delivery
#: model:ir.model.fields,field_description:delivery.field_delivery_carrier_membership_date_to
msgid "Membership End Date"
msgstr "会员结束日期"

#. module: delivery
#: model:ir.model.fields,field_description:delivery.field_delivery_carrier_membership_date_from
msgid "Membership Start Date"
msgstr "成员开始日期"

#. module: delivery
#: model:ir.model.fields,field_description:delivery.field_delivery_carrier_message_ids
msgid "Messages"
msgstr "消息"

#. module: delivery
#: model:ir.model.fields,help:delivery.field_delivery_carrier_message_ids
msgid "Messages and communication history"
msgstr "消息和通信历史"

#. module: delivery
#: model:ir.model.fields,field_description:delivery.field_delivery_carrier_orderpoint_ids
msgid "Minimum Stock Rules"
msgstr "最小库存规则"

#. module: delivery
#: model:ir.model.fields,field_description:delivery.field_delivery_carrier_name
#: model:ir.model.fields,field_description:delivery.field_delivery_price_rule_name
#: model:ir.ui.view,arch_db:delivery.view_delivery_carrier_form
msgid "Name"
msgstr "名称"

#. module: delivery
#: code:addons/delivery/models/sale_order.py:62
#, python-format
msgid "No carrier matching."
msgstr "无匹配承运方"

#. module: delivery
#: code:addons/delivery/models/sale_order.py:70
#, python-format
msgid "No carrier set for this order."
msgstr "这张订单没有货代"

#. module: delivery
#: model:ir.model.fields,field_description:delivery.field_delivery_carrier_normal_cost
msgid "Normal Cost"
msgstr "正常成本"

#. module: delivery
#: model:ir.model.fields,help:delivery.field_delivery_carrier_purchase_gap
msgid "Normal Cost - Total Cost"
msgstr "正常成本 - 总成本"

#. module: delivery
#: model:delivery.carrier,name:delivery.normal_delivery_carrier
#: model:product.product,name:delivery.normal_delivery_carrier_product_product
msgid "Normal Delivery Charges"
msgstr "正常运输成本"

#. module: delivery
#: model:ir.model.fields,field_description:delivery.field_delivery_carrier_message_needaction_counter
msgid "Number of Actions"
msgstr "动作的序列号"

#. module: delivery
#: model:ir.model.fields,field_description:delivery.field_stock_picking_number_of_packages
msgid "Number of Packages"
msgstr "包装件数"

#. module: delivery
#: model:ir.model.fields,help:delivery.field_delivery_carrier_message_needaction_counter
msgid "Number of messages which requires an action"
msgstr "需要动作的消息编号"

#. module: delivery
#: model:ir.model.fields,help:delivery.field_delivery_carrier_message_unread_counter
msgid "Number of unread messages"
msgstr "未读电子邮件的数量"

#. module: delivery
#: model:ir.model.fields,field_description:delivery.field_delivery_price_rule_operator
msgid "Operator"
msgstr "运算符"

#. module: delivery
#: model:ir.model.fields,field_description:delivery.field_delivery_carrier_outgoing_qty
msgid "Outgoing"
msgstr "发出"

#. module: delivery
#: model:ir.model.fields,field_description:delivery.field_stock_picking_package_ids
msgid "Packages"
msgstr "包裹"

#. module: delivery
#: model:ir.model,name:delivery.model_res_partner
msgid "Partner"
msgstr "业务伙伴"

#. module: delivery
#: model:ir.model,name:delivery.model_stock_quant_package
msgid "Physical Packages"
msgstr "物理包裹"

#. module: delivery
#: selection:delivery.price.rule,variable:0
#: selection:delivery.price.rule,variable_factor:0
#: model:ir.model.fields,field_description:delivery.field_delivery_carrier_price
msgid "Price"
msgstr "价格"

#. module: delivery
#: model:ir.model.fields,field_description:delivery.field_delivery_carrier_delivery_type
#: model:ir.model.fields,field_description:delivery.field_stock_picking_delivery_type
msgid "Price Computation"
msgstr "价格计算"

#. module: delivery
#: model:ir.model.fields,field_description:delivery.field_delivery_carrier_property_account_creditor_price_difference
msgid "Price Difference Account"
msgstr "价格差异科目"

#. module: delivery
#: model:ir.ui.view,arch_db:delivery.view_delivery_price_rule_form
#: model:ir.ui.view,arch_db:delivery.view_delivery_price_rule_tree
msgid "Price Rules"
msgstr "价格规则"

#. module: delivery
#: model:ir.model.fields,field_description:delivery.field_delivery_carrier_pricelist_id
msgid "Pricelist"
msgstr "价格表"

#. module: delivery
#: model:ir.model.fields,field_description:delivery.field_delivery_carrier_item_ids
msgid "Pricelist Items"
msgstr "价格表项目"

#. module: delivery
#: model:ir.ui.view,arch_db:delivery.view_delivery_carrier_form
msgid "Pricing"
msgstr "定价"

#. module: delivery
#: model:ir.model.fields,field_description:delivery.field_delivery_carrier_price_rule_ids
msgid "Pricing Rules"
msgstr "价格规则"

#. module: delivery
#: model:ir.model.fields,field_description:delivery.field_delivery_carrier_property_stock_procurement
msgid "Procurement Location"
msgstr "需求库位"

#. module: delivery
#: model:ir.model.fields,field_description:delivery.field_delivery_carrier_alert_time
msgid "Product Alert Time"
msgstr "产品警示时间"

#. module: delivery
#: model:ir.model.fields,field_description:delivery.field_delivery_carrier_attribute_line_ids
msgid "Product Attributes"
msgstr "产品属性"

#. module: delivery
#: model:ir.model.fields,field_description:delivery.field_delivery_carrier_email_template_id
msgid "Product Email Template"
msgstr "产品的电子邮件模板"

#. module: delivery
#: model:ir.model.fields,field_description:delivery.field_delivery_carrier_life_time
msgid "Product Life Time"
msgstr "产品生命时间"

#. module: delivery
#: model:ir.model.fields,field_description:delivery.field_delivery_carrier_product_manager
msgid "Product Manager"
msgstr "产品经理"

#. module: delivery
#: model:ir.model.fields,field_description:delivery.field_delivery_carrier_removal_time
msgid "Product Removal Time"
msgstr "产品移除时间"

#. module: delivery
#: model:ir.model,name:delivery.model_product_template
#: model:ir.model.fields,field_description:delivery.field_delivery_carrier_product_tmpl_id
msgid "Product Template"
msgstr "产品模板"

#. module: delivery
#: model:ir.model.fields,field_description:delivery.field_delivery_carrier_product_type
#: model:ir.model.fields,field_description:delivery.field_delivery_carrier_type
msgid "Product Type"
msgstr "产品类型"

#. module: delivery
#: model:ir.model.fields,field_description:delivery.field_delivery_carrier_use_time
msgid "Product Use Time"
msgstr "产品启用时间"

#. module: delivery
#: model:ir.model.fields,field_description:delivery.field_delivery_carrier_property_stock_production
msgid "Production Location"
msgstr "生产库位"

#. module: delivery
#: model:ir.model.fields,field_description:delivery.field_delivery_carrier_product_variant_ids
msgid "Products"
msgstr "产品"

#. module: delivery
#: model:ir.model.fields,field_description:delivery.field_delivery_carrier_description_purchase
msgid "Purchase Description"
msgstr "采购说明"

#. module: delivery
#: model:ir.model.fields,field_description:delivery.field_delivery_carrier_purchase_gap
msgid "Purchase Gap"
msgstr "采购差额"

#. module: delivery
#: model:ir.model.fields,field_description:delivery.field_delivery_carrier_uom_po_id
msgid "Purchase Unit of Measure"
msgstr "采购计量单位"

#. module: delivery
#: selection:delivery.price.rule,variable:0
#: selection:delivery.price.rule,variable_factor:0
msgid "Quantity"
msgstr "数量"

#. module: delivery
#: model:ir.model.fields,field_description:delivery.field_delivery_carrier_qty_available
msgid "Quantity On Hand"
msgstr "在手数量"

#. module: delivery
#: model:ir.model.fields,help:delivery.field_delivery_carrier_incoming_qty
msgid ""
"Quantity of products that are planned to arrive.\n"
"In a context with a single Stock Location, this includes goods arriving to this Location, or any of its children.\n"
"In a context with a single Warehouse, this includes goods arriving to the Stock Location of this Warehouse, or any of its children.\n"
"Otherwise, this includes goods arriving to any Stock Location with 'internal' type."
msgstr "计划到达的产品数量。\n对于一个库位来说，这包括了将要到达此库位或其子库位的货物。\n对于一个仓库来说，这包括了将要到达这个仓库的的这个库位,或其子库位的货物。\n另外，这包括了所有“内部”类型库位要到达的货物。"

#. module: delivery
#: model:ir.model.fields,help:delivery.field_delivery_carrier_outgoing_qty
msgid ""
"Quantity of products that are planned to leave.\n"
"In a context with a single Stock Location, this includes goods leaving this Location, or any of its children.\n"
"In a context with a single Warehouse, this includes goods leaving the Stock Location of this Warehouse, or any of its children.\n"
"Otherwise, this includes goods leaving any Stock Location with 'internal' type."
msgstr "计划出库的产品数量。\n对于一个库位来说，这包括了将要离开此库位或其子库位的货物。\n对于一个仓库来说，这包括了将要离开这个仓库的的这个库位,或其子库位的货物。\n另外，这包括了所有“内部”类型库位要离开的货物。"

#. module: delivery
#: model:ir.model.fields,field_description:delivery.field_delivery_carrier_reception_count
msgid "Receipt"
msgstr "收据"

#. module: delivery
#: model:ir.model.fields,field_description:delivery.field_delivery_carrier_nbr_reordering_rules
msgid "Reordering Rules"
msgstr "重订货规则"

#. module: delivery
#: model:ir.model.fields,field_description:delivery.field_delivery_carrier_route_ids
msgid "Routes"
msgstr "路线"

#. module: delivery
#: model:ir.model.fields,field_description:delivery.field_delivery_price_rule_list_base_price
msgid "Sale Base Price"
msgstr "以销售为基础的价格"

#. module: delivery
#: model:ir.model.fields,field_description:delivery.field_delivery_carrier_description_sale
msgid "Sale Description"
msgstr "销售说明"

#. module: delivery
#: model:ir.model.fields,field_description:delivery.field_delivery_carrier_list_price
#: model:ir.model.fields,field_description:delivery.field_delivery_carrier_lst_price
#: model:ir.model.fields,field_description:delivery.field_delivery_price_rule_list_price
#: model:ir.ui.view,arch_db:delivery.view_delivery_price_rule_form
#: model:ir.ui.view,arch_db:delivery.view_delivery_price_rule_tree
msgid "Sale Price"
msgstr "标价"

#. module: delivery
#: model:ir.model.fields,field_description:delivery.field_delivery_carrier_sales_gap
msgid "Sales Gap"
msgstr "销售差额"

#. module: delivery
#: model:ir.model,name:delivery.model_sale_order
msgid "Sales Order"
msgstr "销售订单"

#. module: delivery
#: model:ir.model,name:delivery.model_sale_order_line
msgid "Sales Order Line"
msgstr "销售订单行"

#. module: delivery
#: model:ir.model.fields,help:delivery.field_delivery_carrier_categ_id
msgid "Select category for the current product"
msgstr "为当前产品选择一个类别"

#. module: delivery
#: model:ir.model.fields,help:delivery.field_delivery_carrier_event_type_id
msgid ""
"Select event types so when we use this product in sales order lines, it will"
" filter events of this type only."
msgstr "选择事件类型，因此当我们在销售订单行使用这个产品时，只有这个类型的事件被过滤。"

#. module: delivery
#: code:addons/delivery/models/delivery_carrier.py:250
#, python-format
msgid ""
"Selected product in the delivery method doesn't fulfill any of the delivery "
"carrier(s) criteria."
msgstr "这个运输方式选出来的产品不能满足货代的标准"

#. module: delivery
#: model:ir.ui.view,arch_db:delivery.view_picking_withcarrier_out_form
msgid "Send to Shipper"
msgstr "发给托运人"

#. module: delivery
#: model:ir.model.fields,field_description:delivery.field_delivery_carrier_sequence
#: model:ir.model.fields,field_description:delivery.field_delivery_price_rule_sequence
msgid "Sequence"
msgstr "序号"

#. module: delivery
#: model:ir.ui.view,arch_db:delivery.view_order_form_with_carrier
msgid "Set price"
msgstr "设置价格"

#. module: delivery
#: code:addons/delivery/models/stock_picking.py:88
#, python-format
msgid "Shipment sent to carrier %s for expedition with tracking number %s"
msgstr "带有跟踪号码 %s的货物发送给货代 %s，之后运输"

#. module: delivery
#: model:ir.model.fields,field_description:delivery.field_stock_picking_carrier_price
msgid "Shipping Cost"
msgstr "运输成本"

#. module: delivery
#: model:ir.model.fields,field_description:delivery.field_delivery_carrier_shipping_enabled
msgid "Shipping enabled"
msgstr "能发货的"

#. module: delivery
#: model:ir.model.fields,field_description:delivery.field_delivery_carrier_image_small
msgid "Small-sized image"
msgstr "小尺寸图片"

#. module: delivery
#: model:ir.model.fields,help:delivery.field_delivery_carrier_uos_id
msgid ""
"Specify a unit of measure here if invoicing is made in another unit of "
"measure than inventory. Keep empty to use the default unit of measure."
msgstr "如果制作发票的单位跟库存不一致，指定一个计量单位，留空使用默认单位。"

#. module: delivery
#: model:ir.model.fields,help:delivery.field_delivery_carrier_product_sale_ok
#: model:ir.model.fields,help:delivery.field_delivery_carrier_sale_ok
msgid "Specify if the product can be selected in a sales order line."
msgstr "如果产品能在销售单明细在被选择，则指定。"

#. module: delivery
#: model:ir.model.fields,help:delivery.field_delivery_carrier_can_be_expensed
msgid "Specify whether the product can be selected in an HR expense."
msgstr ""

#. module: delivery
#: model:ir.model.fields,help:delivery.field_delivery_carrier_property_cost_method
msgid ""
"Standard Price: The cost price is manually updated at the end of a specific period (usually once a year).\n"
"                    Average Price: The cost price is recomputed at each incoming shipment and used for the product valuation.\n"
"                    Real Price: The cost price displayed is the price of the last outgoing product (will be use in case of inventory loss for example)."
msgstr ""

#. module: delivery
#: model:ir.model.fields,field_description:delivery.field_delivery_carrier_state_ids
msgid "States"
msgstr "状态"

#. module: delivery
#: model:ir.model.fields,field_description:delivery.field_delivery_carrier_state
msgid "Status"
msgstr "状态"

#. module: delivery
#: model:ir.model.fields,field_description:delivery.field_delivery_carrier_property_stock_account_input
msgid "Stock Input Account"
msgstr "入库科目"

#. module: delivery
#: model:ir.model,name:delivery.model_stock_move
msgid "Stock Move"
msgstr "库存调拨"

#. module: delivery
#: model:ir.model.fields,field_description:delivery.field_delivery_carrier_property_stock_account_output
msgid "Stock Output Account"
msgstr "出库科目"

#. module: delivery
#: model:ir.model.fields,help:delivery.field_delivery_carrier_normal_cost
msgid "Sum of Multiplication of Cost price and quantity of Vendor Bills"
msgstr "供应商发票成本价和数量的乘法"

#. module: delivery
#: model:ir.model.fields,help:delivery.field_delivery_carrier_turnover
msgid ""
"Sum of Multiplication of Invoice price and quantity of Customer Invoices"
msgstr "客户发票的开票价格和数量相乘的汇总"

#. module: delivery
#: model:ir.model.fields,help:delivery.field_delivery_carrier_total_cost
msgid "Sum of Multiplication of Invoice price and quantity of Vendor Bills "
msgstr "供应商发票发票价格和数量的乘积"

#. module: delivery
#: model:ir.model.fields,help:delivery.field_delivery_carrier_sale_expected
msgid ""
"Sum of Multiplication of Sale Catalog price and quantity of Customer "
"Invoices"
msgstr "客户发票的销售分类价格和数量相乘的汇总"

#. module: delivery
#: model:ir.model.fields,help:delivery.field_delivery_carrier_sale_num_invoiced
msgid "Sum of Quantity in Customer Invoices"
msgstr "客户发票数量合计"

#. module: delivery
#: model:ir.model.fields,help:delivery.field_delivery_carrier_purchase_num_invoiced
msgid "Sum of Quantity in Vendor Bills"
msgstr "供应商发票中数量总和"

#. module: delivery
#: model:ir.model.fields,field_description:delivery.field_delivery_carrier_name_template
msgid "Template Name"
msgstr "模板名称"

#. module: delivery
#: model:delivery.carrier,name:delivery.delivery_carrier
#: model:product.product,name:delivery.delivery_carrier_product_product
msgid "The Poste"
msgstr "邮政"

#. module: delivery
#: model:ir.model.fields,help:delivery.field_delivery_carrier_sale_delay
msgid ""
"The average delay in days between the confirmation of the customer order and"
" the delivery of the finished products. It's the time you promise to your "
"customers."
msgstr "在客户订单确认和完工产品交付之间的平均的延期日子。这是你承诺给客户的日期。"

#. module: delivery
#: code:addons/delivery/models/sale_order.py:53
#, python-format
msgid "The order state have to be draft to add delivery lines."
msgstr "只能对草稿状态的订单增加送货明细"

#. module: delivery
#: model:ir.model.fields,help:delivery.field_delivery_carrier_partner_id
msgid "The partner that is doing the delivery service."
msgstr "提供送货服务的业务伙伴"

#. module: delivery
#: model:ir.model.fields,help:delivery.field_delivery_carrier_volume
msgid "The volume in m3."
msgstr "这体积是m3"

#. module: delivery
#: model:ir.model.fields,help:delivery.field_delivery_carrier_weight
msgid "The weight of the contents in Kg, not including any packaging, etc."
msgstr "以Kg(公斤)表示内容物重量，不包含任何的包装等。"

#. module: delivery
#: model:ir.actions.act_window,help:delivery.action_delivery_carrier_form
msgid ""
"These methods allow to automatically compute the delivery price\n"
"                according to your settings; on the sales order (based on the\n"
"                quotation) or the invoice (based on the delivery orders)."
msgstr "这些方法能根据你的设定自动的计算运输价格；\n在销售订单中（基于报价单）或者发票中（基于发货单）"

#. module: delivery
#: model:ir.model.fields,help:delivery.field_delivery_carrier_property_account_expense_id
msgid ""
"This account will be used for invoices instead of the default one to value "
"expenses for the current product."
msgstr ""

#. module: delivery
#: model:ir.model.fields,help:delivery.field_delivery_carrier_property_account_income_id
msgid ""
"This account will be used for invoices instead of the default one to value "
"sales for the current product."
msgstr ""

#. module: delivery
#: model:ir.model.fields,help:delivery.field_delivery_carrier_property_account_creditor_price_difference
msgid ""
"This account will be used to value price difference between purchase price "
"and cost price."
msgstr "这科目将用于采购价格和成本价格之间的差异"

#. module: delivery
#: model:ir.model.fields,help:delivery.field_res_partner_property_delivery_carrier_id
msgid "This delivery method will be used when invoicing from picking."
msgstr "这个送货方式会在基于送货单开发票的时候使用。"

#. module: delivery
#: model:ir.model.fields,help:delivery.field_delivery_carrier_image_variant
msgid ""
"This field holds the image used as image for the product variant, limited to"
" 1024x1024px."
msgstr "该字段保存产品的图片，限制图片大小须小于 1024x1024px."

#. module: delivery
#: model:ir.model.fields,help:delivery.field_delivery_carrier_price_extra
msgid "This is the sum of the extra price of all attributes"
msgstr "这是所有属性额外价格的总和"

#. module: delivery
#: model:ir.model.fields,help:delivery.field_delivery_carrier_property_stock_production
msgid ""
"This stock location will be used, instead of the default one, as the source "
"location for stock moves generated by manufacturing orders."
msgstr "该库位将被使用以替换默认的，同样的，库存移动的源库位将根据制造单生成。"

#. module: delivery
#: model:ir.model.fields,help:delivery.field_delivery_carrier_property_stock_procurement
msgid ""
"This stock location will be used, instead of the default one, as the source "
"location for stock moves generated by procurements."
msgstr "该库位将被使用以替换默认的，同样的，库存移动的源库位将根据补货生成。"

#. module: delivery
#: model:ir.model.fields,help:delivery.field_delivery_carrier_property_stock_inventory
msgid ""
"This stock location will be used, instead of the default one, as the source "
"location for stock moves generated when you do an inventory."
msgstr "该库位将被使用以替换默认的，同样当您做盘存时，库存移动的源库位将被生成。"

#. module: delivery
#: model:ir.model.fields,field_description:delivery.field_delivery_carrier_total_cost
msgid "Total Cost"
msgstr "总成本"

#. module: delivery
#: model:ir.model.fields,field_description:delivery.field_delivery_carrier_total_margin
msgid "Total Margin"
msgstr "总利润"

#. module: delivery
#: model:ir.model.fields,field_description:delivery.field_delivery_carrier_total_margin_rate
msgid "Total Margin Rate(%)"
msgstr "总利润率(%)"

#. module: delivery
#: model:ir.model.fields,help:delivery.field_delivery_carrier_total_margin_rate
msgid "Total margin * 100 / Turnover"
msgstr "总利润 * 100 / 营业额"

#. module: delivery
#: model:ir.model.fields,field_description:delivery.field_delivery_carrier_track_service
msgid "Track Service"
msgstr ""

#. module: delivery
#: model:ir.model.fields,field_description:delivery.field_delivery_carrier_tracking
#: model:ir.ui.view,arch_db:delivery.view_picking_withcarrier_out_form
msgid "Tracking"
msgstr "跟踪"

#. module: delivery
#: model:ir.model,name:delivery.model_stock_picking
msgid "Transfer"
msgstr "调拨"

#. module: delivery
#: model:ir.model.fields,field_description:delivery.field_delivery_carrier_partner_id
msgid "Transporter Company"
msgstr "转运公司"

#. module: delivery
#: model:ir.model.fields,field_description:delivery.field_delivery_carrier_turnover
msgid "Turnover"
msgstr "营业额"

#. module: delivery
#: model:ir.model.fields,help:delivery.field_delivery_carrier_total_margin
msgid "Turnover - Standard price"
msgstr "营业额-标准价格"

#. module: delivery
#: model:ir.model.fields,field_description:delivery.field_delivery_carrier_event_type_id
msgid "Type of Event"
msgstr "活动类型"

#. module: delivery
#: model:ir.model.fields,help:delivery.field_delivery_carrier_shipping_enabled
msgid ""
"Uncheck this box to disable package shipping while validating Delivery "
"Orders"
msgstr "在确认发货单的时候，不勾选这个选相框就不能发货"

#. module: delivery
#: model:ir.model.fields,field_description:delivery.field_delivery_carrier_uom_id
#: model:ir.model.fields,field_description:delivery.field_stock_move_weight_uom_id
#: model:ir.model.fields,field_description:delivery.field_stock_picking_weight_uom_id
msgid "Unit of Measure"
msgstr "计量单位"

#. module: delivery
#: model:ir.model.fields,help:delivery.field_stock_move_weight_uom_id
msgid ""
"Unit of Measure (Unit of Measure) is the unit of measurement for Weight"
msgstr "计量单位 是测量重量的单位"

#. module: delivery
#: model:ir.model.fields,field_description:delivery.field_delivery_carrier_uos_coeff
msgid "Unit of Measure -> UOS Coeff"
msgstr "计量单位 -> 销售单位的系数"

#. module: delivery
#: model:ir.model.fields,field_description:delivery.field_delivery_carrier_uos_id
msgid "Unit of Sale"
msgstr "销售单位"

#. module: delivery
#: model:ir.model.fields,help:delivery.field_stock_picking_weight_uom_id
msgid "Unit of measurement for Weight"
msgstr "重量的计量单位"

#. module: delivery
#: model:ir.model.fields,field_description:delivery.field_delivery_carrier_message_unread
msgid "Unread Messages"
msgstr "未读消息"

#. module: delivery
#: model:ir.model.fields,field_description:delivery.field_delivery_carrier_message_unread_counter
msgid "Unread Messages Counter"
msgstr "未读消息计数器"

#. module: delivery
#: model:ir.model.fields,field_description:delivery.field_delivery_price_rule_variable
msgid "Variable"
msgstr "可变的"

#. module: delivery
#: model:ir.model.fields,field_description:delivery.field_delivery_price_rule_variable_factor
msgid "Variable Factor"
msgstr "变量系数"

#. module: delivery
#: model:ir.model.fields,field_description:delivery.field_delivery_carrier_price_extra
msgid "Variant Extra Price"
msgstr "规格附加价格"

#. module: delivery
#: model:ir.model.fields,field_description:delivery.field_delivery_carrier_image_variant
msgid "Variant Image"
msgstr "系列图片"

#. module: delivery
#: model:ir.model.fields,field_description:delivery.field_delivery_carrier_seller_ids
msgid "Vendor"
msgstr "供应商"

#. module: delivery
#: model:ir.model.fields,field_description:delivery.field_delivery_carrier_supplier_taxes_id
msgid "Vendor Taxes"
msgstr "供应商税"

#. module: delivery
#: selection:delivery.price.rule,variable:0
#: selection:delivery.price.rule,variable_factor:0
#: model:ir.model.fields,field_description:delivery.field_delivery_carrier_volume
#: model:ir.model.fields,field_description:delivery.field_stock_picking_volume
msgid "Volume"
msgstr "体积"

#. module: delivery
#: model:ir.model.fields,field_description:delivery.field_delivery_carrier_warehouse_id
msgid "Warehouse"
msgstr "仓库"

#. module: delivery
#: model:ir.model.fields,field_description:delivery.field_delivery_carrier_warranty
msgid "Warranty"
msgstr "质保"

#. module: delivery
#: selection:delivery.price.rule,variable:0
#: selection:delivery.price.rule,variable_factor:0
#: model:ir.model.fields,field_description:delivery.field_stock_move_weight
#: model:ir.model.fields,field_description:delivery.field_stock_picking_weight
#: model:ir.model.fields,field_description:delivery.field_stock_quant_package_weight
#: model:ir.ui.view,arch_db:delivery.view_picking_withcarrier_out_form
msgid "Weight"
msgstr "重量"

#. module: delivery
#: selection:delivery.price.rule,variable:0
#: selection:delivery.price.rule,variable_factor:0
msgid "Weight * Volume"
msgstr "重量* 体积"

#. module: delivery
#: model:ir.model.fields,help:delivery.field_delivery_carrier_alert_time
msgid ""
"When a new a Serial Number is issued, this is the number of days before an "
"alert should be notified."
msgstr "此处表明当新序列号生成时，商品生成提醒前的天数。"

#. module: delivery
#: model:ir.model.fields,help:delivery.field_delivery_carrier_life_time
msgid ""
"When a new a Serial Number is issued, this is the number of days before the "
"goods may become dangerous and must not be consumed."
msgstr "此处表明当新序列号生成时，商品变危险以至于不能使用前的天数。When a new a Serial Number is issued, this is the number of days before the goods may become dangerous and must not be consumed."

#. module: delivery
#: model:ir.model.fields,help:delivery.field_delivery_carrier_removal_time
msgid ""
"When a new a Serial Number is issued, this is the number of days before the "
"goods should be removed from the stock."
msgstr "此处表明当新序列号生成时，商品需要提前多少天从库存移除。"

#. module: delivery
#: model:ir.model.fields,help:delivery.field_delivery_carrier_use_time
msgid ""
"When a new a Serial Number is issued, this is the number of days before the "
"goods starts deteriorating, without being dangerous yet."
msgstr "此处表明当新序列号生成时，商品变质前（未变危险）的天数。"

#. module: delivery
#: model:ir.model.fields,help:delivery.field_delivery_carrier_property_stock_account_input
msgid ""
"When doing real-time inventory valuation, counterpart journal items for all "
"incoming stock moves will be posted in this account, unless there is a "
"specific valuation account set on the source location. When not set on the "
"product, the one from the product category is used."
msgstr "在进行实时库存估值时，除非为源库位指定一个库存核算科目，否则所有的入库调拨分类账明细将登入这科目。当没在产品设定时，使用产品类别的设定。"

#. module: delivery
#: model:ir.model.fields,help:delivery.field_delivery_carrier_property_stock_account_output
msgid ""
"When doing real-time inventory valuation, counterpart journal items for all "
"outgoing stock moves will be posted in this account, unless there is a "
"specific valuation account set on the destination location. When not set on "
"the product, the one from the product category is used."
msgstr "在进行实时估值时，除非对目标库位指定一个核算科目否则出库调拨分类账分录将登入这个科目。当产品没设定时，它默认继承产品的类别的设定。"

#. module: delivery
#: model:ir.model.fields,help:delivery.field_delivery_carrier_email_template_id
msgid ""
"When validating an invoice, an email will be sent to the customer based on "
"this template. The customer will receive an email for each product linked to"
" an email template."
msgstr "当确认发票的时候，根据这个模板生成的邮件自动发送。对于每个产品来说，客户会收到邮件"

#. module: delivery
#: model:ir.model.fields,field_description:delivery.field_delivery_carrier_zip_from
msgid "Zip From"
msgstr "压缩于"

#. module: delivery
#: model:ir.model.fields,field_description:delivery.field_delivery_carrier_zip_to
msgid "Zip To"
msgstr "压缩到"

#. module: delivery
#: model:ir.ui.view,arch_db:delivery.view_delivery_carrier_form
msgid "e.g. UPS Express"
msgstr "例如，UPS　快递"

#. module: delivery
#: model:ir.model.fields,field_description:delivery.field_delivery_carrier_cost_method
#: model:ir.model.fields,field_description:delivery.field_delivery_carrier_reordering_max_qty
#: model:ir.model.fields,field_description:delivery.field_delivery_carrier_reordering_min_qty
#: model:ir.model.fields,field_description:delivery.field_delivery_carrier_valuation
msgid "unknown"
msgstr "未知的"<|MERGE_RESOLUTION|>--- conflicted
+++ resolved
@@ -77,7 +77,7 @@
 msgid ""
 "A consumable is a product for which you don't manage stock, a service is a "
 "non-material product provided by a company or an individual."
-msgstr ""
+msgstr "消费品是一种你不用管理库存的产品，服务是由个公司或个人提供的非物质产品。"
 
 #. module: delivery
 #: model:ir.model.fields,help:delivery.field_delivery_carrier_description_sale
@@ -260,7 +260,7 @@
 msgid ""
 "Coefficient to convert default Unit of Measure to Unit of Sale uos = uom * "
 "coeff"
-msgstr ""
+msgstr "系数转换默认测量单位销售UOS =单位×系数"
 
 #. module: delivery
 #: model:ir.model.fields,field_description:delivery.field_delivery_carrier_color
@@ -298,7 +298,7 @@
 "Cost of the product template used for standard stock valuation in accounting"
 " and used as a base price on purchase orders. Expressed in the default unit "
 "of measure of the product."
-msgstr ""
+msgstr "用于标准库存估值科目中和采购订单中的基础价格的产品模板成本。以产品的默认计量单位表示。"
 
 #. module: delivery
 #: model:ir.model.fields,field_description:delivery.field_delivery_carrier_property_cost_method
@@ -610,7 +610,7 @@
 "account set on the product category will represent the current inventory "
 "value, and the stock input and stock output account will hold the "
 "counterpart moves for incoming and outgoing products."
-msgstr ""
+msgstr "如果一个产品能够被不断的估值，系统将会自动创建与标识为特别“成本方法”的带有产品价格的库存移动一致的会计分录在产品种类上设置的库存变变更科目的余额将代表目前的库存价值而入库科目和出库科目将会是产品出入库的对应科目"
 
 #. module: delivery
 #: model:ir.model.fields,help:delivery.field_delivery_carrier_free_if_more_than
@@ -704,11 +704,7 @@
 #. module: delivery
 #: model:ir.model.fields,field_description:delivery.field_delivery_carrier_invoice_policy
 msgid "Invoicing Policy"
-<<<<<<< HEAD
-msgstr ""
-=======
 msgstr "开票策略"
->>>>>>> 7892d99f
 
 #. module: delivery
 #: model:ir.model.fields,field_description:delivery.field_delivery_carrier_message_is_follower
@@ -723,7 +719,7 @@
 #. module: delivery
 #: model:ir.model.fields,field_description:delivery.field_delivery_carrier_is_product_variant
 msgid "Is a product variant"
-msgstr ""
+msgstr "是一个多规格产品"
 
 #. module: delivery
 #: model:ir.model.fields,help:delivery.field_delivery_carrier_fixed_price
@@ -1171,7 +1167,7 @@
 #. module: delivery
 #: model:ir.model.fields,help:delivery.field_delivery_carrier_can_be_expensed
 msgid "Specify whether the product can be selected in an HR expense."
-msgstr ""
+msgstr "标明产品是否能够被在人资费用中选择"
 
 #. module: delivery
 #: model:ir.model.fields,help:delivery.field_delivery_carrier_property_cost_method
@@ -1179,7 +1175,7 @@
 "Standard Price: The cost price is manually updated at the end of a specific period (usually once a year).\n"
 "                    Average Price: The cost price is recomputed at each incoming shipment and used for the product valuation.\n"
 "                    Real Price: The cost price displayed is the price of the last outgoing product (will be use in case of inventory loss for example)."
-msgstr ""
+msgstr "标准价格：在特定时期（通常是一年一次）在一个特定时期内，手动更新成本价。平均价格：成本价格在每次仓库进货时候重新计算，被用来产品的估值实际价格：显示的成本价格是最后出货产品的价格（例如，在仓库盘亏的时候使用）"
 
 #. module: delivery
 #: model:ir.model.fields,field_description:delivery.field_delivery_carrier_state_ids
@@ -1292,14 +1288,14 @@
 msgid ""
 "This account will be used for invoices instead of the default one to value "
 "expenses for the current product."
-msgstr ""
+msgstr "这个科目将代替当前产品的默认费用科目用来开票"
 
 #. module: delivery
 #: model:ir.model.fields,help:delivery.field_delivery_carrier_property_account_income_id
 msgid ""
 "This account will be used for invoices instead of the default one to value "
 "sales for the current product."
-msgstr ""
+msgstr "这个科目将被用来代替当前产品的默认销售科目用来开票"
 
 #. module: delivery
 #: model:ir.model.fields,help:delivery.field_delivery_carrier_property_account_creditor_price_difference
@@ -1369,7 +1365,7 @@
 #. module: delivery
 #: model:ir.model.fields,field_description:delivery.field_delivery_carrier_track_service
 msgid "Track Service"
-msgstr ""
+msgstr "跟踪服务"
 
 #. module: delivery
 #: model:ir.model.fields,field_description:delivery.field_delivery_carrier_tracking
