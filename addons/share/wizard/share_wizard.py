# -*- coding: utf-8 -*-
##############################################################################
#
#    OpenERP, Open Source Management Solution
#    Copyright (C) 2004-2010 Tiny SPRL (<http://tiny.be>).
#
#    This program is free software: you can redistribute it and/or modify
#    it under the terms of the GNU Affero General Public License as
#    published by the Free Software Foundation, either version 3 of the
#    License, or (at your option) any later version.
#
#    This program is distributed in the hope that it will be useful,
#    but WITHOUT ANY WARRANTY; without even the implied warranty of
#    MERCHANTABILITY or FITNESS FOR A PARTICULAR PURPOSE.  See the
#    GNU Affero General Public License for more details.
#
#    You should have received a copy of the GNU Affero General Public License
#    along with this program.  If not, see <http://www.gnu.org/licenses/>.
#
##############################################################################
import logging
import random
import time
from urllib import quote_plus

from osv import osv, fields
from osv import expression
from tools.translate import _
from tools.safe_eval import safe_eval

FULL_ACCESS = ('perm_read', 'perm_write', 'perm_create', 'perm_unlink')
READ_WRITE_ACCESS = ('perm_read', 'perm_write')
READ_ONLY_ACCESS = ('perm_read',)
UID_ROOT = 1

# Pseudo-domain to represent an empty filter, constructed using
# osv.expression's DUMMY_LEAF
DOMAIN_ALL = [(1, '=', 1)]

# A good selection of easy to read password characters (e.g. no '0' vs 'O', etc.)
RANDOM_PASS_CHARACTERS = 'aaaabcdeeeefghjkmnpqrstuvwxyzAAAABCDEEEEFGHJKLMNPQRSTUVWXYZ23456789'
def generate_random_pass():
    return ''.join(random.sample(RANDOM_PASS_CHARACTERS,10))


# Utils for introspecting the ORM - could be moved to server someday
class column_info(object):
    """Struct containing details about an osv column, either one local to
       its model, or one inherited via _inherits.

       :attr name: name of the column
       :attr column: column instance, subclass of osv.fields.column
       :attr parent_model: if the column is inherited, name of the model
                           that contains it, None for local columns.
       :attr parent_column: the name of the column containing the m2o
                            relationship to the parent model that contains
                            this column, None for local columns.
    """
    def __init__(self, name, column, parent_model=None, parent_column=None):
        self.name = name
        self.column = column
        self.parent_model = parent_model
        self.parent_column = parent_column

def get_column_infos(osv_model):
    """Returns a dict mapping all fields names (direct fields and
       inherited field via _inherits) to a ``column_info`` struct
       giving detailed columns """
    result = {}
    for k, (parent,m2o,col) in osv_model._inherit_fields.iteritems():
        result[k] = column_info(k, col, parent, m2o)
    for k, v in osv_model._columns.iteritems():
        result[k] = column_info(k,v)
    return result


class share_wizard(osv.osv_memory):
    _logger = logging.getLogger('share.wizard')
    _name = 'share.wizard'
    _description = 'Share Wizard'

    def _assert(self, condition, error_message, context=None):
        """Raise a user error with the given message if condition is not met.
           The error_message should have been translated with _().
        """
        if not condition:
            raise osv.except_osv(_('Sharing access could not be created'), error_message)

    def has_group(self, cr, uid, module, group_xml_id, context=None):
        """Returns True if current user is a member of the group identified by the module, group_xml_id pair."""
        # if the group was deleted or does not exist, we say NO (better safe than sorry)
        try:
            model, group_id = self.pool.get('ir.model.data').get_object_reference(cr, uid, module, group_xml_id)
        except ValueError:
            return False
        return group_id in self.pool.get('res.users').read(cr, uid, uid, ['groups_id'], context=context)['groups_id']

    def has_share(self, cr, uid, context=None):
        return self.has_group(cr, uid, module='share', group_xml_id='group_share_user', context=context)

    def has_email(self, cr, uid, context=None):
        return bool(self.pool.get('res.users').browse(cr, uid, uid, context=context).user_email)

    def view_init(self, cr, uid, fields_list, context=None):
        if not self.has_email(cr, uid, context=context):
            raise osv.except_osv(_('No e-mail address configured'),
                                 _('You must configure your e-mail address in the user preferences before using the Share button.'))
        return super(share_wizard, self).view_init(cr, uid, fields_list, context=context)

    def _user_type_selection(self, cr, uid, context=None):
        """Selection values may be easily overridden/extended via inheritance"""
        return [('emails','List of emails')]

    """Override of create() to auto-compute the action name"""
    def create(self, cr, uid, values, context=None):
        if 'action_id' in values and not 'name' in values:
            action = self.pool.get('ir.actions.actions').browse(cr, uid, values['action_id'], context=context)
            values['name'] = action.name
        return super(share_wizard,self).create(cr, uid, values, context=context)

    _columns = {
        'action_id': fields.many2one('ir.actions.act_window', 'Action to share', required=True,
                help="The action that opens the screen containing the data you wish to share."),
        'domain': fields.char('Domain', size=256, help="Optional domain for further data filtering"),
        'user_type': fields.selection(_user_type_selection,'Users to share with',
                     help="Select the type of user(s) you would like to share data with."),
        'new_users': fields.text("Emails"),
        'access_mode': fields.selection([('readonly','Can view'),('readwrite','Can edit')],'Access Mode', required=True,
                                        help="Access rights to be granted on the shared documents."),
        'result_line_ids': fields.one2many('share.wizard.result.line', 'share_wizard_id', 'Summary', readonly=True),
        'share_root_url': fields.char('Share Access URL', size=512, readonly=True, tooltip='Main access page for users that are granted shared access'),
        'name': fields.char('Share Title', size=64, required=True, help="Title for the share (displayed to users as menu and shortcut name)"),
        'message': fields.text("Personal Message", help="An optional personal message, to be included in the e-mail notification."),
    }
    _defaults = {
        'user_type' : 'new',
        'domain': lambda self, cr, uid, context, *a: context.get('domain', '[]'),
        'share_root_url': lambda self, cr, uid, context, *a: context.get('share_root_url') or _('Please specify "share_root_url" in context'),
        'action_id': lambda self, cr, uid, context, *a: context.get('action_id'),
        'access_mode': 'readonly',
    }

    def go_step_1(self, cr, uid, ids, context=None):
        dummy, step1_form_view_id = self.pool.get('ir.model.data').get_object_reference(cr, uid, 'share', 'share_step1_form')
        return {
            'name': _('Grant instant access to your documents'),
            'view_type': 'form',
            'view_mode': 'form',
            'res_model': 'share.wizard',
            'view_id': False,
            'res_id': ids[0],
            'views': [(step1_form_view_id, 'form')],
            'type': 'ir.actions.act_window',
            'target': 'new'
        }

    def _create_share_group(self, cr, uid, wizard_data, context=None):
        group_obj = self.pool.get('res.groups')
        share_group_name = '%s: %s (%d-%s)' %('Shared', wizard_data.name, uid, time.time())
        # create share group without putting admin in it
        return group_obj.create(cr, UID_ROOT, {'name': share_group_name, 'share': True}, {'noadmin': True})

    def _create_new_share_users(self, cr, uid, wizard_data, group_id, context=None):
        """Create one new res.users record for each email address provided in
           wizard_data.new_users, ignoring already existing users.
           Populates wizard_data.result_line_ids with one new line for
           each user (existing or not). New users will also have a value
           for the password field, so they can receive it by email.
           Returns the ids of the created users, and the ids of the
           ignored, existing ones."""
        user_obj = self.pool.get('res.users')
        current_user = user_obj.browse(cr, UID_ROOT, uid, context=context)
        created_ids = []
        existing_ids = []
        for new_user in (wizard_data.new_users or '').split('\n'):
            # Ignore blank lines
            new_user = new_user.strip()
            if not new_user: continue
            # Ignore the user if it already exists.
            existing = user_obj.search(cr, UID_ROOT, [('login', '=', new_user)])
            existing_ids.extend(existing)
            if existing:
                new_line = { 'user_id': existing[0],
                             'newly_created': False}
                wizard_data.write({'result_line_ids': [(0,0,new_line)]})
                continue
            new_pass = generate_random_pass()
            user_id = user_obj.create(cr, UID_ROOT, {
                    'login': new_user,
                    'password': new_pass,
                    'name': new_user,
                    'user_email': new_user,
                    'groups_id': [(6,0,[group_id])],
                    'share': True,
                    'company_id': current_user.company_id.id
            })
            new_line = { 'user_id': user_id,
                         'password': new_pass,
                         'newly_created': True}
            wizard_data.write({'result_line_ids': [(0,0,new_line)]})
            created_ids.append(user_id)
        return created_ids, existing_ids

    def _create_shortcut(self, cr, uid, values, context=None):
        if context is None:
            context = {}
        new_context = context.copy()
        for key in context:
            if key.startswith('default_'):
                del new_context[key]

        dataobj = self.pool.get('ir.model.data')
        menu_id = dataobj._get_id(cr, uid, 'base', 'menu_administration_shortcut', new_context)
        shortcut_menu_id  = int(dataobj.read(cr, uid, menu_id, ['res_id'], new_context)['res_id'])
        action_id = self.pool.get('ir.actions.act_window').create(cr, UID_ROOT, values, new_context)
        menu_data = {'name': values['name'],
                     'sequence': 10,
                     'action': 'ir.actions.act_window,'+str(action_id),
                     'parent_id': shortcut_menu_id,
                     'icon': 'STOCK_JUSTIFY_FILL'}
        menu_obj = self.pool.get('ir.ui.menu')
        menu_id =  menu_obj.create(cr, UID_ROOT, menu_data)
        sc_data = {'name': values['name'], 'sequence': UID_ROOT,'res_id': menu_id }
        self.pool.get('ir.ui.view_sc').create(cr, uid, sc_data, new_context)

        # update menu cache
        user_groups = set(self.pool.get('res.users').read(cr, UID_ROOT, uid, ['groups_id'])['groups_id'])
        key = (cr.dbname, shortcut_menu_id, tuple(user_groups))
        menu_obj._cache[key] = True
        return action_id

    def _cleanup_action_context(self, context_str, user_id):
        """Returns a dict representing the context_str evaluated (safe_eval) as
           a dict where items that are not useful for shared actions
           have been removed. If the evaluation of context_str as a
           dict fails, context_str is returned unaltered.

           :param user_id: the integer uid to be passed as 'uid' in the
                           evaluation context
           """
        result = False
        if context_str:
            try:
                context = safe_eval(context_str, tools.UnquoteEvalContext(), nocopy=True)
                result = dict(context)
                for key in context:
                    # Remove all context keys that seem to toggle default
                    # filters based on the current user, as it makes no sense
                    # for shared users, who would not see any data by default.
                    if key and key.startswith('search_default_') and 'user_id' in key:
                        result.pop(key)
            except Exception:
                # Note: must catch all exceptions, as UnquoteEvalContext may cause many
                #       different exceptions, as it shadows builtins.
                self._logger.debug("Failed to cleanup action context as it does not parse server-side", exc_info=True)
                result = context_str
        return result

    def _shared_action_def(self, cr, uid, wizard_data, context=None):
        copied_action = wizard_data.action_id
        action_def = {
            'name': wizard_data.name,
            'domain': copied_action.domain,
            'context': self._cleanup_action_context(wizard_data.action_id.context, uid),
            'res_model': copied_action.res_model,
            'view_mode': copied_action.view_mode,
            'view_type': copied_action.view_type,
            'search_view_id': copied_action.search_view_id.id,
            'view_id': copied_action.view_id.id,
        }
        if copied_action.view_ids:
            action_def['view_ids'] = [(0,0,{'sequence': x.sequence,
                                            'view_mode': x.view_mode,
                                            'view_id': x.view_id.id })
                                      for x in copied_action.view_ids]
        return action_def

    def _setup_action_and_shortcut(self, cr, uid, wizard_data, user_ids, make_home, context=None):
        """Create a shortcut to reach the shared data, as well as the corresponding action, for
           each user in ``user_ids``, and assign it as their home action if ``make_home`` is True.
           Meant to be overridden for special cases.
        """
        values = self._shared_action_def(cr, uid, wizard_data, context=None)
        user_obj = self.pool.get('res.users')
        for user_id in user_ids:
            action_id = self._create_shortcut(cr, user_id, values)
            if make_home:
                # We do this only for new share users, as existing ones already have their initial home
                # action. Resetting to the default menu does not work well as the menu is rather empty
                # and does not contain the shortcuts in most cases.
                user_obj.write(cr, UID_ROOT, [user_id], {'action_id': action_id})

    def _get_recursive_relations(self, cr, uid, model, ttypes, relation_fields=None, suffix=None, context=None):
        """Returns list of tuples representing recursive relationships of type ``ttypes`` starting from
           model with ID ``model_id``.

           :param model: browsable model to start loading relationships from
           :param ttypes: list of relationship types to follow (e.g: ['one2many','many2many'])
           :param relation_fields: list of previously followed relationship tuples - to avoid duplicates
                                   during recursion
           :param suffix: optional suffix to append to the field path to reach the main object
        """
<<<<<<< HEAD

=======
>>>>>>> 097b76d3
        if relation_fields is None:
            relation_fields = []
        local_rel_fields = []
        models = [x[1].model for x in relation_fields]
        model_obj = self.pool.get('ir.model')
        model_osv = self.pool.get(model.model)
        for colinfo in get_column_infos(model_osv).itervalues():
            coldef = colinfo.column
            coltype = coldef._type
            relation_field = None
            if coltype in ttypes and colinfo.column._obj not in models:
                relation_model_id = model_obj.search(cr, UID_ROOT, [('model','=',coldef._obj)])[0]
                relation_model_browse = model_obj.browse(cr, UID_ROOT, relation_model_id, context=context)
                relation_osv = self.pool.get(coldef._obj)
                if coltype == 'one2many':
                    # don't record reverse path if it's not a real m2o (that happens, but rarely)
                    dest_model_ci = get_column_infos(relation_osv)
                    reverse_rel = coldef._fields_id
                    if reverse_rel in dest_model_ci and dest_model_ci[reverse_rel].column._type == 'many2one':
                        relation_field = ('%s.%s'%(reverse_rel, suffix)) if suffix else reverse_rel
                local_rel_fields.append((relation_field, relation_model_browse))
                for parent in relation_osv._inherits:
                    if parent not in models:
                        parent_model = self.pool.get(parent)
                        parent_colinfos = get_column_infos(parent_model)
                        parent_model_browse = model_obj.browse(cr, UID_ROOT,
                                                               model_obj.search(cr, UID_ROOT, [('model','=',parent)]))[0]
                        if relation_field and coldef._fields_id in parent_colinfos:
                            # inverse relationship is available in the parent
                            local_rel_fields.append((relation_field, parent_model_browse))
                        else:
                            # TODO: can we setup a proper rule to restrict inherited models
                            # in case the parent does not contain the reverse m2o?
                            local_rel_fields.append((None, parent_model_browse))
                if relation_model_id != model.id and coltype in ['one2many', 'many2many']:
                    local_rel_fields += self._get_recursive_relations(cr, uid, relation_model_browse,
                        [coltype], relation_fields + local_rel_fields, suffix=relation_field, context=context)
        return local_rel_fields

    def _get_relationship_classes(self, cr, uid, model, context=None):
        """Computes the *relationship classes* reachable from the given
           model. The 4 relationship classes are:
           - [obj0]: the given model itself (and its parents via _inherits, if any)
           - [obj1]: obj0 and all other models recursively accessible from
                     obj0 via one2many relationships
           - [obj2]: obj0 and all other models recursively accessible from
                     obj0 via one2many and many2many relationships
           - [obj3]: all models recursively accessible from obj1 via many2one
                     relationships

           Each class is returned as a list of pairs [(field,model_browse)], where
           ``model`` is the browse_record of a reachable ir.model, and ``field`` is
           the dot-notation reverse relationship path coming from that model to obj0,
           or None if there is no reverse path.
           
           :return: ([obj0], [obj1], [obj2], [obj3])
           """
        # obj0 class and its parents
        obj0 = [(None, model)]
        model_obj = self.pool.get(model.model)
        ir_model_obj = self.pool.get('ir.model')
        for parent in model_obj._inherits:
            parent_model_browse = ir_model_obj.browse(cr, UID_ROOT,
                    ir_model_obj.search(cr, UID_ROOT, [('model','=',parent)]))[0]
            obj0 += [(None, parent_model_browse)]

        obj1 = self._get_recursive_relations(cr, uid, model, ['one2many'], relation_fields=obj0, context=context)
        obj2 = self._get_recursive_relations(cr, uid, model, ['one2many', 'many2many'], relation_fields=obj0, context=context)
        obj3 = self._get_recursive_relations(cr, uid, model, ['many2one'], relation_fields=obj0, context=context)
        for dummy, model in obj1:
            obj3 += self._get_recursive_relations(cr, uid, model, ['many2one'], relation_fields=obj0, context=context)
        return obj0, obj1, obj2, obj3

    def _get_access_map_for_groups_and_models(self, cr, uid, group_ids, model_ids, context=None):
        model_access_obj = self.pool.get('ir.model.access')
        user_right_ids = model_access_obj.search(cr, uid,
            [('group_id', 'in', group_ids), ('model_id', 'in', model_ids)],
            context=context)
        user_access_matrix = {}
        if user_right_ids:
            for access_right in model_access_obj.browse(cr, uid, user_right_ids, context=context):
                access_line = user_access_matrix.setdefault(access_right.model_id.model, set())
                for perm in FULL_ACCESS:
                    if getattr(access_right, perm, 0):
                        access_line.add(perm)
        return user_access_matrix

    def _add_access_rights_for_share_group(self, cr, uid, group_id, mode, fields_relations, context=None):
        """Adds access rights to group_id on object models referenced in ``fields_relations``,
           intersecting with access rights of current user to avoid granting too much rights
        """
        model_access_obj = self.pool.get('ir.model.access')
        user_obj = self.pool.get('res.users')
        target_model_ids = [x[1].id for x in fields_relations]
<<<<<<< HEAD
        perms_to_add = (mode == 'readonly') and READ_ONLY_ACCESS or FULL_ACCESS
=======
        perms_to_add = (mode == 'readonly') and READ_ONLY_ACCESS or READ_WRITE_ACCESS
>>>>>>> 097b76d3
        current_user = user_obj.browse(cr, uid, uid, context=context)

        current_user_access_map = self._get_access_map_for_groups_and_models(cr, uid,
            [x.id for x in current_user.groups_id], target_model_ids, context=context)
        group_access_map = self._get_access_map_for_groups_and_models(cr, uid,
            [group_id], target_model_ids, context=context)
        self._logger.debug("Current user access matrix: %r", current_user_access_map)
        self._logger.debug("New group current access matrix: %r", group_access_map)

        # Create required rights if allowed by current user rights and not
        # already granted
        for dummy, model in fields_relations:
            values = {
                'name': _('Copied access for sharing'),
                'group_id': group_id,
                'model_id': model.id,
            }
            current_user_access_line = current_user_access_map.get(model.model,set())
            existing_group_access_line = group_access_map.get(model.model,set())
            need_creation = False
            for perm in perms_to_add:
                if perm in current_user_access_line \
                   and perm not in existing_group_access_line:
                    values.update({perm:True})
                    group_access_map.setdefault(model.model, set()).add(perm)
                    need_creation = True
            if need_creation:
                model_access_obj.create(cr, UID_ROOT, values)
                self._logger.debug("Creating access right for model %s with values: %r", model.model, values)

    def _link_or_copy_current_user_rules(self, cr, current_user, group_id, fields_relations, context=None):
        rule_obj = self.pool.get('ir.rule')
        rules_done = set()
        for group in current_user.groups_id:
            for dummy, model in fields_relations:
                for rule in group.rule_groups:
                    if rule.id in rules_done:
                        continue
                    rules_done.add(rule.id)
                    if rule.model_id.id == model.id:
                        if 'user.' in rule.domain_force:
                            # Above pattern means there is likely a condition
                            # specific to current user, so we must copy the rule using
                            # the evaluated version of the domain.
                            # And it's better to copy one time too much than too few
                            rule_obj.copy(cr, UID_ROOT, rule.id, default={
                                'name': '%s %s' %(rule.name, _('(Copy for sharing)')),
                                'groups': [(6,0,[group_id])],
                                'domain_force': rule.domain, # evaluated version!
                            })
                            self._logger.debug("Copying rule %s (%s) on model %s with domain: %s", rule.name, rule.id, model.model, rule.domain_force)
                        else:
                            # otherwise we can simply link the rule to keep it dynamic
                            rule_obj.write(cr, 1, [rule.id], {
                                    'groups': [(4,group_id)]
                                })
                            self._logger.debug("Linking rule %s (%s) on model %s with domain: %s", rule.name, rule.id, model.model, rule.domain_force)

    def _check_personal_rule_or_duplicate(self, cr, group_id, rule, context=None):
        """Verifies that the given rule only belongs to the given group_id, otherwise
           duplicate it for the current group, and unlink the previous one.
           The duplicated rule has the original domain copied verbatim, without
           any evaluation.
           Returns the final rule to use (browse_record), either the original one if it
           only belongs to this group, or the copy."""
        if len(rule.groups) == 1:
            return rule
        # duplicate it first:
        rule_obj = self.pool.get('ir.rule')
        new_id = rule_obj.copy(cr, UID_ROOT, rule.id,
                               default={
                                       'name': '%s %s' %(rule.name, _('(Duplicated for modified sharing permissions)')),
                                       'groups': [(6,0,[group_id])],
                                       'domain_force': rule.domain_force, # non evaluated!
                               })
        self._logger.debug("Duplicating rule %s (%s) (domain: %s) for modified access ", rule.name, rule.id, rule.domain_force)
        # then disconnect from group_id:
        rule.write({'groups':[(3,group_id)]}) # disconnects, does not delete!
        return rule_obj.browse(cr, UID_ROOT, new_id, context=context)

    def _create_or_combine_sharing_rule(self, cr, current_user, wizard_data, group_id, model_id, domain, restrict=False, rule_name=None, context=None):
        """Add a new ir.rule entry for model_id and domain on the target group_id.
           If ``restrict`` is True, instead of adding a rule, the domain is
           combined with AND operator with all existing rules in the group, to implement
           an additional restriction (as of 6.1, multiple rules in the same group are
           OR'ed by default, so a restriction must alter all existing rules)

           This is necessary because the personal rules of the user that is sharing
           are first copied to the new share group. Afterwards the filters used for
           sharing are applied as an additional layer of rules, which are likely to
           apply to the same model. The default rule algorithm would OR them (as of 6.1),
           which would result in a combined set of permission that could be larger
           than those of the user that is sharing! Hence we must forcefully AND the
           rules at this stage.
           One possibly undesirable effect can appear when sharing with a
           pre-existing group, in which case altering pre-existing rules would not
           be desired. This is addressed in the portal module.
           """
        if rule_name is None:
            rule_name = _('Sharing filter created by user %s (%s) for group %s') % \
                            (current_user.name, current_user.login, group_id)
        rule_obj = self.pool.get('ir.rule')
        rule_ids = rule_obj.search(cr, UID_ROOT, [('groups', 'in', group_id), ('model_id', '=', model_id)])
        if rule_ids:
            for rule in rule_obj.browse(cr, UID_ROOT, rule_ids, context=context):
                if rule.domain_force == domain:
                    # don't create it twice!
                    if restrict:
                        continue
                    else:
                        self._logger.debug("Ignoring sharing rule on model %s with domain: %s the same rule exists already", model_id, domain)
                        return
                if restrict:
                    # restricting existing rules is done by adding the clause
                    # with an AND, but we can't alter the rule if it belongs to
                    # other groups, so we duplicate if needed
                    rule = self._check_personal_rule_or_duplicate(cr, group_id, rule, context=context)
                    eval_ctx = rule_obj._eval_context_for_combinations()
                    org_domain = expression.normalize(eval(rule.domain_force, eval_ctx))
                    new_clause = expression.normalize(eval(domain, eval_ctx))
                    combined_domain = expression.AND([new_clause, org_domain])
                    rule.write({'domain_force': combined_domain, 'name': rule.name + _('(Modified)')})
                    self._logger.debug("Combining sharing rule %s on model %s with domain: %s", rule.id, model_id, domain)
        if not restrict:
            # Adding the new rule in the group is ok for normal cases, because rules
            # in the same group and for the same model will be combined with OR
            # (as of v6.1), so the desired effect is achieved.
            rule_obj.create(cr, UID_ROOT, {
                'name': rule_name,
                'model_id': model_id,
                'domain_force': domain,
                'groups': [(4,group_id)]
                })
            self._logger.debug("Created sharing rule on model %s with domain: %s", model_id, domain)

    def _create_indirect_sharing_rules(self, cr, current_user, wizard_data, group_id, fields_relations, context=None):
        rule_name = _('Indirect sharing filter created by user %s (%s) for group %s') % \
                            (current_user.name, current_user.login, group_id)
        try:
            domain = safe_eval(wizard_data.domain)
            if domain:
                domain_expr = expression.expression(domain)
                for rel_field, model in fields_relations:
                    related_domain = []
                    if not rel_field: continue
                    for element in domain:
                        if domain_expr._is_leaf(element):
                            left, operator, right = element
                            left = '%s.%s'%(rel_field, left)
                            element = left, operator, right
                        related_domain.append(element)
                    self._create_or_combine_sharing_rule(cr, current_user, wizard_data,
                         group_id, model_id=model.id, domain=str(related_domain),
                         rule_name=rule_name, restrict=True, context=context)
        except Exception:
            self._logger.exception('Failed to create share access')
            raise osv.except_osv(_('Sharing access could not be created'),
                                 _('Sorry, the current screen and filter you are trying to share are not supported at the moment.\nYou may want to try a simpler filter.'))

    def _finish_result_lines(self, cr, uid, wizard_data, share_group_id, context=None):
        """Perform finalization of the share, and populate the summary"""
        share_root_url = wizard_data.share_root_url
        format_url = '%(dbname)s' in share_root_url
        for result in wizard_data.result_line_ids:
                # share_root_url may contain placeholders for dbname, login and password
                share_url = (share_root_url % \
                                        {'login': quote_plus(result.user_id.login),
                                         'password': '', # kept empty for security reasons
                                         'dbname': quote_plus(cr.dbname)}) \
                                          if format_url else share_root_url
                result.write({'share_url': share_url}, context=context)

    def _check_preconditions(self, cr, uid, wizard_data, context=None):
        self._assert(wizard_data.action_id and wizard_data.access_mode,
                     _('Action and Access Mode are required to create a shared access'),
                     context=context)
        self._assert(self.has_share(cr, uid, context=context),
                     _('You must be a member of the Share/User group to use the share wizard'),
                     context=context)
        if wizard_data.user_type == 'emails':
            self._assert(wizard_data.new_users,
                     _('Please indicate the emails of the persons to share with, one per line'),
                     context=context)

    def _create_share_users_group(self, cr, uid, wizard_data, context=None):
        """Creates the appropriate share group and share users, and populates
           result_line_ids of wizard_data with one line for each user.

           :return: the new group id (to which the shared access should be granted)
        """
        group_id = self._create_share_group(cr, uid, wizard_data, context=context)
        # First create any missing user, based on the email addresses provided
        new_ids, existing_ids = self._create_new_share_users(cr, uid, wizard_data, group_id, context=context)
        # Finally, setup the new action and shortcut for the users.
        if existing_ids:
            # existing users still need to join the new group
            self.pool.get('res.users').write(cr, UID_ROOT, existing_ids, {
                                                'groups_id': [(4,group_id)],
                                             })
            # existing user don't need their home action replaced, only a new shortcut
            self._setup_action_and_shortcut(cr, uid, wizard_data, existing_ids, make_home=False, context=context)
        if new_ids:
            # new users need a new shortcut AND a home action
            self._setup_action_and_shortcut(cr, uid, wizard_data, new_ids, make_home=True, context=context)
        return group_id

    def go_step_2(self, cr, uid, ids, context=None):
        wizard_data = self.browse(cr, uid, ids[0], context=context)
        self._check_preconditions(cr, uid, wizard_data, context=context)

        # Create shared group and users
<<<<<<< HEAD
        group_id = self._create_share_group(cr, uid, wizard_data, context=context)
        user_obj = self.pool.get('res.users')
        current_user = user_obj.browse(cr, uid, uid, context=context)
        if wizard_data.user_type == 'new':
            user_ids = self._create_new_share_users(cr, uid, wizard_data, group_id, context=context)
        else:
            user_ids = [x.id for x in wizard_data.user_ids]
            # reset home action to regular menu as user needs access to multiple items
            user_obj.write(cr, 1, user_ids, {
                                   'groups_id': [(4,group_id)],
                            })
        self._setup_action_and_shortcut(cr, uid, wizard_data, user_ids,
            (wizard_data.user_type == 'new'), context=context)
=======
        group_id = self._create_share_users_group(cr, uid, wizard_data, context=context)
>>>>>>> 097b76d3

        current_user = self.pool.get('res.users').browse(cr, uid, uid, context=context)

        model_obj = self.pool.get('ir.model')
        model_id = model_obj.search(cr, uid, [('model','=', wizard_data.action_id.res_model)])[0]
        model = model_obj.browse(cr, uid, model_id, context=context)

        # ACCESS RIGHTS
        # We have several classes of objects that should receive different access rights:
        # Let:
        #   - [obj0] be the target model itself (and its parents via _inherits, if any)
        #   - [obj1] be the target model and all other models recursively accessible from
        #            obj0 via one2many relationships
        #   - [obj2] be the target model and all other models recursively accessible from
        #            obj0 via one2many and many2many relationships
        #   - [obj3] be all models recursively accessible from obj1 via many2one relationships
        #            (currently not used)
        obj0, obj1, obj2, obj3 = self._get_relationship_classes(cr, uid, model, context=context)
        mode = wizard_data.access_mode

        # Add access to [obj0] and [obj1] according to chosen mode
        self._add_access_rights_for_share_group(cr, uid, group_id, mode, obj0, context=context)
        self._add_access_rights_for_share_group(cr, uid, group_id, mode, obj1, context=context)

        # Add read-only access (always) to [obj2]
        self._add_access_rights_for_share_group(cr, uid, group_id, 'readonly', obj2, context=context)

        # IR.RULES
<<<<<<< HEAD
        #   A. On [obj0]: 1 rule with domain of shared action
        #   B. For each model in [obj1]: 1 rule in the form:
=======
        #   A. On [obj0], [obj1], [obj2]: add all rules from all groups of
        #     the user that is sharing
        #     Warning: rules must be copied instead of linked if they contain a reference
        #     to uid or if the rule is shared with other groups (and it must be replaced correctly)
        #   B. On [obj0]: 1 rule with domain of shared action
        #   C. For each model in [obj1]: 1 rule in the form:
>>>>>>> 097b76d3
        #           many2one_rel.domain_of_obj0
        #        where many2one_rel is the many2one used in the definition of the
        #        one2many, and domain_of_obj0 is the sharing domain
        #        For example if [obj0] is project.project with a domain of
        #                ['id', 'in', [1,2]]
        #        then we will have project.task in [obj1] and we need to create this
        #        ir.rule on project.task:
        #                ['project_id.id', 'in', [1,2]]
<<<<<<< HEAD
        #   C. And on [obj0], [obj1], [obj2], [obj3]: add all rules from all groups of
        #     the user that is sharing
        #     (Warning: rules must be copied instead of linked if they contain a reference
        #     to uid, and it must be replaced correctly)
        rule_obj = self.pool.get('ir.rule')
=======

>>>>>>> 097b76d3
        # A.
        all_relations = obj0 + obj1 + obj2
        self._link_or_copy_current_user_rules(cr, current_user, group_id, all_relations, context=context)
        # B.
        main_domain = wizard_data.domain if wizard_data.domain != '[]' else DOMAIN_ALL
        self._create_or_combine_sharing_rule(cr, current_user, wizard_data,
                     group_id, model_id=model.id, domain=main_domain,
                     restrict=True, context=context)
        # C.
        self._create_indirect_sharing_rules(cr, current_user, wizard_data, group_id, obj1, context=context)

        # so far, so good -> check summary results and return them
        self._finish_result_lines(cr, uid, wizard_data, group_id, context=context)

        # update share URL to make it generic
        generic_share_url = wizard_data.share_root_url % {'dbname': cr.dbname,
                                                          'login': '',
                                                          'password': ''}
        wizard_data.write({'share_root_url': generic_share_url}, context=context)

        # refresh wizard_data
        wizard_data = self.browse(cr, uid, ids[0], context=context)

        # send the confirmation emails:
        self.send_emails(cr, uid, wizard_data, context=context)

        dummy, step2_form_view_id = self.pool.get('ir.model.data').get_object_reference(cr, uid, 'share', 'share_step2_form')
        return {
            'name': _('Shared access created!'),
            'view_type': 'form',
            'view_mode': 'form',
            'res_model': 'share.wizard',
            'view_id': False,
            'res_id': ids[0],
            'views': [(step2_form_view_id, 'form'), (False, 'tree'), (False, 'calendar'), (False, 'graph')],
            'type': 'ir.actions.act_window',
            'target': 'new'
        }

<<<<<<< HEAD
    def send_emails(self, cr, uid, ids, context=None):
        email_message_obj = self.pool.get('email.message')
        user = self.pool.get('res.users').browse(cr, uid, uid, context=context)
=======
    def send_emails(self, cr, uid, wizard_data, context=None):
        self._logger.info('Sending share notifications by email...')
        user = self.pool.get('res.users').browse(cr, UID_ROOT, uid)
>>>>>>> 097b76d3
        if not user.user_email:
            raise osv.except_osv(_('Email required'), _('The current user must have an email address configured in User Preferences to be able to send outgoing emails.'))

        # TODO: also send an HTML version of this mail
        emails_sent = 0
        for result_line in wizard_data.result_line_ids:
            email_to = result_line.user_id.user_email
            subject = wizard_data.name
            body = _("Hello,")
            body += "\n\n"
            body += _("I've shared %s with you!") % wizard_data.name
            body += "\n\n"
            body += _("The documents are not attached, you can view them online directly on my OpenERP server at:")
            body += "\n    " + result_line.share_url
            body += "\n\n"
            if wizard_data.message:
                body += wizard_data.message
                body += "\n\n"
<<<<<<< HEAD
                if result_line.newly_created:
                    body += _("You may use the following login and password to get access to this protected area:\n")
                    body += "%s: %s" % (_("Username"), result_line.login) + "\n"
                    body += "%s: %s" % (_("Password"), result_line.password) + "\n"
                    body += "%s: %s" % (_("Database"), cr.dbname) + "\n"
                else:
                    body += _("This additional data has been automatically added to your current access.\n")
                    body += _("You may use your existing login and password to view it. As a reminder, your login is %s.\n") % result_line.login

                if not email_message_obj.schedule_with_attach(cr, uid,
                                            user.user_email,
                                            [email_to],
                                            subject,
                                            body,
                                            model='share.wizard'):
                    self.__logger.warning('Failed to send sharing email from %s to %s', user.user_email, email_to)
        return {'type': 'ir.actions.act_window_close'}
share_create()
=======
            if result_line.newly_created:
                body += _("These are your credentials to access this protected area:\n")
                body += "%s: %s" % (_("Username"), result_line.user_id.login) + "\n"
                body += "%s: %s" % (_("Password"), result_line.password) + "\n"
                body += "%s: %s" % (_("Database"), cr.dbname) + "\n"
            else:
                body += _("The documents have been automatically added to your current OpenERP documents.\n")
                body += _("You may use your current login (%s) and password to view them.\n") % result_line.user_id.login
            body += "\n\n"
            body += user.signature
            body += "\n\n"
            body += "--\n"
            body += _("OpenERP is a powerful and user-friendly suite of Business Applications (CRM, Sales, HR, etc.)\n"
                      "It is open source and can be found on http://www.openerp.com.")

            if tools.email_send(user.user_email, [email_to], subject, body):
                emails_sent += 1
            else:
                self._logger.warning('Failed to send share notification from %s to %s, ignored', user.user_email, email_to)
        self._logger.info('%s share notification(s) successfully sent.', emails_sent)
share_wizard()
>>>>>>> 097b76d3

class share_result_line(osv.osv_memory):
    _name = 'share.wizard.result.line'
    _rec_name = 'user_id'
    _columns = {
        'user_id': fields.many2one('res.users', required=True, readonly=True),
        'login': fields.related('user_id', 'login', string='Login', type='char', size=64, required=True, readonly=True),
        'password': fields.char('Password', size=64, readonly=True),
        'share_url': fields.char('Share URL', size=512, required=True),
        'share_wizard_id': fields.many2one('share.wizard', 'Share Wizard', required=True),
        'newly_created': fields.boolean('Newly created', readonly=True),
    }
    _defaults = {
        'newly_created': True,
    }
share_result_line()<|MERGE_RESOLUTION|>--- conflicted
+++ resolved
@@ -23,6 +23,7 @@
 import time
 from urllib import quote_plus
 
+import tools
 from osv import osv, fields
 from osv import expression
 from tools.translate import _
@@ -300,10 +301,6 @@
                                    during recursion
            :param suffix: optional suffix to append to the field path to reach the main object
         """
-<<<<<<< HEAD
-
-=======
->>>>>>> 097b76d3
         if relation_fields is None:
             relation_fields = []
         local_rel_fields = []
@@ -398,11 +395,7 @@
         model_access_obj = self.pool.get('ir.model.access')
         user_obj = self.pool.get('res.users')
         target_model_ids = [x[1].id for x in fields_relations]
-<<<<<<< HEAD
-        perms_to_add = (mode == 'readonly') and READ_ONLY_ACCESS or FULL_ACCESS
-=======
         perms_to_add = (mode == 'readonly') and READ_ONLY_ACCESS or READ_WRITE_ACCESS
->>>>>>> 097b76d3
         current_user = user_obj.browse(cr, uid, uid, context=context)
 
         current_user_access_map = self._get_access_map_for_groups_and_models(cr, uid,
@@ -614,23 +607,7 @@
         self._check_preconditions(cr, uid, wizard_data, context=context)
 
         # Create shared group and users
-<<<<<<< HEAD
-        group_id = self._create_share_group(cr, uid, wizard_data, context=context)
-        user_obj = self.pool.get('res.users')
-        current_user = user_obj.browse(cr, uid, uid, context=context)
-        if wizard_data.user_type == 'new':
-            user_ids = self._create_new_share_users(cr, uid, wizard_data, group_id, context=context)
-        else:
-            user_ids = [x.id for x in wizard_data.user_ids]
-            # reset home action to regular menu as user needs access to multiple items
-            user_obj.write(cr, 1, user_ids, {
-                                   'groups_id': [(4,group_id)],
-                            })
-        self._setup_action_and_shortcut(cr, uid, wizard_data, user_ids,
-            (wizard_data.user_type == 'new'), context=context)
-=======
         group_id = self._create_share_users_group(cr, uid, wizard_data, context=context)
->>>>>>> 097b76d3
 
         current_user = self.pool.get('res.users').browse(cr, uid, uid, context=context)
 
@@ -659,17 +636,12 @@
         self._add_access_rights_for_share_group(cr, uid, group_id, 'readonly', obj2, context=context)
 
         # IR.RULES
-<<<<<<< HEAD
-        #   A. On [obj0]: 1 rule with domain of shared action
-        #   B. For each model in [obj1]: 1 rule in the form:
-=======
         #   A. On [obj0], [obj1], [obj2]: add all rules from all groups of
         #     the user that is sharing
         #     Warning: rules must be copied instead of linked if they contain a reference
         #     to uid or if the rule is shared with other groups (and it must be replaced correctly)
         #   B. On [obj0]: 1 rule with domain of shared action
         #   C. For each model in [obj1]: 1 rule in the form:
->>>>>>> 097b76d3
         #           many2one_rel.domain_of_obj0
         #        where many2one_rel is the many2one used in the definition of the
         #        one2many, and domain_of_obj0 is the sharing domain
@@ -678,15 +650,7 @@
         #        then we will have project.task in [obj1] and we need to create this
         #        ir.rule on project.task:
         #                ['project_id.id', 'in', [1,2]]
-<<<<<<< HEAD
-        #   C. And on [obj0], [obj1], [obj2], [obj3]: add all rules from all groups of
-        #     the user that is sharing
-        #     (Warning: rules must be copied instead of linked if they contain a reference
-        #     to uid, and it must be replaced correctly)
-        rule_obj = self.pool.get('ir.rule')
-=======
-
->>>>>>> 097b76d3
+
         # A.
         all_relations = obj0 + obj1 + obj2
         self._link_or_copy_current_user_rules(cr, current_user, group_id, all_relations, context=context)
@@ -726,15 +690,10 @@
             'target': 'new'
         }
 
-<<<<<<< HEAD
-    def send_emails(self, cr, uid, ids, context=None):
-        email_message_obj = self.pool.get('email.message')
-        user = self.pool.get('res.users').browse(cr, uid, uid, context=context)
-=======
     def send_emails(self, cr, uid, wizard_data, context=None):
         self._logger.info('Sending share notifications by email...')
+        mail_message = self.pool.get('mail.message')
         user = self.pool.get('res.users').browse(cr, UID_ROOT, uid)
->>>>>>> 097b76d3
         if not user.user_email:
             raise osv.except_osv(_('Email required'), _('The current user must have an email address configured in User Preferences to be able to send outgoing emails.'))
 
@@ -753,26 +712,6 @@
             if wizard_data.message:
                 body += wizard_data.message
                 body += "\n\n"
-<<<<<<< HEAD
-                if result_line.newly_created:
-                    body += _("You may use the following login and password to get access to this protected area:\n")
-                    body += "%s: %s" % (_("Username"), result_line.login) + "\n"
-                    body += "%s: %s" % (_("Password"), result_line.password) + "\n"
-                    body += "%s: %s" % (_("Database"), cr.dbname) + "\n"
-                else:
-                    body += _("This additional data has been automatically added to your current access.\n")
-                    body += _("You may use your existing login and password to view it. As a reminder, your login is %s.\n") % result_line.login
-
-                if not email_message_obj.schedule_with_attach(cr, uid,
-                                            user.user_email,
-                                            [email_to],
-                                            subject,
-                                            body,
-                                            model='share.wizard'):
-                    self.__logger.warning('Failed to send sharing email from %s to %s', user.user_email, email_to)
-        return {'type': 'ir.actions.act_window_close'}
-share_create()
-=======
             if result_line.newly_created:
                 body += _("These are your credentials to access this protected area:\n")
                 body += "%s: %s" % (_("Username"), result_line.user_id.login) + "\n"
@@ -788,13 +727,17 @@
             body += _("OpenERP is a powerful and user-friendly suite of Business Applications (CRM, Sales, HR, etc.)\n"
                       "It is open source and can be found on http://www.openerp.com.")
 
-            if tools.email_send(user.user_email, [email_to], subject, body):
+            if mail_message.schedule_with_attach(cr, uid,
+                                                 user.user_email,
+                                                 [email_to],
+                                                 subject,
+                                                 body,
+                                                 model='share.wizard'):
                 emails_sent += 1
             else:
                 self._logger.warning('Failed to send share notification from %s to %s, ignored', user.user_email, email_to)
         self._logger.info('%s share notification(s) successfully sent.', emails_sent)
 share_wizard()
->>>>>>> 097b76d3
 
 class share_result_line(osv.osv_memory):
     _name = 'share.wizard.result.line'
