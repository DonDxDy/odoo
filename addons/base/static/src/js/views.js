--- conflicted
+++ resolved
@@ -35,11 +35,7 @@
             this.inner_viewmanager = null;
         }
     },
-<<<<<<< HEAD
     do_action: function(action, on_closed) {
-=======
-    do_action: function(action, on_close) {
->>>>>>> adf903f0
         var type = action.type.replace(/\./g,'_');
         var popup = action.target === 'new';
         action.flags = _.extend({
