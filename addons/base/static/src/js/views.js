/*---------------------------------------------------------
 * OpenERP base library
 *---------------------------------------------------------*/

openerp.base.views = function(openerp) {

openerp.base.ActionManager = openerp.base.Controller.extend({
// process all kind of actions
    init: function(session, element_id) {
        this._super(session, element_id);
        this.viewmanager = null;
    },
    /**
     * Process an action
     * Supported actions: act_window
     */
    do_action: function(action) {
        // instantiate the right controllers by understanding the action
        if(action.type == "ir.actions.act_window") {
            if (this.viewmanager) {
                this.viewmanager.stop();
            }
            this.viewmanager = new openerp.base.ViewManager(this.session,this.element_id, false);
            this.viewmanager.do_action_window(action);
            this.viewmanager.start();
        }
    }
});

/**
 * Registry for all the main views
 */
openerp.base.views = new openerp.base.Registry();

openerp.base.ViewManager =  openerp.base.Controller.extend({
<<<<<<< HEAD
    // This will be ViewManager Abstract/Common
    init: function(session, element_id, desactivate_sidebar) {
=======
    init: function(session, element_id) {
>>>>>>> 9cccfd13
        this._super(session, element_id);
        this.action = null;
        this.dataset = null;
        this.searchview = null;
        this.active_view = null;
        this.views = {};
        if (desactivate_sidebar)
            this.sidebar = null;
        else
            this.sidebar = new openerp.base.Sidebar(null, this);
    },
    start: function() {
        if (this.sidebar) {
            this.$element.find('.view-manager-main-sidebar').html(this.sidebar.render());
            this.sidebar.start();
        }
    },
    stop: function() {
        // should be replaced by automatic destruction implemented in BaseWidget
        if (this.sidebar) {
            this.sidebar.stop();
        }
        this._super();
    },
    /**
     * Asks the view manager to switch visualization mode.
     *
     * @param {String} view_type type of view to display
     * @returns {jQuery.Deferred} new view loading promise
     */
    on_mode_switch: function(view_type) {
        var view_promise;
        this.active_view = view_type;
        var view = this.views[view_type];
        if (!view.controller) {
            // Lazy loading of views
            var controller = new (openerp.base.views.get_object(view_type))(
                this, this.session, this.element_id + "_view_" + view_type, this.dataset, view.view_id);
            view_promise = controller.start();
            this.views[view_type].controller = controller;
        }

        if (view.controller.searchable === false) {
            this.searchview.hide();
        } else {
            this.searchview.show();
        }

        this.$element
            .find('.views-switchers button').removeAttr('disabled')
            .filter('[data-view-type="' + view_type + '"]')
            .attr('disabled', true);

        for (var i in this.views) {
            if (this.views[i].controller) {
                if (i === view_type) {
                    this.views[i].controller.do_show();
                } else {
                    this.views[i].controller.do_hide();
                }
            }
        }
        return view_promise;
    },
    /**
     * Extract search view defaults from the current action's context.
     *
     * These defaults are of the form {search_default_*: value}
     *
     * @returns {Object} a clean defaults mapping of {field_name: value}
     */
    search_defaults: function () {
        var defaults = {};
        _.each(this.action.context, function (value, key) {
            var match = /^search_default_(.*)$/.exec(key);
            if (match) {
                defaults[match[1]] = value;
            }
        });
        return defaults;
    },
    /**
     * Sets up the current viewmanager's search view.
     *
     * @param action the action being executed
     * @returns {jQuery.Deferred} search view startup deferred
     */
    setup_search_view:function (action) {
        var self = this;
        if (this.searchview) {
            this.searchview.stop();
        }
        var view_id = action.search_view_id ? action.search_view_id[0] || false : false;

<<<<<<< HEAD
        var searchview = this.searchview = new openerp.base.SearchView(
                this, this.session, this.element_id + "_search",
                this.dataset, action.search_view_id[0] || false,
                this.search_defaults());
        searchview.on_search.add(function() {
=======
        this.searchview = new openerp.base.SearchView(this.session, this.element_id + "_search", this.dataset, view_id, this.search_defaults());
        this.searchview.on_search.add(function() {
>>>>>>> 9cccfd13
            self.views[self.active_view].controller.do_search.apply(self, arguments);
        });
        return this.searchview.start();
    },
    do_action_window: function(action) {
        var self = this;
        this.action = action;
        this.dataset = new openerp.base.DataSet(this.session, action.res_model);
        this.dataset.start();

        this.$element.html(QWeb.render("ViewManager", {"prefix": this.element_id, views: action.views}));

        var searchview_loaded = this.setup_search_view(action);

        this.$element.find('.oe_vm_switch button').click(function() {
            self.on_mode_switch($(this).data('view-type'));
        });
        _.each(action.views, function(view) {
            self.views[view[1]] = { view_id: view[0], controller: null };
        });

        // switch to the first one in sequence
        var inital_view_loaded = this.on_mode_switch(action.views[0][1]);

        if (action['auto_search']) {
            $.when(searchview_loaded, inital_view_loaded)
                .then(this.searchview.do_search);
        }
    },
    // create when root, also add to parent when o2m
    on_create: function() {
    },
    on_remove: function() {
    },
    on_edit: function() {
    },
    /**
     * Called when one of the view want to execute an action
     */
    on_action: function(action) {
    }
});

openerp.base.ViewManagerRoot = openerp.base.ViewManager.extend({
// Extends view manager
});

openerp.base.ViewManagerUsedAsAMany2One = openerp.base.ViewManager.extend({
// Extends view manager
});

openerp.base.BaseWidget = openerp.base.Controller.extend({
    /**
     * The name of the QWeb template that will be used for rendering. Must be redifined
     * in subclasses or the render() method can not be used.
     * 
     * @type string
     */
    template: null,
    /**
     * The prefix used to generate an id automatically. Should be redifined in subclasses.
     * If it is not defined, a default identifier will be used.
     * 
     * @type string
     */
    identifier_prefix: 'generic-identifier',
    /**
     * Base class for widgets. Handle rendering (based on a QWeb template), identifier
     * generation, parenting and destruction of the widget.
     * Contructor. Also initialize the identifier.
     * 
     * @params {openerp.base.search.BaseWidget} parent The parent widget.
     */
    init: function (parent, session) {
        this._super(session);
        this.children = [];
        this.parent = null;
        this.set_parent(parent);
        this.make_id(this.identifier_prefix);
    },
    /**
     * Sets and returns a globally unique identifier for the widget.
     *
     * If a prefix is appended, the identifier will be appended to it.
     *
     * @params sections prefix sections, empty/falsy sections will be removed
     */
    make_id: function () {
        this.element_id = _.uniqueId(_.toArray(arguments).join('_'));
        return this.element_id;
    },
    /**
     * "Starts" the widgets. Called at the end of the rendering, this allows
     * to get a jQuery object referring to the DOM ($element attribute).
     */
    start: function () {
        this._super();
        var tmp = document.getElementById(this.element_id);
        this.$element = tmp ? $(tmp) : null;
    },
    /**
     * "Stops" the widgets. Called when the view destroys itself, this
     * lets the widgets clean up after themselves.
     */
    stop: function () {
        var tmp_children = this.children;
        this.children = [];
        _.each(tmp_children, function(x) {
            x.stop();
        });
        if(this.$element != null) {
            this.$element.remove();
        }
        this.set_parent(null);
        this._super();
    },
    /**
     * Set the parent of this component, also unregister the previous parent if there
     * was one.
     * 
     * @param {openerp.base.BaseWidget} parent The new parent.
     */
    set_parent: function(parent) {
        if(this.parent) {
            this.parent.children = _.without(this.parent.children, this);
        }
        this.parent = parent;
        if(this.parent) {
            parent.children.push(this);
        }
    },
    /**
     * Render the widget. This.template must be defined.
     * The content of the current object is passed as context to the template.
     * 
     * @param {object} additional Additional context arguments to pass to the template.
     */
    render: function (additional) {
        return QWeb.render(this.template, _.extend({}, this, additional != null ? additional : {}));
    }
});

openerp.base.Sidebar = openerp.base.BaseWidget.extend({
    template: "ViewManager.sidebar",
    init: function(parent, view_manager) {
        this._super(parent, view_manager.session);
        this.view_manager = view_manager;
        this.sections = [];
    },
    load_multi_actions: function() {
        if (_.detect(this.sections, function(x) {return x.type=="multi_actions";}) != undefined)
            return;
        var self = this;
        this.rpc("/base/sidebar/get_actions",
                {"model": this.view_manager.dataset.model}, function(result) {
            self.sections.push({type: "multi_actions", elements:
            _.map(result, function(x) {return {text:x[2].name, action:x}; })});
            self.refresh();
        });
    },
    refresh: function() {
        this.$element.html(QWeb.render("ViewManager.sidebar.internal", this));
        var self = this;
        this.$element.find("a").click(function(e) {
            $this = jQuery(this);
            var i = $this.attr("data-i");
            var j = $this.attr("data-i");
            var action = self.sections[i].elements[j];
            // TODO: do something with the action
            e.stopPropagation();
            e.preventDefault();
        });
    },
    start: function() {
        this._super();
        this.refresh();
    }
});

openerp.base.views.add('calendar', 'openerp.base.CalendarView');

openerp.base.CalendarView = openerp.base.Controller.extend({
    start: function () {
        this._super();
        this.$element.append('Calendar view');
    },
    do_show: function () {
        this.$element.show();
    },
    do_hide: function () {
        this.$element.hide();
    }
});

openerp.base.views.add('gantt', 'openerp.base.GanttView');
openerp.base.GanttView = openerp.base.Controller.extend({
    start: function () {
        this._super();
        this.$element.append('Gantt view');
    },
    do_show: function () {
        this.$element.show();
    },
    do_hide: function () {
        this.$element.hide();
    }
});

openerp.base.views.add('tree', 'openerp.base.TreeView');
openerp.base.TreeView = openerp.base.Controller.extend({
/**
 * Genuine tree view (the one displayed as a tree, not the list)
 */
    start: function () {
        this._super();
        this.$element.append('Tree view');
    },
    do_show: function () {
        this.$element.show();
    },
    do_hide: function () {
        this.$element.hide();
    }
});

openerp.base.views.add('graph', 'openerp.base.GraphView');
openerp.base.GraphView = openerp.base.Controller.extend({
    start: function () {
        this._super();
        this.$element.append('Graph view');
    },
    do_show: function () {
        this.$element.show();
    },
    do_hide: function () {
        this.$element.hide();
    }
});

openerp.base.ProcessView = openerp.base.Controller.extend({
});

openerp.base.HelpView = openerp.base.Controller.extend({
});

};

// vim:et fdc=0 fdl=0 foldnestmax=3 fdm=syntax:<|MERGE_RESOLUTION|>--- conflicted
+++ resolved
@@ -33,12 +33,7 @@
 openerp.base.views = new openerp.base.Registry();
 
 openerp.base.ViewManager =  openerp.base.Controller.extend({
-<<<<<<< HEAD
-    // This will be ViewManager Abstract/Common
     init: function(session, element_id, desactivate_sidebar) {
-=======
-    init: function(session, element_id) {
->>>>>>> 9cccfd13
         this._super(session, element_id);
         this.action = null;
         this.dataset = null;
@@ -133,16 +128,8 @@
         }
         var view_id = action.search_view_id ? action.search_view_id[0] || false : false;
 
-<<<<<<< HEAD
-        var searchview = this.searchview = new openerp.base.SearchView(
-                this, this.session, this.element_id + "_search",
-                this.dataset, action.search_view_id[0] || false,
-                this.search_defaults());
-        searchview.on_search.add(function() {
-=======
-        this.searchview = new openerp.base.SearchView(this.session, this.element_id + "_search", this.dataset, view_id, this.search_defaults());
+        this.searchview = new openerp.base.SearchView(this, this.session, this.element_id + "_search", this.dataset, view_id, this.search_defaults());
         this.searchview.on_search.add(function() {
->>>>>>> 9cccfd13
             self.views[self.active_view].controller.do_search.apply(self, arguments);
         });
         return this.searchview.start();
