--- conflicted
+++ resolved
@@ -4,12 +4,8 @@
 
 openerp.base.views = function(openerp) {
 
-<<<<<<< HEAD
 openerp.base.client_actions = new openerp.base.Registry();
-openerp.base.ActionManager = openerp.base.Controller.extend({
-=======
 openerp.base.ActionManager = openerp.base.Widget.extend({
->>>>>>> 01aba99b
 // process all kind of actions
     init: function(parent, element_id) {
         this._super(parent, element_id);
@@ -18,22 +14,6 @@
         // Temporary linking view_manager to session.
         // Will use parent to find it when implementation will be done.
         this.session.action_manager = this;
-    },
-    /**
-     * Process an action
-     * Supported actions: act_window
-     */
-    action_window: function() {
-    },
-    action_window_close: function() {
-    },
-    action_server: function() {
-    },
-    action_url: function() {
-    },
-    action_report: function() {
-    },
-    action_client: function() {
     },
     do_action: function(action, on_closed) {
         action.flags = _.extend({
