--- conflicted
+++ resolved
@@ -1363,7 +1363,31 @@
         <td><button class="oe_export_button_export" id="delete_export_list">Delete</button></td>
     </tr>
 </t>
-<<<<<<< HEAD
+<t t-name="Change_Pwd">
+    <form name="change_password_form" class="oe_forms" method="POST">
+        <table align="center">
+            <tr>
+                <td><label for="old_pwd">Old Password:</label></td>
+                <td><input type="password" name="old_pwd"
+                           minlength="1" autofocus="autofocus"/></td>
+            </tr>
+            <tr>
+            <td><label for="new_password">New Password:</label></td>
+            <td><input type="password" name="new_password"
+                       minlength="1" autofocus="autofocus"/></td>
+            </tr>
+            <tr>
+                <td><label for="confirm_pwd">Confirm Password:</label></td>
+                <td><input type="password" name="confirm_pwd"
+                             minlength="1"/></td>
+            </tr>
+            <tr>
+                <td colspan="2" align="right"><input type="submit" value="Change Password"/></td>
+            </tr>
+        </table>
+    </form>
+</t>
+
 <t t-name="ImportView">
     <a id="importview" href="javascript: void(0)" style="text-decoration: none;color: #3D3D3D;">Import</a>
 </t>
@@ -1509,30 +1533,5 @@
             </tr>
         </table>
     </t>
-=======
-<t t-name="Change_Pwd">
-    <form name="change_password_form" class="oe_forms" method="POST">
-        <table align="center">
-            <tr>
-                <td><label for="old_pwd">Old Password:</label></td>
-                <td><input type="password" name="old_pwd"
-                           minlength="1" autofocus="autofocus"/></td>
-            </tr>
-            <tr>
-            <td><label for="new_password">New Password:</label></td>
-            <td><input type="password" name="new_password"
-                       minlength="1" autofocus="autofocus"/></td>
-            </tr>
-            <tr>
-                <td><label for="confirm_pwd">Confirm Password:</label></td>
-                <td><input type="password" name="confirm_pwd"
-                             minlength="1"/></td>
-            </tr>
-            <tr>
-                <td colspan="2" align="right"><input type="submit" value="Change Password"/></td>
-            </tr>
-        </table>
-    </form>
->>>>>>> bb0b765a
 </t>
 </templates>