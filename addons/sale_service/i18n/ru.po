--- conflicted
+++ resolved
@@ -1,177 +1,94 @@
-# Translation of OpenERP Server.
+# Translation of Odoo Server.
 # This file contains the translation of the following modules:
-#	* project_mrp
-#
+# * sale_service
+# 
+# Translators:
+# FIRST AUTHOR <EMAIL@ADDRESS>, 2015
 msgid ""
 msgstr ""
-<<<<<<< HEAD
-"Project-Id-Version: OpenERP Server 6.0dev\n"
-"Report-Msgid-Bugs-To: support@openerp.com\n"
-"POT-Creation-Date: 2012-12-21 17:06+0000\n"
-"PO-Revision-Date: 2012-11-29 09:49+0000\n"
-"Last-Translator: Chertykov Denis <chertykov@gmail.com>\n"
-"Language-Team: \n"
-=======
 "Project-Id-Version: Odoo 8.0\n"
 "Report-Msgid-Bugs-To: \n"
 "POT-Creation-Date: 2015-01-21 14:08+0000\n"
 "PO-Revision-Date: 2016-02-10 17:52+0000\n"
 "Last-Translator: Martin Trigaux\n"
 "Language-Team: Russian (http://www.transifex.com/odoo/odoo-8/language/ru/)\n"
->>>>>>> 5401345c
 "MIME-Version: 1.0\n"
 "Content-Type: text/plain; charset=UTF-8\n"
-"Content-Transfer-Encoding: 8bit\n"
-"X-Launchpad-Export-Date: 2014-04-22 07:02+0000\n"
-"X-Generator: Launchpad (build 16985)\n"
+"Content-Transfer-Encoding: \n"
+"Language: ru\n"
+"Plural-Forms: nplurals=4; plural=(n%10==1 && n%100!=11 ? 0 : n%10>=2 && n%10<=4 && (n%100<12 || n%100>14) ? 1 : n%10==0 || (n%10>=5 && n%10<=9) || (n%100>=11 && n%100<=14)? 2 : 3);\n"
 
-#. module: project_mrp
-#: model:process.node,note:project_mrp.process_node_procuretasktask0
-msgid "For each product, on type service and on order"
+#. module: sale_service
+#: field:project.task.type,closed:0
+msgid "Close"
+msgstr "Закрыть"
+
+#. module: sale_service
+#: field:product.template,auto_create_task:0
+msgid "Create Task Automatically"
+msgstr "Создать задачу автоматически"
+
+#. module: sale_service
+#: view:project.task:sale_service.view_sale_service_inherit_form2
+msgid "Order Line"
+msgstr "Строка заказа"
+
+#. module: sale_service
+#: model:ir.model,name:sale_service.model_procurement_order
+#: field:project.task,procurement_id:0
+msgid "Procurement"
+msgstr "Поставка"
+
+#. module: sale_service
+#: model:ir.model,name:sale_service.model_product_product
+msgid "Product"
+msgstr "Товар"
+
+#. module: sale_service
+#: model:ir.model,name:sale_service.model_product_template
+msgid "Product Template"
+msgstr "Шаблон продукта"
+
+#. module: sale_service
+#: field:product.template,project_id:0
+msgid "Project"
+msgstr "Проект"
+
+#. module: sale_service
+#: view:product.template:sale_service.view_product_task_form
+msgid "Project Management Information"
 msgstr ""
 
-#. module: project_mrp
-#: model:process.transition,note:project_mrp.process_transition_createtask0
-msgid "Product type is service, then its creates the task."
-msgstr ""
+#. module: sale_service
+#: field:project.task,sale_line_id:0
+msgid "Sales Order Line"
+msgstr "Позиция заказа на продажу"
 
-#. module: project_mrp
-#: code:addons/project_mrp/project_procurement.py:92
+#. module: sale_service
+#: model:ir.model,name:sale_service.model_project_task
+#: field:procurement.order,task_id:0
+msgid "Task"
+msgstr "Задача"
+
+#. module: sale_service
+#: model:ir.model,name:sale_service.model_project_task_type
+msgid "Task Stage"
+msgstr "Стадия задачи"
+
+#. module: sale_service
+#: code:addons/sale_service/models/sale_service.py:96
 #, python-format
 msgid "Task created"
 msgstr "Задача создана"
 
-#. module: project_mrp
-#: model:process.node,note:project_mrp.process_node_saleordertask0
-msgid "In case you sell services on sales order"
-msgstr ""
-
-#. module: project_mrp
-#: model:process.node,note:project_mrp.process_node_mrptask0
-msgid "A task is created to provide the service."
-msgstr ""
-
-#. module: project_mrp
-#: model:ir.model,name:project_mrp.model_product_product
-msgid "Product"
-msgstr "Товар"
-
-#. module: project_mrp
-#: model:process.node,name:project_mrp.process_node_saleordertask0
-msgid "Sales Order Task"
-msgstr ""
-
-#. module: project_mrp
-#: model:process.transition,note:project_mrp.process_transition_procuretask0
-msgid "if product type is 'service' then it creates the task."
-msgstr ""
-
-#. module: project_mrp
-#: model:process.transition,name:project_mrp.process_transition_ordertask0
-msgid "Order Task"
-msgstr ""
-
-#. module: project_mrp
-#: model:process.transition,name:project_mrp.process_transition_procuretask0
-msgid "Procurement Task"
-msgstr ""
-
-#. module: project_mrp
-#: field:procurement.order,sale_line_id:0
-msgid "Sales order line"
-msgstr ""
-
-#. module: project_mrp
-#: model:ir.model,name:project_mrp.model_project_task
-#: model:process.node,name:project_mrp.process_node_mrptask0
-#: model:process.node,name:project_mrp.process_node_procuretasktask0
-#: field:procurement.order,task_id:0
-msgid "Task"
-msgstr "Задание"
-
-#. module: project_mrp
-#: view:product.product:0
-msgid ""
-"will be \n"
-"                        created to follow up the job to do. This task will "
-"appear\n"
-"                        in the project related to the contract of the sales "
-"order."
-msgstr ""
-
-#. module: project_mrp
-#: view:product.product:0
-msgid "When you sell this service to a customer,"
-msgstr ""
-
-#. module: project_mrp
-#: field:product.product,project_id:0
-msgid "Project"
-msgstr ""
-
-#. module: project_mrp
-#: model:ir.model,name:project_mrp.model_procurement_order
-#: field:project.task,procurement_id:0
-msgid "Procurement"
-msgstr ""
-
-#. module: project_mrp
-#: view:product.product:0
-msgid "False"
-msgstr ""
-
-#. module: project_mrp
-#: code:addons/project_mrp/project_procurement.py:86
-#, python-format
-msgid "Task created."
-msgstr ""
-
-<<<<<<< HEAD
-#. module: project_mrp
-#: model:process.transition,note:project_mrp.process_transition_ordertask0
-msgid "If procurement method is Make to order and supply method is produce"
-msgstr ""
-=======
 #. module: sale_service
 #: help:project.task.type,closed:0
 msgid "Tasks in this stage are considered as closed."
 msgstr "Задачи в этой стадии считаются завершенными."
->>>>>>> 5401345c
 
-#. module: project_mrp
-#: field:project.task,sale_line_id:0
-msgid "Sales Order Line"
-msgstr ""
-
-#. module: project_mrp
-#: model:process.transition,name:project_mrp.process_transition_createtask0
-msgid "Create Task"
-msgstr ""
-
-#. module: project_mrp
-#: model:ir.model,name:project_mrp.model_sale_order
-msgid "Sales Order"
-msgstr ""
-
-#. module: project_mrp
-#: view:project.task:0
-msgid "Order Line"
-msgstr ""
-
-#. module: project_mrp
-#: view:product.product:0
-msgid "a task"
-msgstr ""
-
-#~ msgid "Error ! Task end-date must be greater then task start-date"
-#~ msgstr ""
-#~ "Ошибка! Дата завершения задачи должна быть позднее чем дата начала задачи"
-
-#~ msgid "Error ! You cannot create recursive tasks."
-#~ msgstr "Ошибка! Вы не можете создавать рекурсивные задачи."
-
-#~ msgid "Sale Order Line"
-#~ msgstr "Позиция заказа продажи"
-
-#~ msgid "Order Reference must be unique per Company!"
-#~ msgstr "Ссылка на заказ должны быть уникальной для каждой компании!"+#. module: sale_service
+#: help:product.template,auto_create_task:0
+msgid ""
+"Tick this option if you want to create a task automatically each time this "
+"product is sold"
+msgstr ""