--- conflicted
+++ resolved
@@ -16,38 +16,36 @@
             <field name="arch" type="xml">
                 <form string="Configure Human Resources" version="7.0">
                     <header>
-                        <button string="Apply" type="object" name="execute" class="oe_form_button_hi"/>
+                        <button string="Apply" type="object" name="execute" class="oe_highlight"/>
                         <button string="Cancel" special="cancel"/>
                     </header>
-                    <group col="4">
-                        <separator string="Additional Features" colspan="4"/>
-                        <field name="module_hr_expense"/>
-                        <field name="module_hr_recruitment"/>
-                        <field name="module_hr_evaluation"/>
-                        <field name="module_hr_contract"/>
-                        <field name="module_hr_holidays"/>
-                        <newline/>
-                        <field name="module_hr_payroll"/>
-                        <button colspan="2" name="%(open_payroll_modules)d" type="action"
-                            string="Install Country-Specific Payroll" icon="gtk-go-forward"/>
-
-<<<<<<< HEAD
-                            <separator string="Timesheets" colspan="4"/>
-                            <field name="module_hr_attendance" on_change="onchange_hr_attendance(module_hr_attendance)"/>
-                            <field name="module_hr_timesheet" on_change="onchange_hr_timesheet(module_hr_timesheet)"/>
-                            <field name="module_hr_timesheet_sheet"/>
-                            <group name="config_recruitment" colspan="4"/>
-                         </group>
+                    <sheet>
+                        <group string="Additional Features">
+                            <group>
+                                <field name="module_hr_expense"/>
+                                <field name="module_hr_evaluation"/>
+                                <field name="module_hr_holidays"/>
+                            </group>
+                            <group>
+                                <field name="module_hr_recruitment"/>
+                                <field name="module_hr_contract"/>
+                                <label for="module_hr_payroll"/>
+                                <div>
+                                    <field name="module_hr_payroll" class="oe_inline"/>
+                                    <button name="%(open_payroll_modules)d" type="action" class="oe_inline"
+                                        string="Install Country-Specific Payroll" icon="gtk-go-forward"/>
+                                </div>
+                            </group>
+                        </group>
+                        <group string="Timesheets">
+                            <group>
+                                <field name="module_hr_attendance" on_change="onchange_hr_attendance(module_hr_attendance)"/>
+                                <field name="module_hr_timesheet" on_change="onchange_hr_timesheet(module_hr_timesheet)"/>
+                                <field name="module_hr_timesheet_sheet"/>
+                            </group>
+                        </group>
+                        <group name="config_recruitment"/>
                     </sheet>
-=======
-                        <separator string="Timesheets" colspan="4"/>
-                        <field name="module_hr_attendance"/>
-                        <field name="module_hr_timesheet"/>
-                        <field name="module_hr_timesheet_sheet"/>
-
-                        <group name="config_recruitment" colspan="4"/>
-                     </group>
->>>>>>> 2b85a687
                 </form>
             </field>
         </record>
