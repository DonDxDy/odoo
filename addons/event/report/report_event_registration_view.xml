<?xml version="1.0"?>
<openerp>
   <data>
    <!-- report , event on registration... start -->
        <record model="ir.ui.view" id="report_event_registration_tree">
            <field name="name">report.event.registration.tree</field>
            <field name="model">report.event.registration</field>
            <field name="type">tree</field>
            <field name="arch" type="xml">
                <tree colors="blue:state in ('draft');black:state in ('confirm','approved');gray:state in('done','cancel')" string="Event on Registration">
                    <field name="date" invisible="1"/>
                    <field name="user_id" invisible="1"/>
                    <field name="speaker_id" invisible="1"/>
                    <field name="year" invisible="1"/>
                    <field name="day" invisible="1"/>
                    <field name="month" invisible="1"/>
                    <field name="event_id" invisible="1"/>
                    <field name="state" invisible="1"/>
                    <field name="type" invisible="1"/>
                    <field name="nbevent"/>
                    <field name="draft_state"/>
                    <field name="confirm_state"/>
                    <field name="register_max"/>
                </tree>
            </field>
        </record>

        <record model ="ir.ui.view" id="report_event_registration_graph">
            <field name="name">report.event.registration.graph</field>
            <field name="model">report.event.registration</field>
            <field name="type">graph</field>
            <field name="arch" type="xml">
                <graph orientation="horizontal" string="Event on Registration"  type="bar" >
                    <field name="event_id"/>
                    <field name="draft_state" operator="+"/>
                    <field name="confirm_state" operator="+"/>
                    <field name="register_max" operator="+"/>
                </graph>
            </field>
        </record>

              <!-- Event on Registration search view -->

        <record model="ir.ui.view" id="view_report_event_registration_search">
            <field name="name">.search</field>
            <field name="model">report.event.registration</field>
            <field name="type">search</field>
            <field name="arch" type="xml">
                <search string="Event on Registration">
                    <group col="8" colspan="4">
                    <filter icon="terp-go-year" string="Last 365 Days"
                        domain="[('date','&lt;=', time.strftime('%%Y-%%m-%%d')),('date','&gt;',(datetime.date.today()-datetime.timedelta(days=365)).strftime('%%Y-%%m-%%d'))]"
                        help="Tasks performed in last 365 days"/>
                    <filter icon="terp-go-month" string="Last 30 Days"
                        name="month"
                        domain="[('date','&lt;=', time.strftime('%%Y-%%m-%%d')), ('date','&gt;',(datetime.date.today()-datetime.timedelta(days=30)).strftime('%%Y-%%m-%%d'))]"
                        help="Tasks performed in last 30 days"/>
                    <filter icon="terp-go-week"
                         string="Last 7 Days"
                         separator="1"
                         domain="[('date','&lt;=', time.strftime('%%Y-%%m-%%d')), ('date','&gt;',(datetime.date.today()-datetime.timedelta(days=7)).strftime('%%Y-%%m-%%d'))]"
                         help="Tasks during last 7 days"/>

                    <separator orientation="vertical"/>
                      <filter icon="terp-document-new"
                        string="Draft"
                        domain="[('state','=','draft')]"/>
                    <filter icon="terp-camera_test"
                        string="Confirm"
                        domain="[('state', '=', 'confirm')]"/>
                    <separator orientation="vertical"/>
                        <field name="event_id" widget="selection"/>
                         <field name="type" widget="selection"/>
                         <field name="user_id" widget="selection">
                            <filter icon="terp-personal"
                                string="My Events"
                                help="My Events"
                                domain="[('user_id','=',uid)]"/>
                        </field>
                         <field name="date"/>
                    </group>
                    <newline/>
                    <group expand="0" string="Group By..." colspan="4" col="12">
                        <filter string="Event" name="event" icon="terp-crm" context="{'group_by':'event_id'}"/>
                        <filter string="Event Type" icon="terp-crm"  context="{'group_by':'type'}"/>
                        <separator orientation="vertical"/>
                        <filter string="state" icon="terp-stock_effects-object-colorize" context="{'group_by':'state'}"/>
                        <separator orientation="vertical"/>
                        <filter string="Speaker" name="user" icon="terp-personal+" context="{'group_by': 'speaker_id'}"/>
                        <!--filter string="Responsible" name="user" icon="terp-personal" context="{'group_by': 'user_id'}"/-->
                        <separator orientation="vertical" />
                        <filter string="Day" icon="terp-go-month"
                            domain="[]" context="{'group_by':'day'}"/>
                        <filter string="Month" icon="terp-go-month"
                            domain="[]" context="{'group_by':'month'}"/>
                        <filter string="Year" icon="terp-go-year"
                            domain="[]" context="{'group_by':'year'}"/>
                    </group>
                </search>
            </field>
        </record>

        <record  model="ir.actions.act_window" id="action_report_event_registration">
            <field name="name">Events On Registrations</field>
            <field name="res_model">report.event.registration</field>
            <field name="view_type">form</field>
            <field name="view_mode">tree,graph</field>
            <field name="search_view_id" ref="view_report_event_registration_search"/>
            <field name="context">{"search_default_user":1,"search_default_month":1,'group_by_no_leaf':1,'group_by':[]}</field>
        </record>

      <record model="ir.actions.act_window.view" id="action_report_event_registration_tree">
            <field name="sequence" eval="1"/>
            <field name="view_mode">tree</field>
            <field name="view_id" ref="report_event_registration_tree"/>
            <field name="act_window_id" ref="action_report_event_registration"/>
       </record>

       <record model="ir.actions.act_window.view" id="action_report_event_registration_graph">
            <field name="sequence" eval="2"/>
            <field name="view_mode">graph</field>
            <field name="view_id" ref="report_event_registration_graph"/>
            <field name="act_window_id" ref="action_report_event_registration"/>
       </record>

        <!--<menuitem parent="menu_report_event" action="action_event_registration" id="menu_report_event_registration"/>-->
<<<<<<< HEAD
        <menuitem parent="menu_report_event" action="action_report_event_registration" id="menu_report_event_registration" />

=======
        <menuitem parent="base.menu_report_association" action="action_report_event_registration" id="menu_report_event_registration" sequence="3" groups="base.group_system,base.group_marketing_manager"/>
 
>>>>>>> 0abd2431
    <!-- end...  -->
    </data>
</openerp><|MERGE_RESOLUTION|>--- conflicted
+++ resolved
@@ -124,13 +124,8 @@
        </record>
 
         <!--<menuitem parent="menu_report_event" action="action_event_registration" id="menu_report_event_registration"/>-->
-<<<<<<< HEAD
-        <menuitem parent="menu_report_event" action="action_report_event_registration" id="menu_report_event_registration" />
+        <menuitem parent="base.menu_report_association" action="action_report_event_registration" id="menu_report_event_registration" sequence="3" groups="base.group_system,base.group_marketing_manager"/>
 
-=======
-        <menuitem parent="base.menu_report_association" action="action_report_event_registration" id="menu_report_event_registration" sequence="3" groups="base.group_system,base.group_marketing_manager"/>
- 
->>>>>>> 0abd2431
     <!-- end...  -->
     </data>
 </openerp>