--- conflicted
+++ resolved
@@ -3212,13 +3212,10 @@
         list.destroy();
     });
 
-<<<<<<< HEAD
-    QUnit.test('skip invisible fields when navigating list view with TAB', async function (assert) {
-=======
-    QUnit.test('pressing SHIFT-TAB in editable list with a readonly field [REQUIRE FOCUS]', function (assert) {
+    QUnit.test('pressing SHIFT-TAB in editable list with a readonly field [REQUIRE FOCUS]', async function (assert) {
         assert.expect(4);
 
-        var list = createView({
+        var list = await createView({
             View: ListView,
             model: 'foo',
             data: this.data,
@@ -3230,22 +3227,23 @@
         });
 
         // start on 'qux', line 3
-        testUtils.dom.click(list.$('.o_data_row:nth(2) .o_data_cell:nth(2)'));
+        await testUtils.dom.click(list.$('.o_data_row:nth(2) .o_data_cell:nth(2)'));
         assert.hasClass(list.$('.o_data_row:nth(2)'), 'o_selected_row');
         assert.strictEqual(document.activeElement, list.$('.o_data_row:nth(2) .o_data_cell input[name=qux]')[0]);
 
         // Press 'shift-Tab' -> should go to first cell (same line)
         $(document.activeElement).trigger({type: 'keydown', which: $.ui.keyCode.TAB, shiftKey: true});
+        await testUtils.nextTick();
         assert.hasClass(list.$('.o_data_row:nth(2)'), 'o_selected_row');
         assert.strictEqual(document.activeElement, list.$('.o_data_row:nth(2) .o_data_cell input[name=foo]')[0]);
 
         list.destroy();
     });
 
-    QUnit.test('pressing SHIFT-TAB in editable list with a readonly field in first column [REQUIRE FOCUS]', function (assert) {
+    QUnit.test('pressing SHIFT-TAB in editable list with a readonly field in first column [REQUIRE FOCUS]', async function (assert) {
         assert.expect(4);
 
-        var list = createView({
+        var list = await createView({
             View: ListView,
             model: 'foo',
             data: this.data,
@@ -3257,22 +3255,23 @@
         });
 
         // start on 'foo', line 3
-        testUtils.dom.click(list.$('.o_data_row:nth(2) .o_data_cell:nth(1)'));
+        await testUtils.dom.click(list.$('.o_data_row:nth(2) .o_data_cell:nth(1)'));
         assert.hasClass(list.$('.o_data_row:nth(2)'), 'o_selected_row');
         assert.strictEqual(document.activeElement, list.$('.o_data_row:nth(2) .o_data_cell input[name=foo]')[0]);
 
         // Press 'shift-Tab' -> should go to previous line (last cell)
         $(document.activeElement).trigger({type: 'keydown', which: $.ui.keyCode.TAB, shiftKey: true});
+        await testUtils.nextTick();
         assert.hasClass(list.$('.o_data_row:nth(1)'), 'o_selected_row');
         assert.strictEqual(document.activeElement, list.$('.o_data_row:nth(1) .o_data_cell input[name=qux]')[0]);
 
         list.destroy();
     });
 
-    QUnit.test('pressing SHIFT-TAB in editable list with a readonly field in last column [REQUIRE FOCUS]', function (assert) {
+    QUnit.test('pressing SHIFT-TAB in editable list with a readonly field in last column [REQUIRE FOCUS]', async function (assert) {
         assert.expect(4);
 
-        var list = createView({
+        var list = await createView({
             View: ListView,
             model: 'foo',
             data: this.data,
@@ -3284,20 +3283,20 @@
         });
 
         // start on 'int_field', line 3
-        testUtils.dom.click(list.$('.o_data_row:nth(2) .o_data_cell:first'));
+        await testUtils.dom.click(list.$('.o_data_row:nth(2) .o_data_cell:first'));
         assert.hasClass(list.$('.o_data_row:nth(2)'), 'o_selected_row');
         assert.strictEqual(document.activeElement, list.$('.o_data_row:nth(2) .o_data_cell input[name=int_field]')[0]);
 
         // Press 'shift-Tab' -> should go to previous line ('foo' field)
         $(document.activeElement).trigger({type: 'keydown', which: $.ui.keyCode.TAB, shiftKey: true});
+        await testUtils.nextTick();
         assert.hasClass(list.$('.o_data_row:nth(1)'), 'o_selected_row');
         assert.strictEqual(document.activeElement, list.$('.o_data_row:nth(1) .o_data_cell input[name=foo]')[0]);
 
         list.destroy();
     });
 
-    QUnit.test('skip invisible fields when navigating list view with TAB', function (assert) {
->>>>>>> 2694174b
+    QUnit.test('skip invisible fields when navigating list view with TAB', async function (assert) {
         assert.expect(2);
 
         var list = await createView({
@@ -4545,7 +4544,47 @@
         list.destroy();
     });
 
-<<<<<<< HEAD
+    QUnit.test('create record on list with modifiers depending on id', function (assert) {
+        assert.expect(8);
+
+        var list = createView({
+            View: ListView,
+            model: 'foo',
+            data: this.data,
+            arch: '<tree editable="top">' +
+                    '<field name="id" invisible="1"/>' +
+                    '<field name="foo" attrs="{\'readonly\': [[\'id\',\'!=\',False]]}"/>' +
+                    '<field name="int_field" attrs="{\'invisible\': [[\'id\',\'!=\',False]]}"/>' +
+                '</tree>',
+        });
+
+        // add a new record
+        testUtils.dom.click(list.$buttons.find('.o_list_button_add'));
+
+        // modifiers should be evaluted to false
+        assert.containsOnce(list, '.o_selected_row');
+        assert.doesNotHaveClass(list.$('.o_selected_row .o_data_cell:first'), 'o_readonly_modifier');
+        assert.doesNotHaveClass(list.$('.o_selected_row .o_data_cell:nth(1)'), 'o_invisible_modifier');
+
+        // set a value and save
+        testUtils.fields.editInput(list.$('.o_selected_row input[name=foo]'), 'some value');
+        testUtils.dom.click(list.$buttons.find('.o_list_button_save'));
+
+        // modifiers should be evaluted to true
+        assert.hasClass(list.$('.o_data_row:first .o_data_cell:first'), 'o_readonly_modifier');
+        assert.hasClass(list.$('.o_data_row:first .o_data_cell:nth(1)'), 'o_invisible_modifier');
+
+        // edit again the just created record
+        testUtils.dom.click(list.$('.o_data_row:first .o_data_cell:first'));
+
+        // modifiers should be evaluted to true
+        assert.containsOnce(list, '.o_selected_row');
+        assert.hasClass(list.$('.o_selected_row .o_data_cell:first'), 'o_readonly_modifier');
+        assert.hasClass(list.$('.o_selected_row .o_data_cell:nth(1)'), 'o_invisible_modifier');
+
+        list.destroy();
+    });
+
     QUnit.test('grouped list with async widget', async function (assert) {
         assert.expect(4);
 
@@ -5756,17 +5795,10 @@
         this.data.foo.records.push({id: 6, foo: "blip", int_field: 5, m2o: 1, priority: 3});
 
         var list = await createView({
-=======
-    QUnit.test('create record on list with modifiers depending on id', function (assert) {
-        assert.expect(8);
-
-        var list = createView({
->>>>>>> 2694174b
             View: ListView,
             model: 'foo',
             data: this.data,
             arch: '<tree editable="top">' +
-<<<<<<< HEAD
                         '<field name="foo"/>' +
                         '<field name="priority"/>' +
                         '<field name="m2o"/>' +
@@ -5836,40 +5868,6 @@
 
     // TODO: write test on:
     // - default_get with a field not in view
-=======
-                    '<field name="id" invisible="1"/>' +
-                    '<field name="foo" attrs="{\'readonly\': [[\'id\',\'!=\',False]]}"/>' +
-                    '<field name="int_field" attrs="{\'invisible\': [[\'id\',\'!=\',False]]}"/>' +
-                '</tree>',
-        });
-
-        // add a new record
-        testUtils.dom.click(list.$buttons.find('.o_list_button_add'));
-
-        // modifiers should be evaluted to false
-        assert.containsOnce(list, '.o_selected_row');
-        assert.doesNotHaveClass(list.$('.o_selected_row .o_data_cell:first'), 'o_readonly_modifier');
-        assert.doesNotHaveClass(list.$('.o_selected_row .o_data_cell:nth(1)'), 'o_invisible_modifier');
-
-        // set a value and save
-        testUtils.fields.editInput(list.$('.o_selected_row input[name=foo]'), 'some value');
-        testUtils.dom.click(list.$buttons.find('.o_list_button_save'));
-
-        // modifiers should be evaluted to true
-        assert.hasClass(list.$('.o_data_row:first .o_data_cell:first'), 'o_readonly_modifier');
-        assert.hasClass(list.$('.o_data_row:first .o_data_cell:nth(1)'), 'o_invisible_modifier');
-
-        // edit again the just created record
-        testUtils.dom.click(list.$('.o_data_row:first .o_data_cell:first'));
-
-        // modifiers should be evaluted to true
-        assert.containsOnce(list, '.o_selected_row');
-        assert.hasClass(list.$('.o_selected_row .o_data_cell:first'), 'o_readonly_modifier');
-        assert.hasClass(list.$('.o_selected_row .o_data_cell:nth(1)'), 'o_invisible_modifier');
-
-        list.destroy();
-    });
->>>>>>> 2694174b
 });
 
 });