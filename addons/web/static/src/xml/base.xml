--- conflicted
+++ resolved
@@ -1227,30 +1227,18 @@
 </t>
 <t t-name="FieldBinaryImage">
     <span class="oe_form_field oe_form_field_image" t-att-style="widget.node.attrs.style">
-<<<<<<< HEAD
-        <div class="oe_form_field_image_controls oe_edit_only">
-            <i class="fa fa-pencil fa-1g pull-left col-md-offset-1 oe_form_binary_file_edit" title="Edit"/>
-            <i class="fa fa-trash-o fa-1g col-md-offset-5 oe_form_binary_file_clear" title="Clear"/>
-            <div class="oe_form_binary_progress" style="display: none">
-                <img t-att-src='_s + "/web/static/src/img/throbber.gif"' width="16" height="16"/>
-                <b>Uploading ...</b>
-            </div>
-        </div>
-        <t t-call="HiddenInputFile">
-            <t t-set="fileupload_id" t-value="widget.fileupload_id"/>
-=======
         <t t-if="!widget.get('effective_readonly')">
             <div class="oe_form_field_image_controls oe_edit_only">
-                <t t-call="HiddenInputFile">
-                    <t t-set="fileupload_id" t-value="widget.fileupload_id"/>
-                    Edit 
-                </t>
+              <i class="fa fa-pencil fa-1g pull-left col-md-offset-1 oe_form_binary_file_edit" title="Edit"/>
+              <i class="fa fa-trash-o fa-1g col-md-offset-5 oe_form_binary_file_clear" title="Clear"/>
                 <div class="oe_form_binary_progress" style="display: none">
                     <img t-att-src='_s + "/web/static/src/img/throbber.gif"' width="16" height="16"/>
                     <b>Uploading ...</b>
                 </div>
             </div>
->>>>>>> 39bee35e
+          <t t-call="HiddenInputFile">
+            <t t-set="fileupload_id" t-value="widget.fileupload_id"/>
+          </t>
         </t>
     </span>
 </t>
