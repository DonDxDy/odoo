--- conflicted
+++ resolved
@@ -1420,11 +1420,7 @@
     </t>
     <t t-if="!widget.options.no_create">
     <button type="button" class="oe_button oe_selectcreatepopup-search-create">Create</button>
-<<<<<<< HEAD
-    or <a class="oe_selectcreatepopup-search-close oe_bold oe_form_button_cancel" href="javascript:void(0)">Cancel</a>
-=======
-    or </t><a class="oe_button oe_selectcreatepopup-search-close oe_bold oe_form_button_cancel" href="javascript:void(0)">Cancel</a>
->>>>>>> 6fdb783a
+    or </t><a class="oe_selectcreatepopup-search-close oe_bold oe_form_button_cancel" href="javascript:void(0)">Cancel</a>
 </t>
 <t t-name="AbstractFormPopup.buttons">
     <t t-if="! readonly">
