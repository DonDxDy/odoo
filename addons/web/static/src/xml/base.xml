--- conflicted
+++ resolved
@@ -1291,7 +1291,6 @@
         <div class="o_cp_searchview" role="search">
             <t t-call="MobileSearchView"/>
         </div>
-<<<<<<< HEAD
         <div class="o_cp_left">
             <div class="o_cp_buttons" role="toolbar" aria-label="Control panel toolbar"/>
             <aside class="o_cp_sidebar"/>
@@ -1314,19 +1313,6 @@
                     <strong class="float-right ml8">FILTER</strong>
                 </span>
                 <span class="float-right o_mobile_search_clear_facets mt16 mr16">CLEAR</span>
-=======
-        <t t-set="favId" t-value="_.uniqueId('_checkbox_')" />
-        <div role="menuitem" class="dropdown-item-text o_save_name">
-            <div class="custom-control custom-checkbox">
-                <input type="checkbox" t-attf-id="o_fav_menu_use_by_default#{favId}" class="custom-control-input"/>
-                <label t-attf-for="o_fav_menu_use_by_default#{favId}" class="custom-control-label">Use by default</label>
-            </div>
-        </div>
-        <div role="menuitem" class="dropdown-item-text o_save_name">
-            <div class="custom-control custom-checkbox">
-                <input type="checkbox" t-attf-id="o_fav_menu_share_all_users#{favId}" class="custom-control-input"/>
-                <label t-attf-for="o_fav_menu_share_all_users#{favId}" class="custom-control-label">Share with all users <span class="fa fa-users" role="img" aria-label="Users" title="Users"/></label>
->>>>>>> e11bacfe
             </div>
             <div class="o_mobile_search_filter o_search_options mb8 mt8 ml16 mr16"/>
             <div class="btn btn-primary o_mobile_search_show_result">SEE RESULT</div>
@@ -1340,13 +1326,14 @@
         <div role="menuitem" class="dropdown-item-text o_favorite_name">
             <input type="text" class="o_input"></input>
         </div>
+        <t t-set="favId" t-value="_.uniqueId('_checkbox_')" />
         <div class="custom-control custom-checkbox">
-            <input type="checkbox" id="o_favorite_use_by_default" class="custom-control-input"/>
-            <label for="o_favorite_use_by_default" class="custom-control-label">Use by default</label>
+            <input type="checkbox" t-attf-id="o_favorite_use_by_default#{favId}" class="custom-control-input"/>
+            <label t-attf-for="o_favorite_use_by_default#{favId}" class="custom-control-label">Use by default</label>
         </div>
         <div class="custom-control custom-checkbox">
-            <input type="checkbox" id="o_favorite_share_all_users" class="custom-control-input"/>
-            <label for="o_favorite_share_all_users" class="custom-control-label">Share with all users <span class="fa fa-users" role="img" aria-label="Users" title="Users"/></label>
+            <input type="checkbox" t-attf-id="o_favorite_share_all_users#{favId}" class="custom-control-input"/>
+            <label t-attf-for="o_favorite_share_all_users#{favId}" class="custom-control-label">Share with all users <span class="fa fa-users" role="img" aria-label="Users" title="Users"/></label>
         </div>
         <div class="dropdown-item-text o_save_favorite">
             <button type="button" class="btn btn-primary">Save</button>
