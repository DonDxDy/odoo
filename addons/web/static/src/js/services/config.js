--- conflicted
+++ resolved
@@ -84,11 +84,7 @@
     var sc = _getSizeClass();
     if (sc !== config.device.size_class) {
         config.device.size_class = sc;
-<<<<<<< HEAD
-        config.device.isMobile = config.device.size_class <= config.device.SIZES.MD;
-=======
         config.device.isMobile = config.device.size_class <= config.device.SIZES.XS;
->>>>>>> edd58600
     }
 }
 
