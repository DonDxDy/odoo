--- conflicted
+++ resolved
@@ -182,19 +182,10 @@
             width: '80%',
             height: '50%',
             min_width: '800px',
-<<<<<<< HEAD
-            min_height: '500px',
-            buttons: {
-                Ok: function() {
-                    $(this).dialog("close");
-                }
-            }
-=======
             min_height: '600px',
             buttons: [
                 {text: _t("Ok"), click: function() { $(this).dialog("close"); }}
             ]
->>>>>>> 8f4a1ebd
         }).start();
         dialog.$element.html(QWeb.render('DialogTraceback', {error: this.error}));
         dialog.$element.find('.expandcase').each(function() {
