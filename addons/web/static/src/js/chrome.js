--- conflicted
+++ resolved
@@ -45,6 +45,8 @@
         }, opts);
     }
 });
+
+var opened_modal = [];
 
 instance.web.action_notify = function(element, action) {
     element.do_notify(action.params.title, action.params.text, action.params.sticky);
@@ -113,6 +115,8 @@
             this.init_dialog();
         }
         this.$buttons.insertAfter(this.$dialog_box.find(".modal-body"));
+        //add to list of currently opened modal
+        opened_modal.push(this.$dialog_box);
         return this;
     },
     _add_buttons: function(buttons) {
@@ -214,11 +218,6 @@
             //we need this to put the instruction to remove modal from DOM at the end
             //of the queue, otherwise it might already have been removed before the modal-backdrop
             //is removed when pressing escape key
-<<<<<<< HEAD
-            var $parent = this.$el.parents('.modal');
-            setTimeout(function () {
-                $parent.remove();
-=======
             var $element = this.$dialog_box;
             setTimeout(function () {
                 //remove modal from list of opened modal since we just destroy it
@@ -230,7 +229,6 @@
                     //we still have other opened modal so we should focus it
                     opened_modal[opened_modal.length-1].focus();
                 }
->>>>>>> bb26dea6
             },0);
         }
         this._super();
