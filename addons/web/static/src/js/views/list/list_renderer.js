--- conflicted
+++ resolved
@@ -275,14 +275,9 @@
             return $td.append(this._renderWidget(record, node));
         }
         if (node.attrs.widget || (options && options.renderWidgets)) {
-<<<<<<< HEAD
             var $el = this._renderFieldWidget(node, record, _.pick(options, 'mode'));
+            this._handleAttributes($el, node);
             return $td.append($el);
-=======
-            var widget = this._renderFieldWidget(node, record, _.pick(options, 'mode'));
-            this._handleAttributes(widget.$el, node);
-            return $td.append(widget.$el);
->>>>>>> ff0abd21
         }
         var name = node.attrs.name;
         var field = this.state.fields[name];
