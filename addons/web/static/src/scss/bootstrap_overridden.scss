--- conflicted
+++ resolved
@@ -61,11 +61,7 @@
 //
 // Font, line-height, and color for body text, headings, and more.
 
-<<<<<<< HEAD
-$font-family-sans-serif: "Lucida Grande", Helvetica, Verdana, Arial, sans-serif !default;
-=======
-$font-family-sans-serif: "Noto", "Lucida Grande", Helvetica, Verdana, Arial, sans-serif;
->>>>>>> b1193004
+$font-family-sans-serif: "Noto", "Lucida Grande", Helvetica, Verdana, Arial, sans-serif !default;
 
 $font-size-base: $o-font-size-base !default;
 $line-height-base: $o-line-height-base !default;
