@charset "UTF-8";
@font-face {
  font-family: "mnmliconsRegular";
  src: url("/web/static/src/font/mnmliconsv21-webfont.eot") format("eot");
  src: url("/web/static/src/font/mnmliconsv21-webfont.woff") format("woff");
  src: url("/web/static/src/font/mnmliconsv21-webfont.ttf") format("truetype");
  src: url("/web/static/src/font/mnmliconsv21-webfont.svg") format("svg") active;
  font-weight: normal;
  font-style: normal;
}

@font-face {
  font-family: "EntypoRegular";
  src: url("/web/static/src/font/entypo-webfont.eot") format("eot");
  src: url("/web/static/src/font/entypo-webfont.eot?#iefix") format("embedded-opentype");
  src: url("/web/static/src/font/entypo-webfont.woff") format("woff");
  src: url("/web/static/src/font/entypo-webfont.ttf") format("truetype");
  src: url("/web/static/src/font/entypo-webfont.svg") format("svg") active;
  font-weight: normal;
  font-style: normal;
}

.openerp.openerp-web-client-container {
  height: 100%;
  position: relative;
}

.openerp {
  padding: 0;
  margin: 0;
  font-family: "Lucida Grande", Helvetica, Verdana, Arial, sans-serif;
  color: #4c4c4c;
  font-size: 13px;
  background: white;
  /* http://www.quirksmode.org/dom/inputfile.html
   * http://stackoverflow.com/questions/2855589/replace-input-type-file-by-an-image
   */
}
.openerp a {
  text-decoration: none;
}
.openerp table {
  padding: 0;
  font-size: 13px;
  border-collapse: collapse;
}
.openerp thead {
  font-weight: bold;
  background-color: #f0f0f0;
}
.openerp thead th {
  border-right: 1px dotted #afafb6;
}
.openerp thead th:last-child {
  border-right: none;
}
.openerp th, .openerp td {
  padding: 0;
  line-height: 18px;
  text-align: left;
}
.openerp th {
  font-weight: bold;
  vertical-align: middle;
}
.openerp td {
  vertical-align: top;
}
.openerp .zebra tbody tr:nth-child(odd) td {
  background-color: #f0f0fa;
  background-color: #f0f0fa;
  background-image: -webkit-gradient(linear, left top, left bottom, from(#f0f0fa), to(#eeeef6));
  background-image: -webkit-linear-gradient(top, #f0f0fa, #eeeef6);
  background-image: -moz-linear-gradient(top, #f0f0fa, #eeeef6);
  background-image: -ms-linear-gradient(top, #f0f0fa, #eeeef6);
  background-image: -o-linear-gradient(top, #f0f0fa, #eeeef6);
  background-image: linear-gradient(to bottom, #f0f0fa, #eeeef6);
}
.openerp .zebra tbody tr:hover td {
  background-color: #eeeeee;
  background-image: -webkit-gradient(linear, left top, left bottom, from(#eeeeee), to(#dedede));
  background-image: -webkit-linear-gradient(top, #eeeeee, #dedede);
  background-image: -moz-linear-gradient(top, #eeeeee, #dedede);
  background-image: -ms-linear-gradient(top, #eeeeee, #dedede);
  background-image: -o-linear-gradient(top, #eeeeee, #dedede);
  background-image: linear-gradient(to bottom, #eeeeee, #dedede);
}
.openerp .numeric {
  text-align: right;
  width: 82px;
}
.openerp .numeric input {
  text-align: right;
}
.openerp ul, .openerp li, .openerp ol {
  margin: 0;
  padding: 0;
}
.openerp li {
  list-style-type: none;
}
.openerp .oe_i {
  font-family: "mnmliconsRegular" !important;
  font-size: 21px;
  font-weight: 300 !important;
}
.openerp .oe_e {
  font-family: "entypoRegular" !important;
  font-size: 34px;
  font-weight: 300 !important;
}
.openerp .oe_left {
  float: left;
  margin-right: 8px;
}
.openerp .oe_right {
  float: right;
  margin-left: 8px;
}
.openerp .oe_clear {
  clear: both;
}
.openerp .oe_wait {
  cursor: wait;
}
.openerp .oe_fade {
  color: #888888;
}
.openerp .oe_bold {
  font-weight: bold;
}
.openerp a.button:link, .openerp a.button:visited, .openerp button, .openerp input[type='submit'] {
  display: inline-block;
  border: 1px solid #ababab;
  color: #404040;
  margin: 0;
  padding: 4px 12px;
  font-size: 13px;
  text-align: center;
  background-color: #efefef;
  background-image: -webkit-gradient(linear, left top, left bottom, from(#efefef), to(#d8d8d8));
  background-image: -webkit-linear-gradient(top, #efefef, #d8d8d8);
  background-image: -moz-linear-gradient(top, #efefef, #d8d8d8);
  background-image: -ms-linear-gradient(top, #efefef, #d8d8d8);
  background-image: -o-linear-gradient(top, #efefef, #d8d8d8);
  background-image: linear-gradient(to bottom, #efefef, #d8d8d8);
  -moz-border-radius: 3px;
  -webkit-border-radius: 3px;
  border-radius: 3px;
  -moz-box-shadow: 0 1px 2px rgba(0, 0, 0, 0.1), 0 1px 1px rgba(255, 255, 255, 0.8) inset;
  -webkit-box-shadow: 0 1px 2px rgba(0, 0, 0, 0.1), 0 1px 1px rgba(255, 255, 255, 0.8) inset;
  -box-shadow: 0 1px 2px rgba(0, 0, 0, 0.1), 0 1px 1px rgba(255, 255, 255, 0.8) inset;
  text-shadow: 0 1px 1px rgba(255, 255, 255, 0.5);
  -webkit-font-smoothing: antialiased;
  outline: none;
}
.openerp a.button:hover, .openerp button:hover, .openerp input[type='submit']:hover {
  background-color: #f6f6f6;
  background-image: -webkit-gradient(linear, left top, left bottom, from(#f6f6f6), to(#e3e3e3));
  background-image: -webkit-linear-gradient(top, #f6f6f6, #e3e3e3);
  background-image: -moz-linear-gradient(top, #f6f6f6, #e3e3e3);
  background-image: -ms-linear-gradient(top, #f6f6f6, #e3e3e3);
  background-image: -o-linear-gradient(top, #f6f6f6, #e3e3e3);
  background-image: linear-gradient(to bottom, #f6f6f6, #e3e3e3);
  cursor: pointer;
}
.openerp a.button:focus, .openerp button:focus, .openerp input[type='submit']:focus {
  border: 1px solid #80bfff;
  background-color: #f6f6f6;
  background-image: -webkit-gradient(linear, left top, left bottom, from(#f6f6f6), to(#e3e3e3));
  background-image: -webkit-linear-gradient(top, #f6f6f6, #e3e3e3);
  background-image: -moz-linear-gradient(top, #f6f6f6, #e3e3e3);
  background-image: -ms-linear-gradient(top, #f6f6f6, #e3e3e3);
  background-image: -o-linear-gradient(top, #f6f6f6, #e3e3e3);
  background-image: linear-gradient(to bottom, #f6f6f6, #e3e3e3);
  -moz-box-shadow: 0 0 3px #80bfff, 0 1px 1px rgba(255, 255, 255, 0.8) inset;
  -webkit-box-shadow: 0 0 3px #80bfff, 0 1px 1px rgba(255, 255, 255, 0.8) inset;
  -box-shadow: 0 0 3px #80bfff, 0 1px 1px rgba(255, 255, 255, 0.8) inset;
}
.openerp a.button:active, .openerp a.button.active, .openerp button:active, .openerp button.active, .openerp input[type='submit']:active, .openerp input[type='submit'].active {
  background: #e3e3e3;
  background: -moz-linear-gradient(top, #e3e3e3, #f6f6f6) #1b468f;
  background: -webkit-gradient(linear, left top, left bottom, from(#e3e3e3), to(#f6f6f6)) #1b468f;
  background: linear-gradient(top, #e3e3e3, #f6f6f6) #1b468f;
  -moz-box-shadow: none;
  -webkit-box-shadow: none;
  -box-shadow: none;
}
.openerp a.button.disabled, .openerp button:disabled, .openerp input[type='submit']:disabled {
  background: #efefef !important;
  border: 1px solid #d1d1d1 !important;
  -moz-box-shadow: none !important;
  -webkit-box-shadow: none !important;
  -box-shadow: none !important;
  color: #aaaaaa !important;
  cursor: default;
  text-shadow: 0 1px 1px white !important;
}
.openerp button.primary {
  color: white;
  background-color: #dc5f59;
  background-image: -webkit-gradient(linear, left top, left bottom, from(#dc5f59), to(#b33630));
  background-image: -webkit-linear-gradient(top, #dc5f59, #b33630);
  background-image: -moz-linear-gradient(top, #dc5f59, #b33630);
  background-image: -ms-linear-gradient(top, #dc5f59, #b33630);
  background-image: -o-linear-gradient(top, #dc5f59, #b33630);
  background-image: linear-gradient(to bottom, #dc5f59, #b33630);
  -moz-box-shadow: none;
  -webkit-box-shadow: none;
  -box-shadow: none;
}
.openerp button.primary:hover {
  background-color: #df6b66;
  background-image: -webkit-gradient(linear, left top, left bottom, from(#df6b66), to(#bf3a33));
  background-image: -webkit-linear-gradient(top, #df6b66, #bf3a33);
  background-image: -moz-linear-gradient(top, #df6b66, #bf3a33);
  background-image: -ms-linear-gradient(top, #df6b66, #bf3a33);
  background-image: -o-linear-gradient(top, #df6b66, #bf3a33);
  background-image: linear-gradient(to bottom, #df6b66, #bf3a33);
  -moz-box-shadow: 0 0 1px rgba(0, 0, 0, 0.2);
  -webkit-box-shadow: 0 0 1px rgba(0, 0, 0, 0.2);
  -box-shadow: 0 0 1px rgba(0, 0, 0, 0.2);
}
.openerp button.primary:active {
  background-color: #b33630;
  background-image: -webkit-gradient(linear, left top, left bottom, from(#b33630), to(#dc5f59));
  background-image: -webkit-linear-gradient(top, #b33630, #dc5f59);
  background-image: -moz-linear-gradient(top, #b33630, #dc5f59);
  background-image: -ms-linear-gradient(top, #b33630, #dc5f59);
  background-image: -o-linear-gradient(top, #b33630, #dc5f59);
  background-image: linear-gradient(to bottom, #b33630, #dc5f59);
  -moz-box-shadow: none;
  -webkit-box-shadow: none;
  -box-shadow: none;
}
.openerp button.following {
  color: white;
  width: 120px;
  background-color: #8a89ba;
  background-image: -webkit-gradient(linear, left top, left bottom, from(#8a89ba), to(#807fb4));
  background-image: -webkit-linear-gradient(top, #8a89ba, #807fb4);
  background-image: -moz-linear-gradient(top, #8a89ba, #807fb4);
  background-image: -ms-linear-gradient(top, #8a89ba, #807fb4);
  background-image: -o-linear-gradient(top, #8a89ba, #807fb4);
  background-image: linear-gradient(to bottom, #8a89ba, #807fb4);
}
.openerp button.unfollow {
  display: none;
  color: white;
  width: 120px;
  background-color: #dc5f59;
  background-image: -webkit-gradient(linear, left top, left bottom, from(#dc5f59), to(#b33630));
  background-image: -webkit-linear-gradient(top, #dc5f59, #b33630);
  background-image: -moz-linear-gradient(top, #dc5f59, #b33630);
  background-image: -ms-linear-gradient(top, #dc5f59, #b33630);
  background-image: -o-linear-gradient(top, #dc5f59, #b33630);
  background-image: linear-gradient(to bottom, #dc5f59, #b33630);
}
.openerp .oe_loading {
  display: none;
  z-index: 100;
  position: fixed;
  top: 0;
  right: 50%;
  padding: 4px 12px;
  background: #a61300;
  color: white;
  text-align: center;
  border: 1px solid #990000;
  border-top: none;
  -moz-border-radius-bottomright: 8px;
  -moz-border-radius-bottomleft: 8px;
  border-bottom-right-radius: 8px;
  border-bottom-left-radius: 8px;
}
.openerp .oe_notification {
  z-index: 1050;
}
.openerp .oe_login {
  background: url("/web/static/src/img/pattern.png") repeat;
  text-align: center;
  font-size: 14px;
  height: 100%;
}
.openerp .oe_login li {
  list-style-type: none;
  padding-bottom: 4px;
}
.openerp .oe_login button {
  float: right;
  display: inline-block;
  cursor: pointer;
  padding: 6px 16px;
  border: 1px solid #222222;
  color: white;
  margin: 0;
  background-color: #b92020;
  background-image: -webkit-gradient(linear, left top, left bottom, from(#b92020), to(#600606));
  background-image: -webkit-linear-gradient(top, #b92020, #600606);
  background-image: -moz-linear-gradient(top, #b92020, #600606);
  background-image: -ms-linear-gradient(top, #b92020, #600606);
  background-image: -o-linear-gradient(top, #b92020, #600606);
  background-image: linear-gradient(to bottom, #b92020, #600606);
  -moz-border-radius: 4px;
  -webkit-border-radius: 4px;
  border-radius: 4px;
  -moz-box-shadow: 0 1px 2px rgba(0, 0, 0, 0.1), 0 1px 1px rgba(155, 155, 155, 0.4) inset;
  -webkit-box-shadow: 0 1px 2px rgba(0, 0, 0, 0.1), 0 1px 1px rgba(155, 155, 155, 0.4) inset;
  -box-shadow: 0 1px 2px rgba(0, 0, 0, 0.1), 0 1px 1px rgba(155, 155, 155, 0.4) inset;
}
.openerp .oe_login input, .openerp .oe_login select {
  width: 252px;
  font-family: "Lucida Grande", Helvetica, Verdana, Arial;
  border: 1px solid #999999;
  background: whitesmoke;
  -moz-box-shadow: inset 0 1px 4px rgba(0, 0, 0, 0.3);
  -webkit-box-shadow: inset 0 1px 4px rgba(0, 0, 0, 0.3);
  -box-shadow: inset 0 1px 4px rgba(0, 0, 0, 0.3);
  -moz-border-radius: 3px;
  -webkit-border-radius: 3px;
  border-radius: 3px;
}
.openerp .oe_login input {
  margin-bottom: 9px;
  padding: 5px 6px;
}
.openerp .oe_login select {
  padding: 1px;
}
.openerp .oe_login .oe_login_dbpane {
  position: fixed;
  top: 0;
  right: 8px;
  padding: 5px 10px;
  color: #eeeeee;
  border: solid 1px #333333;
  background: #1e1e1e;
  background: rgba(30, 30, 30, 0.94);
  -moz-border-radius: 0 0 8px 8px;
  -webkit-border-radius: 0 0 8px 8px;
  border-radius: 0 0 8px 8px;
}
.openerp .oe_login .oe_login_dbpane input {
  padding: 2px 4px;
  margin: 4px 0;
}
.openerp .oe_login .oe_login_bottom {
  position: absolute;
  top: 50%;
  left: 0;
  right: 0;
  bottom: 0;
  text-shadow: 0 1px 1px #999999;
  background-color: #b41616;
  background-image: -webkit-gradient(linear, left top, left bottom, from(#b41616), to(#600606));
  background-image: -webkit-linear-gradient(top, #b41616, #600606);
  background-image: -moz-linear-gradient(top, #b41616, #600606);
  background-image: -ms-linear-gradient(top, #b41616, #600606);
  background-image: -o-linear-gradient(top, #b41616, #600606);
  background-image: linear-gradient(to bottom, #b41616, #600606);
}
.openerp .oe_login .oe_login_pane {
  position: absolute;
  top: 50%;
  left: 50%;
  margin: -160px -166px;
  border: solid 1px #333333;
  background: #1e1e1e;
  background: rgba(30, 30, 30, 0.94);
  padding: 22px 32px;
  color: #eeeeee;
  text-align: left;
  -moz-border-radius: 8px;
  -webkit-border-radius: 8px;
  border-radius: 8px;
  -moz-box-shadow: 0 0 18px rgba(0, 0, 0, 0.9);
  -webkit-box-shadow: 0 0 18px rgba(0, 0, 0, 0.9);
  -box-shadow: 0 0 18px rgba(0, 0, 0, 0.9);
}
.openerp .oe_login .oe_login_pane h2 {
  margin-top: 0;
  font-size: 18px;
}
.openerp .oe_login .oe_login_logo {
  position: absolute;
  top: -70px;
  left: 0;
  width: 100%;
  margin: 0 auto;
  text-align: center;
}
.openerp .oe_login .oe_login_footer {
  position: absolute;
  bottom: -40px;
  left: 0;
  width: 100%;
  text-align: center;
}
.openerp .oe_login .oe_login_footer a {
  color: #eeeeee;
  margin: 0 8px;
}
.openerp .oe_login .oe_login_footer a:hover {
  text-decoration: underline;
}
.openerp .oe_login .oe_login_footer span {
  font-weight: bold;
  font-size: 16px;
}
.openerp .oe_login .oe_login_error_message {
  display: none;
  background-color: #b41616;
  color: #eeeeee;
  padding: 14px 18px;
  margin-top: 15px;
  text-align: center;
  -moz-border-radius: 4px;
  -webkit-border-radius: 4px;
  border-radius: 4px;
  -moz-box-shadow: 0 1px 4px rgba(0, 0, 0, 0.8);
  -webkit-box-shadow: 0 1px 4px rgba(0, 0, 0, 0.8);
  -box-shadow: 0 1px 4px rgba(0, 0, 0, 0.8);
}
.openerp .oe_login_invalid .oe_login_error_message {
  display: inline-block;
}
.openerp .oe_database_manager {
  background: white;
  color: black;
  text-align: left;
}
.openerp .oe_database_manager .oe_database_manager_menu {
  color: black;
}
.openerp .oe_webclient {
  width: 100%;
  height: 100%;
  border-spacing: 0px;
}
.openerp .oe_content_full_screen .oe_application {
  top: 0;
  left: 0;
}
.openerp .oe_content_full_screen .oe_topbar, .openerp .oe_content_full_screen .oe_leftbar {
  display: none;
}
.openerp .oe_topbar {
  width: 100%;
  height: 31px;
  border-top: solid 1px #d3d3d3;
  background-color: #646060;
  background-image: -webkit-gradient(linear, left top, left bottom, from(#646060), to(#262626));
  background-image: -webkit-linear-gradient(top, #646060, #262626);
  background-image: -moz-linear-gradient(top, #646060, #262626);
  background-image: -ms-linear-gradient(top, #646060, #262626);
  background-image: -o-linear-gradient(top, #646060, #262626);
  background-image: linear-gradient(to bottom, #646060, #262626);
}
.openerp .oe_topbar .oe_topbar_item li {
  float: left;
}
.openerp .oe_topbar .oe_topbar_item li a {
  display: block;
  padding: 5px 10px 7px;
  line-height: 20px;
  height: 20px;
  color: #eeeeee;
  vertical-align: top;
  text-shadow: 0 1px 1px rgba(0, 0, 0, 0.2);
}
.openerp .oe_topbar .oe_topbar_item li a:hover {
  background: #303030;
  color: white;
  -moz-box-shadow: 0 1px 2px rgba(255, 255, 255, 0.3) inset;
  -webkit-box-shadow: 0 1px 2px rgba(255, 255, 255, 0.3) inset;
  -box-shadow: 0 1px 2px rgba(255, 255, 255, 0.3) inset;
}
.openerp .oe_topbar .oe_topbar_item .oe_active {
  background: #303030;
  font-weight: bold;
  color: white;
  -moz-box-shadow: 0 1px 2px rgba(255, 255, 255, 0.3) inset;
  -webkit-box-shadow: 0 1px 2px rgba(255, 255, 255, 0.3) inset;
  -box-shadow: 0 1px 2px rgba(255, 255, 255, 0.3) inset;
}
.openerp .oe_topbar .oe_topbar_avatar {
  width: 24px;
  height: 24px;
  margin: -2px 2px 0 0;
  -moz-border-radius: 4px;
  -webkit-border-radius: 4px;
  border-radius: 4px;
}
.openerp .oe_topbar .oe_topbar_avatar {
  vertical-align: top;
}
.openerp .oe_topbar .oe_dropdown_toggle:after {
  width: 0;
  height: 0;
  display: inline-block;
  content: "&darr";
  text-indent: -99999px;
  vertical-align: top;
  margin-top: 8px;
  margin-left: 4px;
  border-left: 4px solid transparent;
  border-right: 4px solid transparent;
  border-top: 4px solid white;
  filter: alpha(opacity=50);
  opacity: 0.5;
}
.openerp .oe_leftbar {
  width: 220px;
  background: #f0eeee;
  border-right: 1px solid #afafb6;
  text-shadow: 0 1px 1px white;
  padding-bottom: 16px;
}
.openerp a.oe_logo {
  width: 220px;
  display: block;
  text-align: center;
  height: 70px;
  line-height: 70px;
}
.openerp a.oe_logo img {
  height: 40px;
  width: 157px;
  margin: 14px 0;
}
.openerp .oe_footer {
  position: fixed;
  bottom: 0;
  padding: 4px 0;
  background: #f0eeee;
  width: 220px;
  text-align: center;
}
.openerp .oe_footer a {
  font-weight: 800;
  font-family: serif;
  font-size: 16px;
  color: black;
}
.openerp .oe_footer a span {
  color: #c81010;
  font-style: italic;
}
.openerp .oe_user_menu {
  float: right;
  padding: 0;
  margin: 0;
}
.openerp .oe_user_menu li {
  list-style-type: none;
  float: left;
}
.openerp .oe_user_menu .oe_dropdown {
  position: relative;
}
.openerp .oe_user_menu .oe_dropdown_options {
  float: left;
  background: #333333;
  background: rgba(37, 37, 37, 0.9);
  display: none;
  position: absolute;
  top: 32px;
  right: -1px;
  border: 0;
  z-index: 900;
  margin-left: 0;
  margin-right: 0;
  padding: 6px 0;
  zoom: 1;
  border-color: #999999;
  border-color: rgba(0, 0, 0, 0.2);
  border-style: solid;
  border-width: 0 1px 1px;
  -moz-border-radius: 0 0 6px 6px;
  -webkit-border-radius: 0 0 6px 6px;
  border-radius: 0 0 6px 6px;
  -moz-box-shadow: 0 1px 4px rgba(0, 0, 0, 0.3);
  -webkit-box-shadow: 0 1px 4px rgba(0, 0, 0, 0.3);
  -box-shadow: 0 1px 4px rgba(0, 0, 0, 0.3);
  -webkit-background-clip: padding-box;
  -moz-background-clip: padding-box;
  background-clip: padding-box;
}
.openerp .oe_user_menu .oe_dropdown_options li {
  float: none;
  display: block;
  background-color: none;
}
.openerp .oe_user_menu .oe_dropdown_options li a {
  display: block;
  padding: 4px 15px;
  clear: both;
  font-weight: normal;
  line-height: 18px;
  color: #eeeeee;
}
.openerp .oe_user_menu .oe_dropdown_options li a:hover {
  background-color: #292929;
  background-image: -webkit-gradient(linear, left top, left bottom, from(#292929), to(#191919));
  background-image: -webkit-linear-gradient(top, #292929, #191919);
  background-image: -moz-linear-gradient(top, #292929, #191919);
  background-image: -ms-linear-gradient(top, #292929, #191919);
  background-image: -o-linear-gradient(top, #292929, #191919);
  background-image: linear-gradient(to bottom, #292929, #191919);
  -moz-box-shadow: none;
  -webkit-box-shadow: none;
  -box-shadow: none;
}
.openerp .oe_user_menu .oe_dropdown_options li hr {
  border-top: 1px solid #999999;
  border-bottom: 0;
}
.openerp .oe_systray > div {
  float: left;
  padding: 0 4px 0 4px;
}
.openerp .oe_systray {
  float: right;
}
.openerp .oe_systray .oe_systray_dropdown {
  position: relative;
}
.openerp .oe_systray .oe_systray_dropdown:hover .oe_systray_dropdown_options {
  display: block;
}
.openerp .oe_systray .oe_systray_dropdown_options {
  background: #333333;
  background: rgba(37, 37, 37, 0.9);
  display: none;
  position: absolute;
  z-index: 900;
  border: 0;
  margin-left: 0;
  margin-right: 0;
  padding: 6px 0;
  border-color: #999999;
  border-color: rgba(0, 0, 0, 0.2);
  border-style: solid;
  border-width: 0 1px 1px;
  -moz-border-radius: 0 0 6px 6px;
  -webkit-border-radius: 0 0 6px 6px;
  border-radius: 0 0 6px 6px;
  -moz-box-shadow: 0 1px 4px rgba(0, 0, 0, 0.3);
  -webkit-box-shadow: 0 1px 4px rgba(0, 0, 0, 0.3);
  -box-shadow: 0 1px 4px rgba(0, 0, 0, 0.3);
  -webkit-background-clip: padding-box;
  -moz-background-clip: padding-box;
  background-clip: padding-box;
}
.openerp .oe_systray .oe_systray_dropdown_options li {
  float: none;
  display: block;
  background-color: none;
}
.openerp .oe_systray .oe_systray_dropdown_options li a {
  display: block;
  padding: 4px 15px;
  clear: both;
  font-weight: normal;
  line-height: 18px;
  color: #eeeeee;
}
.openerp .oe_systray .oe_systray_dropdown_options li a:hover {
  background-color: #292929;
  background-image: -webkit-gradient(linear, left top, left bottom, from(#292929), to(#191919));
  background-image: -webkit-linear-gradient(top, #292929, #191919);
  background-image: -moz-linear-gradient(top, #292929, #191919);
  background-image: -ms-linear-gradient(top, #292929, #191919);
  background-image: -o-linear-gradient(top, #292929, #191919);
  background-image: linear-gradient(to bottom, #292929, #191919);
  -moz-box-shadow: none;
  -webkit-box-shadow: none;
  -box-shadow: none;
}
.openerp .oe_menu {
  float: left;
  padding: 0;
  margin: 0;
}
.openerp .oe_menu li {
  float: left;
}
.openerp .oe_menu a {
  display: block;
  padding: 5px 10px 7px;
  line-height: 20px;
  height: 20px;
  color: #eeeeee;
  vertical-align: top;
  text-shadow: 0 1px 1px rgba(0, 0, 0, 0.2);
}
.openerp .oe_menu a:hover {
  background: #303030;
  color: white;
  -moz-box-shadow: 0 1px 2px rgba(255, 255, 255, 0.3) inset;
  -webkit-box-shadow: 0 1px 2px rgba(255, 255, 255, 0.3) inset;
  -box-shadow: 0 1px 2px rgba(255, 255, 255, 0.3) inset;
}
.openerp .oe_menu .oe_active {
  background: #303030;
  font-weight: bold;
  color: white;
  -moz-box-shadow: 0 1px 2px rgba(255, 255, 255, 0.3) inset;
  -webkit-box-shadow: 0 1px 2px rgba(255, 255, 255, 0.3) inset;
  -box-shadow: 0 1px 2px rgba(255, 255, 255, 0.3) inset;
}
.openerp .oe_menu_more_container {
  position: relative;
}
.openerp .oe_menu_more_container .oe_menu_more {
  position: absolute;
  padding: 0;
  background-color: #646060;
  z-index: 1;
  border: 1px solid black;
  border-bottom-left-radius: 5px;
  border-bottom-right-radius: 5px;
}
.openerp .oe_menu_more_container .oe_menu_more li {
  float: none;
}
.openerp .oe_menu_more_container .oe_menu_more li a {
  white-space: nowrap;
}
.openerp .oe_secondary_menu_section {
  font-weight: bold;
  margin-left: 8px;
  color: #8a89ba;
}
.openerp .oe_secondary_submenu {
  padding: 2px 0 8px 0;
  margin: 0;
  width: 100%;
  display: inline-block;
}
.openerp .oe_secondary_submenu > li {
  position: relative;
  padding: 1px 0 1px 20px;
}
.openerp .oe_secondary_submenu > li a {
  display: block;
  color: #4c4c4c;
  padding: 2px 4px 2px 0;
}
.openerp .oe_secondary_submenu > li .oe_menu_label {
  position: absolute;
  top: 1px;
  right: 1px;
  font-size: 10px;
  background: #8a89ba;
  color: white;
  padding: 2px 4px;
  margin: 1px 6px 0 0;
  border: 1px solid lightGray;
  text-shadow: 0 1px 1px rgba(0, 0, 0, 0.2);
  -moz-border-radius: 4px;
  -webkit-border-radius: 4px;
  border-radius: 4px;
  -moz-box-shadow: inset 0 1px 1px rgba(0, 0, 0, 0.2);
  -webkit-box-shadow: inset 0 1px 1px rgba(0, 0, 0, 0.2);
  -box-shadow: inset 0 1px 1px rgba(0, 0, 0, 0.2);
}
.openerp .oe_secondary_submenu .oe_menu_counter {
  float: right;
  background: #8a89ba;
  color: #eeeeee;
  font-size: 12px;
  border: 1px solid lightgray;
  padding: 0px 4px 0px 4px;
  text-shadow: 0 1px 1px rgba(0, 0, 0, 0.2);
  margin: 0px;
  -moz-border-radius: 4px;
  -webkit-border-radius: 4px;
  border-radius: 4px;
}
.openerp .oe_secondary_submenu .oe_active {
  background: #8a89ba;
  border-top: 1px solid lightGray;
  border-bottom: 1px solid lightGray;
  text-shadow: 0 1px 1px rgba(0, 0, 0, 0.2);
  -moz-box-shadow: inset 0 1px 1px rgba(0, 0, 0, 0.2);
  -webkit-box-shadow: inset 0 1px 1px rgba(0, 0, 0, 0.2);
  -box-shadow: inset 0 1px 1px rgba(0, 0, 0, 0.2);
}
.openerp .oe_secondary_submenu .oe_active a {
  color: white;
}
.openerp .oe_secondary_submenu .oe_active .oe_menu_label {
  background: #eeeeee;
  color: #8a89ba;
  text-shadow: 0 1px 1px white;
  -moz-box-shadow: 0 1px 1px rgba(0, 0, 0, 0.2);
  -webkit-box-shadow: 0 1px 1px rgba(0, 0, 0, 0.2);
  -box-shadow: 0 1px 1px rgba(0, 0, 0, 0.2);
}
.openerp .oe_secondary_submenu .oe_active .oe_menu_counter {
  background: #eeeeee;
  color: #8a89ba;
}
.openerp .oe_secondary_submenu .oe_menu_toggler:before {
  width: 0;
  height: 0;
  display: inline-block;
  content: "&darr";
  text-indent: -99999px;
  vertical-align: top;
  margin-left: -12px;
  margin-top: 4px;
  margin-right: 4px;
  border-top: 4px solid transparent;
  border-bottom: 4px solid transparent;
  border-left: 4px solid #4c4c4c;
  filter: alpha(opacity=50);
  opacity: 0.5;
}
.openerp .oe_secondary_submenu .oe_menu_opened:before {
  margin-top: 6px;
  margin-left: -16px;
  margin-right: 4px;
  border-left: 4px solid transparent;
  border-right: 4px solid transparent;
  border-top: 4px solid #4c4c4c;
}
.openerp .oe_application {
  width: 100%;
}
.openerp .oe_application a {
  color: #8a89ba;
}
.openerp .oe_application a:hover {
  text-decoration: underline;
}
.openerp .oe-view-manager-header {
  border-top: 1px solid #cacaca;
  border-bottom: 1px solid #cacaca;
  background-color: #fcfcfc;
  background-image: -webkit-gradient(linear, left top, left bottom, from(#fcfcfc), to(#dedede));
  background-image: -webkit-linear-gradient(top, #fcfcfc, #dedede);
  background-image: -moz-linear-gradient(top, #fcfcfc, #dedede);
  background-image: -ms-linear-gradient(top, #fcfcfc, #dedede);
  background-image: -o-linear-gradient(top, #fcfcfc, #dedede);
  background-image: linear-gradient(to bottom, #fcfcfc, #dedede);
  -moz-box-shadow: 0 1px 0 rgba(255, 255, 255, 0.4), 0 0 9px rgba(0, 0, 0, 0.1);
  -webkit-box-shadow: 0 1px 0 rgba(255, 255, 255, 0.4), 0 0 9px rgba(0, 0, 0, 0.1);
  -box-shadow: 0 1px 0 rgba(255, 255, 255, 0.4), 0 0 9px rgba(0, 0, 0, 0.1);
}
.openerp .oe-view-manager-header h2 {
  float: left;
  font-size: 18px;
  margin: 1px 0;
}
.openerp .oe-view-manager-header h2 a {
  color: #8a89ba;
}
.openerp .oe-view-manager-header .buttons {
  padding-right: 8px;
}
.openerp .oe-view-manager-header .buttons li {
  float: left;
  margin-right: 12px;
}
.openerp .oe-view-manager-header .filter {
  vertical-align: top;
}
.openerp .oe-view-manager-header .filter li {
  height: 24px;
  line-height: 24px;
  padding: 0 8px;
}
.openerp .oe-view-manager-header .header-row {
  height: 26px;
  line-height: 26px;
  margin: 8px;
  clear: both;
  text-shadow: 0 1px 1px white;
}
.openerp .oe-view-manager-header .header-row .dropdown-toggle:after {
  margin-top: 7px;
  margin-left: 6px;
  border-top-color: #404040;
}
.openerp .oe-view-manager-header .oe_vm_switch li {
  padding-left: 1px;
  text-align: center;
  width: 24px;
  height: 24px;
  line-height: 24px;
}
.openerp .oe-view-manager-header .pagination li {
  height: 24px;
  line-height: 24px;
  padding: 0 8px;
}
.openerp .oe-view-manager-header .button-group {
  display: inline-block;
  border: 1px solid #ababab;
  -moz-border-radius: 5px;
  -webkit-border-radius: 5px;
  border-radius: 5px;
}
.openerp .oe-view-manager-header .button-group li {
  float: left;
  border-right: 1px solid #ababab;
}
.openerp .oe-view-manager-header .button-group li:last-child {
  border: none;
}
.openerp .oe-view-manager-header .button-group a {
  color: #4c4c4c;
}
.openerp .oe-view-manager-header .button-group a:hover {
  text-decoration: none;
}
.openerp .oe-view-manager-header .button-group .active {
  width: 100%;
  background: #999999;
  -moz-box-shadow: 0 1px 4px rgba(0, 0, 0, 0.3) inset;
  -webkit-box-shadow: 0 1px 4px rgba(0, 0, 0, 0.3) inset;
  -box-shadow: 0 1px 4px rgba(0, 0, 0, 0.3) inset;
  color: white;
  text-shadow: 0 1px 2px rgba(0, 0, 0, 0.4);
}
.openerp .oe_view_manager_header {
  width: 100%;
  border-top: 1px solid #cacaca;
  border-bottom: 1px solid #cacaca;
  background-color: #fcfcfc;
  background-image: -webkit-gradient(linear, left top, left bottom, from(#fcfcfc), to(#dedede));
  background-image: -webkit-linear-gradient(top, #fcfcfc, #dedede);
  background-image: -moz-linear-gradient(top, #fcfcfc, #dedede);
  background-image: -ms-linear-gradient(top, #fcfcfc, #dedede);
  background-image: -o-linear-gradient(top, #fcfcfc, #dedede);
  background-image: linear-gradient(to bottom, #fcfcfc, #dedede);
  -moz-box-shadow: 0 1px 0 rgba(255, 255, 255, 0.4), 0 0 9px rgba(0, 0, 0, 0.1);
  -webkit-box-shadow: 0 1px 0 rgba(255, 255, 255, 0.4), 0 0 9px rgba(0, 0, 0, 0.1);
  -box-shadow: 0 1px 0 rgba(255, 255, 255, 0.4), 0 0 9px rgba(0, 0, 0, 0.1);
}
.openerp .oe_view_manager_header .oe_header_row {
  clear: both;
  text-shadow: 0 1px 1px white;
}
.openerp .oe_view_manager_header .oe_header_row td {
  padding: 8px;
}
.openerp .oe_view_manager_header .oe_header_row:last-child td {
  padding-top: 0;
}
.openerp .oe_view_manager_header .oe_header_row:first-child td {
  padding-top: 8px;
}
.openerp .oe_view_manager_header .oe_view_manager_sidebar {
  margin: 0px auto;
  width: 400px;
  text-align: center;
}
.openerp .oe_view_manager_header td {
  line-height: 26px;
}
.openerp .oe_view_manager_header h2 {
  font-size: 18px;
  margin: 0;
  float: left;
}
.openerp .oe_view_manager_header h2 a {
  color: #8a89ba;
}
.openerp .oe_view_manager_header .oe_button_group {
  display: inline-block;
  border: 1px solid #ababab;
  -moz-border-radius: 5px;
  -webkit-border-radius: 5px;
  border-radius: 5px;
}
.openerp .oe_view_manager_header .oe_button_group li {
  float: left;
  border-right: 1px solid #ababab;
}
.openerp .oe_view_manager_header .oe_button_group li:last-child {
  border: none;
}
.openerp .oe_view_manager_header .oe_button_group a {
  color: #4c4c4c;
}
.openerp .oe_view_manager_header .oe_button_group a:hover {
  text-decoration: none;
}
.openerp .oe_view_manager_header .oe_button_group .active {
  background: #999999;
  -moz-box-shadow: 0 1px 4px rgba(0, 0, 0, 0.3) inset;
  -webkit-box-shadow: 0 1px 4px rgba(0, 0, 0, 0.3) inset;
  -box-shadow: 0 1px 4px rgba(0, 0, 0, 0.3) inset;
}
.openerp .oe_view_manager_header .oe_button_group .active a {
  color: white;
  text-shadow: 0 1px 2px rgba(0, 0, 0, 0.4);
}
.openerp .oe_view_manager_header .oe_view_manager_buttons {
  white-space: nowrap;
}
.openerp .oe_view_manager_body h4 {
  margin: 8px 0;
}
.openerp .oe_view_manager_pager {
  line-height: 26px;
}
.openerp .oe_pager_value {
  float: left;
  margin-right: 8px;
}
.openerp .oe_pager_group {
  float: left;
  height: 24px;
  line-height: 24px;
  display: inline-block;
  border: 1px solid #ababab;
  cursor: pointer;
  -moz-border-radius: 5px;
  -webkit-border-radius: 5px;
  border-radius: 5px;
}
.openerp .oe_pager_group li {
  height: 24px;
  line-height: 24px;
  padding: 0;
  float: left;
  border-right: 1px solid #ababab;
}
.openerp .oe_pager_group li:last-child {
  border: none;
}
.openerp .oe_pager_group a {
  color: #4c4c4c;
  padding: 0 8px;
}
.openerp .oe_pager_group a:hover {
  text-decoration: none;
}
.openerp .oe_pager_group .active {
  background: #999999;
  -moz-box-shadow: 0 1px 4px rgba(0, 0, 0, 0.3) inset;
  -webkit-box-shadow: 0 1px 4px rgba(0, 0, 0, 0.3) inset;
  -box-shadow: 0 1px 4px rgba(0, 0, 0, 0.3) inset;
}
.openerp .oe_pager_group .active a {
  color: white;
  text-shadow: 0 1px 2px rgba(0, 0, 0, 0.4);
}
.openerp .oe_view_manager_switch li {
  text-align: center;
  width: 24px;
  height: 24px;
  line-height: 16px;
}
.openerp .oe_view_manager_switch li a {
  position: relative;
}
.openerp .oe_view_manager_switch .oe_vm_switch_list:after, .openerp .oe_view_manager_switch .oe_vm_switch_tree:after {
  padding: 2px;
  content: "i";
}
.openerp .oe_view_manager_switch .oe_vm_switch_graph:after {
  font-family: "mnmliconsRegular" !important;
  font-size: 21px;
  font-weight: 300 !important;
  content: "}";
  top: -2px;
  position: relative;
}
.openerp .oe_view_manager_switch .oe_vm_switch_gantt:after {
  font-family: "mnmliconsRegular" !important;
  font-size: 21px;
  font-weight: 300 !important;
  content: "y";
  top: -2px;
  position: relative;
}
.openerp .oe_view_manager_switch .oe_vm_switch_calendar:after {
  content: "P";
}
.openerp .oe_view_manager_switch .oe_vm_switch_kanban:after {
  content: "k";
}
.openerp .oe_view_manager_switch .oe_vm_switch_diagram:after {
  content: "f";
}
.openerp .oe_form_dropdown_section {
  position: relative;
  display: inline-block;
}
.openerp .oe_dropdown_toggle:after {
  width: 0;
  height: 0;
  display: inline-block;
  content: "&darr";
  text-indent: -99999px;
  vertical-align: top;
  border-left: 4px solid transparent;
  border-right: 4px solid transparent;
  border-top: 4px solid white;
  filter: alpha(opacity=50);
  opacity: 0.5;
  margin-top: 7px;
  margin-left: 6px;
  border-top-color: #404040;
}
.openerp .oe_dropdown_menu {
  display: none;
  position: absolute;
  top: 28px;
  left: 0px;
  padding: 8px;
  border: 1px solid #afafb6;
  width: 120px;
  overflow-x: hidden;
  z-index: 900;
  text-align: left;
  background: white;
  -moz-border-radius: 3px;
  -webkit-border-radius: 3px;
  border-radius: 3px;
  -moz-box-shadow: 0 1px 4px rgba(0, 0, 0, 0.3);
  -webkit-box-shadow: 0 1px 4px rgba(0, 0, 0, 0.3);
  -box-shadow: 0 1px 4px rgba(0, 0, 0, 0.3);
}
.openerp .oe_dropdown_menu li {
  list-style-type: none;
  float: none;
  display: block;
  background-color: none;
}
.openerp .oe_dropdown_menu li a {
  display: block;
  padding: 3px 6px;
  clear: both;
  font-weight: normal;
  line-height: 14px;
  color: #4c4c4c;
  text-decoration: none;
  cursor: pointer;
}
.openerp .oe_dropdown_menu li a:hover {
  text-decoration: none;
  background-color: #f0f0fa;
  background-image: -webkit-gradient(linear, left top, left bottom, from(#f0f0fa), to(#eeeef6));
  background-image: -webkit-linear-gradient(top, #f0f0fa, #eeeef6);
  background-image: -moz-linear-gradient(top, #f0f0fa, #eeeef6);
  background-image: -ms-linear-gradient(top, #f0f0fa, #eeeef6);
  background-image: -o-linear-gradient(top, #f0f0fa, #eeeef6);
  background-image: linear-gradient(to bottom, #f0f0fa, #eeeef6);
  -moz-box-shadow: none;
  -webkit-box-shadow: none;
  -box-shadow: none;
}
.openerp .oe_sidebar {
  white-space: nowrap;
}
.openerp .oe_searchview {
  cursor: text;
  position: relative;
  float: right;
<<<<<<< HEAD
  padding-right: 20px;
  width: 410px;
  border: 1px solid #ababab;
  background: white;
  -moz-border-radius: 1em;
  -webkit-border-radius: 1em;
  border-radius: 1em;
  -moz-box-shadow: 0 1px 2px rgba(0, 0, 0, 0.2) inset;
  -webkit-box-shadow: 0 1px 2px rgba(0, 0, 0, 0.2) inset;
  -box-shadow: 0 1px 2px rgba(0, 0, 0, 0.2) inset;
}
.openerp .oe_searchview.oe_focused {
  border-color: #a6a6fe;
  -moz-box-shadow: 0 1px 2px #a6a6fe inset;
  -webkit-box-shadow: 0 1px 2px #a6a6fe inset;
  -box-shadow: 0 1px 2px #a6a6fe inset;
}
.openerp .oe_searchview .oe_searchview_clear {
  cursor: pointer;
  position: absolute;
  top: 0;
  right: 22px;
  width: 15px;
  height: 100%;
  background: url(../img/attachments-close.png) center center no-repeat;
}
.openerp .oe_searchview .oe_searchview_unfold_drawer {
  position: absolute;
  top: 0;
  right: 0;
  height: 100%;
  line-height: 2em;
  padding: 0 7px 0 4px;
  color: #cccccc;
  cursor: pointer;
}
.openerp .oe_searchview .oe_searchview_unfold_drawer:hover {
  color: #999999;
=======
}
.openerp .oe_searchview .VS-search .VS-search-box {
  min-height: 0;
  padding: 0;
  width: 480px;
  border: 1px solid #ababab;
  -moz-border-radius: 13px;
  -webkit-border-radius: 13px;
  border-radius: 13px;
  -moz-box-shadow: 0 1px 2px rgba(0, 0, 0, 0.2) inset;
  -webkit-box-shadow: 0 1px 2px rgba(0, 0, 0, 0.2) inset;
  -box-shadow: 0 1px 2px rgba(0, 0, 0, 0.2) inset;
}
.openerp .oe_searchview .VS-search .VS-icon {
  top: 6px;
}
.openerp .oe_searchview .VS-search .VS-icon-search {
  left: 2px;
  top: 3px;
  height: 18px;
  width: 18px;
}
.openerp .oe_searchview .VS-search .VS-search-inner {
  margin: 0 40px 0 17px;
  padding: 1px 0;
  font-size: 13px;
>>>>>>> acd27e30
}
.openerp .oe_searchview .oe_searchview_unfold_drawer:before {
  content: "▾";
}
.openerp .oe_searchview .oe_searchview_facets:before {
  color: #cccccc;
  font-family: "mnmliconsRegular";
  content: "r";
  font-size: 150%;
  padding: 0 1px 0 3px;
  display: inline;
}
.openerp .oe_searchview .oe_searchview_facets * {
  vertical-align: top;
  display: inline-block;
  line-height: 26px;
}
<<<<<<< HEAD
.openerp .oe_searchview .oe_searchview_facets .oe_searchview_input, .openerp .oe_searchview .oe_searchview_facets .oe_searchview_facet {
  height: 26px;
=======
.openerp .oe_searchview .VS-search .VS-search-inner .search_input input, .openerp .oe_searchview .VS-search .VS-search-inner .search_input .VS-input-width-tester {
  height: inherit;
  margin: 0;
>>>>>>> acd27e30
}
.openerp .oe_searchview .oe_searchview_facets .oe_searchview_input:focus, .openerp .oe_searchview .oe_searchview_facets .oe_searchview_facet:focus {
  outline: none;
}
.openerp .oe_searchview .oe_searchview_facets .oe_searchview_input {
  padding: 0 3px;
}
.openerp .oe_searchview .oe_searchview_facets .oe_searchview_facet {
  position: relative;
  cursor: pointer;
  border: 1px solid #afafb6;
  -moz-border-radius: 3px;
  -webkit-border-radius: 3px;
  border-radius: 3px;
  background: #8786b7;
  -webkit-font-smoothing: auto;
  padding-left: 1.1em;
  margin: 1px 0;
}
.openerp .oe_searchview .oe_searchview_facets .oe_searchview_facet:focus {
  border-color: #a6a6fe;
  -moz-box-shadow: 0 0 3px 1px #a6a6fe;
  -webkit-box-shadow: 0 0 3px 1px #a6a6fe;
  -box-shadow: 0 0 3px 1px #a6a6fe;
}
.openerp .oe_searchview .oe_searchview_facets .oe_searchview_facet .oe_facet_values {
  background: #f0f0fa;
  -moz-border-radius: 0 3px 3px 0;
  -webkit-border-radius: 0 3px 3px 0;
  border-radius: 0 3px 3px 0;
}
.openerp .oe_searchview .oe_searchview_facets .oe_searchview_facet .oe_facet_category, .openerp .oe_searchview .oe_searchview_facets .oe_searchview_facet .oe_facet_value {
  height: 24px;
  padding: 1px 0.1em;
}
.openerp .oe_searchview .oe_searchview_facets .oe_searchview_facet .oe_facet_category {
  color: white;
  text-shadow: 0 1px 1px rgba(0, 0, 0, 0.4);
}
.openerp .oe_searchview .oe_searchview_facets .oe_searchview_facet .oe_facet_value {
  border-left: 1px solid #afafb6;
}
.openerp .oe_searchview .oe_searchview_facets .oe_searchview_facet .oe_facet_remove {
  position: absolute;
  top: 0;
<<<<<<< HEAD
  left: 2px;
  color: white;
}
.openerp .oe_searchview .oe_searchview_facets .oe_searchview_facet .oe_facet_remove:hover {
  color: #cccccc;
=======
  right: 0;
  height: 100%;
  line-height: 23px;
  padding: 0 7px 0 4px;
  color: #4c4c4c;
  cursor: pointer;
}
.openerp .oe_searchview .VS-search .oe_vs_unfold_drawer:before {
  position: absolute;
  top: 9px;
  right: 8px;
  width: 0;
  height: 0;
  display: inline-block;
  content: "";
  vertical-align: top;
  border-top: 5px solid #4c4c4c;
  border-left: 5px solid transparent;
  border-right: 5px solid transparent;
  filter: alpha(opacity=50);
  opacity: 0.5;
>>>>>>> acd27e30
}
.openerp .oe_searchview.oe_searchview_open_drawer .oe_searchview_drawer {
  display: block;
}
.openerp .oe_searchview .oe_searchview_drawer {
  position: absolute;
  z-index: 1;
  margin-top: 3px;
  top: 100%;
  right: 0;
  background-color: white;
<<<<<<< HEAD
  min-width: 100%;
=======
  width: 480px;
>>>>>>> acd27e30
  display: none;
  border: 1px solid #cccccc;
  text-align: left;
  padding-bottom: 0.5em;
  -moz-border-radius: 1em;
  -webkit-border-radius: 1em;
  border-radius: 1em;
}
.openerp .oe_searchview .oe_searchview_drawer > div {
  border-top: 1px solid #cccccc;
  margin: 3px 0;
}
.openerp .oe_searchview .oe_searchview_drawer > div:first-child {
  border-top: none;
  margin: 0;
}
.openerp .oe_searchview .oe_searchview_drawer h4, .openerp .oe_searchview .oe_searchview_drawer h4 * {
  margin: 0;
  cursor: pointer;
}
.openerp .oe_searchview .oe_searchview_drawer h4:before {
  content: "▸ ";
}
.openerp .oe_searchview .oe_searchview_drawer button, .openerp .oe_searchview .oe_searchview_drawer .button {
  border: none;
  background: white;
  padding: 0 2px;
  -moz-box-shadow: none;
  -webkit-box-shadow: none;
  -box-shadow: none;
  -moz-border-radius: 0;
  -webkit-border-radius: 0;
  border-radius: 0;
}
.openerp .oe_searchview .oe_searchview_drawer .oe_searchview_filters {
  display: table;
  width: 100%;
}
.openerp .oe_searchview .oe_searchview_drawer .oe_searchview_filters > div {
  -moz-box-sizing: border-box;
  -webkit-box-sizing: border-box;
  box-sizing: border-box;
  display: table-cell;
  width: 50%;
}
.openerp .oe_searchview .oe_searchview_drawer .oe_searchview_filters h3 {
  margin: 2px 4px 2px 8px;
  color: #8786b7;
}
.openerp .oe_searchview .oe_searchview_drawer .oe_searchview_filters ul {
  margin: 0 12px 3px;
  padding: 0;
  list-style: none;
}
.openerp .oe_searchview .oe_searchview_drawer .oe_searchview_filters li {
  list-style: none;
  padding: 3px 6px;
  height: 14px;
  color: inherit;
  cursor: pointer;
}
.openerp .oe_searchview .oe_searchview_drawer .oe_searchview_filters li:hover {
  background-color: #f0f0fa;
}
.openerp .oe_searchview .oe_searchview_drawer .oe_searchview_custom form {
  display: none;
}
.openerp .oe_searchview .oe_searchview_drawer .oe_searchview_custom form button {
  font-size: 1px;
  letter-spacing: -1px;
  color: transparent;
}
.openerp .oe_searchview .oe_searchview_drawer .oe_searchview_custom form button:before {
  font-family: "mnmliconsRegular";
  content: "S";
  font-size: 20px;
  color: #404040;
}
.openerp .oe_searchview .oe_searchview_drawer .oe_searchview_advanced form {
  display: none;
}
.openerp .oe_searchview .oe_searchview_drawer .oe_searchview_advanced button.oe_add_condition:before {
  content: "⊞ ";
}
.openerp .oe_searchview .oe_searchview_drawer .oe_searchview_advanced button.oe_apply:before {
  content: "⚡ ";
}
.openerp .oe_searchview .oe_searchview_drawer .oe_searchview_advanced ul {
  list-style: none;
  padding: 0;
}
.openerp .oe_searchview .oe_searchview_drawer .oe_searchview_advanced li {
  list-style: none;
  margin: 0;
  white-space: nowrap;
}
.openerp .oe_searchview .oe_searchview_drawer .oe_opened h4:before {
  content: "▾ ";
}
.openerp .oe_searchview .oe_searchview_drawer .oe_opened form {
  display: block;
}
<<<<<<< HEAD
.openerp .oe_searchview .oe_searchview_drawer .oe_searchview_custom_delete, .openerp .oe_searchview .oe_searchview_drawer .searchview_extended_delete_prop {
  font-size: 1px;
  letter-spacing: -1px;
  color: transparent;
}
.openerp .oe_searchview .oe_searchview_drawer .oe_searchview_custom_delete:before, .openerp .oe_searchview .oe_searchview_drawer .searchview_extended_delete_prop:before {
  font-family: "mnmliconsRegular";
  content: "d";
  font-size: 20px;
  color: #404040;
=======
.openerp .oe_view_nocontent > img {
  float: left;
  margin-right: 1.5em;
}
.openerp .oe_view_nocontent > div {
  overflow: hidden;
  padding: 6px;
  font-size: 125%;
>>>>>>> acd27e30
}
.openerp .oe_view_topbar {
  border-bottom: 1px solid #cacaca;
  background-color: #fcfcfc;
  background-image: -webkit-gradient(linear, left top, left bottom, from(#fcfcfc), to(#dedede));
  background-image: -webkit-linear-gradient(top, #fcfcfc, #dedede);
  background-image: -moz-linear-gradient(top, #fcfcfc, #dedede);
  background-image: -ms-linear-gradient(top, #fcfcfc, #dedede);
  background-image: -o-linear-gradient(top, #fcfcfc, #dedede);
  background-image: linear-gradient(to bottom, #fcfcfc, #dedede);
  padding: 0 8px;
  line-height: 30px;
}
.openerp .oe_formview {
  background: white;
}
.openerp .oe_form_header {
  padding: 8px;
}
.openerp .oe_form_invalid input, .openerp .oe_form_invalid select, .openerp .oe_form_invalid textarea {
  background-color: #ff6666 !important;
  border: 1px solid #dd0000 !important;
}
.openerp .oe_form_button_save_dirty {
  color: white;
  background: #dc5f59;
  background: -moz-linear-gradient(#dc5f59, #b33630);
  background: -webkit-gradient(linear, left top, left bottom, from(#dc5f59), to(#b33630));
  background: -webkit-linear-gradient(#dc5f59, #b33630);
  -moz-box-shadow: none;
  -webkit-box-shadow: none;
  -box-shadow: none;
  font-weight: bold;
}
.openerp .oe_form_button_save_dirty:hover {
  background: #ed6f6a;
}
.openerp .oe_form_topbar {
  border-bottom: 1px solid #cacaca;
  background-color: #fcfcfc;
  background-image: -webkit-gradient(linear, left top, left bottom, from(#fcfcfc), to(#dedede));
  background-image: -webkit-linear-gradient(top, #fcfcfc, #dedede);
  background-image: -moz-linear-gradient(top, #fcfcfc, #dedede);
  background-image: -ms-linear-gradient(top, #fcfcfc, #dedede);
  background-image: -o-linear-gradient(top, #fcfcfc, #dedede);
  background-image: linear-gradient(to bottom, #fcfcfc, #dedede);
  padding: 0 8px;
  line-height: 30px;
}
.openerp .oe_form_topbar button {
  font-size: 12px;
  height: 24px;
  line-height: 24px;
  vertical-align: top;
  padding: 0 10px;
  margin: 3px 4px 3px 0;
}
.openerp .oe_form_topbar button span.i {
  line-height: 20px;
  height: 24px;
}
.openerp .oe_form_topbar ul {
  height: 30px;
  padding: 0;
  margin: 0;
  text-shadow: 0 1px 1px white;
  border-left: 1px solid #cacaca;
  border-right: 1px solid #cacaca;
}
.openerp .oe_form_topbar ul li {
  padding: 0;
  margin: 0;
  float: left;
  vertical-align: top;
  border-right: 1px solid #cacaca;
  height: 30px;
  padding: 0 12px;
}
.openerp .oe_form_topbar ul li:first-child {
  border-left: 1px solid #cacaca;
}
.openerp .oe_form_topbar ul li a {
  color: #4c4c4c;
}
.openerp .oe_form_topbar ul li a:hover {
  color: black;
}
.openerp .oe_form_topbar .oe_form_steps img {
  margin: 0 8px;
  vertical-align: top;
}
.openerp .oe_form_topbar .oe_form_steps li {
  border-right: none;
  padding: 0;
}
.openerp .oe_form_topbar .oe_form_steps li:first-child {
  margin-left: 12px;
  border-left: none;
}
.openerp .oe_form_topbar .oe_form_steps li:last-child {
  margin-right: 12px;
}
.openerp .oe_form_topbar .oe_form_steps_active {
  font-weight: bold;
  color: #b33630;
}
.openerp .oe_form_topbar.oe_form_topbar_hifirst button:first-child, .openerp button.oe_form_button_hi {
  color: white;
  background: #dc5f59;
  background: -moz-linear-gradient(#dc5f59, #b33630);
  background: -webkit-gradient(linear, left top, left bottom, from(#dc5f59), to(#b33630));
  background: -webkit-linear-gradient(#dc5f59, #b33630);
  -moz-box-shadow: none;
  -webkit-box-shadow: none;
  -box-shadow: none;
}
.openerp .oe_form_topbar.oe_form_topbar_hifirst button:first-child:hover, .openerp button.oe_form_button_hi:hover {
  background: #df6b66;
  background: -moz-linear-gradient(#df6b66, #bf3a33);
  background: -webkit-gradient(linear, left top, left bottom, from(#df6b66), to(#bf3a33));
  background: -webkit-linear-gradient(#df6b66, #bf3a33);
  -moz-box-shadow: 0 0 1px rgba(0, 0, 0, 0.2);
  -webkit-box-shadow: 0 0 1px rgba(0, 0, 0, 0.2);
  -box-shadow: 0 0 1px rgba(0, 0, 0, 0.2);
}
.openerp .oe_application .oe_form_sheetbg {
  background: url(/web/static/src/img/form_sheetbg.png);
  padding: 8px 0;
  border-bottom: 1px solid #dddddd;
}
.openerp .oe_application .oe_form_sheet_width {
  min-width: 650px;
  max-width: 980px;
  margin: 0 auto;
}
.openerp .oe_application .oe_form_sheet {
  padding: 8px 8px 8px 8px;
  background: white;
  min-height: 420px;
  border: 1px solid #afafb6;
  -moz-box-shadow: 0 0 10px rgba(0, 0, 0, 0.3);
  -webkit-box-shadow: 0 0 10px rgba(0, 0, 0, 0.3);
  -box-shadow: 0 0 10px rgba(0, 0, 0, 0.3);
}
.openerp .oe_form_autolayout .oe_button {
  height: 20px;
}
.openerp .oe_form_autolayout .oe_form_group_cell {
  line-height: 18px;
  padding: 2px;
  height: 20px;
}
.openerp .oe_form_autolayout .oe_form_group_cell > .oe_form_field_many2one,
.openerp .oe_form_autolayout .oe_form_group_cell > .oe_form_field_many2one input,
.openerp .oe_form_autolayout .oe_form_group_cell > .oe_form_field_char input,
.openerp .oe_form_autolayout .oe_form_group_cell > .oe_form_field_text textarea,
.openerp .oe_form_autolayout .oe_form_group_cell > .oe_form_field_email,
.openerp .oe_form_autolayout .oe_form_group_cell > .oe_form_field_email input,
.openerp .oe_form_autolayout .oe_form_group_cell > .oe_form_field_url,
.openerp .oe_form_autolayout .oe_form_group_cell > .oe_form_field_url input,
.openerp .oe_form_autolayout .oe_form_group_cell > .oe_form_field_float input,
.openerp .oe_form_autolayout .oe_form_group_cell > .oe_form_field_selection select,
.openerp .oe_form_autolayout .oe_form_group_cell > div > .oe_datepicker_root,
.openerp .oe_form_autolayout .oe_form_group_cell > div > .oe_datepicker_root > input.oe_datepicker_master {
  width: 100%;
}
.openerp .oe_form_autolayout .oe_form_button.oe_button {
  color: #4c4c4c;
}
.openerp .oe_form_autolayout .oe_form_button.oe_button span {
  position: relative;
  vertical-align: top;
}
.openerp .oe_form_autolayout .oe_form_group_cell > .oe_form_button.oe_button {
  white-space: nowrap;
  min-width: 100%;
  width: 100%;
}
.openerp .oe_form_autolayout .oe_form_group_cell.oe_form_group_nested {
  padding: 0;
}
.openerp .oe_form .oe_form_label_help[for], .openerp .oe_form .oe_form_label[for] {
  white-space: nowrap;
  padding-right: 8px;
}
.openerp .oe_form .oe_form_label_help[for] span, .openerp .oe_form .oe_form_label[for] span {
  font-size: 80%;
  color: darkGreen;
  vertical-align: top;
  position: relative;
  top: -4px;
  padding: 0 2px;
}
.openerp .oe_form textarea {
  resize: vertical;
}
.openerp .oe_form input[type="text"],
.openerp .oe_form input[type="password"],
.openerp .oe_form input[type="file"],
.openerp .oe_form select {
  height: 22px;
  padding-top: 2px;
}
.openerp .oe_form input[type="text"],
.openerp .oe_form input[type="password"],
.openerp .oe_form input[type="file"],
.openerp .oe_form select,
.openerp .oe_form textarea {
  -moz-box-sizing: border-box;
  -webkit-box-sizing: border-box;
  -ms-box-sizing: border-box;
  box-sizing: border-box;
  padding: 0 2px;
  margin: 0 2px;
  border: 1px solid #999999;
  -moz-border-radius: 3px;
  -webkit-border-radius: 3px;
  border-radius: 3px;
  background: white;
  min-width: 90px;
  color: #1f1f1f;
}
.openerp .oe_form input[readonly],
.openerp .oe_form select[readonly],
.openerp .oe_form textarea[readonly],
.openerp .oe_form input[disabled],
.openerp .oe_form select[disabled] {
  background: #e5e5e5 !important;
  color: #666666;
}
.openerp .oe_form textarea[disabled] {
  border: none;
  border-left: 8px solid #eeeeee;
  padding-left: 8px;
  -moz-box-shadow: none;
  -webkit-box-shadow: none;
  -box-shadow: none;
  -moz-border-radius: 0px;
  -webkit-border-radius: 0px;
  border-radius: 0px;
  color: #666666;
}
.openerp .oe_form .oe_form_field_many2one input,
.openerp .oe_form .oe_form_field_binary input,
.openerp .oe_form .oe_form_field_binary input,
.openerp .oe_form .oe_form_field_email input,
.openerp .oe_form .oe_form_field_url input {
  border-right: none;
  -webkit-border-top-right-radius: 0px;
  -webkit-border-bottom-right-radius: 0px;
  -moz-border-radius-topright: 0px;
  -moz-border-radius-bottomright: 0px;
  border-top-right-radius: 0px;
  border-bottom-right-radius: 0px;
}
.openerp .oe_form .oe_form_field_email button img,
.openerp .oe_form .oe_form_field_url button img {
  vertical-align: top;
}
.openerp .oe_form .oe_form_field_translatable,
.openerp .oe_form .oe_form_field_many2one,
.openerp .oe_form .oe_form_field_date,
.openerp .oe_form .oe_form_field_datetime {
  white-space: nowrap;
}
.openerp .oe_form .oe_form_field_boolean {
  padding-top: 4px;
}
.openerp .oe_form .oe_form_field_datetime input {
  min-width: 11em;
}
.openerp .oe_form .oe_form_field_many2manytags .text-wrap {
  width: 100% !important;
}
.openerp .oe_form .oe_form_field_many2manytags .text-wrap textarea {
  width: 100% !important;
}
.openerp .oe_form .oe_form_field_many2manytags .oe_form_field_many2manytags_box {
  border-radius: 2px;
  box-sizing: border-box;
  position: relative;
  float: left;
  border: 1px solid #9daccc;
  background: #e2e6f0;
  color: black;
  padding: 0px 3px 0px 3px;
  margin: 0 2px 2px 0;
  cursor: pointer;
  height: 16px;
  font: 11px "lucida grande", tahoma, verdana, arial, sans-serif;
}
.openerp .oe_form .oe_form_field_many2manytags .text-core .text-wrap .text-dropdown .text-list .text-suggestion em {
  font-style: italic;
  text-decoration: none;
}
.openerp .oe_form .oe_datepicker_container {
  display: none;
}
.openerp .oe_form .oe_datepicker_root {
  display: inline-block;
}
.openerp .oe_form .oe_form_required input, .openerp .oe_form .oe_form_required select, .openerp .oe_form .oe_form_required textarea {
  background-color: #d2d2ff !important;
}
.openerp .oe_form .oe_form_invalid input, .openerp .oe_form .oe_form_invalid select, .openerp .oe_form .oe_form_invalid textarea {
  background-color: #ff6666 !important;
  border: 1px solid #dd0000 !important;
}
.openerp .oe_form .oe_button.oe_field_button {
  -webkit-border-top-left-radius: 0px;
  -webkit-border-bottom-left-radius: 0px;
  -moz-border-radius-topleft: 0px;
  -moz-border-radius-bottomleft: 0px;
  border-top-left-radius: 0px;
  border-bottom-left-radius: 0px;
  margin-right: -1px;
  height: 22px;
}
.openerp .oe_form .oe_input_icon {
  cursor: pointer;
  margin: 3px 0 0 -21px;
  vertical-align: top;
}
.openerp .oe_form .oe_input_icon_disabled {
  position: absolute;
  cursor: default;
  opacity: 0.5;
  filter: alpha(opacity=50);
  right: 5px;
  top: 3px;
}
.openerp .oe_form .oe_form_button > img {
  vertical-align: -3px;
  padding: 0 2px;
}
.openerp .oe_form .oe-binary-file-set {
  overflow: hidden;
  position: relative;
  width: 45px;
  height: 30px;
}
.openerp .oe_form input.oe-binary-file {
  z-index: 0;
  line-height: 0;
  font-size: 12px;
  position: absolute;
  top: 1px;
  right: 10px;
  opacity: 0;
  filter: alpha(opacity=0);
  -ms-filter: "alpha(opacity=0)";
  margin: 0;
  padding: 0;
}
.openerp .oe_horizontal_separator {
  font-weight: bold;
  font-size: 16px;
  margin: 4px 0;
}
.openerp .oe_horizontal_separator:empty {
  height: 5px;
}
.openerp .oe_vertical_separator {
  border-left: 1px solid #666666;
  padding: 0 4px 0 4px;
}
.openerp .oe_form_notebook {
  margin: 8px 0;
  padding: 0 8px;
  list-style: none;
  zoom: 1;
}
.openerp .oe_form_notebook:before, .openerp .oe_form_notebook:after {
  display: table;
  content: "";
  zoom: 1;
}
.openerp .oe_form_notebook:after {
  clear: both;
}
.openerp .oe_form_notebook > li {
  float: left;
}
.openerp .oe_form_notebook > li > a {
  display: block;
  color: #4c4c4c;
}
.openerp .oe_form_notebook {
  border-color: #dddddd;
  border-style: solid;
  border-width: 0 0 1px;
}
.openerp .oe_form_notebook > li {
  position: relative;
  margin-bottom: -1px;
}
.openerp .oe_form_notebook > li > a {
  padding: 0 12px;
  margin-right: 2px;
  line-height: 30px;
  border: 1px solid transparent;
  -moz-border-radius: 4px 4px 0 0;
  -webkit-border-radius: 4px 4px 0 0;
  border-radius: 4px 4px 0 0;
}
.openerp .oe_form_notebook > li > a:hover {
  text-decoration: none;
  background-color: #eeeeee;
  border-color: #eeeeee #eeeeee #dddddd;
}
.openerp .oe_form_notebook > li.ui-state-active > a, .openerp .oe_form_notebook > li.ui-state-active > a:hover {
  background-color: white;
  border: 1px solid #dddddd;
  border-bottom-color: transparent;
  cursor: default;
}
.openerp .oe_form_notebook_page {
  padding: 0;
}
.openerp .ui-tabs-hide {
  display: none;
}
.openerp .oe_form .oe_form_field_progressbar.ui-progressbar {
  height: 22px;
  font-size: 10px;
  -moz-box-sizing: border-box;
  -webkit-box-sizing: border-box;
  -ms-box-sizing: border-box;
  box-sizing: border-box;
  border: 1px solid #999999;
  -moz-border-radius: 3px;
  -webkit-border-radius: 3px;
  border-radius: 3px;
  background: white;
  min-width: 90px;
}
.openerp .oe_form .oe_form_field_progressbar.ui-progressbar span {
  position: absolute;
  margin-left: 10px;
  font-weight: bold;
}
.openerp .oe_form .oe_form_field_progressbar.ui-progressbar .ui-widget-header {
  background: #cccccc url(/web/static/lib/jquery.ui/css/smoothness/images/ui-bg_highlight-soft_75_cccccc_1x100.png) 50% 50% repeat-x;
}
.openerp .oe_form .oe_view_manager_header2 td {
  padding: 0px 8px;
  line-height: 16px;
}
.openerp .oe_form .oe_view_manager_header2 td .oe_i {
  font-size: 13px;
}
.openerp .oe_form .oe_view_manager_header2 td .oe_pager_group {
  height: auto;
  line-height: 16px;
}
.openerp .oe_form .oe_view_manager_header2 td .oe_pager_group li {
  height: auto;
  line-height: 16px;
}
.openerp .oe-select-create-popup-view-form > .oe_formview > .oe_form_pager {
  display: none;
}
.openerp .oe_form .oe_form_title, .openerp .oe_form .oe_form_title input {
  font-size: 20px;
  font-weight: bold;
  height: 30px;
}
.openerp .oe_form .oe_form_group_odd_border > tbody > tr.oe_form_group_row > td.oe_form_group_cell:nth-child(odd),
.openerp .oe_form .oe_form_group_label_border > tbody > tr.oe_form_group_row > td.oe_form_group_cell_label {
  border-right: 1px solid #dddddd;
}
.openerp .oe_form .oe_form_group_odd_border > tbody > tr.oe_form_group_row > td.oe_form_group_cell:nth-child(odd) label,
.openerp .oe_form .oe_form_group_label_border > tbody > tr.oe_form_group_row > td.oe_form_group_cell_label label {
  display: block;
  min-width: 120px;
}
.openerp .oe_form .oe_form_group_odd_border > tbody > tr.oe_form_group_row > td.oe_form_group_cell,
.openerp .oe_form .oe_form_group_label_border > tbody > tr.oe_form_group_row > td.oe_form_group_cell {
  padding: 2px 2px 2px 8px !important;
}
.openerp .oe-listview-content {
  width: 100%;
}
.openerp .oe-listview-content > thead {
  border-bottom: 2px solid #cacaca;
  background: #eeeeee;
  vertical-align: top;
}
.openerp .oe-listview-content > thead td, .openerp .oe-listview-content > thead th {
  padding: 3px 6px;
  line-height: 18px;
}
.openerp .oe-listview-content > thead th:after {
  content: "";
  float: right;
  margin-top: 7px;
  border-width: 0 4px 4px;
  border-style: solid;
  border-color: black transparent;
  visibility: hidden;
}
.openerp .oe-listview-content > thead th.sortup:after {
  visibility: visible;
  filter: alpha(opacity=60);
  opacity: 0.6;
}
.openerp .oe-listview-content > thead th.sortdown:after {
  border-bottom: none;
  border-left: 4px solid transparent;
  border-right: 4px solid transparent;
  border-top: 4px solid black;
  visibility: visible;
  -moz-box-shadow: none;
  -webkit-box-shadow: none;
  -box-shadow: none;
  filter: alpha(opacity=60);
  opacity: 0.6;
}
.openerp .oe-listview-content > tbody {
  cursor: pointer;
  background: white;
}
.openerp .oe-listview-content > tbody > tr {
  border-top: 1px solid #dddddd;
}
.openerp .oe-listview-content > tbody > tr > td, .openerp .oe-listview-content > tbody > tr > th {
  padding: 3px 6px;
  line-height: 18px;
}
.openerp .oe-listview-content > tbody > tr > td > button, .openerp .oe-listview-content > tbody > tr > th > button {
  border: none;
  background: transparent;
  padding: 0;
  -moz-box-shadow: none;
  -webkit-box-shadow: none;
  -box-shadow: none;
}
.openerp .oe-listview-content > tbody > tr > td.oe_list_checkbox:first-child, .openerp .oe-listview-content > tbody > tr th.oe_list_checkbox:first-child {
  width: 17px;
}
.openerp .oe-listview-content > tbody > tr > td.oe_list_checkbox:first-child:after, .openerp .oe-listview-content > tbody > tr th.oe_list_checkbox:first-child:after {
  border-width: 0;
}
.openerp .oe-listview-content > tbody > tr > td.oe-number {
  text-align: right !important;
}
.openerp .oe-listview-content > tbody > tr:nth-child(odd) {
  background-color: #f0f0fa;
  background-color: #f0f0fa;
  background-image: -webkit-gradient(linear, left top, left bottom, from(#f0f0fa), to(#eeeef6));
  background-image: -webkit-linear-gradient(top, #f0f0fa, #eeeef6);
  background-image: -moz-linear-gradient(top, #f0f0fa, #eeeef6);
  background-image: -ms-linear-gradient(top, #f0f0fa, #eeeef6);
  background-image: -o-linear-gradient(top, #f0f0fa, #eeeef6);
  background-image: linear-gradient(to bottom, #f0f0fa, #eeeef6);
}
.openerp .oe-listview-content > tfoot {
  border-top: 2px solid #cacaca;
  border-bottom: 1px solid #cacaca;
  background: #eeeeee;
  font-weight: bold;
}
.openerp .oe-listview-content > tbody tr:hover td, .openerp .oe-listview-content tbody tr:hover th {
  background-color: #eeeeee;
  background-image: -webkit-gradient(linear, left top, left bottom, from(#eeeeee), to(#dedede));
  background-image: -webkit-linear-gradient(top, #eeeeee, #dedede);
  background-image: -moz-linear-gradient(top, #eeeeee, #dedede);
  background-image: -ms-linear-gradient(top, #eeeeee, #dedede);
  background-image: -o-linear-gradient(top, #eeeeee, #dedede);
  background-image: linear-gradient(to bottom, #eeeeee, #dedede);
}
.openerp .oe-listview-content .numeric {
  text-align: right;
  width: 82px;
}
.openerp .oe-listview-content .numeric input {
  text-align: right;
}
.openerp .oe_kanban_group_title {
  margin: 1px 1px 4px;
  font-size: 15px;
  font-weight: bold;
  text-shadow: 0 1px 0 white;
}
.openerp .oe_kanban_column, .openerp .oe_kanban_group_header {
  width: 240px;
  vertical-align: top;
  padding: 6px 7px 6px 6px;
  background: #f0eeee;
  border-left: 1px solid #f0f8f8;
  border-right: 1px solid #b9b9b9;
}
.openerp .oe_kanban_record {
  position: relative;
  display: block;
  min-height: 50px;
  margin: 6px 0;
  display: block;
  -moz-border-radius: 4px;
  -webkit-border-radius: 4px;
  border-radius: 4px;
}
.openerp .oe_kanban_record:last-child {
  margin-bottom: 0;
}
.openerp .oe_kanban_record .oe_kanban_title {
  font-weight: bold;
  margin: 2px 4px;
}
.openerp .oe_kanban_gravatar {
  width: 20px;
  height: 20px;
  -moz-border-radius: 3px;
  -webkit-border-radius: 3px;
  border-radius: 3px;
  -moz-box-shadow: 0 1px 2px rgba(0, 0, 0, 0.2);
  -webkit-box-shadow: 0 1px 2px rgba(0, 0, 0, 0.2);
  -box-shadow: 0 1px 2px rgba(0, 0, 0, 0.2);
}
.openerp .oe_kanban_avatar_toto {
  height: 40px;
  width: 40px;
  border: 1px solid;
  border-color: #e5e5e5 #dbdbdb #d2d2d2;
  -moz-border-radius: 3px;
  -webkit-border-radius: 3px;
  border-radius: 3px;
  -moz-box-shadow: 0 1px 2px rgba(0, 0, 0, 0.2);
  -webkit-box-shadow: 0 1px 2px rgba(0, 0, 0, 0.2);
  -box-shadow: 0 1px 2px rgba(0, 0, 0, 0.2);
}
.openerp .oe_trad_field.touched {
  border: 1px solid green !important;
}
.openerp.oe_tooltip {
  font-size: 12px;
}
.openerp.oe_tooltip .oe_tooltip_string {
  color: #ffdd55;
  font-weight: bold;
  font-size: 13px;
}
.openerp.oe_tooltip .oe_tooltip_help {
  white-space: pre-wrap;
}
.openerp.oe_tooltip .oe_tooltip_technical {
  padding: 0 0 4px 0;
  margin: 5px 0 0 15px;
}
.openerp.oe_tooltip .oe_tooltip_technical li {
  list-style: circle;
}
.openerp.oe_tooltip .oe_tooltip_technical_title {
  font-weight: bold;
}
.openerp .oe_layout_debugging .oe_form_group {
  outline: 2px dashed green;
}
.openerp .oe_layout_debugging .oe_form_group_cell {
  outline: 1px solid blue;
}
.openerp .oe_layout_debugging .oe_form_group:hover, .openerp .oe_layout_debugging .oe_form_group_cell:hover {
  outline-color: red;
}
.openerp .oe_layout_debugging .oe_form_group_row_incomplete > td:last-child:after {
  content: "[Incomplete Row]";
  background: red;
  padding: 2px;
  font-weight: bold;
  color: white;
  float: right;
}
.openerp .oe_layout_debugging .oe_form_group_row_incomplete.oe_form_group_row_newline > td:last-child:after {
  content: "[newline]";
}
.openerp .oe_debug_view {
  float: left;
}
.openerp .oe_debug_view_log {
  font-size: 95%;
}
.openerp .oe_debug_view_log label {
  display: block;
  width: 49%;
  text-align: right;
  float: left;
  font-weight: bold;
  color: #000099;
}
.openerp .oe_debug_view_log span {
  display: block;
  width: 49%;
  float: right;
  color: #333333;
}

.openerp .oe_form_field_many2one td:first-child {
  position: relative;
}
.openerp .oe_form_field_many2one span.oe-m2o-drop-down-button {
  position: absolute;
  top: 3px;
  right: 2px;
}<|MERGE_RESOLUTION|>--- conflicted
+++ resolved
@@ -1,4 +1,4 @@
-@charset "UTF-8";
+@charset "utf-8";
 @font-face {
   font-family: "mnmliconsRegular";
   src: url("/web/static/src/font/mnmliconsv21-webfont.eot") format("eot");
@@ -1163,7 +1163,6 @@
   cursor: text;
   position: relative;
   float: right;
-<<<<<<< HEAD
   padding-right: 20px;
   width: 410px;
   border: 1px solid #ababab;
@@ -1202,34 +1201,6 @@
 }
 .openerp .oe_searchview .oe_searchview_unfold_drawer:hover {
   color: #999999;
-=======
-}
-.openerp .oe_searchview .VS-search .VS-search-box {
-  min-height: 0;
-  padding: 0;
-  width: 480px;
-  border: 1px solid #ababab;
-  -moz-border-radius: 13px;
-  -webkit-border-radius: 13px;
-  border-radius: 13px;
-  -moz-box-shadow: 0 1px 2px rgba(0, 0, 0, 0.2) inset;
-  -webkit-box-shadow: 0 1px 2px rgba(0, 0, 0, 0.2) inset;
-  -box-shadow: 0 1px 2px rgba(0, 0, 0, 0.2) inset;
-}
-.openerp .oe_searchview .VS-search .VS-icon {
-  top: 6px;
-}
-.openerp .oe_searchview .VS-search .VS-icon-search {
-  left: 2px;
-  top: 3px;
-  height: 18px;
-  width: 18px;
-}
-.openerp .oe_searchview .VS-search .VS-search-inner {
-  margin: 0 40px 0 17px;
-  padding: 1px 0;
-  font-size: 13px;
->>>>>>> acd27e30
 }
 .openerp .oe_searchview .oe_searchview_unfold_drawer:before {
   content: "▾";
@@ -1247,14 +1218,8 @@
   display: inline-block;
   line-height: 26px;
 }
-<<<<<<< HEAD
 .openerp .oe_searchview .oe_searchview_facets .oe_searchview_input, .openerp .oe_searchview .oe_searchview_facets .oe_searchview_facet {
   height: 26px;
-=======
-.openerp .oe_searchview .VS-search .VS-search-inner .search_input input, .openerp .oe_searchview .VS-search .VS-search-inner .search_input .VS-input-width-tester {
-  height: inherit;
-  margin: 0;
->>>>>>> acd27e30
 }
 .openerp .oe_searchview .oe_searchview_facets .oe_searchview_input:focus, .openerp .oe_searchview .oe_searchview_facets .oe_searchview_facet:focus {
   outline: none;
@@ -1300,35 +1265,11 @@
 .openerp .oe_searchview .oe_searchview_facets .oe_searchview_facet .oe_facet_remove {
   position: absolute;
   top: 0;
-<<<<<<< HEAD
   left: 2px;
   color: white;
 }
 .openerp .oe_searchview .oe_searchview_facets .oe_searchview_facet .oe_facet_remove:hover {
   color: #cccccc;
-=======
-  right: 0;
-  height: 100%;
-  line-height: 23px;
-  padding: 0 7px 0 4px;
-  color: #4c4c4c;
-  cursor: pointer;
-}
-.openerp .oe_searchview .VS-search .oe_vs_unfold_drawer:before {
-  position: absolute;
-  top: 9px;
-  right: 8px;
-  width: 0;
-  height: 0;
-  display: inline-block;
-  content: "";
-  vertical-align: top;
-  border-top: 5px solid #4c4c4c;
-  border-left: 5px solid transparent;
-  border-right: 5px solid transparent;
-  filter: alpha(opacity=50);
-  opacity: 0.5;
->>>>>>> acd27e30
 }
 .openerp .oe_searchview.oe_searchview_open_drawer .oe_searchview_drawer {
   display: block;
@@ -1340,11 +1281,7 @@
   top: 100%;
   right: 0;
   background-color: white;
-<<<<<<< HEAD
   min-width: 100%;
-=======
-  width: 480px;
->>>>>>> acd27e30
   display: none;
   border: 1px solid #cccccc;
   text-align: left;
@@ -1447,7 +1384,6 @@
 .openerp .oe_searchview .oe_searchview_drawer .oe_opened form {
   display: block;
 }
-<<<<<<< HEAD
 .openerp .oe_searchview .oe_searchview_drawer .oe_searchview_custom_delete, .openerp .oe_searchview .oe_searchview_drawer .searchview_extended_delete_prop {
   font-size: 1px;
   letter-spacing: -1px;
@@ -1458,7 +1394,7 @@
   content: "d";
   font-size: 20px;
   color: #404040;
-=======
+}
 .openerp .oe_view_nocontent > img {
   float: left;
   margin-right: 1.5em;
@@ -1467,7 +1403,6 @@
   overflow: hidden;
   padding: 6px;
   font-size: 125%;
->>>>>>> acd27e30
 }
 .openerp .oe_view_topbar {
   border-bottom: 1px solid #cacaca;
