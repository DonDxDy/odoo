--- conflicted
+++ resolved
@@ -1059,30 +1059,10 @@
         status, headers, content = request.env['ir.http'].binary_content(
             xmlid=xmlid, model=model, id=id, field=field, unique=unique, filename=filename,
             filename_field=filename_field, download=download, mimetype=mimetype,
-<<<<<<< HEAD
             default_mimetype='image/png', access_token=access_token)
 
         if status != 200 and download:
             return request.env['ir.http']._response_by_status(status, headers, content)
-
-        content = limited_image_resize(
-            content, width=width, height=height, crop=crop, upper_limit=upper_limit, avoid_if_small=avoid_if_small)
-=======
-            default_mimetype='image/png', related_id=related_id, access_mode=access_mode, access_token=access_token)
-        if status == 304:
-            return werkzeug.wrappers.Response(status=304, headers=headers)
-        elif status == 301:
-            return werkzeug.utils.redirect(content, code=301)
-        elif status != 200 and download:
-            return request.not_found()
-
-        if headers and dict(headers).get('Content-Type', '') == 'image/svg+xml':  # we shan't resize svg images
-            height = 0
-            width = 0
-        else:
-            height = int(height or 0)
-            width = int(width or 0)
-
         if not content:
             content = base64.b64encode(self.placeholder(image='placeholder.png'))
             headers = self.force_contenttype(headers, contenttype='image/png')
@@ -1091,19 +1071,9 @@
                 if suffix in ('small', 'medium', 'big'):
                     content = getattr(odoo.tools, 'image_resize_image_%s' % suffix)(content)
 
-        if crop and (width or height):
-            content = crop_image(content, type='center', size=(width, height), ratio=(1, 1))
-        elif (width or height):
-            if not upper_limit:
-                # resize maximum 500*500
-                if width > 500:
-                    width = 500
-                if height > 500:
-                    height = 500
-            content = odoo.tools.image_resize_image(base64_source=content, size=(width or None, height or None),
-                                                    encoding='base64', upper_limit=upper_limit,
-                                                    avoid_if_small=avoid_if_small)
->>>>>>> cb8fefa8
+
+        content = limited_image_resize(
+            content, width=width, height=height, crop=crop, upper_limit=upper_limit, avoid_if_small=avoid_if_small)
 
         image_base64 = base64.b64decode(content)
         headers.append(('Content-Length', len(image_base64)))
