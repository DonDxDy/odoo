--- conflicted
+++ resolved
@@ -31,11 +31,8 @@
 import openerp
 import openerp.modules.registry
 from openerp.tools.translate import _
-<<<<<<< HEAD
+from openerp.tools import ustr
 from openerp import http
-=======
-from openerp.tools import config, ustr
->>>>>>> c435b843
 
 from openerp.http import request, serialize_exception as _serialize_exception, LazyResponse
 
@@ -570,19 +567,11 @@
     res["children"] = kids
     return res
 
-<<<<<<< HEAD
 def content_disposition(filename):
-    filename = filename.encode('utf8')
-    escaped = urllib2.quote(filename)
+    filename = ustr(filename)
+    escaped = urllib2.quote(filename.encode('utf8'))
     browser = request.httprequest.user_agent.browser
     version = int((request.httprequest.user_agent.version or '0').split('.')[0])
-=======
-def content_disposition(filename, req):
-    filename = ustr(filename)
-    escaped = urllib2.quote(filename.encode('utf8'))
-    browser = req.httprequest.user_agent.browser
-    version = int((req.httprequest.user_agent.version or '0').split('.')[0])
->>>>>>> c435b843
     if browser == 'msie' and version < 9:
         return "attachment; filename=%s" % escaped
     elif browser == 'safari':
