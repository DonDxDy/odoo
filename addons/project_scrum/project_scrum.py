--- conflicted
+++ resolved
@@ -109,11 +109,7 @@
         'progress': fields.function(_compute, group_operator="avg", type='float', multi="progress", string='Progress (0-100)', help="Computed as: Time Spent / Total Time."),
         'effective_hours': fields.function(_compute, multi="effective_hours", string='Effective hours', help="Computed using the sum of the task work done."),
         'expected_hours': fields.function(_compute, multi="expected_hours", string='Planned Hours', help='Estimated time to do the task.'),
-<<<<<<< HEAD
-        'state': fields.selection([('draft','Draft'),('cancel','Cancelled'),('open','Open'),('pending','Pending'),('done','Done')], 'State', required=True),
-=======
-        'state': fields.selection([('draft','Draft'),('open','Open'),('pending','Pending'),('cancel','Cancelled'),('done','Done')], 'Status', required=True),
->>>>>>> 0e6f4821
+        'state': fields.selection([('draft','Draft'),('cancel','Cancelled'),('open','Open'),('pending','Pending'),('done','Done')], 'Status', required=True),
     }
     _defaults = {
         'state': 'draft',
@@ -233,11 +229,7 @@
         'sprint_id': fields.many2one('project.scrum.sprint', 'Sprint'),
         'sequence' : fields.integer('Sequence', help="Gives the sequence order when displaying a list of product backlog."),
         'tasks_id': fields.one2many('project.task', 'product_backlog_id', 'Tasks Details'),
-<<<<<<< HEAD
-        'state': fields.selection([('draft','Draft'),('cancel','Cancelled'),('open','Open'),('pending','Pending'),('done','Done')], 'State', required=True),
-=======
-        'state': fields.selection([('draft','Draft'),('open','Open'),('pending','Pending'),('done','Done'),('cancel','Cancelled')], 'Status', required=True),
->>>>>>> 0e6f4821
+        'state': fields.selection([('draft','Draft'),('cancel','Cancelled'),('open','Open'),('pending','Pending'),('done','Done')], 'Status', required=True),
         'progress': fields.function(_compute, multi="progress", group_operator="avg", type='float', string='Progress', help="Computed as: Time Spent / Total Time."),
         'effective_hours': fields.function(_compute, multi="effective_hours", string='Spent Hours', help="Computed using the sum of the time spent on every related tasks", store=True),
         'expected_hours': fields.float('Planned Hours', help='Estimated total time to do the Backlog'),
