'use strict';
odoo.define('website_sale_delivery.checkout', function (require) {

<<<<<<< HEAD
    require('web.dom_ready');
    var ajax = require('web.ajax');

    /* Handle interactive carrier choice + cart update */
    var $pay_button = $('#o_payment_form_pay');
    $pay_button.prop('disabled', false);
=======
    var $pay_button = $('.oe_sale_acquirer_button button');
>>>>>>> 7bfde6e0

    var _onCarrierUpdateAnswer = function(result) {
        var $amount_delivery = $('#order_delivery span.oe_currency_value');
        var $amount_untaxed = $('#order_total_untaxed span.oe_currency_value');
        var $amount_tax = $('#order_total_taxes span.oe_currency_value');
        var $carrier_badge = $('#delivery_carrier input[name="delivery_type"][value=' + result.carrier_id + '] ~ .badge.hidden');
        var $compute_badge = $('#delivery_carrier input[name="delivery_type"][value=' + result.carrier_id + '] ~ .o_delivery_compute');
        if (result.status === true) {
            $amount_delivery.text(result.new_amount_delivery);
            $amount_untaxed.text(result.new_amount_untaxed);
            $amount_tax.text(result.new_amount_tax);
            $carrier_badge.children('span').text(result.new_amount_delivery);
            $carrier_badge.removeClass('hidden');
            $compute_badge.addClass('hidden');
            $pay_button.prop('disabled', false);
        }
        else {
            console.error(result.error_message);
            $compute_badge.text(result.error_message);
        }
    };

    var _onCarrierClick = function(ev) {
        $pay_button.prop('disabled', true);
        var carrier_id = $(ev.currentTarget).val();
        var values = {'carrier_id': carrier_id};
        ajax.jsonRpc('/shop/update_carrier', 'call', values)
          .then(_onCarrierUpdateAnswer);
    };

    var $carriers = $("#delivery_carrier input[name='delivery_type']");
    $carriers.click(_onCarrierClick);

    /* Handle stuff */
    $(".oe_website_sale select[name='shipping_id']").on('change', function () {
        var value = $(this).val();
        var $provider_free = $("select[name='country_id']:not(.o_provider_restricted), select[name='state_id']:not(.o_provider_restricted)");
        var $provider_restricted = $("select[name='country_id'].o_provider_restricted, select[name='state_id'].o_provider_restricted");
        if (value === 0) {
            // Ship to the same address : only show shipping countries available for billing
            $provider_free.hide().attr('disabled', true);
            $provider_restricted.show().attr('disabled', false).change();
        } else {
            // Create a new address : show all countries available for billing
            $provider_free.show().attr('disabled', false).change();
            $provider_restricted.hide().attr('disabled', true);
        }
    });

});<|MERGE_RESOLUTION|>--- conflicted
+++ resolved
@@ -1,16 +1,11 @@
 'use strict';
 odoo.define('website_sale_delivery.checkout', function (require) {
 
-<<<<<<< HEAD
     require('web.dom_ready');
     var ajax = require('web.ajax');
 
     /* Handle interactive carrier choice + cart update */
     var $pay_button = $('#o_payment_form_pay');
-    $pay_button.prop('disabled', false);
-=======
-    var $pay_button = $('.oe_sale_acquirer_button button');
->>>>>>> 7bfde6e0
 
     var _onCarrierUpdateAnswer = function(result) {
         var $amount_delivery = $('#order_delivery span.oe_currency_value');
