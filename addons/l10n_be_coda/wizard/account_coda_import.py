--- conflicted
+++ resolved
@@ -19,20 +19,16 @@
 #    along with this program.  If not, see <http://www.gnu.org/licenses/>.
 #
 ##############################################################################
-
 import base64
-<<<<<<< HEAD
-from openerp.osv import fields,osv
+import time
+
+from openerp.osv import fields, osv
 from openerp.tools.translate import _
-=======
-from osv import fields, osv
-from tools.translate import _
-import time
-import tools
->>>>>>> d7461fb1
+from openerp import tools
+
 import logging
+
 _logger = logging.getLogger(__name__)
-
 
 class account_coda_import(osv.osv_memory):
     _name = 'account.coda.import'
