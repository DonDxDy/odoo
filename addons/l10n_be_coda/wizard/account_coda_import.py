# -*- encoding: utf-8 -*-
##############################################################################
#
#    OpenERP, Open Source Management Solution
#
#    Copyright (c) 2012 Noviat nv/sa (www.noviat.be). All rights reserved.
#
#    This program is free software: you can redistribute it and/or modify
#    it under the terms of the GNU Affero General Public License as
#    published by the Free Software Foundation, either version 3 of the
#    License, or (at your option) any later version.
#
#    This program is distributed in the hope that it will be useful,
#    but WITHOUT ANY WARRANTY; without even the implied warranty of
#    MERCHANTABILITY or FITNESS FOR A PARTICULAR PURPOSE.  See the
#    GNU Affero General Public License for more details.
#
#    You should have received a copy of the GNU Affero General Public License
#    along with this program.  If not, see <http://www.gnu.org/licenses/>.
#
##############################################################################
import time
import re

from openerp.osv import osv
from openerp.tools.translate import _
from openerp import tools
from openerp.exceptions import UserError

import logging

_logger = logging.getLogger(__name__)

class account_bank_statement_import(osv.TransientModel):
    _inherit = "account.bank.statement.import"

    def _check_coda(self, cr, uid, data_file, context=None):
        # Matches the first 24 characters of a CODA file, as defined by the febelfin specifications
        return re.match('0{5}\d{9}05[ D] {7}', data_file) != None

    def _parse_file(self, cr, uid, data_file, context=None):
        if not self._check_coda(cr, uid, data_file, context=context):
            return super(account_bank_statement_import, self)._parse_file(cr, uid, data_file, context=context)

        if context is None:
            context = {}
        recordlist = unicode(data_file, 'windows-1252', 'strict').split('\n')
        statements = []
        globalisation_comm = {}
        for line in recordlist:
            if not line:
                pass
            elif line[0] == '0':
                #Begin of a new Bank statement
                statement = {}
                statements.append(statement)
                statement['version'] = line[127]
                if statement['version'] not in ['1', '2']:
<<<<<<< HEAD
                    raise UserError(_('Error') + ' R001: ' + _('CODA V%s statements are not supported, please contact your bank') % statement['version'])
=======
                    raise osv.except_osv(_('Error') + ' R001', _('CODA V%s statements are not supported, please contact your bank') % statement['version'])
                statement['globalisation_stack'] = []
>>>>>>> 0aab81cd
                statement['lines'] = []
                statement['date'] = time.strftime(tools.DEFAULT_SERVER_DATE_FORMAT, time.strptime(rmspaces(line[5:11]), '%d%m%y'))
                statement['separateApplication'] = rmspaces(line[83:88])
            elif line[0] == '1':
                #Statement details
                if statement['version'] == '1':
                    statement['acc_number'] = rmspaces(line[5:17])
                    statement['currency'] = rmspaces(line[18:21])
                elif statement['version'] == '2':
                    if line[1] == '0':  # Belgian bank account BBAN structure
                        statement['acc_number'] = rmspaces(line[5:17])
                        statement['currency'] = rmspaces(line[18:21])
                    elif line[1] == '1':  # foreign bank account BBAN structure
                        raise UserError(_('Error') + ' R1001: ' + _('Foreign bank accounts with BBAN structure are not supported '))
                    elif line[1] == '2':    # Belgian bank account IBAN structure
                        statement['acc_number'] = rmspaces(line[5:21])
                        statement['currency'] = rmspaces(line[39:42])
                    elif line[1] == '3':    # foreign bank account IBAN structure
                        raise UserError(_('Error') + ' R1002: ' + _('Foreign bank accounts with IBAN structure are not supported '))
                    else:  # Something else, not supported
                        raise UserError(_('Error') + ' R1003: ' + _('Unsupported bank account structure '))
                statement['description'] = rmspaces(line[90:125])
                statement['balance_start'] = float(rmspaces(line[43:58])) / 1000
                if line[42] == '1':  # 1 = Debit, the starting balance is negative
                    statement['balance_start'] = - statement['balance_start']
                statement['balance_start_date'] = time.strftime(tools.DEFAULT_SERVER_DATE_FORMAT, time.strptime(rmspaces(line[58:64]), '%d%m%y'))
                statement['accountHolder'] = rmspaces(line[64:90])
                statement['paperSeqNumber'] = rmspaces(line[2:5])
                statement['codaSeqNumber'] = rmspaces(line[125:128])
            elif line[0] == '2':
                if line[1] == '1':
                    #New statement line
                    statementLine = {}
                    statementLine['ref'] = rmspaces(line[2:10])
                    statementLine['ref_move'] = rmspaces(line[2:6])
                    statementLine['ref_move_detail'] = rmspaces(line[6:10])
                    statementLine['sequence'] = len(statement['lines']) + 1
                    statementLine['transactionRef'] = rmspaces(line[10:31])
                    statementLine['debit'] = line[31]  # 0 = Credit, 1 = Debit
                    statementLine['amount'] = float(rmspaces(line[32:47])) / 1000
                    if statementLine['debit'] == '1':
                        statementLine['amount'] = - statementLine['amount']
                    statementLine['transactionDate'] = time.strftime(tools.DEFAULT_SERVER_DATE_FORMAT, time.strptime(rmspaces(line[47:53]), '%d%m%y'))
                    statementLine['transaction_family'] = rmspaces(line[54:56])
                    statementLine['transaction_code'] = rmspaces(line[56:58])
                    statementLine['transaction_category'] = rmspaces(line[58:61])
                    if line[61] == '1':
                        #Structured communication
                        statementLine['communication_struct'] = True
                        statementLine['communication_type'] = line[62:65]
                        statementLine['communication'] = '+++' + line[65:68] + '/' + line[68:72] + '/' + line[72:77] + '+++'
                    else:
                        #Non-structured communication
                        statementLine['communication_struct'] = False
                        statementLine['communication'] = rmspaces(line[62:115])
                    statementLine['entryDate'] = time.strftime(tools.DEFAULT_SERVER_DATE_FORMAT, time.strptime(rmspaces(line[115:121]), '%d%m%y'))
                    statementLine['type'] = 'normal'
                    statementLine['globalisation'] = int(line[124])
                    if statementLine['globalisation'] > 0:
                        if statementLine['globalisation'] in statement['globalisation_stack']:
                            statement['globalisation_stack'].remove(statementLine['globalisation'])
                        else:
                            statementLine['type'] = 'globalisation'
                            statement['globalisation_stack'].append(statementLine['globalisation'])
                        globalisation_comm[statementLine['ref_move']] = statementLine['communication']
                    if not statementLine.get('communication'):
                        statementLine['communication'] = globalisation_comm.get(statementLine['ref_move'], '')
                    statement['lines'].append(statementLine)
                elif line[1] == '2':
                    if statement['lines'][-1]['ref'][0:4] != line[2:6]:
                        raise UserError(_('Error') + 'R2004: ' + _('CODA parsing error on movement data record 2.2, seq nr %s! Please report this issue via your Odoo support channel.') % line[2:10])
                    statement['lines'][-1]['communication'] += rmspaces(line[10:63])
                    statement['lines'][-1]['payment_reference'] = rmspaces(line[63:98])
                    statement['lines'][-1]['counterparty_bic'] = rmspaces(line[98:109])
                elif line[1] == '3':
                    if statement['lines'][-1]['ref'][0:4] != line[2:6]:
                        raise UserError(_('Error') + 'R2005: ' + _('CODA parsing error on movement data record 2.3, seq nr %s! Please report this issue via your Odoo support channel.') % line[2:10])
                    if statement['version'] == '1':
                        statement['lines'][-1]['counterpartyNumber'] = rmspaces(line[10:22])
                        statement['lines'][-1]['counterpartyName'] = rmspaces(line[47:73])
                        statement['lines'][-1]['counterpartyAddress'] = rmspaces(line[73:125])
                        statement['lines'][-1]['counterpartyCurrency'] = ''
                    else:
                        if line[22] == ' ':
                            statement['lines'][-1]['counterpartyNumber'] = rmspaces(line[10:22])
                            statement['lines'][-1]['counterpartyCurrency'] = rmspaces(line[23:26])
                        else:
                            statement['lines'][-1]['counterpartyNumber'] = rmspaces(line[10:44])
                            statement['lines'][-1]['counterpartyCurrency'] = rmspaces(line[44:47])
                        statement['lines'][-1]['counterpartyName'] = rmspaces(line[47:82])
                        statement['lines'][-1]['communication'] += rmspaces(line[82:125])
                else:
                    # movement data record 2.x (x != 1,2,3)
                    raise UserError(_('Error') + 'R2006: ' + _('\nMovement data records of type 2.%s are not supported ') % line[1])
            elif line[0] == '3':
                if line[1] == '1':
                    infoLine = {}
                    infoLine['entryDate'] = statement['lines'][-1]['entryDate']
                    infoLine['type'] = 'information'
                    infoLine['sequence'] = len(statement['lines']) + 1
                    infoLine['ref'] = rmspaces(line[2:10])
                    infoLine['transactionRef'] = rmspaces(line[10:31])
                    infoLine['transaction_family'] = rmspaces(line[32:34])
                    infoLine['transaction_code'] = rmspaces(line[34:36])
                    infoLine['transaction_category'] = rmspaces(line[36:39])
                    infoLine['communication'] = rmspaces(line[40:113])
                    statement['lines'].append(infoLine)
                elif line[1] == '2':
                    if infoLine['ref'] != rmspaces(line[2:10]):
                        raise UserError(_('Error') + 'R3004: ' + _('CODA parsing error on information data record 3.2, seq nr %s! Please report this issue via your Odoo support channel.') % line[2:10])
                    statement['lines'][-1]['communication'] += rmspaces(line[10:100])
                elif line[1] == '3':
                    if infoLine['ref'] != rmspaces(line[2:10]):
                        raise UserError(_('Error') + 'R3005: ' + _('CODA parsing error on information data record 3.3, seq nr %s! Please report this issue via your Odoo support channel.') % line[2:10])
                    statement['lines'][-1]['communication'] += rmspaces(line[10:100])
            elif line[0] == '4':
                    comm_line = {}
                    comm_line['type'] = 'communication'
                    comm_line['sequence'] = len(statement['lines']) + 1
                    comm_line['ref'] = rmspaces(line[2:10])
                    comm_line['communication'] = rmspaces(line[32:112])
                    statement['lines'].append(comm_line)
            elif line[0] == '8':
                # new balance record
                statement['debit'] = line[41]
                statement['paperSeqNumber'] = rmspaces(line[1:4])
                statement['balance_end_real'] = float(rmspaces(line[42:57])) / 1000
                statement['balance_end_realDate'] = time.strftime(tools.DEFAULT_SERVER_DATE_FORMAT, time.strptime(rmspaces(line[57:63]), '%d%m%y'))
                if statement['debit'] == '1':    # 1=Debit
                    statement['balance_end_real'] = - statement['balance_end_real']
            elif line[0] == '9':
                statement['balanceMin'] = float(rmspaces(line[22:37])) / 1000
                statement['balancePlus'] = float(rmspaces(line[37:52])) / 1000
                if not statement.get('balance_end_real'):
                    statement['balance_end_real'] = statement['balance_start'] + statement['balancePlus'] - statement['balanceMin']
        ret_statements = []
        for i, statement in enumerate(statements):
            statement['coda_note'] = ''
            statement_line = []
            statement_data = {
                'name': statement['paperSeqNumber'],
                'date': statement['date'],
                'balance_start': statement['balance_start'],
                'balance_end_real': statement['balance_end_real'],
            }
            for line in statement['lines']:
                if line['type'] == 'information':
                    statement['coda_note'] = "\n".join([statement['coda_note'], line['type'].title() + ' with Ref. ' + str(line['ref']), 'Date: ' + str(line['entryDate']), 'Communication: ' + line['communication'], ''])
                elif line['type'] == 'communication':
                    statement['coda_note'] = "\n".join([statement['coda_note'], line['type'].title() + ' with Ref. ' + str(line['ref']), 'Ref: ', 'Communication: ' + line['communication'], ''])
                elif line['type'] == 'normal':
                    note = []
                    if line.get('counterpartyName'):
                        note.append(_('Counter Party') + ': ' + line['counterpartyName'])
                    else:
                        line['counterpartyName'] = False
                    if line.get('counterpartyNumber'):
                        try:
                            if int(line['counterpartyNumber']) == 0:
                                line['counterpartyNumber'] = False
                        except:
                            pass
                        if line['counterpartyNumber']:
                            note.append(_('Counter Party Account') + ': ' + line['counterpartyNumber'])
                    else:
                        line['counterpartyNumber'] = False

                    if line.get('counterpartyAddress'):
                        note.append(_('Counter Party Address') + ': ' + line['counterpartyAddress'])
                    structured_com = False
                    if line['communication_struct'] and 'communication_type' in line and line['communication_type'] == '101':
                        structured_com = line['communication']
                    if line.get('communication', ''):
                        note.append(_('Communication') + ': ' + line['communication'])
                    line_data = {
                        'name': structured_com or (line.get('communication', '') != '' and line['communication'] or '/'),
                        'note': "\n".join(note),
                        'date': line['entryDate'],
                        'amount': line['amount'],
                        'account_number': line.get('counterpartyNumber', None),
                        'partner_name': line['counterpartyName'],
                        'ref': line['ref'],
                        'sequence': line['sequence'],
                        'unique_import_id': line['transactionRef'],
                    }
                    statement_line.append(line_data)
            if statement['coda_note'] != '':
                statement_data.update({'coda_note': statement['coda_note']})
            statement_data.update({'transactions': statement_line})
            ret_statements.append(statement_data)
        currency_code = statement['currency']
        acc_number = statements[0] and statements[0]['acc_number'] or False
        return currency_code, acc_number, ret_statements
def rmspaces(s):
    return " ".join(s.split())<|MERGE_RESOLUTION|>--- conflicted
+++ resolved
@@ -56,12 +56,8 @@
                 statements.append(statement)
                 statement['version'] = line[127]
                 if statement['version'] not in ['1', '2']:
-<<<<<<< HEAD
                     raise UserError(_('Error') + ' R001: ' + _('CODA V%s statements are not supported, please contact your bank') % statement['version'])
-=======
-                    raise osv.except_osv(_('Error') + ' R001', _('CODA V%s statements are not supported, please contact your bank') % statement['version'])
                 statement['globalisation_stack'] = []
->>>>>>> 0aab81cd
                 statement['lines'] = []
                 statement['date'] = time.strftime(tools.DEFAULT_SERVER_DATE_FORMAT, time.strptime(rmspaces(line[5:11]), '%d%m%y'))
                 statement['separateApplication'] = rmspaces(line[83:88])
