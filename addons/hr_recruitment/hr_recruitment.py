--- conflicted
+++ resolved
@@ -504,46 +504,14 @@
     _columns = {
         'survey_id': fields.many2one('survey', 'Interview Form', help="Choose an interview form for this job position and you will be able to print/answer this interview from all applicants who apply for this job"),
         'alias_id': fields.many2one('mail.alias', 'Alias', ondelete="cascade", required=True,
-                                     help="Email alias for this job position. New emails will automatically "
-                                          "create new applicants for this job position."),
+                                    help="Email alias for this job position. New emails will automatically "
+                                         "create new applicants for this job position."),
         'application_count': fields.function(_application_count, type='integer', string="Total Applications"),
         'manager_id': fields.related('department_id', 'manager_id', type='many2one', string='Department Manager', relation='hr.employee', readonly=True, store=True),
     }
-    }
-<<<<<<< HEAD
-     _defaults = {
-         'alias_domain': False, # always hide alias during creation
-     }
-  
-     def _auto_init(self, cr, context=None):
-         """Installation hook to create aliases for all jobs and avoid constraint errors."""
-         res = self.pool.get('mail.alias').migrate_to_alias(cr, self._name, self._table, super(hr_job,self)._auto_init,
-             self._columns['alias_id'], 'name', alias_prefix='job+', alias_defaults={'job_id': 'id'}, context=context)
-         return res
-  
-     def create(self, cr, uid, vals, context=None):
-         mail_alias = self.pool.get('mail.alias')
-         if not vals.get('alias_id'):
-             vals.pop('alias_name', None) # prevent errors during copy()
-             alias_id = mail_alias.create_unique_alias(cr, uid,
-                           # Using '+' allows using subaddressing for those who don't
-                           # have a catchall domain setup.
-                           {'alias_name': 'jobs+'+vals['name']},
-                           model_name="hr.applicant",
-                           context=context)
-             vals['alias_id'] = alias_id
-         res = super(hr_job, self).create(cr, uid, vals, context)
-         mail_alias.write(cr, uid, [vals['alias_id']], {"alias_defaults": {'job_id': res}}, context)
-         return res
-  
-     def unlink(self, cr, uid, ids, context=None):
-         # Cascade-delete mail aliases as well, as they should not exist without the job position.
-         mail_alias = self.pool.get('mail.alias')
-         alias_ids = [job.alias_id.id for job in self.browse(cr, uid, ids, context=context) if job.alias_id]
-         res = super(hr_job, self).unlink(cr, uid, ids, context=context)
-         mail_alias.unlink(cr, uid, alias_ids, context=context)
-         return res
-=======
+    _defaults = {
+        'alias_domain': False, # always hide alias during creation
+    }
 
     def _auto_init(self, cr, context=None):
         """Installation hook to create aliases for all jobs and avoid constraint errors."""
@@ -576,7 +544,6 @@
         res = super(hr_job, self).unlink(cr, uid, ids, context=context)
         mail_alias.unlink(cr, uid, alias_ids, context=context)
         return res
->>>>>>> 814a121d
 
     def action_print_survey(self, cr, uid, ids, context=None):
         if context is None:
