<?xml version="1.0" encoding="utf-8"?>
<openerp>
    <data>

        <record id="view_hr_recruitment_partner_create" model="ir.ui.view">
            <field name="name">hr.recruitment.partner.create.form</field>
            <field name="model">hr.recruitment.partner.create</field>
            <field name="type">form</field>
            <field name="arch" type="xml">
<<<<<<< HEAD
            <form string="Convert To Partner">
                <group col="4" colspan="6">
                        <label string="Are you sure you want to create a contact based on this job request ?"/>
                </group>
                <separator colspan="4"/>
                <group col="2" colspan="4">
                    <button special="cancel"  string="Cancel" icon='gtk-cancel'/>
                    <button name="make_order" string="Create Contact" colspan="1" type="object" icon="gtk-execute" groups="base.group_partner_manager"/>
                </group>
            </form>
=======
                <form string="Convert To Partner" version="7.0">
                    <header>
                        <button name="make_order" string="Create Contact" type="object" groups="base.group_partner_manager" class="oe_highlight"/>
                        <label string="or" groups="base.group_partner_manager"/>
                        <button string="Cancel" class="oe_link" special="cancel" />
                    </header>
                    <label string="Are you sure you want to create a contact based on this job request ?"/>
                </form>
>>>>>>> 37601079
            </field>
        </record>

        <record id="action_hr_recruitment_partner_create" model="ir.actions.act_window">
            <field name="name">Create Contact</field>
            <field name="type">ir.actions.act_window</field>
            <field name="res_model">hr.recruitment.partner.create</field>
            <field name="view_type">form</field>
            <field name="view_mode">form</field>
            <field name="target">new</field>
        </record>

    </data>
</openerp><|MERGE_RESOLUTION|>--- conflicted
+++ resolved
@@ -7,18 +7,6 @@
             <field name="model">hr.recruitment.partner.create</field>
             <field name="type">form</field>
             <field name="arch" type="xml">
-<<<<<<< HEAD
-            <form string="Convert To Partner">
-                <group col="4" colspan="6">
-                        <label string="Are you sure you want to create a contact based on this job request ?"/>
-                </group>
-                <separator colspan="4"/>
-                <group col="2" colspan="4">
-                    <button special="cancel"  string="Cancel" icon='gtk-cancel'/>
-                    <button name="make_order" string="Create Contact" colspan="1" type="object" icon="gtk-execute" groups="base.group_partner_manager"/>
-                </group>
-            </form>
-=======
                 <form string="Convert To Partner" version="7.0">
                     <header>
                         <button name="make_order" string="Create Contact" type="object" groups="base.group_partner_manager" class="oe_highlight"/>
@@ -27,7 +15,6 @@
                     </header>
                     <label string="Are you sure you want to create a contact based on this job request ?"/>
                 </form>
->>>>>>> 37601079
             </field>
         </record>
 
