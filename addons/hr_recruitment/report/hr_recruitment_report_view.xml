--- conflicted
+++ resolved
@@ -95,11 +95,7 @@
                 </field>
                 </group>
                 <newline/>
-<<<<<<< HEAD
-                <group expand="0" string="Extended filters..." colspan="10" col="12" groups="base.group_extended">
-=======
                 <group expand="1" string="Extended options..." colspan="10" col="12">
->>>>>>> fbca09e2
                     <filter icon="terp-hr"
                     		string="Hired"
                         name="done"
