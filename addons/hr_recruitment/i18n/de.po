--- conflicted
+++ resolved
@@ -1,30 +1,20 @@
-# German translation for openobject-addons
-# Copyright (c) 2010 Rosetta Contributors and Canonical Ltd 2010
-# This file is distributed under the same license as the openobject-addons package.
-# FIRST AUTHOR <EMAIL@ADDRESS>, 2010.
+# Translation of OpenERP Server.
+# This file contains the translation of the following modules:
+#	* hr_recruitment
 #
 msgid ""
 msgstr ""
-"Project-Id-Version: openobject-addons\n"
-"Report-Msgid-Bugs-To: FULL NAME <EMAIL@ADDRESS>\n"
+"Project-Id-Version: OpenERP Server 6.0dev\n"
+"Report-Msgid-Bugs-To: support@openerp.com\n"
 "POT-Creation-Date: 2010-10-18 17:46+0000\n"
-<<<<<<< HEAD
-"PO-Revision-Date: 2010-10-05 13:28+0000\n"
-"Last-Translator: FULL NAME <EMAIL@ADDRESS>\n"
-=======
 "PO-Revision-Date: 2010-11-02 07:27+0000\n"
 "Last-Translator: Thorsten Vocks (OpenBig.org) <thorsten.vocks@big-"
 "consulting.net>\n"
->>>>>>> bb161a1a
 "Language-Team: German <de@li.org>\n"
 "MIME-Version: 1.0\n"
 "Content-Type: text/plain; charset=UTF-8\n"
 "Content-Transfer-Encoding: 8bit\n"
-<<<<<<< HEAD
-"X-Launchpad-Export-Date: 2010-10-30 05:53+0000\n"
-=======
 "X-Launchpad-Export-Date: 2010-11-03 05:00+0000\n"
->>>>>>> bb161a1a
 "X-Generator: Launchpad (build Unknown)\n"
 
 #. module: hr_recruitment
@@ -33,32 +23,34 @@
 "If the active field is set to false, it will allow you to hide the case "
 "without removing it."
 msgstr ""
+"Durch Deaktivierung, können Sie den Vorgang ausblenden ohne den Vorgang zu "
+"löschen."
 
 #. module: hr_recruitment
 #: view:hr.recruitment.stage:0
 #: field:hr.recruitment.stage,requirements:0
 msgid "Requirements"
-msgstr ""
+msgstr "Anforderungen"
 
 #. module: hr_recruitment
 #: field:hr.recruitment.report,delay_open:0
 msgid "Avg. Delay to Open"
-msgstr ""
+msgstr "Durch. Zeit b. Eröffn."
 
 #. module: hr_recruitment
 #: field:hr.recruitment.report,nbr:0
 msgid "# of Cases"
-msgstr ""
+msgstr "# Fälle"
 
 #. module: hr_recruitment
 #: view:hr.applicant:0
 msgid "Group By..."
-msgstr ""
+msgstr "Gruppierung..."
 
 #. module: hr_recruitment
 #: constraint:ir.actions.act_window:0
 msgid "Invalid model name in the action definition."
-msgstr ""
+msgstr "Fehlerhafter Modellname in der Aktion"
 
 #. module: hr_recruitment
 #: view:hr.applicant:0
@@ -67,67 +59,67 @@
 #: field:hr.recruitment.report,department_id:0
 #: field:hr.recruitment.stage,department_id:0
 msgid "Department"
-msgstr ""
+msgstr "Abteilung"
 
 #. module: hr_recruitment
 #: field:hr.applicant,date_action:0
 msgid "Next Action Date"
-msgstr ""
+msgstr "Datum nächste Aktion"
 
 #. module: hr_recruitment
 #: view:hr.recruitment.report:0
 msgid "Jobs"
-msgstr ""
+msgstr "Stellen"
 
 #. module: hr_recruitment
 #: field:hr.applicant,company_id:0
 #: view:hr.recruitment.report:0
 #: field:hr.recruitment.report,company_id:0
 msgid "Company"
-msgstr ""
+msgstr "Unternehmen"
 
 #. module: hr_recruitment
 #: field:hr.applicant,email_cc:0
 msgid "Watchers Emails"
-msgstr ""
+msgstr "Empf. Email (CC)"
 
 #. module: hr_recruitment
 #: field:hr.recruitment.partner.create,close:0
 msgid "Close job request"
-msgstr ""
+msgstr "Beende Stellenangebot"
 
 #. module: hr_recruitment
 #: field:hr.applicant,day_open:0
 msgid "Days to Open"
-msgstr ""
+msgstr "Tage b. Eröffnung"
 
 #. module: hr_recruitment
 #: field:hr.recruitment.job2phonecall,note:0
 msgid "Goals"
-msgstr ""
+msgstr "Ziele"
 
 #. module: hr_recruitment
 #: field:hr.recruitment.report,partner_address_id:0
 msgid "Partner Contact Name"
-msgstr ""
+msgstr "Partner Kontakt Name"
 
 #. module: hr_recruitment
 #: view:hr.applicant:0
 #: view:hr.recruitment.partner.create:0
 #: model:ir.actions.act_window,name:hr_recruitment.action_hr_recruitment_partner_create
 msgid "Create Partner"
-msgstr ""
+msgstr "Erzeuge Partner"
 
 #. module: hr_recruitment
 #: view:hr.recruitment.report:0
 #: field:hr.recruitment.report,day:0
 msgid "Day"
-msgstr ""
+msgstr "Tag"
 
 #. module: hr_recruitment
 #: view:hr.applicant:0
 msgid "Contract Data"
-msgstr ""
+msgstr "Vertragsdaten"
 
 #. module: hr_recruitment
 #: view:hr.applicant:0
@@ -137,53 +129,53 @@
 #. module: hr_recruitment
 #: field:hr.applicant,partner_mobile:0
 msgid "Mobile"
-msgstr ""
+msgstr "Mobile"
 
 #. module: hr_recruitment
 #: view:hr.applicant:0
 msgid "Notes"
-msgstr ""
+msgstr "Bemerkungen"
 
 #. module: hr_recruitment
 #: field:hr.applicant,message_ids:0
 msgid "Messages"
-msgstr ""
+msgstr "Nachrichten"
 
 #. module: hr_recruitment
 #: view:hr.applicant:0
 msgid "Next Actions"
-msgstr ""
+msgstr "Nächste Schritte"
 
 #. module: hr_recruitment
 #: model:crm.case.categ,name:hr_recruitment.categ_job2
 msgid "Junior Developer"
-msgstr ""
+msgstr "Junior Entwickler"
 
 #. module: hr_recruitment
 #: field:hr.applicant,job_id:0
 #: field:hr.recruitment.report,job_id:0
 msgid "Applied Job"
-msgstr ""
+msgstr "Bewerbung"
 
 #. module: hr_recruitment
 #: model:hr.recruitment.degree,name:hr_recruitment.degree_graduate
 msgid "Graduate"
-msgstr ""
+msgstr "Schulabschluss"
 
 #. module: hr_recruitment
 #: model:hr.recruitment.stage,name:hr_recruitment.stage_job1
 msgid "Initial Jobs Demand"
-msgstr ""
+msgstr "Meldung Stellenbedarf"
 
 #. module: hr_recruitment
 #: field:hr.applicant,partner_address_id:0
 msgid "Partner Contact"
-msgstr ""
+msgstr "Partner Kontakt"
 
 #. module: hr_recruitment
 #: field:hr.applicant,reference:0
 msgid "Reference"
-msgstr ""
+msgstr "Referenz"
 
 #. module: hr_recruitment
 #: view:board.board:0
@@ -195,29 +187,29 @@
 #. module: hr_recruitment
 #: view:hr.recruitment.report:0
 msgid "My Recruitment"
-msgstr ""
+msgstr "Meine Einstellungen"
 
 #. module: hr_recruitment
 #: field:hr.applicant,title_action:0
 msgid "Next Action"
-msgstr ""
+msgstr "Nächster Schritt"
 
 #. module: hr_recruitment
 #: model:ir.ui.menu,name:hr_recruitment.menu_hr_recruitment_recruitment
 msgid "Recruitment"
-msgstr ""
+msgstr "Personalbeschaffung"
 
 #. module: hr_recruitment
 #: field:hr.recruitment.report,salary_prop:0
 msgid "Salary Proposed"
-msgstr ""
+msgstr "Gehaltsvorschlag"
 
 #. module: hr_recruitment
 #: field:hr.applicant,partner_id:0
 #: view:hr.recruitment.report:0
 #: field:hr.recruitment.report,partner_id:0
 msgid "Partner"
-msgstr ""
+msgstr "Partner"
 
 #. module: hr_recruitment
 #: view:hr.recruitment.report:0
@@ -228,61 +220,61 @@
 #: view:hr.applicant:0
 #: field:hr.recruitment.report,available:0
 msgid "Availability"
-msgstr ""
+msgstr "Verfügbarkeit"
 
 #. module: hr_recruitment
 #: view:hr.applicant:0
 msgid "Previous"
-msgstr ""
+msgstr "Vorherige"
 
 #. module: hr_recruitment
 #: field:hr.applicant,date_closed:0
 #: field:hr.recruitment.report,date_closed:0
 msgid "Closed"
-msgstr ""
+msgstr "Beendet"
 
 #. module: hr_recruitment
 #: code:addons/hr_recruitment/wizard/hr_recruitment_phonecall.py:0
 #: view:hr.applicant:0
 #, python-format
 msgid "Phone Call"
-msgstr ""
+msgstr "Anruf"
 
 #. module: hr_recruitment
 #: view:hr.recruitment.partner.create:0
 msgid "Convert To Partner"
-msgstr ""
+msgstr "Konvertiere zu Partner"
 
 #. module: hr_recruitment
 #: model:ir.model,name:hr_recruitment.model_hr_recruitment_report
 msgid "Recruitments Statistics"
-msgstr ""
+msgstr "Personaleinstellungen Statistik"
 
 #. module: hr_recruitment
 #: constraint:ir.ui.view:0
 msgid "Invalid XML for View Architecture!"
-msgstr ""
+msgstr "Fehlerhafter XML Quellcode für Ansicht!"
 
 #. module: hr_recruitment
 #: view:hr.applicant:0
 msgid "Next"
-msgstr ""
+msgstr "Weiter"
 
 #. module: hr_recruitment
 #: model:ir.model,name:hr_recruitment.model_hr_job
 msgid "Job Description"
-msgstr ""
+msgstr "Stellenbeschreibung"
 
 #. module: hr_recruitment
 #: view:hr.applicant:0
 msgid "Send New Email"
-msgstr ""
+msgstr "Neue EMail"
 
 #. module: hr_recruitment
 #: code:addons/hr_recruitment/wizard/hr_recruitment_create_partner_job.py:0
 #, python-format
 msgid "A partner is already defined on this job request."
-msgstr ""
+msgstr "Ein Partner wurde bereits definiert für dieses Stellenangebot"
 
 #. module: hr_recruitment
 #: view:hr.applicant:0
@@ -290,58 +282,58 @@
 #: view:hr.recruitment.report:0
 #: selection:hr.recruitment.report,state:0
 msgid "New"
-msgstr ""
+msgstr "Neu"
 
 #. module: hr_recruitment
 #: field:hr.applicant,email_from:0
 msgid "Email"
-msgstr ""
+msgstr "EMail"
 
 #. module: hr_recruitment
 #: field:hr.applicant,availability:0
 msgid "Availability (Days)"
-msgstr ""
+msgstr "Verfügbark. (Tage)"
 
 #. module: hr_recruitment
 #: view:hr.recruitment.report:0
 msgid "Available"
-msgstr ""
+msgstr "Verfügbar"
 
 #. module: hr_recruitment
 #: selection:hr.applicant,priority:0
 #: selection:hr.recruitment.report,priority:0
 msgid "Good"
-msgstr ""
+msgstr "Gut"
 
 #. module: hr_recruitment
 #: code:addons/hr_recruitment/wizard/hr_recruitment_create_partner_job.py:0
 #, python-format
 msgid "Error !"
-msgstr ""
+msgstr "Fehler !"
 
 #. module: hr_recruitment
 #: view:hr.applicant:0
 #: field:hr.applicant,create_date:0
 #: view:hr.recruitment.report:0
 msgid "Creation Date"
-msgstr ""
+msgstr "Datum Erstellung"
 
 #. module: hr_recruitment
 #: field:hr.recruitment.job2phonecall,deadline:0
 msgid "Planned Date"
-msgstr ""
+msgstr "Gepl. Datum"
 
 #. module: hr_recruitment
 #: view:hr.applicant:0
 #: field:hr.applicant,priority:0
 #: field:hr.recruitment.report,priority:0
 msgid "Appreciation"
-msgstr ""
+msgstr "Bewertung"
 
 #. module: hr_recruitment
 #: view:hr.applicant:0
 msgid "Job"
-msgstr ""
+msgstr "Stelle"
 
 #. module: hr_recruitment
 #: view:hr.applicant:0
@@ -350,50 +342,50 @@
 #: field:hr.recruitment.report,stage_id:0
 #: view:hr.recruitment.stage:0
 msgid "Stage"
-msgstr ""
+msgstr "Stufe"
 
 #. module: hr_recruitment
 #: model:hr.recruitment.stage,name:hr_recruitment.stage_job3
 msgid "Second Interview"
-msgstr ""
+msgstr "Zweites Bewerberinterview"
 
 #. module: hr_recruitment
 #: field:hr.recruitment.report,salary_exp:0
 msgid "Salary Expected"
-msgstr ""
+msgstr "Gehaltsforderung"
 
 #. module: hr_recruitment
 #: field:hr.applicant,salary_expected:0
 #: view:hr.recruitment.report:0
 msgid "Expected Salary"
-msgstr ""
+msgstr "Gehaltsforderung"
 
 #. module: hr_recruitment
 #: selection:hr.recruitment.report,month:0
 msgid "July"
-msgstr ""
+msgstr "Juli"
 
 #. module: hr_recruitment
 #: view:hr.applicant:0
 msgid "Subject"
-msgstr ""
+msgstr "Betreff"
 
 #. module: hr_recruitment
 #: view:hr.applicant:0
 #: model:ir.actions.act_window,name:hr_recruitment.crm_case_categ0_act_job
 #: model:ir.ui.menu,name:hr_recruitment.menu_crm_case_categ0_act_job
 msgid "Applicants"
-msgstr ""
+msgstr "Bewerber"
 
 #. module: hr_recruitment
 #: view:hr.applicant:0
 msgid "History Information"
-msgstr ""
+msgstr "Historie"
 
 #. module: hr_recruitment
 #: view:hr.applicant:0
 msgid "Dates"
-msgstr ""
+msgstr "Historie"
 
 #. module: hr_recruitment
 #: view:hr.recruitment.report:0
@@ -403,44 +395,44 @@
 #. module: hr_recruitment
 #: model:hr.recruitment.degree,name:hr_recruitment.degree_bac5
 msgid " > Bac +5"
-msgstr ""
+msgstr " Hochschulabschluss"
 
 #. module: hr_recruitment
 #: model:ir.model,name:hr_recruitment.model_hr_applicant
 msgid "Applicant"
-msgstr ""
+msgstr "Bewerber"
 
 #. module: hr_recruitment
 #: help:hr.recruitment.stage,sequence:0
 msgid "Gives the sequence order when displaying a list of stages."
-msgstr ""
+msgstr "Zeigt Reihenfolge bei Listenansicht"
 
 #. module: hr_recruitment
 #: view:hr.applicant:0
 msgid "Contact"
-msgstr ""
+msgstr "Kontakt"
 
 #. module: hr_recruitment
 #: view:hr.applicant:0
 msgid "Qualification"
-msgstr ""
+msgstr "Qualifikation"
 
 #. module: hr_recruitment
 #: selection:hr.recruitment.report,month:0
 msgid "March"
-msgstr ""
+msgstr "März"
 
 #. module: hr_recruitment
 #: model:ir.model,name:hr_recruitment.model_hr_recruitment_stage
 msgid "Stage of Recruitment"
-msgstr ""
+msgstr "Stufe Personaleinstellung"
 
 #. module: hr_recruitment
 #: view:hr.recruitment.stage:0
 #: model:ir.actions.act_window,name:hr_recruitment.hr_recruitment_stage_act
 #: model:ir.ui.menu,name:hr_recruitment.menu_hr_recruitment_stage
 msgid "Stages"
-msgstr ""
+msgstr "Stufen"
 
 #. module: hr_recruitment
 #: view:hr.recruitment.report:0
@@ -450,105 +442,105 @@
 #. module: hr_recruitment
 #: view:hr.applicant:0
 msgid "Jobs - Recruitment Form"
-msgstr ""
+msgstr "Formular Stellenbeschreibung"
 
 #. module: hr_recruitment
 #: field:hr.applicant,probability:0
 msgid "Probability"
-msgstr ""
+msgstr "Wahrscheinlichk."
 
 #. module: hr_recruitment
 #: selection:hr.recruitment.report,month:0
 msgid "September"
-msgstr ""
+msgstr "September"
 
 #. module: hr_recruitment
 #: selection:hr.recruitment.report,month:0
 msgid "December"
-msgstr ""
+msgstr "Dezember"
 
 #. module: hr_recruitment
 #: model:ir.module.module,shortdesc:hr_recruitment.module_meta_information
 msgid "HR - Recruitement"
-msgstr ""
+msgstr "Personalbeschaffung"
 
 #. module: hr_recruitment
 #: view:hr.applicant:0
 msgid "Job Info"
-msgstr ""
+msgstr "Stellenbeschreibung"
 
 #. module: hr_recruitment
 #: model:hr.recruitment.stage,name:hr_recruitment.stage_job2
 msgid "First Interview"
-msgstr ""
+msgstr "Erstes Bewerberinterview"
 
 #. module: hr_recruitment
 #: field:hr.applicant,write_date:0
 msgid "Update Date"
-msgstr ""
+msgstr "Datum Update"
 
 #. module: hr_recruitment
 #: field:hr.applicant,salary_proposed:0
 #: view:hr.recruitment.report:0
 msgid "Proposed Salary"
-msgstr ""
+msgstr "Gehaltsvorschlag"
 
 #. module: hr_recruitment
 #: model:crm.case.categ,name:hr_recruitment.categ_job1
 msgid "Salesman"
-msgstr ""
+msgstr "Verkäufer"
 
 #. module: hr_recruitment
 #: view:hr.applicant:0
 msgid "Search Jobs"
-msgstr ""
+msgstr "Suche Stellen"
 
 #. module: hr_recruitment
 #: field:hr.recruitment.job2phonecall,category_id:0
 msgid "Category"
-msgstr ""
+msgstr "Kategorie"
 
 #. module: hr_recruitment
 #: field:hr.applicant,partner_name:0
 msgid "Applicant's Name"
-msgstr ""
+msgstr "Name d. Bewerbers"
 
 #. module: hr_recruitment
 #: selection:hr.applicant,priority:0
 #: selection:hr.recruitment.report,priority:0
 msgid "Very Good"
-msgstr ""
+msgstr "Sehr Gut"
 
 #. module: hr_recruitment
 #: view:hr.recruitment.report:0
 msgid "# Cases"
-msgstr ""
+msgstr "# Fälle"
 
 #. module: hr_recruitment
 #: field:hr.applicant,date_open:0
 msgid "Opened"
-msgstr ""
+msgstr "Eröffnet"
 
 #. module: hr_recruitment
 #: view:hr.recruitment.report:0
 msgid "Group By ..."
-msgstr ""
+msgstr "Gruppiert..."
 
 #. module: hr_recruitment
 #: view:hr.applicant:0
 #: selection:hr.applicant,state:0
 msgid "In Progress"
-msgstr ""
+msgstr "In Bearbeitung"
 
 #. module: hr_recruitment
 #: view:hr.applicant:0
 msgid "Reset to New"
-msgstr ""
+msgstr "Zurück auf Neu"
 
 #. module: hr_recruitment
 #: help:hr.applicant,salary_expected:0
 msgid "Salary Expected by Applicant"
-msgstr ""
+msgstr "Gehaltsforderung"
 
 #. module: hr_recruitment
 #: help:hr.applicant,email_cc:0
@@ -557,16 +549,20 @@
 "outbound emails for this record before being sent. Separate multiple email "
 "addresses with a comma"
 msgstr ""
+"Diese Email Anschriften erhalten generell für alle ein- und ausgehenden "
+"EMails zu diesem Vorgang eine Kopie als CC Mail. Trenne mehrere "
+"Emailadressen einfach durch Kommas als Trennzeichen zwischen den "
+"EMailadressen"
 
 #. module: hr_recruitment
 #: constraint:ir.ui.menu:0
 msgid "Error ! You can not create recursive Menu."
-msgstr ""
+msgstr "Fehler ! Sie können kein rekursives Menü erstellen."
 
 #. module: hr_recruitment
 #: view:hr.recruitment.stage:0
 msgid "Stage Definition"
-msgstr ""
+msgstr "Definition Stufen"
 
 #. module: hr_recruitment
 #: view:hr.applicant:0
@@ -576,12 +572,12 @@
 #. module: hr_recruitment
 #: field:hr.recruitment.report,delay_close:0
 msgid "Avg. Delay to Close"
-msgstr ""
+msgstr "Du. Zeit f. Beend."
 
 #. module: hr_recruitment
 #: help:hr.applicant,salary_proposed:0
 msgid "Salary Proposed by the Organisation"
-msgstr ""
+msgstr "Gehaltsvorschlag des Unt."
 
 #. module: hr_recruitment
 #: view:hr.applicant:0
@@ -594,17 +590,17 @@
 #: view:hr.recruitment.report:0
 #: selection:hr.recruitment.report,state:0
 msgid "Pending"
-msgstr ""
+msgstr "Unbearbeitet"
 
 #. module: hr_recruitment
 #: view:hr.applicant:0
 msgid "Status"
-msgstr ""
+msgstr "Status"
 
 #. module: hr_recruitment
 #: selection:hr.recruitment.report,month:0
 msgid "August"
-msgstr ""
+msgstr "August"
 
 #. module: hr_recruitment
 #: view:hr.applicant:0
@@ -614,73 +610,73 @@
 #: field:hr.recruitment.report,type_id:0
 #: model:ir.actions.act_window,name:hr_recruitment.hr_recruitment_degree_action
 msgid "Degree"
-msgstr ""
+msgstr "Abschluss"
 
 #. module: hr_recruitment
 #: field:hr.applicant,partner_phone:0
 msgid "Phone"
-msgstr ""
+msgstr "Telefon"
 
 #. module: hr_recruitment
 #: view:hr.applicant:0
 msgid "Global CC"
-msgstr ""
+msgstr "Empf. EMail Kopie (CC)"
 
 #. module: hr_recruitment
 #: selection:hr.recruitment.report,month:0
 msgid "June"
-msgstr ""
+msgstr "Juni"
 
 #. module: hr_recruitment
 #: model:ir.actions.act_window,name:hr_recruitment.hr_job_stage_act
 msgid "Applicant Stages"
-msgstr ""
+msgstr "Stufen Einstellung"
 
 #. module: hr_recruitment
 #: model:hr.recruitment.stage,name:hr_recruitment.stage_job7
 msgid "Refused by Company"
-msgstr ""
+msgstr "Abgesagt d. Untern."
 
 #. module: hr_recruitment
 #: field:hr.applicant,day_close:0
 msgid "Days to Close"
-msgstr ""
+msgstr "Tage f. Beend."
 
 #. module: hr_recruitment
 #: field:hr.recruitment.report,user_id:0
 msgid "User"
-msgstr ""
+msgstr "Benutzer"
 
 #. module: hr_recruitment
 #: selection:hr.applicant,priority:0
 #: selection:hr.recruitment.report,priority:0
 msgid "Excellent"
-msgstr ""
+msgstr "Exzellent"
 
 #. module: hr_recruitment
 #: field:hr.applicant,active:0
 msgid "Active"
-msgstr ""
+msgstr "Aktiv"
 
 #. module: hr_recruitment
 #: selection:hr.recruitment.report,month:0
 msgid "November"
-msgstr ""
+msgstr "November"
 
 #. module: hr_recruitment
 #: view:hr.recruitment.report:0
 msgid "Extended Filters..."
-msgstr ""
+msgstr "Erweiterter Filter..."
 
 #. module: hr_recruitment
 #: field:hr.applicant,response:0
 msgid "Response"
-msgstr ""
+msgstr "Rückmeldung"
 
 #. module: hr_recruitment
 #: model:hr.recruitment.degree,name:hr_recruitment.degree_licenced
 msgid "Licenced"
-msgstr ""
+msgstr "Abgeschl. Berufsausbildung"
 
 #. module: hr_recruitment
 #: field:hr.recruitment.report,salary_prop_avg:0
@@ -692,39 +688,40 @@
 #: model:ir.actions.act_window,name:hr_recruitment.action_hr_recruitment_phonecall
 #: model:ir.model,name:hr_recruitment.model_hr_recruitment_job2phonecall
 msgid "Schedule Phone Call"
-msgstr ""
+msgstr "Terminiere Anruf"
 
 #. module: hr_recruitment
 #: selection:hr.recruitment.report,month:0
 msgid "January"
-msgstr ""
+msgstr "Januar"
 
 #. module: hr_recruitment
 #: help:hr.applicant,email_from:0
 msgid "These people will receive email."
-msgstr ""
+msgstr "Diese Personen erhalten Email"
 
 #. module: hr_recruitment
 #: selection:hr.applicant,priority:0
 #: selection:hr.recruitment.report,priority:0
 msgid "Not Good"
-msgstr ""
+msgstr "Nicht Gut"
 
 #. module: hr_recruitment
 #: field:hr.applicant,date:0
 #: field:hr.recruitment.report,date:0
 msgid "Date"
-msgstr ""
+msgstr "Datum"
 
 #. module: hr_recruitment
 #: view:hr.recruitment.job2phonecall:0
 msgid "Phone Call Description"
-msgstr ""
+msgstr "Anruf Beschreibung"
 
 #. module: hr_recruitment
 #: view:hr.recruitment.partner.create:0
 msgid "Are you sure you want to create a partner based on this job request ?"
 msgstr ""
+"Möchten Sie einen Partner zu diesem Personalbeschaffungsvorgang anlegen?"
 
 #. module: hr_recruitment
 #: view:hr.applicant:0
@@ -734,12 +731,12 @@
 #. module: hr_recruitment
 #: view:hr.applicant:0
 msgid "Attachments"
-msgstr ""
+msgstr "Anhänge"
 
 #. module: hr_recruitment
 #: model:hr.recruitment.stage,name:hr_recruitment.stage_job4
 msgid "Contract Proposed"
-msgstr ""
+msgstr "Vertragsvorschlag"
 
 #. module: hr_recruitment
 #: view:hr.applicant:0
@@ -747,79 +744,82 @@
 #: view:hr.recruitment.report:0
 #: field:hr.recruitment.report,state:0
 msgid "State"
-msgstr ""
+msgstr "Status"
 
 #. module: hr_recruitment
 #: view:hr.recruitment.job2phonecall:0
 #: view:hr.recruitment.partner.create:0
 msgid "Cancel"
-msgstr ""
+msgstr "Abbrechen"
 
 #. module: hr_recruitment
 #: model:ir.actions.act_window,name:hr_recruitment.hr_job_categ_action
 msgid "Applicant Categories"
-msgstr ""
+msgstr "Bewerberkategorien"
 
 #. module: hr_recruitment
 #: selection:hr.recruitment.report,state:0
 msgid "Open"
-msgstr ""
+msgstr "Offen"
 
 #. module: hr_recruitment
 #: code:addons/hr_recruitment/wizard/hr_recruitment_create_partner_job.py:0
 #, python-format
 msgid "A partner is already existing with the same name."
-msgstr ""
+msgstr "Ein Partner mit identischem Namen existiert bereits."
 
 #. module: hr_recruitment
 #: constraint:ir.model:0
 msgid ""
 "The Object name must start with x_ and not contain any special character !"
 msgstr ""
+"Das Objekt muss mit einem x_ beginnen und darf keine Sonderzeichen haben !"
 
 #. module: hr_recruitment
 #: help:hr.recruitment.degree,sequence:0
 msgid "Gives the sequence order when displaying a list of degrees."
 msgstr ""
+"Anzeige der Reihenfolge bei Ausgabe der Liste von Ausbildungs- und "
+"Schulabschlüssen"
 
 #. module: hr_recruitment
 #: view:hr.applicant:0
 #: field:hr.applicant,user_id:0
 #: view:hr.recruitment.report:0
 msgid "Responsible"
-msgstr ""
+msgstr "Verantwortlicher"
 
 #. module: hr_recruitment
 #: view:hr.recruitment.report:0
 #: model:ir.actions.act_window,name:hr_recruitment.action_hr_recruitment_report_all
 #: model:ir.ui.menu,name:hr_recruitment.menu_hr_recruitment_report_all
 msgid "Recruitment Analysis"
-msgstr ""
+msgstr "Analyse Personalbeschaffung"
 
 #. module: hr_recruitment
 #: view:hr.applicant:0
 msgid "Current"
-msgstr ""
+msgstr "Aktuell"
 
 #. module: hr_recruitment
 #: selection:hr.recruitment.report,month:0
 msgid "October"
-msgstr ""
+msgstr "Oktober"
 
 #. module: hr_recruitment
 #: view:hr.applicant:0
 msgid "Details"
-msgstr ""
+msgstr "Details"
 
 #. module: hr_recruitment
 #: view:hr.applicant:0
 msgid "Cases By Stage and Estimates"
-msgstr ""
+msgstr "Fälle nach Stufe und Gehalt"
 
 #. module: hr_recruitment
 #: view:hr.applicant:0
 msgid "Reply"
-msgstr ""
+msgstr "Antworten"
 
 #. module: hr_recruitment
 #: view:hr.applicant:0
@@ -830,34 +830,34 @@
 #: view:hr.recruitment.report:0
 #: field:hr.recruitment.report,month:0
 msgid "Month"
-msgstr ""
+msgstr "Monat"
 
 #. module: hr_recruitment
 #: field:hr.applicant,description:0
 msgid "Description"
-msgstr ""
+msgstr "Beschreibung"
 
 #. module: hr_recruitment
 #: selection:hr.recruitment.report,month:0
 msgid "May"
-msgstr ""
+msgstr "Mai"
 
 #. module: hr_recruitment
 #: model:hr.recruitment.stage,name:hr_recruitment.stage_job5
 msgid "Contract Signed"
-msgstr ""
+msgstr "Vertrag unterschrieben"
 
 #. module: hr_recruitment
 #: constraint:crm.case.section:0
 msgid "Error ! You cannot create recursive Sales team."
-msgstr ""
+msgstr "Fehler ! Sie können kein rekursives Sales Team haben."
 
 #. module: hr_recruitment
 #: view:hr.applicant:0
 #: selection:hr.applicant,state:0
 #: selection:hr.recruitment.report,state:0
 msgid "Refused"
-msgstr ""
+msgstr "Abgesagt"
 
 #. module: hr_recruitment
 #: code:addons/hr_recruitment/hr_recruitment.py:0
@@ -871,66 +871,66 @@
 #: view:hr.recruitment.report:0
 #: selection:hr.recruitment.report,state:0
 msgid "Hired"
-msgstr ""
+msgstr "Eingestellt"
 
 #. module: hr_recruitment
 #: model:hr.recruitment.stage,name:hr_recruitment.stage_job6
 msgid "Refused by Employee"
-msgstr ""
+msgstr "Abgesagt d. Bewerber"
 
 #. module: hr_recruitment
 #: selection:hr.applicant,priority:0
 #: selection:hr.recruitment.report,priority:0
 msgid "On Average"
-msgstr ""
+msgstr "Durchschnittlich"
 
 #. module: hr_recruitment
 #: model:ir.model,name:hr_recruitment.model_hr_recruitment_degree
 msgid "Degree of Recruitment"
-msgstr ""
+msgstr "Ausbildungsabschluss"
 
 #. module: hr_recruitment
 #: view:hr.applicant:0
 msgid "Emails"
-msgstr ""
+msgstr "EMails"
 
 #. module: hr_recruitment
 #: selection:hr.recruitment.report,month:0
 msgid "February"
-msgstr ""
+msgstr "Februar"
 
 #. module: hr_recruitment
 #: field:hr.applicant,name:0
 #: field:hr.recruitment.degree,name:0
 #: field:hr.recruitment.stage,name:0
 msgid "Name"
-msgstr ""
+msgstr "Bezeichnung"
 
 #. module: hr_recruitment
 #: model:ir.model,name:hr_recruitment.model_hr_recruitment_partner_create
 msgid "Create Partner from job application"
-msgstr ""
+msgstr "Erzeuge Partner aus Bewerbung"
 
 #. module: hr_recruitment
 #: selection:hr.recruitment.report,month:0
 msgid "April"
-msgstr ""
+msgstr "April"
 
 #. module: hr_recruitment
 #: model:crm.case.section,name:hr_recruitment.section_hr_department
 msgid "HR Department"
-msgstr ""
+msgstr "Personalabteilung"
 
 #. module: hr_recruitment
 #: field:hr.recruitment.degree,sequence:0
 #: field:hr.recruitment.stage,sequence:0
 msgid "Sequence"
-msgstr ""
+msgstr "Reihenfolge"
 
 #. module: hr_recruitment
 #: field:hr.recruitment.job2phonecall,user_id:0
 msgid "Assign To"
-msgstr ""
+msgstr "Zugewiesen an"
 
 #. module: hr_recruitment
 #: code:addons/hr_recruitment/hr_recruitment.py:0
@@ -942,16 +942,16 @@
 #: view:hr.recruitment.report:0
 #: field:hr.recruitment.report,year:0
 msgid "Year"
-msgstr ""
+msgstr "Jahr"
 
 #. module: hr_recruitment
 #: help:hr.recruitment.report,delay_close:0
 #: help:hr.recruitment.report,delay_open:0
 msgid "Number of Days to close the project issue"
-msgstr ""
+msgstr "Anz. Tg. b. Lösung"
 
 #. module: hr_recruitment
 #: field:hr.applicant,survey:0
 #: field:hr.job,survey_id:0
 msgid "Survey"
-msgstr ""+msgstr "Umfrage"