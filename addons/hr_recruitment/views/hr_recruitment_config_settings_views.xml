<?xml version="1.0" encoding="utf-8"?>
<odoo>
    <data>
        <record id="hr_recruitment_config_settings_view_form" model="ir.ui.view">
            <field name="name">hr.recruitment.config.settings.form</field>
            <field name="model">hr.recruitment.config.settings</field>
            <field name="arch" type="xml">
                <form string="Configure HR Recruitment" class="oe_form_configuration">
                    <header>
<<<<<<< HEAD
                        <button string="Save" type="object" name="execute" class="oe_highlight"/>
                        <button string="Cancel" type="object" name="cancel" class="oe_link"/>
=======
                        <button string="Apply" type="object" name="execute" class="oe_highlight"/>
                        <button string="Cancel" type="object" name="cancel" class="oe_link" special="cancel"/>
>>>>>>> f6965582
                    </header>
                    <sheet>
                        <h2>Job Posting</h2>
                        <div class="row mt16 o_settings_container">
                            <div class="col-xs-12 col-md-6 o_setting_box">
                                <div class="o_setting_left_pane">
                                    <field name="module_website_hr_recruitment"/>
                                </div>
                                <div class="o_setting_right_pane">
                                    <label string="Online Posting"/>
                                    <div class="text-muted">
                                        Publish available jobs on your website
                                    </div>
                                </div>
                            </div>
                        </div>
                        <h2>Recruitment Process</h2>
                        <div class="row mt16 o_settings_container">
                            <div class="col-xs-12 col-md-6 o_setting_box" title="Use interview forms tailored to each job position during the recruitment process. Select the form to use in the job position detail form. This relies on Survey app.">
                                <div class="o_setting_left_pane">
                                    <field name="module_hr_recruitment_survey"/>
                                </div>
                                <div class="o_setting_right_pane">
                                    <label string="Interview Forms"/>
                                    <div class="text-muted">
                                        Use interview forms during recruitment process
                                    </div>
                                    <div class="content-group" id="interview_forms">
                                        <div class="text-warning mt16" attrs="{'invisible': [('module_hr_recruitment_survey','=',False)]}">
                                            Save this page and come back here to set up the feature.
                                        </div>
                                    </div>
                                </div>
                            </div>
                        </div>
                        <h2>Recommended Apps</h2>
                        <div class="row mt16 o_settings_container">
                            <div class="col-xs-12 col-md-6 o_setting_box">
                                <div class="o_setting_left_pane">
                                    <field name="module_website_sign" widget="upgrade_boolean"/>
                                </div>
                                <div class="o_setting_right_pane">
                                    <label string="eSign" for="module_website_sign"/>
                                    <div class="text-muted">
                                        Send, sign and approve documents online
                                    </div>
                                </div>
                            </div>
                            <div class="col-xs-12 col-md-6 o_setting_box">
                                <div class="o_setting_left_pane">
                                    <field name="module_hr_appraisal" widget="upgrade_boolean"/>
                                </div>
                                <div class="o_setting_right_pane">
                                    <label string="Appraisals" for="module_hr_appraisal"/>
                                    <div class="text-muted">
                                        Organise appraisals for your employees
                                    </div>
                                </div>
                            </div>
                        </div>
                    </sheet>
                </form>
            </field>
        </record>

        <record id="action_hr_recruitment_configuration" model="ir.actions.act_window">
            <field name="name">Configure Recruitment</field>
            <field name="res_model">hr.recruitment.config.settings</field>
            <field name="view_mode">form</field>
            <field name="target">inline</field>
        </record>

        <menuitem id="menu_hr_recruitment_global_settings" name="Settings"
            parent="menu_hr_recruitment_configuration" sequence="0" action="action_hr_recruitment_configuration"
            groups="base.group_system"/>
    </data>
</odoo><|MERGE_RESOLUTION|>--- conflicted
+++ resolved
@@ -7,13 +7,8 @@
             <field name="arch" type="xml">
                 <form string="Configure HR Recruitment" class="oe_form_configuration">
                     <header>
-<<<<<<< HEAD
                         <button string="Save" type="object" name="execute" class="oe_highlight"/>
-                        <button string="Cancel" type="object" name="cancel" class="oe_link"/>
-=======
-                        <button string="Apply" type="object" name="execute" class="oe_highlight"/>
                         <button string="Cancel" type="object" name="cancel" class="oe_link" special="cancel"/>
->>>>>>> f6965582
                     </header>
                     <sheet>
                         <h2>Job Posting</h2>
