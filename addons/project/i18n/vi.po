# Translation of Odoo Server.
# This file contains the translation of the following modules:
# * project
#
# Translators:
msgid ""
msgstr ""
"Project-Id-Version: Odoo 9.0\n"
"Report-Msgid-Bugs-To: \n"
<<<<<<< HEAD
"POT-Creation-Date: 2016-08-19 10:24+0000\n"
=======
"POT-Creation-Date: 2016-08-18 14:06+0000\n"
>>>>>>> bc1a0a32
"PO-Revision-Date: 2016-07-20 03:19+0000\n"
"Last-Translator: Martin Trigaux\n"
"Language-Team: Vietnamese (http://www.transifex.com/odoo/odoo-9/language/"
"vi/)\n"
"Language: vi\n"
"MIME-Version: 1.0\n"
"Content-Type: text/plain; charset=UTF-8\n"
"Content-Transfer-Encoding: \n"
"Plural-Forms: nplurals=1; plural=0;\n"

#. module: project
#: model:mail.template,body_html:project.mail_template_data_module_install_project
msgid ""
"\n"
"            % set last_created_project = user.env['project.project']."
"search([], order=\"create_date desc\")[0]\n"
"\n"
"            <div style=\"margin: 10px auto;\">\n"
"            <table cellspacing=\"0\" cellpadding=\"0\" style=\"width:100%;"
"\">\n"
"                <tbody>\n"
"                    <tr>\n"
"                        <td style=\"padding:2px;width:30%;\">\n"
"                            <img src=\"web/static/src/img/logo.png\"/>\n"
"                        </td>\n"
"                        <td style=\"vertical-align: top; padding: 8px 10px;"
"text-align: left;font-size: 14px;\">\n"
"                            <a href=\"web/login\" style=\"float:right ;"
"margin:15px auto;background: #a24689;border-radius: 5px;color: #ffffff;font-"
"size: 16px;padding: 10px 20px 10px 20px;text-decoration: none;\">Auto Login</"
"a>\n"
"                        </td>\n"
"                    </tr>\n"
"                </tbody>\n"
"            </table>\n"
"            <table style=\"width:100%;text-align:justify;margin:0 auto;"
"border-collapse:collapse;border-top:1px solid lightgray\"\">\n"
"                <tbody>\n"
"                    <tr>\n"
"                        <td style=\"padding:15px 10px;font-size:20px\">\n"
"                            <p style=\"color:#a24689;margin:0\" >Hooray!</"
"p><br>\n"
"                            <p dir=\"ltr\" style=\"font-size:15px;margin-"
"top:0pt;margin-bottom:0pt;\">\n"
"                                <span>Your Odoo Project application is up "
"and running</span></p><br>\n"
"                            <p dir=\"ltr\" style=\"margin-top:0pt;margin-"
"bottom:8pt;\">\n"
"                                <span style=\"font-size:13px;font-weight:"
"bold;\">What’s next?</span></p>\n"
"                            <ul style=\"margin-top:0pt;margin-bottom:0pt;"
"font-size:13px;list-style-type:disc;\">\n"
"                                <li dir=\"ltr\">\n"
"                                    <p dir=\"ltr\" style=\"margin-top:0pt;"
"margin-bottom:0pt;\">\n"
"                                        <span>Try creating a task by sending "
"an email to </span>\n"
"                                        <a href=\"mailto:"
"${last_created_project.alias_id.name_get()[0][1] if last_created_project."
"alias_id.alias_domain else user.company_id.email}\">\n"
"                                            <span style=\"font-weight:bold; "
"text-decoration:underline;\">${last_created_project.alias_id.name_get()[0]"
"[1] if last_created_project.alias_id.alias_domain else user.company_id.email}"
"</span>\n"
"                                        </a>\n"
"                                    </p>\n"
"                                </li>\n"
"                                <li dir=\"ltr\">\n"
"                                    <p dir=\"ltr\" style=\"margin-top:0pt;"
"margin-bottom:8pt;\">\n"
"                                        <span><a href=\"/"
"web#view_type=list&model=res.users&action=base.action_res_users\">\n"
"                                            <span style=\"font-weight:bold; "
"text-decoration:underline;\">Invite new users</span></a></span>\n"
"                                        <span>to collaborate</span>\n"
"                                    </p>\n"
"                                </li>\n"
"                            </ul> <br>\n"
"                            <p dir=\"ltr\" style=\"font-size:13px;margin-"
"top:0pt;margin-bottom:8pt;\">\n"
"                                <span style=\"font-weight:bold;\">Discover "
"the </span>\n"
"                                <span><a href=\"/"
"web#view_type=kanban&model=project.project&action=project."
"open_view_project_all\">\n"
"                                    <span style=\"font-weight:bold; text-"
"decoration:underline;\">project planner</span></a></span>\n"
"                                <span> to activate extra features</span>\n"
"                                <span style=\"color:#a24689;margin:0;font-"
"weight:bold\">(${user.env['web.planner']."
"get_planner_progress('planner_project')}% done)</span>\n"
"                            </p>\n"
"                            <ul style=\"margin-top:0pt;margin-bottom:0pt;"
"font-size:13px;list-style-type:disc;\">\n"
"                                <li dir=\"ltr\">\n"
"                                    <p dir=\"ltr\" style=\"margin-top:0pt;"
"margin-bottom:0pt;\">\n"
"                                        <span>Track hours with timesheets,</"
"span>\n"
"                                    </p>\n"
"                                </li>\n"
"                                <li dir=\"ltr\">\n"
"                                    <p dir=\"ltr\" style=\"margin-top:0pt;"
"margin-bottom:0pt;\">\n"
"                                        <span>Plan tasks and resources with "
"forecasts,</span>\n"
"                                    </p>\n"
"                                </li>\n"
"                                <li dir=\"ltr\">\n"
"                                    <p dir=\"ltr\" style=\"margin-top:0pt;"
"margin-bottom:0pt;\">\n"
"                                        <span>Get smart reporting and "
"accurate dashboards,</span>\n"
"                                    </p>\n"
"                                </li>\n"
"                                <li dir=\"ltr\">\n"
"                                    <p dir=\"ltr\" style=\"margin-top:0pt;"
"margin-bottom:0pt;\">\n"
"                                        <span>Bill time on tasks or issues,</"
"span>\n"
"                                    </p>\n"
"                                </li>\n"
"                                <li dir=\"ltr\">\n"
"                                    <p dir=\"ltr\" style=\"margin-top:0pt;"
"margin-bottom:8pt;\">\n"
"                                        <span>And much more...</span>\n"
"                                    </p>\n"
"                                </li>\n"
"                            </ul>\n"
"                            <br>\n"
"                            <p dir=\"ltr\" style=\"font-size:13px;line-"
"height:1.3;margin-top:0pt;margin-bottom:8pt;\">\n"
"                                <span style=\"font-weight:bold;\">Need Help?"
"</span>\n"
"                                <span style=\"font-style:italic;\">You’re "
"not alone</span>\n"
"                            </p>\n"
"                            <p dir=\"ltr\" style=\"font-size:13px;margin-"
"top:0pt;margin-bottom:8pt;\">\n"
"                                <span>We would be delighted to assist you "
"along the way. Contact us at \n"
"                                <a href=\"mailto:help@odoo.com\"><span style="
"\"text-decoration:underline;\">\n"
"                                help@odoo.com</span></a> if you have any "
"question. You can also discover \n"
"                                how to get the best out of Odoo Project with "
"our </span>\n"
"                                <a href=\"https://www.odoo.com/documentation/"
"user/9.0/project.html\">\n"
"                                <span style=\"text-decoration:underline;"
"\">User Documentation</span></a>\n"
"                                </span><span> or with our </span>\n"
"                                <a href=\"https://www.odoo.com/"
"documentation/9.0/\">\n"
"                                <span style=\"text-decoration:underline;"
"\">API Documentation</span></a>\n"
"                            </p>\n"
"                            <br>\n"
"                            <p dir=\"ltr\" style=\"font-size:13px;margin-"
"top:0pt;margin-bottom:8pt;\"><span>Enjoy your Odoo experience,</span></p>\n"
"                        </td>\n"
"                    </tr>\n"
"                </tbody>\n"
"            </table>\n"
"            <div dir=\"ltr\" style=\"font-size:13px;margin-top:0pt;margin-"
"bottom:8pt;color:grey\">\n"
"                <span><br/>-- <br/>The Odoo Team<br/>PS: People love Odoo, "
"check </span><a href=\"https://twitter.com/odoo/favorites\"><span style="
"\"text-decoration:underline;\">what they say about it.</span></a></span>\n"
"            </div>\n"
"        </div>"
msgstr ""

#. module: project
#: model:mail.template,body_html:project.mail_template_data_project_task
msgid ""
"\n"
"<p>Dear ${object.partner_id.name or 'customer'},</p>\n"
"<p>Thank you for your enquiry.<br /></p>\n"
"<p>If you have any questions, please let us know.</p>\n"
"<p>Best regards,</p>"
msgstr ""

#. module: project
#: model:ir.model.fields,field_description:project.field_res_partner_task_count
msgid "# Tasks"
msgstr "Nhiệm vụ"

#. module: project
#: model:ir.model.fields,field_description:project.field_report_project_task_user_no_of_days
msgid "# of Days"
msgstr "Số Ngày"

#. module: project
#: model:ir.model.fields,field_description:project.field_project_task_history_cumulative_nbr_tasks
#: model:ir.model.fields,field_description:project.field_report_project_task_user_nbr
msgid "# of Tasks"
msgstr "Số Nhiệm vụ"

#. module: project
#: code:addons/project/project.py:273 code:addons/project/project.py:294
<<<<<<< HEAD
#: code:addons/project/project.py:438
=======
#: code:addons/project/project.py:446
>>>>>>> bc1a0a32
#, python-format
msgid "%s (copy)"
msgstr "%s (bản sao)"

#. module: project
#: model:ir.ui.view,arch_db:project.edit_project
msgid ""
"(Un)archiving a project automatically (un)archives its tasks and issues. Do "
"you want to proceed?"
msgstr ""

#. module: project
#: model:ir.ui.view,arch_db:project.project_planner
msgid "- The Odoo Team"
msgstr ""

#. module: project
#: model:ir.ui.view,arch_db:project.project_planner
msgid "1. Learn about Tasks, Issues and Timesheets."
msgstr ""

#. module: project
#: model:ir.ui.view,arch_db:project.project_planner
msgid ""
"2. Now, take some time to list <strong>the Projects you'll need:</strong>"
msgstr ""

#. module: project
#: model:ir.ui.view,arch_db:project.project_planner
msgid "<i class=\"fa fa-user\"/> Person Responsible"
msgstr ""

#. module: project
#: code:addons/project/project.py:151
#, python-format
msgid ""
"<p class=\"oe_view_nocontent_create\">\n"
"                        Documents are attached to the tasks and issues of "
"your project.</p><p>\n"
"                        Send messages or log internal notes with attachments "
"to link\n"
"                        documents to your project.\n"
"                    </p>"
msgstr ""

#. module: project
#: model:ir.ui.view,arch_db:project.edit_project
msgid "<span attrs=\"{'invisible':[('use_tasks', '=', False)]}\">as </span>"
msgstr ""

#. module: project
#: model:ir.ui.view,arch_db:project.project_planner
msgid "<span class=\"fa fa-arrow-circle-o-down\"/> Install now"
msgstr ""

#. module: project
#: model:ir.ui.view,arch_db:project.project_planner
msgid "<span class=\"fa fa-comment-o\"/> Website Live Chat"
msgstr ""

#. module: project
#: model:ir.ui.view,arch_db:project.project_planner
msgid "<span class=\"fa fa-comment-o\"/> Website Live Chat on"
msgstr ""

#. module: project
#: model:ir.ui.view,arch_db:project.project_planner
msgid "<span class=\"fa fa-envelope-o\"/> Email Our Project Expert"
msgstr ""

#. module: project
#: model:ir.ui.view,arch_db:project.project_planner
msgid ""
"<span class=\"fa fa-thumbs-o-down\"/> The <strong> Wrong Way</strong> to use "
"projects:"
msgstr ""

#. module: project
#: model:ir.ui.view,arch_db:project.project_planner
msgid ""
"<span class=\"fa fa-thumbs-o-up\"/> The <strong>Right Way</strong> to use "
"projects:"
msgstr ""

#. module: project
#: model:ir.ui.view,arch_db:project.view_project_kanban
msgid "<span class=\"o_label\">Documents</span>"
msgstr ""

#. module: project
#: model:ir.ui.view,arch_db:project.project_planner
msgid ""
"<span class=\"panel-title\">\n"
"                                            <span class=\"fa fa-laptop\"/>\n"
"                                            <strong> Screen Customization</"
"strong>\n"
"                                        </span>"
msgstr ""

#. module: project
#: model:ir.ui.view,arch_db:project.project_planner
msgid ""
"<span class=\"panel-title\">\n"
"                                            <span class=\"fa fa-mobile\"/>\n"
"                                            <strong> From your Mobile phone</"
"strong>\n"
"                                        </span>"
msgstr ""

#. module: project
#: model:ir.ui.view,arch_db:project.project_planner
msgid ""
"<span class=\"panel-title\">\n"
"                                            <span class=\"fa fa-pencil-"
"square-o\"/>\n"
"                                            <strong> Create Custom Reports</"
"strong>\n"
"                                        </span>"
msgstr ""

#. module: project
#: model:ir.ui.view,arch_db:project.project_planner
msgid ""
"<span class=\"panel-title\">\n"
"                                            <span class=\"fa fa-puzzle-piece"
"\"/>\n"
"                                            <strong> Via Chrome extension</"
"strong>\n"
"                                        </span>"
msgstr ""

#. module: project
#: model:ir.ui.view,arch_db:project.project_planner
msgid ""
"<span class=\"panel-title\">\n"
"                                            <span class=\"fa fa-sitemap\"/>\n"
"                                            <strong> Workflow Customization</"
"strong>\n"
"                                        </span>"
msgstr ""
"<span class=\"panel-title\">\n"
"                                            <span class=\"fa fa-sitemap\"/>\n"
"                                            <strong> Tuỳ chỉnh quy trình</"
"strong>\n"
"                                        </span>"

#. module: project
#: model:ir.ui.view,arch_db:project.project_planner
msgid ""
"<span class=\"panel-title\">\n"
"                                            <span class=\"fa fa-tasks\"/>\n"
"                                            <strong> Directly in Odoo</"
"strong>\n"
"                                        </span>"
msgstr ""

#. module: project
#: model:ir.ui.view,arch_db:project.project_planner
msgid ""
"<span class=\"panel-title\">\n"
"                                            <span class=\"fa fa-thumb-tack\"/"
">\n"
"                                            <strong> Exercise 1</strong><br/"
">\n"
"                                            <span class=\"small\">Check "
"Workload</span>\n"
"                                        </span>"
msgstr ""

#. module: project
#: model:ir.ui.view,arch_db:project.project_planner
msgid ""
"<span class=\"panel-title\">\n"
"                                            <span class=\"fa fa-thumb-tack\"/"
">\n"
"                                            <strong> Exercise 2</strong><br/"
">\n"
"                                            <span class=\"small\">Delay to "
"close an Issue</span>\n"
"                                        </span>"
msgstr ""

#. module: project
#: model:ir.ui.view,arch_db:project.project_planner
msgid ""
"<span class=\"panel-title\">\n"
"                                        <span class=\"fa fa-check-square-o\"/"
">\n"
"                                        <strong> Tasks</strong>\n"
"                                    </span>"
msgstr ""

#. module: project
#: model:ir.ui.view,arch_db:project.project_planner
msgid ""
"<span class=\"panel-title\">\n"
"                                        <span class=\"fa fa-clock-o\"/>\n"
"                                        <strong> Timesheets</strong>\n"
"                                    </span>"
msgstr ""

#. module: project
#: model:ir.ui.view,arch_db:project.project_planner
msgid ""
"<span class=\"panel-title\">\n"
"                                        <span class=\"fa fa-exclamation-"
"circle\"/>\n"
"                                        <strong> Issues</strong>\n"
"                                    </span>"
msgstr ""

#. module: project
#: model:ir.ui.view,arch_db:project.project_planner
msgid ""
"<span><strong>Contact us to customize your application:</strong><br/>\n"
"                                    We have special options for unlimited "
"number of customizations !\n"
"                                    </span>"
msgstr ""

#. module: project
#: model:ir.ui.view,arch_db:project.project_planner
msgid ""
"<span><strong>We are here to help you:</strong> if you don't succeed in "
"achieving your favorite KPIs, contact us and we can help you create your "
"custom reports.\n"
"                                    </span>"
msgstr ""

#. module: project
#: model:ir.ui.view,arch_db:project.project_planner
msgid ""
"<strong> Adjourn (5 min)</strong>\n"
"                                Conclude the meeting with upbeat statements "
"and positive input on project accomplishments. Always reinforce teamwork and "
"encourage all member to watch out for each other to ensure the project is "
"successful."
msgstr ""

#. module: project
#: model:ir.ui.view,arch_db:project.project_planner
msgid ""
"<strong> Critical items (10 min)</strong>\n"
"                                Upon completing the project status review "
"session, summarize the critical items."
msgstr ""

#. module: project
#: model:ir.ui.view,arch_db:project.project_planner
msgid ""
"<strong> New business issues (5 min)</strong>\n"
"                                You may have learned something during the "
"week that affects the project.  Share the news early in the meeting to help "
"team members consider the  issue as you walk through the project status "
"session. Not every  issue warrants spending time here, so keep discussions "
"to a minimum."
msgstr ""

#. module: project
#: model:ir.ui.view,arch_db:project.project_planner
msgid "<strong> Prepare an agenda (and keep to it)</strong>"
msgstr ""

#. module: project
#: model:ir.ui.view,arch_db:project.project_planner
msgid ""
"<strong> Project plan status review (20 min) </strong>\n"
"                                Walk through your project plan and allow "
"each team member to provide a brief status of assignments due this week and "
"tasks planned for the next two  weeks. You want to know whether tasks are on "
"track and if any will miss  their projected deadline. You also want to allow "
"the team member to share  any special considerations that might affect other "
"tasks or members of  the project. Carefully manage this part because some "
"team members will  want to pontificate and spend more time than is really "
"needed. Remember, you’re the project manager."
msgstr ""

#. module: project
#: model:ir.ui.view,arch_db:project.project_planner
msgid ""
"<strong> Q&amp;A and discussion time (10 min)</strong>\n"
"                                Always give your team time to ask questions "
"on issues that were not discussed. This gives you another opportunity to "
"reinforce key points that you've picked up during the week or discovered "
"during the meeting."
msgstr ""

#. module: project
#: model:ir.ui.view,arch_db:project.project_planner
msgid ""
"<strong> Roll call (5 min)</strong>\n"
"                                Let everyone know who is in attendance "
"before starting. This is important  for remote team members who have dialled "
"in and will save you time later."
msgstr ""

#. module: project
#: model:ir.ui.view,arch_db:project.project_planner
msgid ""
"<strong> Summary and follow-up items (5 min)</strong>\n"
"                                Always wrap up with a project status summary "
"and a list of action items  dentified in the meeting to help move the "
"project along."
msgstr ""

#. module: project
#: model:ir.ui.view,arch_db:project.project_planner
msgid ""
"<strong>A great feature in Odoo is the integration of a Collaborative "
"Notepad called Etherpad.</strong><br/>\n"
"                            It replaces the standard Description area in "
"Tasks and Issues and is extremely useful for several cases."
msgstr ""

#. module: project
#: model:ir.ui.view,arch_db:project.project_planner
msgid ""
"<strong>A problem or request from a customer</strong> that needs to be "
"identified, solved and followed up asap."
msgstr ""

#. module: project
#: model:ir.ui.view,arch_db:project.project_planner
msgid "<strong>About Employees:</strong>"
msgstr ""

#. module: project
#: model:ir.ui.view,arch_db:project.project_planner
msgid ""
"<strong>Add a Deadline</strong><br/>\n"
"                                    The deadline will help you determine if "
"a task or issue is progressing as expected  and to anticipate its next "
"update."
msgstr ""

#. module: project
#: model:ir.ui.view,arch_db:project.project_planner
msgid ""
"<strong>An internal activity</strong> that should be done within a defined "
"period of time."
msgstr ""

#. module: project
#: model:ir.ui.view,arch_db:project.project_planner
msgid "<strong>Analyze reports</strong> (every a year)"
msgstr ""

#. module: project
#: model:ir.ui.view,arch_db:project.project_planner
msgid "<strong>Approve your Timesheets</strong> (every week)"
msgstr ""

#. module: project
#: model:ir.ui.view,arch_db:project.project_planner
msgid ""
"<strong>Ask participants to prepare</strong><br/>\n"
"                                To run an effective meeting, prepare "
"participants beforehand. Inform them of how they are expected to contribute."
msgstr ""

#. module: project
#: model:ir.ui.view,arch_db:project.project_planner
msgid ""
"<strong>Be careful about the messages you send</strong><br/>\n"
"                                    Sending a message through Odoo will "
"automatically send an email containing your message to all the followers "
"including internal employees, external users or customers."
msgstr ""

#. module: project
#: model:ir.ui.view,arch_db:project.project_planner
msgid "<strong>Billing</strong>"
msgstr ""

#. module: project
#: model:ir.ui.view,arch_db:project.project_planner
msgid ""
"<strong>Choose the right day</strong><br/>\n"
"                                    Avoid Monday mornings as your regular "
"meeting day; choosing to meet later in the week gives participants time to "
"get ready for the meeting and to work toward specific objectives in the days "
"that follow."
msgstr ""

#. module: project
#: model:ir.ui.view,arch_db:project.project_planner
msgid ""
"<strong>Click on 'Reporting' on the main menu</strong> and generate "
"statistics relevent to each profiles:"
msgstr ""

#. module: project
#: model:ir.ui.view,arch_db:project.project_planner
msgid "<strong>Contact us now:</strong><br/>"
msgstr ""

#. module: project
#: model:ir.ui.view,arch_db:project.project_planner
msgid ""
"<strong>Create tasks and issues by email</strong><br/>\n"
"                                In Odoo, every project has an email alias. "
"If you send an email to this alias, it will automatically create a task or "
"issue in the first stage of the project, with all the email recipients as "
"its default followers."
msgstr ""

#. module: project
#: model:ir.ui.view,arch_db:project.project_planner
msgid ""
"<strong>Define a Naming Convention</strong><br/>\n"
"                                    Add keywords in the 'Task title' field, "
"for example [Customer name] or [Website]. This will help you navigate and "
"search through the dozens of tasks in your project."
msgstr ""

#. module: project
#: model:ir.ui.view,arch_db:project.project_planner
msgid "<strong>Enter your activities</strong> (every day)"
msgstr ""

#. module: project
#: model:ir.ui.view,arch_db:project.project_planner
msgid "<strong>Example: </strong>"
msgstr ""

#. module: project
#: model:ir.ui.view,arch_db:project.project_planner
msgid ""
"<strong>Exercise:</strong> Try to create a graph with the monthly evolution "
"of the 'Average delay to close'  of Issues."
msgstr ""

#. module: project
#: model:ir.ui.view,arch_db:project.project_planner
msgid ""
"<strong>Exercise:</strong> Try to get a view of the workload for this week "
"for all your employees (planned hours)."
msgstr ""

#. module: project
#: model:ir.ui.view,arch_db:project.project_planner
msgid ""
"<strong>Follow every meeting with a recap email</strong>\n"
"                                    As soon as the meeting is over, publish "
"meeting minutes and distribute them along with the updated project schedule, "
"issues/action item matrix, and  any other appropriate documents. Try to use "
"the same template throughout meetings and improve it continuously."
msgstr ""

#. module: project
#: model:ir.ui.view,arch_db:project.project_planner
msgid ""
"<strong>Follow only what you need</strong><br/>\n"
"                                    The simplest way to use notifications is "
"to follow a whole project: you will receive notifications for all the new "
"and existing tasks or issues of a project."
msgstr ""

#. module: project
#: model:ir.ui.view,arch_db:project.project_planner
msgid "<strong>For issues:</strong>"
msgstr ""

#. module: project
#: model:ir.ui.view,arch_db:project.project_planner
msgid "<strong>For tasks:</strong>"
msgstr ""

#. module: project
#: model:ir.ui.view,arch_db:project.project_planner
msgid "<strong>Getting reports</strong> on what your employees are working on"
msgstr ""

#. module: project
#: model:ir.ui.view,arch_db:project.project_planner
msgid ""
"<strong>Getting statistics</strong> on how much time a task takes to be "
"completed"
msgstr ""

#. module: project
#: model:ir.ui.view,arch_db:project.project_planner
msgid ""
"<strong>Have Clear Responsibilities</strong><br/>\n"
"                                    The person assigned to a task is "
"responsible for its progress and their avatar is displayed in Kanban view "
"for quick reference. Of course, the responsibility for a task can change "
"depending on its stage."
msgstr ""

#. module: project
#: model:ir.ui.view,arch_db:project.project_planner
msgid ""
"<strong>In 'Pull' mode</strong>, tasks ready to progress to the next stage "
"are just marked  as 'Ready for next stage (using the status icon) by the "
"person responsible for the current stage. Then, the person responsible for "
"the next stage  takes the task and moves it to the next stage. This is the "
"best way to work if you have diluted responsibilities for your Kanban stages."
msgstr ""

#. module: project
#: model:ir.ui.view,arch_db:project.project_planner
msgid ""
"<strong>In 'Push' mode</strong>, tasks are pushed into the next stage (once "
"they satisfy all requirements) by the person responsible for the current "
"stage. This is a simple way to work but only functions well if you work "
"alone."
msgstr ""

#. module: project
#: model:ir.ui.view,arch_db:project.project_planner
msgid "<strong>Invoice your customers</strong> (every month)"
msgstr ""

#. module: project
#: model:ir.ui.view,arch_db:project.project_planner
msgid ""
"<strong>Invoicing your customers</strong> on Time &amp; Material projects"
msgstr ""

#. module: project
#: model:ir.ui.view,arch_db:project.project_planner
msgid "<strong>Need help to structure your projects?</strong><br/>"
msgstr ""

#. module: project
#: model:ir.ui.view,arch_db:project.project_planner
msgid ""
"<strong>Need help with Timesheets management? Contact us now:</strong><br/>"
msgstr ""

#. module: project
#: model:ir.ui.view,arch_db:project.project_planner
msgid ""
"<strong>Need help with defining your Projects? Contact us now.</strong><br/>"
msgstr ""

#. module: project
#: model:ir.ui.view,arch_db:project.project_planner
msgid "<strong>Notes</strong>"
msgstr ""

#. module: project
#: model:ir.ui.view,arch_db:project.project_planner
msgid ""
"<strong>Prepare yourself as well</strong><br/>\n"
"                                As project manager, you also need to be "
"fully prepared. There should be no surprises during the meeting. Surprises "
"can undermine your ability to manage the project and cause team members to "
"lose confidence in you."
msgstr ""

#. module: project
#: model:ir.ui.view,arch_db:project.project_planner
msgid "<strong>Recommended actions:</strong>"
msgstr ""

#. module: project
#: model:ir.ui.view,arch_db:project.project_planner
msgid ""
"<strong>Rely on the chatter</strong><br/>\n"
"                                    Below every Task and Issue (or more "
"generally, below every Document in Odoo) is an area called Chatter."
msgstr ""

#. module: project
#: model:ir.ui.view,arch_db:project.project_planner
msgid ""
"<strong>Set Priorities</strong><br/>\n"
"                                    The <i class=\"fa fa-star\"/> is used to "
"indicate priority: in Kanban views, high priority Tasks or Issues will be "
"displayed on top. This is particulary useful if you use a Scrum methodology "
"to indicate the tasks for the week. Similarly to Status, you can change the "
"meaning of the Star indicator from the Project Stages tab."
msgstr ""

#. module: project
#: model:ir.ui.view,arch_db:project.project_planner
msgid "<strong>Stages and Requirements</strong> for next stage:"
msgstr ""

#. module: project
#: model:ir.ui.view,arch_db:project.project_planner
msgid ""
"<strong>Start with an answer.</strong><br/>\n"
"                                The worst question to ask is, \"What did you "
"do this week?\" It invariably  generates unnecessary, time-consuming "
"dialogue from team members. Plus, you should already know what everyone on "
"the team did during the week."
msgstr ""

#. module: project
#: model:ir.ui.view,arch_db:project.project_planner
msgid "<strong>There are two ways of managing your Kanban stages:</strong>"
msgstr ""

#. module: project
#: model:ir.ui.view,arch_db:project.project_planner
msgid ""
"<strong>To increase the efficiency of your Projects</strong>, you should "
"have a look at some of our other apps:"
msgstr ""

#. module: project
#: model:ir.ui.view,arch_db:project.project_planner
msgid ""
"<strong>To use Collaborative Notepads</strong>, simply activate the "
"corresponding option in your"
msgstr ""

#. module: project
#: model:ir.ui.view,arch_db:project.project_planner
msgid ""
"<strong>Use Status Indicator</strong><br/>\n"
"                                    The Status indicator helps you manage "
"Tasks and Issues by giving them one of 3 different colour: Grey, Green or "
"Red. The meaning of these Statuses can be freely configured, for example:"
msgstr ""

#. module: project
#: model:ir.ui.view,arch_db:project.project_planner
msgid ""
"<strong>Use Tags</strong><br/>\n"
"                                    Tags  are complementary to your project "
"stages: they can work as a second  level categorization which is very useful "
"if you have a lot of Tasks or Issues to manage. Also, it becomes very easy "
"to find Tasks or Issues by typing  the Tag into the main Search bar."
msgstr ""

#. module: project
#: model:ir.ui.view,arch_db:project.project_planner
msgid "<strong>What Activities</strong> would you like to manage?"
msgstr ""

#. module: project
#: model:ir.ui.view,arch_db:project.project_planner
msgid "<strong>What do you expect</strong> from using Odoo Project?"
msgstr ""

#. module: project
#: model:ir.ui.view,arch_db:project.project_planner
msgid ""
"<strong>You have different users writing Tasks descriptions</strong><br/>\n"
"                            It can quickly become messy if everyone uses his "
"own layout. Etherpad will allow you to create a basic template with a few "
"titles and bullet points, making it much easier for everyone."
msgstr ""

#. module: project
#: model:ir.ui.view,arch_db:project.project_planner
msgid ""
"<strong>You have to manage versions and track changes</strong><br/>\n"
"                            Etherpad auto-saves the document at regular "
"short intervals and users can permanently save specific versions at any "
"time. Plus, a \"time slider\" feature also allows anyone to explore the "
"history of the pad."
msgstr ""

#. module: project
#: model:ir.ui.view,arch_db:project.project_planner
msgid ""
"<strong>You organize distant meetings</strong><br/>\n"
"                            Etherpad allows users to simultaneously edit a "
"text document, see all of the edits in real-time and with the ability to "
"display each author's text in their own color."
msgstr ""

#. module: project
#: model:ir.model.fields,help:project.field_project_project_alias_defaults
msgid ""
"A Python dictionary that will be evaluated to provide default values when "
"creating new records for this alias."
msgstr ""

#. module: project
#: model:ir.ui.view,arch_db:project.project_planner
msgid ""
"A customer sends a complaint to support@yourcompany.com: an Issue is "
"automatically created into a 'Support level 1' project based on the original "
"email from the customer."
msgstr ""

#. module: project
#: model:ir.ui.view,arch_db:project.project_planner
msgid ""
"A project usually involves many stakeholders, be it the project's sponsor, "
"resources, customers or external contractors. But the most important person "
"in a project is usually the Project Manager.<br/>\n"
"                    In Odoo, the Project Managers have the responsibility of "
"managing the Kanban view: they ensure smooth progression of the projects, "
"minimal downtime between stages and optimal work distribution between "
"resources."
msgstr ""

#. module: project
#: model:ir.model.fields,help:project.field_project_task_kanban_state
msgid ""
"A task's kanban state indicates special situations affecting it:\n"
" * Normal is the default situation\n"
" * Blocked indicates something is preventing the progress of this task\n"
" * Ready for next stage indicates the task is ready to be pulled to the next "
"stage"
msgstr ""

#. module: project
#: model:ir.ui.view,arch_db:project.edit_project
msgid "Accept Emails From"
msgstr "Chấp nhận email đến"

#. module: project
#: model:ir.ui.view,arch_db:project.project_planner
msgid "Account Preferences"
msgstr ""

#. module: project
#. openerp-web
#: code:addons/project/static/src/js/web_planner_project.js:38
#, python-format
msgid "Action has a clear description"
msgstr ""

#. module: project
#: model:ir.ui.view,arch_db:project.project_planner
msgid ""
"Activate 'Allow invoicing based on timesheets' from the <i>Human Resources "
"Settings</i>."
msgstr ""

#. module: project
#: selection:project.config.settings,module_project_issue_sheet:0
msgid "Activate timesheets on issues"
msgstr ""

#. module: project
#: model:ir.model.fields,field_description:project.field_project_project_active
#: model:ir.model.fields,field_description:project.field_project_task_active
msgid "Active"
msgstr "Kích hoạt"

#. module: project
#: model:ir.ui.view,arch_db:project.task_type_edit
msgid "Add a description..."
msgstr "Thêm mô tả"

#. module: project
#. openerp-web
#: code:addons/project/static/src/js/web_planner_project.js:55
#, python-format
msgid "Added in current sprint"
msgstr ""

#. module: project
#: model:project.task.type,name:project.project_stage_data_2
msgid "Advanced"
msgstr "Nâng cao"

#. module: project
#: model:ir.model.fields,field_description:project.field_project_project_alias_id
msgid "Alias"
msgstr "Bí danh"

#. module: project
#: model:ir.model.fields,field_description:project.field_project_project_alias_contact
msgid "Alias Contact Security"
msgstr ""

#. module: project
#: model:ir.model.fields,field_description:project.field_project_project_alias_model
msgid "Alias Model"
msgstr ""

#. module: project
#: model:ir.model.fields,field_description:project.field_project_project_alias_name
msgid "Alias Name"
msgstr ""

#. module: project
#: model:ir.model.fields,field_description:project.field_project_project_alias_domain
msgid "Alias domain"
msgstr ""

#. module: project
#: model:ir.model.fields,field_description:project.field_project_project_alias_model_id
msgid "Aliased Model"
msgstr ""

#. module: project
#: code:addons/project/project.py:133
#, python-format
msgid "All employees"
msgstr ""

#. module: project
#: selection:project.config.settings,module_rating_project:0
msgid "Allow activating customer rating on projects, at issue completion"
msgstr ""

#. module: project
#: model:ir.model.fields,help:project.field_project_config_settings_group_time_work_estimation_tasks
msgid "Allows you to compute Time Estimation on tasks."
msgstr "Cho phép bạn tính toán Dự kiến Thời gian cho các nhiệm vụ"

#. module: project
#: model:ir.ui.view,arch_db:project.project_planner
msgid ""
"Also, lead by example. When your team members see how prepared you are it "
"will  reinforce the need for each of them to be prepared for status meetings."
msgstr ""

#. module: project
#: model:ir.ui.view,arch_db:project.project_planner
msgid ""
"Alternatively, Timesheets can be added directly from Tasks by activating "
"<strong>'Log work activities on tasks'</strong> in the"
msgstr ""

#. module: project
#: model:ir.ui.view,arch_db:project.project_planner
msgid ""
"An internal message will not send any email notification, but your message "
"will still be displayed to every user that has access to the page."
msgstr ""

#. module: project
#: model:ir.model,name:project.model_account_analytic_account
#: model:ir.model.fields,field_description:project.field_project_project_name
msgid "Analytic Account"
msgstr "Tài khoản quản trị"

#. module: project
#: model:ir.model.fields,field_description:project.field_project_project_line_ids
msgid "Analytic Lines"
msgstr "Analytic Lines"

#. module: project
#: model:ir.ui.view,arch_db:project.project_planner
msgid ""
"Another good way to limit the number of notifications you receive is to only "
"follow your Project's 'Task Assigned' events.  Then you'll be notified when "
"a Task or Issue is created, and can  manually decide if you want to be "
"notified for its other events too."
msgstr ""

#. module: project
#: model:ir.ui.view,arch_db:project.view_config_settings
msgid "Apply"
msgstr "Áp dụng"

#. module: project
#: model:ir.ui.view,arch_db:project.view_project_project_filter
#: model:ir.ui.view,arch_db:project.view_task_search_form
msgid "Archived"
msgstr "Đã lưu "

#. module: project
#: model:ir.model.fields,field_description:project.field_report_project_task_user_date_start
msgid "Assignation Date"
msgstr "Ngày giao"

#. module: project
#: model:ir.ui.view,arch_db:project.view_task_project_user_search
msgid "Assignation Month"
msgstr "Tháng Phân công"

#. module: project
#: model:ir.actions.act_window,name:project.act_res_users_2_project_task_opened
msgid "Assigned Tasks"
msgstr "Nhiệm vụ đã được Phân công"

#. module: project
#: model:ir.model.fields,field_description:project.field_report_project_task_user_user_id
msgid "Assigned To"
msgstr "Phân công cho"

#. module: project
#: model:ir.model.fields,field_description:project.field_project_task_user_id
#: model:ir.ui.view,arch_db:project.view_task_history_search
#: model:ir.ui.view,arch_db:project.view_task_project_user_search
#: model:ir.ui.view,arch_db:project.view_task_search_form
msgid "Assigned to"
msgstr "Phân công cho"

#. module: project
#: model:ir.model.fields,field_description:project.field_project_task_date_assign
msgid "Assigning Date"
msgstr ""

#. module: project
#: model:ir.ui.view,arch_db:project.task_type_edit
msgid ""
"At each stage employees can block or make task/issue ready for next stage.\n"
"                            You can define here labels that will be "
"displayed for the state instead\n"
"                            of the default labels."
msgstr ""

#. module: project
#: model:ir.ui.view,arch_db:project.project_planner
msgid ""
"At the end of the week, each employee should review\n"
"                            their entries for the week and makes sure the\n"
"                            entries are correctly encoded. This can be done\n"
"                            from the"
msgstr ""

#. module: project
#: code:addons/project/project.py:144
#: model:ir.model.fields,field_description:project.field_project_task_attachment_ids
#, python-format
msgid "Attachments"
msgstr "Đính kèm"

#. module: project
#: selection:project.config.settings,generate_project_alias:0
msgid "Automatically generate an email alias at the project creation"
msgstr ""

#. module: project
#: model:ir.ui.view,arch_db:project.project_planner
msgid "Available on the Apple Store"
msgstr ""

#. module: project
#: model:ir.ui.view,arch_db:project.project_planner
msgid ""
"Back at the office, the manager splits the customer's requests into several "
"tasks and delegates them to several employees."
msgstr ""

#. module: project
#. openerp-web
#: code:addons/project/static/src/js/web_planner_project.js:31
#: code:addons/project/static/src/js/web_planner_project.js:47
#: code:addons/project/static/src/js/web_planner_project.js:63
#, python-format
msgid "Backlog"
msgstr ""

#. module: project
#: model:ir.model.fields,field_description:project.field_project_project_balance
msgid "Balance"
msgstr "Số dư"

#. module: project
#: model:project.task.type,name:project.project_stage_data_1
msgid "Basic"
msgstr ""

#. module: project
#: model:ir.ui.view,arch_db:project.project_planner
msgid "Basic Management"
msgstr ""

#. module: project
#: model:ir.ui.view,arch_db:project.project_planner
msgid ""
"Be aware of the team’s productivity and time: try to keep meetings to one "
"hour or less."
msgstr ""

#. module: project
#: model:ir.ui.view,arch_db:project.view_task_history_search
#: selection:project.task,kanban_state:0
#: selection:project.task.history,kanban_state:0
#: selection:project.task.history.cumulative,kanban_state:0
#: selection:report.project.task.user,state:0
msgid "Blocked"
msgstr "Bị phong tỏa"

#. module: project
#: model:ir.model.fields,field_description:project.field_project_project_crossovered_budget_line
msgid "Budget Lines"
msgstr ""

#. module: project
#: model:ir.ui.view,arch_db:project.project_planner
msgid ""
"But because change is never easy, we've created this Planner to guide you."
"<br/>\n"
"                        For example, you'll understand why you shouldn’t use "
"Odoo to plan but instead to\n"
"                        collaborate, or why organizing your projects by role "
"is wrong."
msgstr ""

#. module: project
#: model:project.task.type,legend_done:project.project_stage_1
msgid "Buzz or set as done"
msgstr ""

#. module: project
#: model:ir.filters,name:project.filter_task_report_responsible
msgid "By Responsible"
msgstr "Bởi người chuyên trách"

#. module: project
#: model:ir.ui.view,arch_db:project.view_config_settings
msgid "Cancel"
msgstr "Hủy"

#. module: project
#. openerp-web
#: code:addons/project/static/src/js/web_planner_project.js:69
#: code:addons/project/static/src/js/web_planner_project.js:84
#: code:addons/project/static/src/js/web_planner_project.js:98
#: selection:project.project,state:0
#: model:project.task.type,name:project.project_stage_3
#, python-format
msgid "Cancelled"
msgstr "Đã hủy"

#. module: project
#: model:ir.ui.view,arch_db:project.project_planner
msgid "Change their Stages in the Project Stages tab"
msgstr ""

#. module: project
#: model:ir.model.fields,help:project.field_account_analytic_account_use_tasks
#: model:ir.model.fields,help:project.field_project_project_use_tasks
msgid "Check this box to manage internal activities through this project"
msgstr ""

#. module: project
<<<<<<< HEAD
#: code:addons/project/project.py:640
=======
#: code:addons/project/project.py:648
>>>>>>> bc1a0a32
#, python-format
msgid ""
"Child task still open.\n"
"Please cancel or complete child task first."
msgstr ""
"Nhiệm vụ con vẫn ở trạng thái mở.\n"
"Vui lòng hoàn thành hoặc hủy Nhiệm vụ con trước."

#. module: project
#. openerp-web
#: code:addons/project/static/src/js/web_planner_project.js:54
#, python-format
msgid "Clear description and purpose"
msgstr ""

#. module: project
#: model:ir.actions.act_window,help:project.project_tags_action
msgid "Click to add a new tag."
msgstr ""

#. module: project
#: model:ir.actions.act_window,help:project.open_task_type_form
msgid "Click to add a stage in the task pipeline."
msgstr ""

#. module: project
#: model:ir.ui.view,arch_db:project.view_project_kanban
msgid "Click to add/remove from favorite"
msgstr ""

#. module: project
#: model:web.tip,description:project.project_tip_1
msgid "Click to view all the tasks related to this project."
msgstr ""

#. module: project
#: selection:project.project,state:0
msgid "Closed"
msgstr "Đã đóng"

#. module: project
#: selection:project.config.settings,module_pad:0
msgid "Collaborative rich text on task description"
msgstr ""

#. module: project
#: model:ir.model.fields,field_description:project.field_project_project_color
#: model:ir.model.fields,field_description:project.field_project_tags_color
#: model:ir.model.fields,field_description:project.field_project_task_color
msgid "Color Index"
msgstr "Mã màu"

#. module: project
#: model:ir.ui.view,arch_db:project.project_planner
msgid "Communication campaign"
msgstr ""

#. module: project
#: model:ir.model,name:project.model_res_company
msgid "Companies"
msgstr "Công ty"

#. module: project
#: model:ir.model.fields,field_description:project.field_project_project_company_id
#: model:ir.model.fields,field_description:project.field_project_task_company_id
#: model:ir.model.fields,field_description:project.field_report_project_task_user_company_id
#: model:ir.ui.view,arch_db:project.view_task_project_user_search
#: model:ir.ui.view,arch_db:project.view_task_search_form
msgid "Company"
msgstr "Công ty"

#. module: project
#: model:ir.model.fields,field_description:project.field_account_analytic_account_company_uom_id
#: model:ir.model.fields,field_description:project.field_project_project_company_uom_id
msgid "Company UOM"
msgstr ""

#. module: project
#: model:ir.ui.menu,name:project.menu_project_config
#: model:ir.ui.view,arch_db:project.edit_project
msgid "Configuration"
msgstr "Cấu hình"

#. module: project
#: model:ir.actions.act_window,name:project.action_config_settings
msgid "Configure Project"
msgstr "Cấu hình Dự án"

#. module: project
#: model:ir.ui.view,arch_db:project.project_planner
msgid ""
"Congratulations on choosing Odoo Project to help running your company more "
"efficiently!"
msgstr ""

#. module: project
#: model:ir.ui.view,arch_db:project.project_planner
msgid "Congratulations, you're done !"
msgstr ""

#. module: project
#: model:ir.ui.view,arch_db:project.project_planner
msgid "Consulting mission"
msgstr ""

#. module: project
#: model:ir.model.fields,field_description:project.field_report_project_task_user_partner_id
#: model:ir.ui.view,arch_db:project.view_project
#: model:ir.ui.view,arch_db:project.view_project_project_filter
msgid "Contact"
msgstr "Liên hệ"

#. module: project
#: model:ir.model.fields,field_description:project.field_project_project_analytic_account_id
msgid "Contract/Analytic"
msgstr "Hợp đồng/Tài khoản quản trị"

#. module: project
#: model:ir.ui.view,arch_db:project.project_planner
msgid "Control projects quality and satisfaction"
msgstr ""

#. module: project
#. openerp-web
#: code:addons/project/static/src/js/web_planner_project.js:33
#, python-format
msgid "Copywriting / Design"
msgstr ""

#. module: project
#: model:ir.model.fields,field_description:project.field_project_task_create_date
msgid "Create Date"
msgstr "Create Date"

#. module: project
#: model:ir.ui.view,arch_db:project.project_planner
msgid "Create a Gantt chart with your projects tasks and deadlines"
msgstr ""

#. module: project
#: model:ir.actions.act_window,help:project.open_view_project_all
#: model:ir.actions.act_window,help:project.open_view_project_all_config
msgid "Create a new project."
msgstr ""

#. module: project
#: model:ir.ui.view,arch_db:project.project_planner
msgid ""
"Create a task by sending an email to a project alias with one of your "
"colleagues in copy"
msgstr ""

#. module: project
#: model:ir.ui.view,arch_db:project.project_planner
msgid "Create at least 3 tasks"
msgstr ""

#. module: project
#: model:ir.ui.view,arch_db:project.project_planner
msgid "Create bills automatically based on Time &amp; Material."
msgstr ""

#. module: project
#: model:ir.ui.view,arch_db:project.project_planner
msgid "Create the Projects"
msgstr ""

#. module: project
#: model:ir.model.fields,field_description:project.field_project_config_settings_create_uid
#: model:ir.model.fields,field_description:project.field_project_project_create_uid
#: model:ir.model.fields,field_description:project.field_project_tags_create_uid
#: model:ir.model.fields,field_description:project.field_project_task_create_uid
#: model:ir.model.fields,field_description:project.field_project_task_type_create_uid
msgid "Created by"
msgstr "Được tạo bởi"

#. module: project
#: model:ir.model.fields,field_description:project.field_project_config_settings_create_date
#: model:ir.model.fields,field_description:project.field_project_project_create_date
#: model:ir.model.fields,field_description:project.field_project_tags_create_date
#: model:ir.model.fields,field_description:project.field_project_task_type_create_date
msgid "Created on"
msgstr "Được tạo vào"

#. module: project
#: model:ir.ui.view,arch_db:project.project_planner
msgid ""
"Creating Tasks and/or Issues is the next step in managing your Projects.<br/"
">\n"
"                        In Odoo, it is pretty straightforward, but here are "
"some explanations you may find useful."
msgstr ""

#. module: project
#: model:ir.ui.view,arch_db:project.view_task_history_search
#: model:ir.ui.view,arch_db:project.view_task_project_user_search
msgid "Creation Date"
msgstr "Ngày tạo"

#. module: project
#: model:ir.model.fields,field_description:project.field_project_project_credit
msgid "Credit"
msgstr "Số dư có"

#. module: project
#: model:ir.actions.act_window,name:project.action_view_task_history_cumulative
#: model:ir.actions.act_window,name:project.action_view_task_history_cumulative_filter
#: model:ir.ui.menu,name:project.menu_action_view_task_history_cumulative
#: model:ir.ui.view,arch_db:project.view_project_kanban
msgid "Cumulative Flow"
msgstr "Dòng lũy kế"

#. module: project
#: model:ir.model.fields,field_description:project.field_project_project_currency_id
msgid "Currency"
msgstr "Tiền tệ"

#. module: project
#: model:ir.ui.view,arch_db:project.project_planner
msgid "Current Timesheet"
msgstr ""

#. module: project
<<<<<<< HEAD
#: code:addons/project/project.py:860
=======
#: code:addons/project/project.py:868
>>>>>>> bc1a0a32
#: model:ir.model.fields,field_description:project.field_project_project_partner_id
#: model:ir.model.fields,field_description:project.field_project_task_partner_id
#: model:ir.ui.view,arch_db:project.edit_project
#, python-format
msgid "Customer"
msgstr "Khách hàng"

#. module: project
<<<<<<< HEAD
#: code:addons/project/project.py:860
=======
#: code:addons/project/project.py:868
>>>>>>> bc1a0a32
#, python-format
msgid "Customer Email"
msgstr "Email khách hàng"

#. module: project
<<<<<<< HEAD
=======
#: code:addons/project/project.py:132
#, python-format
msgid "Customer Project: visible in portal if the customer is a follower"
msgstr ""

#. module: project
>>>>>>> bc1a0a32
#: model:ir.ui.view,arch_db:project.project_planner
msgid "Customer Service"
msgstr ""

#. module: project
#. openerp-web
#: code:addons/project/static/src/js/web_planner_project.js:73
#, python-format
msgid "Customer feedback has been requested"
msgstr ""

#. module: project
#. openerp-web
#: code:addons/project/static/src/js/web_planner_project.js:91
#, python-format
msgid "Customer has cancelled repair"
msgstr ""

#. module: project
#. openerp-web
#: code:addons/project/static/src/js/web_planner_project.js:71
#, python-format
msgid "Customer has reported new issue"
msgstr ""

#. module: project
#: code:addons/project/project.py:132
#, fuzzy, python-format
msgid "Customer project"
msgstr "Khách hàng"

#. module: project
#. openerp-web
#: code:addons/project/static/src/js/web_planner_project.js:70
#, python-format
msgid "Customer service has found new issue"
msgstr ""

#. module: project
#: model:ir.ui.view,arch_db:project.project_planner
msgid "Customer support tickets"
msgstr ""

#. module: project
#: model:ir.ui.view,arch_db:project.project_planner
msgid "Customization"
msgstr ""

#. module: project
#: model:ir.ui.menu,name:project.menu_projects
msgid "Dashboard"
msgstr ""

#. module: project
#: model:ir.model.fields,field_description:project.field_project_task_history_cumulative_date
#: model:ir.model.fields,field_description:project.field_project_task_history_date
msgid "Date"
msgstr "Ngày tháng"

#. module: project
#: model:ir.model.fields,field_description:project.field_report_project_task_user_opening_days
msgid "Days to Assign"
msgstr "Số ngày phân công"

#. module: project
#: model:ir.model.fields,field_description:project.field_report_project_task_user_closing_days
msgid "Days to Close"
msgstr "Ngày để đóng"

#. module: project
#: model:ir.model.fields,field_description:project.field_project_task_date_deadline
#: model:ir.model.fields,field_description:project.field_report_project_task_user_date_deadline
msgid "Deadline"
msgstr "Hạn chót"

#. module: project
#: model:ir.model.fields,field_description:project.field_project_project_debit
msgid "Debit"
msgstr "Nợ"

#. module: project
#: model:ir.model.fields,field_description:project.field_project_project_alias_defaults
msgid "Default Values"
msgstr ""

#. module: project
#: model:ir.actions.act_window,help:project.open_task_type_form
msgid ""
"Define the steps that will be used in the project from the\n"
"                creation of the task, up to the closing of the task or "
"issue.\n"
"                You will use these stages in order to track the progress in\n"
"                solving a task or an issue."
msgstr ""

#. module: project
#: model:ir.ui.view,arch_db:project.view_task_kanban
msgid "Delete"
msgstr "Xóa"

#. module: project
#: model:ir.ui.view,arch_db:project.project_planner
msgid ""
"Depending on what you need and how you want to operate, there are several "
"ways to work with Odoo. First, decide if you want to think in terms of tasks "
"or issues. Then, activate the Timesheets app if you need it."
msgstr ""

#. module: project
#: model:ir.ui.view,arch_db:project.project_planner
msgid "Deploy"
msgstr ""

#. module: project
#. openerp-web
#: code:addons/project/static/src/js/web_planner_project.js:19
#, python-format
msgid "Deployment"
msgstr ""

#. module: project
#: model:ir.model.fields,field_description:project.field_project_task_description
#: model:ir.model.fields,field_description:project.field_project_task_type_description
#: model:ir.ui.view,arch_db:project.view_task_form2
msgid "Description"
msgstr "Miêu tả"

#. module: project
#. openerp-web
#: code:addons/project/static/src/js/web_planner_project.js:17
#, python-format
msgid "Development"
msgstr "Phát triển"

#. module: project
#: model:ir.ui.view,arch_db:project.project_planner
msgid "Development Process"
msgstr ""

#. module: project
#. openerp-web
#: code:addons/project/static/src/js/project.js:50
#, python-format
msgid "Discard"
msgstr ""

#. module: project
#: model:ir.model.fields,field_description:project.field_project_config_settings_display_name
#: model:ir.model.fields,field_description:project.field_project_project_display_name
#: model:ir.model.fields,field_description:project.field_project_tags_display_name
#: model:ir.model.fields,field_description:project.field_project_task_display_name
#: model:ir.model.fields,field_description:project.field_project_task_history_cumulative_display_name
#: model:ir.model.fields,field_description:project.field_project_task_history_display_name
#: model:ir.model.fields,field_description:project.field_project_task_type_display_name
#: model:ir.model.fields,field_description:project.field_report_project_task_user_display_name
msgid "Display Name"
msgstr "Tên hiển thị"

#. module: project
#: model:ir.model.fields,field_description:project.field_project_task_displayed_image_id
msgid "Displayed Image"
msgstr ""

#. module: project
#. openerp-web
#: code:addons/project/static/src/js/web_planner_project.js:34
#, python-format
msgid "Distribute"
msgstr ""

#. module: project
#. openerp-web
#: code:addons/project/static/src/js/web_planner_project.js:42
#, python-format
msgid "Distribution is completed"
msgstr ""

#. module: project
#: selection:project.config.settings,generate_project_alias:0
msgid "Do not create an email alias automatically"
msgstr ""

#. module: project
#: selection:project.config.settings,group_time_work_estimation_tasks:0
msgid "Do not estimate working time on tasks"
msgstr ""

#. module: project
#: selection:project.config.settings,module_project_issue_sheet:0
msgid "Do not track working hours on issues"
msgstr ""

#. module: project
#. openerp-web
#: code:addons/project/static/src/js/web_planner_project.js:50
#, python-format
msgid "Documentation"
msgstr "Tài liệu"

#. module: project
#: model:ir.ui.view,arch_db:project.edit_project
msgid "Documents"
msgstr "Tài liệu"

#. module: project
#: model:ir.ui.view,arch_db:project.project_planner
msgid ""
"Don't create a Project for different locations (this could isolate teams "
"that work at different locations)."
msgstr ""

#. module: project
#: model:ir.ui.view,arch_db:project.project_planner
msgid ""
"Don't create a Project for each of your customers - this will be too "
"complicated to manage properly."
msgstr ""

#. module: project
#: model:ir.ui.view,arch_db:project.project_planner
msgid "Don't hesitate to"
msgstr ""

#. module: project
#: model:ir.ui.view,arch_db:project.project_planner
msgid "Don't hesitate to select only the events you are interested in!"
msgstr ""

#. module: project
#. openerp-web
#: code:addons/project/static/src/js/web_planner_project.js:35
#: code:addons/project/static/src/js/web_planner_project.js:68
#: code:addons/project/static/src/js/web_planner_project.js:83
#: code:addons/project/static/src/js/web_planner_project.js:97
#: model:project.task.type,name:project.project_stage_2
#, python-format
msgid "Done"
msgstr "Hoàn thành"

#. module: project
#: model:ir.ui.view,arch_db:project.project_planner
msgid ""
"During a meeting, a customer asks a manager for a few modifications to a "
"project."
msgstr ""

#. module: project
#: model:ir.ui.view,arch_db:project.project_planner
msgid ""
"Each employee will have his own task, while the manager will be able to "
"follow the global progress in the Kanban view of the project."
msgstr ""

#. module: project
#: model:ir.ui.view,arch_db:project.view_task_kanban
msgid "Edit Task"
msgstr ""

#. module: project
#: model:ir.ui.view,arch_db:project.edit_project
msgid "Email Alias"
msgstr "Email bí danh"

#. module: project
#: model:ir.model.fields,field_description:project.field_project_task_type_mail_template_id
#, fuzzy
msgid "Email Template"
msgstr "Email bí danh"

#. module: project
#: model:ir.ui.view,arch_db:project.edit_project
msgid "Emails"
msgstr "Emails"

#. module: project
#: model:ir.ui.view,arch_db:project.project_planner
msgid "End"
msgstr ""

#. module: project
#: model:ir.model.fields,field_description:project.field_project_task_history_cumulative_end_date
#: model:ir.model.fields,field_description:project.field_project_task_history_end_date
msgid "End Date"
msgstr "Ngày kết thúc"

#. module: project
#: model:ir.model.fields,field_description:project.field_project_task_date_end
#: model:ir.model.fields,field_description:project.field_report_project_task_user_date_end
msgid "Ending Date"
msgstr "Ngày kết thúc"

#. module: project
#: constraint:project.task:0
msgid "Error ! Task starting date must be lower than its ending date."
msgstr ""

#. module: project
#: constraint:project.task:0
msgid "Error ! You cannot create recursive tasks."
msgstr "Lỗi! Bạn không thể tạo các nhiệm vụ lặp đi lặp lại"

#. module: project
#: constraint:project.project:0
msgid "Error! project start-date must be lower than project end-date."
msgstr ""

#. module: project
#: model:ir.model.fields,help:project.field_project_task_planned_hours
msgid ""
"Estimated time to do the task, usually set by the project manager when the "
"task is in draft state."
msgstr ""
"Thời gian dự kiến để đóng nhiệm vụ này, thường được thiết lập bởi chủ nhiệm "
"dự án khi một nhiệm vụ đang trong trạng thái dự thảo."

#. module: project
#: model:ir.ui.view,arch_db:project.project_planner
msgid ""
"Even if there is no specific field in Odoo, it's important to define a "
"person responsible for each stage of your Project.<br/>\n"
"                        This person will have the responsibility for "
"validating each stage and ensuring that the requirements to move to the next "
"stage are met."
msgstr ""

#. module: project
#: model:ir.ui.view,arch_db:project.project_planner
msgid ""
"Every business is different.<br/>\n"
"                    Odoo allows you to customize every application and it's "
"usually a good idea to customize screens to fit your project needs."
msgstr ""

#. module: project
#: model:web.tip,description:project.project_tip_3
msgid ""
"Every event on a task is logged in this section. Send a new message to "
"notify followers or log an internal note."
msgstr ""

#. module: project
#: model:ir.ui.view,arch_db:project.project_planner
msgid "Examples"
msgstr "Ví dụ"

#. module: project
#. openerp-web
#: code:addons/project/static/src/js/web_planner_project.js:74
#, python-format
msgid "Expert advice has been requested"
msgstr ""

#. module: project
#: model:ir.model.fields,field_description:project.field_project_project_date
msgid "Expiration Date"
msgstr ""

#. module: project
#: model:ir.model.fields,help:project.field_project_task_type_legend_priority
msgid ""
"Explanation text to help users using the star and priority mechanism on "
"stages or issues that are in this stage."
msgstr ""

#. module: project
#: model:ir.ui.view,arch_db:project.view_task_project_user_search
msgid "Extended Filters"
msgstr "Bộ lọc mở rộng..."

#. module: project
#: model:ir.ui.view,arch_db:project.view_task_form2
msgid "Extra Info"
msgstr "Thông tin thêm"

#. module: project
#: model:ir.ui.view,arch_db:project.view_config_settings
msgid "Extra features"
msgstr ""

#. module: project
#: model:ir.ui.view,arch_db:project.project_planner
msgid "Extra useful for when you're with a customer or in a meeting."
msgstr ""

#. module: project
#: model:ir.ui.view,arch_db:project.view_project_kanban
msgid "Favorite"
msgstr ""

#. module: project
#. openerp-web
#: code:addons/project/static/src/js/web_planner_project.js:88
#, python-format
msgid "Feedback from customer requested"
msgstr ""

#. module: project
#. openerp-web
#: code:addons/project/static/src/js/web_planner_project.js:26
#, python-format
msgid "Finally task is deployed"
msgstr ""

#. module: project
#: model:ir.model.fields,field_description:project.field_project_task_type_fold
msgid "Folded in Tasks Pipeline"
msgstr ""

#. module: project
#: model:ir.ui.view,arch_db:project.edit_project
msgid ""
"Follow this project to automatically track the events associated to tasks "
"and issues of this project."
msgstr ""
"Theo dõi dự án này để tự động theo dõi các sự kiện liên quan đến nhiệm vụ và "
"các vấn đề phát sinh của dự án."

#. module: project
#: model:ir.ui.view,arch_db:project.view_project_project_filter
msgid "Followed by Me"
msgstr ""

#. module: project
#: model:ir.ui.view,arch_db:project.project_planner
msgid "For employees, the"
msgstr ""

#. module: project
#: model:ir.ui.view,arch_db:project.project_planner
msgid ""
"For example, risk and issue owners should come prepared to share the status "
"of their item and, ideally, a path to resolution."
msgstr ""

#. module: project
#: model:ir.ui.view,arch_db:project.project_planner
msgid ""
"For the Odoo Team,<br/>\n"
"                            Fabien Pinckaers, Founder"
msgstr ""

#. module: project
#: model:ir.ui.view,arch_db:project.project_planner
msgid ""
"For the same reason, don't create a Project based on weeks or time (example: "
"Scrum)."
msgstr ""

#. module: project
#: model:ir.ui.view,arch_db:project.view_config_settings
msgid "Forecasts"
msgstr ""

#. module: project
#: model:ir.model.fields,field_description:project.field_project_config_settings_module_project_forecast
msgid "Forecasts, planning and Gantt charts"
msgstr ""

#. module: project
#: model:ir.ui.menu,name:project.menu_tasks_config
msgid "GTD"
msgstr ""

#. module: project
#: model:ir.ui.view,arch_db:project.project_planner
msgid "Generate a timesheet report to attach to your customer invoices"
msgstr ""

#. module: project
#: selection:project.config.settings,module_sale_service:0
msgid "Generate tasks from sale orders"
msgstr "Tạo các nhiệm vụ từ hợp đồng bán hàng"

#. module: project
#: model:ir.ui.view,arch_db:project.project_planner
msgid "Get full synchronization with Odoo"
msgstr ""

#. module: project
#: model:ir.ui.view,arch_db:project.project_planner
msgid "Get it on Google Play"
msgstr ""

#. module: project
#: model:ir.ui.view,arch_db:project.project_planner
msgid "Get more apps"
msgstr ""

#. module: project
#: model:ir.model.fields,help:project.field_project_project_label_tasks
msgid "Gives label to tasks on project's kanban view."
msgstr ""

#. module: project
#: model:ir.model.fields,help:project.field_project_project_sequence
msgid "Gives the sequence order when displaying a list of Projects."
msgstr "Chỉ ra thứ tự sắp xếp khi hiển thị danh sách dự án."

#. module: project
#: model:ir.model.fields,help:project.field_project_task_sequence
msgid "Gives the sequence order when displaying a list of tasks."
msgstr "Chỉ ra thứ tự sắp xếp khi hiển thị danh sách nhiệm vụ."

#. module: project
#: model:ir.ui.view,arch_db:project.project_planner
msgid "Good luck!"
msgstr ""

#. module: project
#: model:ir.ui.view,arch_db:project.project_planner
msgid ""
"Green: the Task is ready for next stage (the job for this stage is complete)"
msgstr ""

#. module: project
#: model:ir.ui.view,arch_db:project.project_planner
msgid "Grey: the Task is in progress (someone is working on it)"
msgstr ""

#. module: project
#: model:ir.ui.view,arch_db:project.view_project_project_filter
#: model:ir.ui.view,arch_db:project.view_task_history_search
#: model:ir.ui.view,arch_db:project.view_task_project_user_search
#: model:ir.ui.view,arch_db:project.view_task_search_form
msgid "Group By"
msgstr "Group By"

#. module: project
#: model:ir.ui.view,arch_db:project.view_config_settings
msgid "Helpdesk & Support"
msgstr "Hỗ trợ & Chăm sóc"

#. module: project
#: model:ir.ui.view,arch_db:project.project_planner
msgid "Here are some of the <strong>available customizations</strong>"
msgstr ""

#. module: project
#: model:ir.actions.act_window,help:project.act_project_project_2_project_task_all
msgid "Here, you can create new tasks"
msgstr ""

#. module: project
#: selection:project.task,priority:0
#: selection:report.project.task.user,priority:0
msgid "High"
msgstr "Cao"

#. module: project
#: model:ir.model,name:project.model_project_task_history
msgid "History of Tasks"
msgstr "Lịch sử Nhiệm vụ"

#. module: project
#: model:ir.model.fields,help:project.field_project_project_privacy_visibility
msgid ""
"Holds visibility of the tasks or issues that belong to the current project:\n"
"- Portal : employees see everything;\n"
"   if portal is activated, portal users see the tasks or issues followed by\n"
"   them or by someone of their company\n"
"- Employees Only: employees see all tasks or issues\n"
"- Followers Only: employees see only the followed tasks or issues; if "
"portal\n"
"   is activated, portal users see the followed tasks or issues."
msgstr ""

#. module: project
<<<<<<< HEAD
#: code:addons/project/project.py:791
=======
#: code:addons/project/project.py:799
>>>>>>> bc1a0a32
#, python-format
msgid "I take it"
msgstr ""

#. module: project
#: model:ir.model.fields,field_description:project.field_project_config_settings_id
#: model:ir.model.fields,field_description:project.field_project_project_id
#: model:ir.model.fields,field_description:project.field_project_tags_id
#: model:ir.model.fields,field_description:project.field_project_task_history_cumulative_id
#: model:ir.model.fields,field_description:project.field_project_task_history_id
#: model:ir.model.fields,field_description:project.field_project_task_id
#: model:ir.model.fields,field_description:project.field_project_task_type_id
#: model:ir.model.fields,field_description:project.field_report_project_task_user_id
msgid "ID"
msgstr "ID"

#. module: project
#: model:ir.model.fields,help:project.field_project_project_alias_parent_thread_id
msgid ""
"ID of the parent record holding the alias (example: project holding the task "
"creation alias)"
msgstr ""

#. module: project
#. openerp-web
#: code:addons/project/static/src/js/web_planner_project.js:103
#, python-format
msgid "Idea has been transformed into concrete actions"
msgstr ""

#. module: project
#. openerp-web
#: code:addons/project/static/src/js/web_planner_project.js:102
#, python-format
msgid "Idea is fully explained"
msgstr ""

#. module: project
#: model:ir.ui.view,arch_db:project.project_planner
msgid "Ideally, a person should only be responsible for one project."
msgstr ""

#. module: project
#. openerp-web
#: code:addons/project/static/src/js/web_planner_project.js:95
#, python-format
msgid "Ideas"
msgstr "Các ý tưởng"

#. module: project
#: model:ir.ui.view,arch_db:project.project_planner
msgid "Identify problems and blocking points more easily"
msgstr ""

#. module: project
#: model:ir.model.fields,help:project.field_project_task_type_mail_template_id
msgid ""
"If set an email will be sent to the customer when the task or issue reaches "
"this step."
msgstr ""

#. module: project
#: model:ir.model.fields,help:project.field_project_project_active
msgid ""
"If the active field is set to False, it will allow you to hide the project "
"without removing it."
msgstr ""
"Nếu không đánh dấu trường này, nó sẽ cho phép bạn ẩn dự án mà không xóa nó. "
"without removing it."

#. module: project
#: model:ir.ui.view,arch_db:project.project_planner
msgid ""
"If you don't want to receive email notifications, you can uncheck the option "
"in your"
msgstr ""

#. module: project
#: model:ir.ui.view,arch_db:project.project_planner
msgid ""
"If you want to limit access for certain users or customers, simply use the "
"Privacy / Visibility settings in the Project Settings."
msgstr ""

#. module: project
#: model:ir.ui.view,arch_db:project.project_planner
msgid ""
"If you work on a Time &amp; Material project, you'll probably want to "
"extract a Timesheet of the tasks and issues to invoice directly to the "
"customer. To do that:"
msgstr ""

#. module: project
#: model:ir.ui.view,arch_db:project.project_planner
msgid "Implement"
msgstr ""

#. module: project
#: model:ir.ui.view,arch_db:project.project_planner
msgid "Improve"
msgstr ""

#. module: project
#: model:ir.ui.view,arch_db:project.project_planner
msgid "Improve collaboration with customers"
msgstr ""

#. module: project
#: selection:project.project,state:0 selection:project.task,kanban_state:0
#: model:project.task.type,name:project.project_stage_1
#: selection:report.project.task.user,state:0
msgid "In Progress"
msgstr "Đang xử lý"

#. module: project
#. openerp-web
#: code:addons/project/static/src/js/web_planner_project.js:32
#: code:addons/project/static/src/js/web_planner_project.js:65
#: code:addons/project/static/src/js/web_planner_project.js:80
#, python-format
msgid "In progress"
msgstr "Đang thực hiện"

#. module: project
#. openerp-web
#: code:addons/project/static/src/js/web_planner_project.js:79
#, python-format
msgid "Incoming"
msgstr "Sắp về"

#. module: project
#: model:ir.ui.view,arch_db:project.edit_project
msgid "Incoming Emails create"
msgstr "Tạo đối tượng khi có thư gửi đến"

#. module: project
#: model:ir.model.fields,field_description:project.field_project_task_planned_hours
msgid "Initially Planned Hours"
msgstr "Số giờ dự kiến ban đầu"

#. module: project
#: model:ir.model.fields,help:project.field_project_project_alias_id
msgid ""
"Internal email associated with this project. Incoming emails are "
"automatically synchronized with Tasks (or optionally Issues if the Issue "
"Tracker module is installed)."
msgstr ""

#. module: project
#: model:ir.ui.view,arch_db:project.project_planner
msgid ""
"Internal notes are messages that will appear in the Chatter but will not be "
"notified in Odoo's Inbox."
msgstr ""

#. module: project
#: model:ir.ui.view,arch_db:project.project_planner
msgid "Issue Tracking app."
msgstr ""

#. module: project
#: model:ir.ui.view,arch_db:project.project_tags_search_view
msgid "Issue Version"
msgstr "Phiên bản"

#. module: project
#. openerp-web
#: code:addons/project/static/src/js/web_planner_project.js:72
#, python-format
msgid "Issue is being worked on"
msgstr ""

#. module: project
#. openerp-web
#: code:addons/project/static/src/js/web_planner_project.js:75
#, python-format
msgid "Issue is resolved"
msgstr ""

#. module: project
#: model:ir.ui.view,arch_db:project.project_planner
msgid "Issues"
msgstr "Phát sinh"

#. module: project
#: model:ir.ui.view,arch_db:project.project_planner
msgid "Issues analysis"
msgstr ""

#. module: project
#: model:ir.ui.view,arch_db:project.project_planner
msgid ""
"It is better to start with a \"project answer\", such as: \"We are two weeks "
"late\", \"We are at planned budget\" or \"We are 50% complete with the "
"process model\". Also if you can, start the meeting on a positive note, such "
"as milestones that have been met or are ahead of schedule. This will make "
"participants feel motivated to engage in the conversation."
msgstr ""

#. module: project
#: model:ir.ui.view,arch_db:project.project_planner
msgid ""
"It is time to think about how you will transform your activities into real "
"projects in Odoo.<br/>\n"
"                        For that, the most important part is defining the "
"stages of your projects. Stages are the different steps a task or an issue "
"can go through, from its creation to its ending. They will appear in what we "
"call the 'Kanban' view of your projects."
msgstr ""

#. module: project
#: model:ir.ui.view,arch_db:project.project_planner
msgid ""
"It's essential to be clear about why you want to use Odoo Project and what "
"your goals are.\n"
"                        Indeed, there are many ways to manage a project, to "
"find the best one for you, you need to know exactly what you want to "
"achieve. And later on, we will hopefully transform your objectives into real "
"improvements for your company."
msgstr ""

#. module: project
#: model:ir.ui.view,arch_db:project.project_planner
msgid ""
"It's for logging every change, event or message related to the Document."
msgstr ""

#. module: project
#: model:ir.ui.view,arch_db:project.project_planner
msgid ""
"It's usually a good idea to take time to analyze your tasks and issues once "
"a year. Here are some KPIs you should take a look at. Ask yourself 'How can "
"they be improved?'"
msgstr ""

#. module: project
#: model:ir.model.fields,field_description:project.field_project_task_legend_blocked
#: model:ir.model.fields,field_description:project.field_project_task_type_legend_blocked
msgid "Kanban Blocked Explanation"
msgstr ""

#. module: project
#: model:ir.model.fields,field_description:project.field_project_task_legend_normal
#: model:ir.model.fields,field_description:project.field_project_task_type_legend_normal
msgid "Kanban Ongoing Explanation"
msgstr ""

#. module: project
#: model:ir.ui.view,arch_db:project.project_planner
msgid "Kanban Stage"
msgstr ""

#. module: project
#: model:ir.ui.view,arch_db:project.project_planner
msgid "Kanban Stages"
msgstr ""

#. module: project
#: model:ir.model.fields,field_description:project.field_project_task_history_cumulative_kanban_state
#: model:ir.model.fields,field_description:project.field_project_task_history_kanban_state
#: model:ir.model.fields,field_description:project.field_project_task_kanban_state
msgid "Kanban State"
msgstr "Kanban State"

#. module: project
#: model:ir.model.fields,field_description:project.field_project_task_legend_done
#: model:ir.model.fields,field_description:project.field_project_task_type_legend_done
msgid "Kanban Valid Explanation"
msgstr ""

#. module: project
#: model:ir.ui.view,arch_db:project.project_planner
msgid "Keep track of messages and conversations"
msgstr ""

#. module: project
#: model:ir.ui.view,arch_db:project.project_planner
msgid "Know what my employees are working on"
msgstr ""

#. module: project
#: model:ir.ui.view,arch_db:project.view_task_search_form
msgid "Last Message"
msgstr "Last Message"

#. module: project
#: model:ir.model.fields,field_description:project.field_project_task_write_date
msgid "Last Modification Date"
msgstr "Ngày chỉnh sửa gần nhất"

#. module: project
#: model:ir.model.fields,field_description:project.field_project_config_settings___last_update
#: model:ir.model.fields,field_description:project.field_project_project___last_update
#: model:ir.model.fields,field_description:project.field_project_tags___last_update
#: model:ir.model.fields,field_description:project.field_project_task___last_update
#: model:ir.model.fields,field_description:project.field_project_task_history___last_update
#: model:ir.model.fields,field_description:project.field_project_task_history_cumulative___last_update
#: model:ir.model.fields,field_description:project.field_project_task_type___last_update
#: model:ir.model.fields,field_description:project.field_report_project_task_user___last_update
msgid "Last Modified on"
msgstr "Sửa lần cuối vào"

#. module: project
#: model:ir.model.fields,field_description:project.field_project_task_date_last_stage_update
#: model:ir.model.fields,field_description:project.field_report_project_task_user_date_last_stage_update
msgid "Last Stage Update"
msgstr "Last Stage Update"

#. module: project
#: model:ir.model.fields,field_description:project.field_project_config_settings_write_uid
#: model:ir.model.fields,field_description:project.field_project_project_write_uid
#: model:ir.model.fields,field_description:project.field_project_tags_write_uid
#: model:ir.model.fields,field_description:project.field_project_task_type_write_uid
#: model:ir.model.fields,field_description:project.field_project_task_write_uid
msgid "Last Updated by"
msgstr "Last Updated by"

#. module: project
#: model:ir.model.fields,field_description:project.field_project_config_settings_write_date
#: model:ir.model.fields,field_description:project.field_project_project_write_date
#: model:ir.model.fields,field_description:project.field_project_tags_write_date
#: model:ir.model.fields,field_description:project.field_project_task_type_write_date
msgid "Last Updated on"
msgstr "Cập nhật lần cuối vào"

#. module: project
#: model:web.planner,tooltip_planner:project.planner_project
msgid ""
"Learn how to better organize your company using Projects, Tasks, Issues and "
"Timesheets."
msgstr ""

#. module: project
#: model:ir.model.fields,help:project.field_project_config_settings_module_pad
msgid ""
"Lets the company customize which Pad installation should be used to link to "
"new pads (for example: http://ietherpad.com/).\n"
"-This installs the module pad."
msgstr ""

#. module: project
#: model:ir.model.fields,help:project.field_project_project_analytic_account_id
msgid ""
"Link this project to an analytic account if you need financial management on "
"projects. It enables you to connect projects with budgets, planning, cost "
"and revenue analysis, timesheets on projects, etc."
msgstr ""
"Liên kết dự án này tới một tài khoản quản trị nếu bạn cần quản lý tài chính "
"trên dụ án. Nó cho phép bạn kết nối dự án với ngân sách, kế hoạch, chi phí "
"vàvà phân tích lợi nhuận, thời gian làm việc trên dự án,..."

#. module: project
#: model:ir.ui.view,arch_db:project.project_planner
msgid "List, plan and track things to do"
msgstr ""

#. module: project
#: selection:report.project.task.user,priority:0
msgid "Low"
msgstr "Thấp"

#. module: project
#: selection:project.config.settings,group_time_work_estimation_tasks:0
msgid "Manage time estimation on tasks"
msgstr "Quản lý thời gian dự kiến trên Nhiệm vụ"

#. module: project
#: model:ir.ui.view,arch_db:project.view_project_project_filter
#: model:res.groups,name:project.group_project_manager
msgid "Manager"
msgstr "Quản trị dự án"

#. module: project
#: model:ir.ui.view,arch_db:project.project_planner
msgid ""
"Managing a group of people, a team or a department (example: R&amp;D team, "
"HR Department, etc.)"
msgstr ""

#. module: project
#: model:ir.ui.view,arch_db:project.project_planner
msgid ""
"Managing long projects that span over many months and/or need Timesheets."
msgstr ""

#. module: project
#: model:ir.ui.view,arch_db:project.project_planner
msgid ""
"Managing notifications is essential: too few and you risk missing critical "
"information, too many and you will be  overloaded with unnecessary "
"information. The trick is to find the right balance between the projects, "
"stages and tasks you want to be informed about. Fortunately, Odoo Project "
"has many levels of notifications and messages you can choose from."
msgstr ""

#. module: project
#: model:ir.ui.view,arch_db:project.project_planner
msgid "Marketing Department"
msgstr ""

#. module: project
#: model:ir.model.fields,field_description:project.field_project_project_favorite_user_ids
msgid "Members"
msgstr ""

#. module: project
#: model:ir.ui.view,arch_db:project.view_task_history_search
msgid "Month"
msgstr "Tháng"

#. module: project
#: model:ir.ui.view,arch_db:project.view_project_kanban
msgid "More <i class=\"fa fa-caret-down\"/>"
msgstr ""

#. module: project
#: model:ir.ui.view,arch_db:project.view_config_settings
#, fuzzy
msgid "More Info"
msgstr "Thông tin thêm"

#. module: project
#: model:ir.ui.view,arch_db:project.project_planner
msgid "More efficient communication between employees"
msgstr ""

#. module: project
#: model:ir.ui.view,arch_db:project.view_project_project_filter
#: model:ir.ui.view,arch_db:project.view_task_history_search
msgid "My Projects"
msgstr "Dự án của tôi"

#. module: project
#: model:ir.ui.view,arch_db:project.view_task_history_search
#: model:ir.ui.view,arch_db:project.view_task_search_form
msgid "My Tasks"
msgstr "Nhiệm vụ của tôi"

#. module: project
#: model:ir.model.fields,field_description:project.field_project_tags_name
msgid "Name"
msgstr "Tên"

#. module: project
#: model:project.task.type,legend_blocked:project.project_stage_1
msgid "Need functional or technical help"
msgstr ""

#. module: project
#. openerp-web
#: code:addons/project/static/src/js/web_planner_project.js:64
#: model:ir.ui.view,arch_db:project.view_task_history_search
#: model:ir.ui.view,arch_db:project.view_task_project_user_search
#: model:ir.ui.view,arch_db:project.view_task_search_form
#: selection:project.project,state:0
#: model:project.task.type,name:project.project_stage_data_0
#, python-format
msgid "New"
msgstr "Mới"

#. module: project
<<<<<<< HEAD
#: code:addons/project/project.py:793
=======
#: code:addons/project/project.py:801
>>>>>>> bc1a0a32
#, python-format
msgid "New Task"
msgstr ""

#. module: project
#. openerp-web
#: code:addons/project/static/src/js/web_planner_project.js:86
#, python-format
msgid "New repair added"
msgstr ""

#. module: project
#: selection:project.config.settings,module_sale_service:0
msgid "No automatic task creation"
msgstr ""

#. module: project
#: selection:project.config.settings,module_rating_project:0
msgid "No customer rating"
msgstr ""

#. module: project
#: selection:project.task,priority:0
#: selection:project.task.history,kanban_state:0
#: selection:project.task.history.cumulative,kanban_state:0
#: selection:report.project.task.user,priority:0
msgid "Normal"
msgstr "Thông thường"

#. module: project
#: model:project.task.type,legend_blocked:project.project_stage_0
msgid "Not validated"
msgstr ""

#. module: project
#: model:ir.model.fields,field_description:project.field_project_task_notes
msgid "Notes"
msgstr "Ghi chú"

#. module: project
#: model:ir.ui.view,arch_db:project.project_planner
msgid "Notifications"
msgstr ""

#. module: project
#: model:ir.model.fields,help:project.field_report_project_task_user_opening_days
msgid "Number of Days to Open the task"
msgstr "Số ngày để mở nhiệm vụ"

#. module: project
#: model:ir.model.fields,help:project.field_report_project_task_user_closing_days
msgid "Number of Days to close the task"
msgstr "Số ngày để đóng nhiệm vụ"

#. module: project
#: model:ir.model.fields,field_description:project.field_project_project_doc_count
msgid "Number of documents attached"
msgstr "Số tài liệu được đính kèm"

#. module: project
#: model:ir.ui.view,arch_db:project.project_planner
msgid ""
"Odoo Project is a super fast and easy way to make your activities and tasks "
"visible to\n"
"                        everyone in your company. Follow how things "
"progress, see when things are stuck, know\n"
"                        who's in charge, all in one place."
msgstr ""

#. module: project
#: model:ir.model.fields,help:project.field_project_config_settings_generate_project_alias
msgid ""
"Odoo will generate an email alias at the project creation from project name."
msgstr ""

#. module: project
#: model:ir.actions.act_window,help:project.action_view_task
msgid ""
"Odoo's project management allows you to manage the pipeline of your tasks "
"efficiently. You can track progress, discuss on tasks, attach documents, etc."
msgstr ""

#. module: project
#: model:ir.ui.view,arch_db:project.project_planner
msgid ""
"Once a Timesheet is confirmed by an employee, it needs to be Approved by a "
"manager in the"
msgstr ""

#. module: project
#: model:ir.ui.view,arch_db:project.view_project_project_filter
msgid "Open"
msgstr "Mở"

#. module: project
#: model:ir.model.fields,help:project.field_project_project_alias_force_thread_id
msgid ""
"Optional ID of a thread (record) to which all incoming messages will be "
"attached, even if they did not reply to it. If set, this will disable the "
"creation of new records completely."
msgstr ""

#. module: project
#: model:ir.ui.view,arch_db:project.project_planner
msgid ""
"Or, if you are using Issues, by activating 'Activate timesheets on issues', "
"also in the"
msgstr ""

#. module: project
#: model:ir.ui.view,arch_db:project.project_planner
msgid "Organize meetings"
msgstr ""

#. module: project
#: model:ir.actions.act_window,help:project.open_view_project_all
#: model:ir.actions.act_window,help:project.open_view_project_all_config
msgid ""
"Organize your activities (plan tasks, track issues, invoice timesheets) for "
"internal, personal or customer projects."
msgstr ""

#. module: project
#: model:ir.ui.view,arch_db:project.project_planner
msgid ""
"Organize your company, from personal tasks to collaborative meeting minutes."
msgstr ""

#. module: project
#: model:ir.model.fields,field_description:project.field_report_project_task_user_delay_endings_days
msgid "Overpassed Deadline"
msgstr "Vượt quá thời hạn"

#. module: project
#: model:ir.actions.act_window,name:project.action_view_task_overpassed_draft
msgid "Overpassed Tasks"
msgstr "Nhiệm vụ quá hạn"

#. module: project
#: model:ir.model.fields,help:project.field_project_task_type_legend_blocked
msgid ""
"Override the default value displayed for the blocked state for kanban "
"selection, when the task or issue is in that stage."
msgstr ""

#. module: project
#: model:ir.model.fields,help:project.field_project_task_type_legend_done
msgid ""
"Override the default value displayed for the done state for kanban "
"selection, when the task or issue is in that stage."
msgstr ""

#. module: project
#: model:ir.model.fields,help:project.field_project_task_type_legend_normal
msgid ""
"Override the default value displayed for the normal state for kanban "
"selection, when the task or issue is in that stage."
msgstr ""

#. module: project
#: model:ir.model.fields,field_description:project.field_project_project_alias_user_id
msgid "Owner"
msgstr "Chủ sở hữu"

#. module: project
#: model:ir.model.fields,field_description:project.field_project_config_settings_module_pad
msgid "Pads"
msgstr ""

#. module: project
#: model:ir.model.fields,field_description:project.field_project_project_alias_parent_model_id
msgid "Parent Model"
msgstr ""

#. module: project
#: model:ir.model.fields,field_description:project.field_project_project_alias_parent_thread_id
msgid "Parent Record Thread ID"
msgstr ""

#. module: project
#: model:ir.model.fields,field_description:project.field_project_task_parent_ids
msgid "Parent Tasks"
msgstr "Nhiệm vụ cha"

#. module: project
#: model:ir.model.fields,help:project.field_project_project_alias_parent_model_id
msgid ""
"Parent model holding the alias. The model holding the alias reference is not "
"necessarily the model given by alias_model_id (example: project "
"(parent_model) and task (model))"
msgstr ""

#. module: project
#: model:ir.model,name:project.model_res_partner
msgid "Partner"
msgstr "Đối tác"

#. module: project
#: model:ir.ui.view,arch_db:project.view_project_project_filter
#: selection:project.project,state:0
msgid "Pending"
msgstr "Đang chờ"

#. module: project
#: model:ir.ui.view,arch_db:project.project_planner
msgid "Plan your activities for the day"
msgstr ""

#. module: project
#: model:ir.model.fields,field_description:project.field_project_task_history_cumulative_planned_hours
#: model:ir.model.fields,field_description:project.field_project_task_history_planned_hours
msgid "Planned Time"
msgstr "Thời gian dự kiến"

#. module: project
#: model:ir.model,name:project.model_web_planner
msgid "Planner"
msgstr ""

#. module: project
<<<<<<< HEAD
#: code:addons/project/project.py:953
=======
#: code:addons/project/project.py:961
>>>>>>> bc1a0a32
#, python-format
msgid ""
"Please remove existing tasks in the project linked to the accounts you want "
"to delete."
msgstr ""

#. module: project
#: model:ir.model.fields,help:project.field_project_project_alias_contact
msgid ""
"Policy to post a message on the document using the mailgateway.\n"
"- everyone: everyone can post\n"
"- partners: only authenticated partners\n"
"- followers: only followers of the related document or members of following "
"channels\n"
msgstr ""

#. module: project
#: model:ir.ui.view,arch_db:project.project_planner
msgid "Prepare"
msgstr ""

#. module: project
#: model:ir.model.fields,field_description:project.field_project_task_priority
#: model:ir.model.fields,field_description:project.field_report_project_task_user_priority
msgid "Priority"
msgstr "Mức độ ưu tiên"

#. module: project
#: model:ir.model.fields,field_description:project.field_project_task_type_legend_priority
msgid "Priority Management Explanation"
msgstr ""

#. module: project
#: model:ir.model.fields,field_description:project.field_project_project_privacy_visibility
msgid "Privacy / Visibility"
msgstr "Bảo mật"

#. module: project
#: code:addons/project/project.py:134
#, python-format
msgid "Private: followers only"
msgstr ""

#. module: project
#: model:ir.ui.view,arch_db:project.project_planner
msgid "Product or software version"
msgstr ""

#. module: project
#: model:ir.model,name:project.model_project_project
#: model:ir.model.fields,field_description:project.field_project_task_history_cumulative_project_id
#: model:ir.model.fields,field_description:project.field_project_task_project_id
#: model:ir.model.fields,field_description:project.field_report_project_task_user_project_id
#: model:ir.ui.view,arch_db:project.edit_project
#: model:ir.ui.view,arch_db:project.view_task_form2
#: model:ir.ui.view,arch_db:project.view_task_history_search
#: model:ir.ui.view,arch_db:project.view_task_project_user_search
#: model:ir.ui.view,arch_db:project.view_task_search_form
#: model:res.request.link,name:project.req_link_project
msgid "Project"
msgstr "Dự án"

#. module: project
#: model:ir.model.fields,field_description:project.field_project_config_settings_generate_project_alias
msgid "Project Alias"
msgstr ""

#. module: project
#: model:ir.ui.view,arch_db:project.view_config_settings
msgid "Project Management"
msgstr "Quản trị dự án"

#. module: project
#: model:ir.model.fields,field_description:project.field_project_project_user_id
#: model:ir.model.fields,field_description:project.field_project_task_manager_id
#: model:ir.ui.view,arch_db:project.edit_project
#: model:ir.ui.view,arch_db:project.view_project
#: model:ir.ui.view,arch_db:project.view_project_project_filter
msgid "Project Manager"
msgstr "Chủ nhiệm Dự án"

#. module: project
#: model:ir.ui.view,arch_db:project.edit_project
#: model:ir.ui.view,arch_db:project.view_project
#: model:ir.ui.view,arch_db:project.view_project_project_filter
msgid "Project Name"
msgstr "Tên dự án"

#. module: project
#: model:ir.ui.view,arch_db:project.project_planner
msgid "Project Settings"
msgstr "Thiết lập dự án"

#. module: project
#: model:ir.ui.view,arch_db:project.project_planner
msgid "Project Settings."
msgstr ""

#. module: project
#: model:ir.ui.view,arch_db:project.view_project_task_graph
#: model:ir.ui.view,arch_db:project.view_project_task_pivot
#: model:ir.ui.view,arch_db:project.view_task_history_graph
#: model:ir.ui.view,arch_db:project.view_task_history_pivot
msgid "Project Tasks"
msgstr "Nhiệm vụ"

#. module: project
#: model:res.request.link,name:project.req_link_task
msgid "Project task"
msgstr "Nhiệm vụ"

#. module: project
#: model:ir.actions.act_window,name:project.dblc_proj
msgid "Project's tasks"
msgstr "Nhiệm vụ của dự án"

#. module: project
#: code:addons/project/project.py:309
#: model:ir.actions.act_window,name:project.open_view_project_all
#: model:ir.actions.act_window,name:project.open_view_project_all_config
#: model:ir.model.fields,field_description:project.field_account_analytic_account_project_ids
#: model:ir.model.fields,field_description:project.field_project_project_project_ids
#: model:ir.model.fields,field_description:project.field_project_task_type_project_ids
#: model:ir.ui.menu,name:project.menu_projects_config
#: model:ir.ui.menu,name:project.portal_services_projects
#: model:ir.ui.view,arch_db:project.analytic_account_inherited_form
#: model:ir.ui.view,arch_db:project.task_company
#: model:ir.ui.view,arch_db:project.view_project
#, python-format
msgid "Projects"
msgstr "Dự án"

#. module: project
#: model:mail.channel,name:project.mail_channel_project_task
#, fuzzy
msgid "Projects & Tasks"
msgstr "Nhiệm vụ"

#. module: project
#: model:ir.ui.view,arch_db:project.task_type_edit
msgid "Projects using this stage"
msgstr ""

#. module: project
#: model:ir.model.fields,help:project.field_project_config_settings_module_project_issue_sheet
msgid ""
"Provides timesheet support for the issues/bugs management in project.\n"
"-This installs the module project_issue_sheet."
msgstr ""

#. module: project
#: model:ir.model.fields,field_description:project.field_project_config_settings_module_rating_project
msgid "Rating"
msgstr ""

#. module: project
#: model:ir.ui.view,arch_db:project.view_task_history_search
msgid "Ready"
msgstr "Sẵn sàng"

#. module: project
#. openerp-web
#: code:addons/project/static/src/js/web_planner_project.js:40
#, python-format
msgid "Ready for layout / copywriting"
msgstr ""

#. module: project
#: selection:project.task,kanban_state:0
#: selection:project.task.history,kanban_state:0
#: selection:project.task.history.cumulative,kanban_state:0
#: selection:report.project.task.user,state:0
msgid "Ready for next stage"
msgstr "Sẵn sàng cho giai đoạn tiếp theo"

#. module: project
#. openerp-web
#: code:addons/project/static/src/js/web_planner_project.js:58
#, python-format
msgid "Ready for release"
msgstr ""

#. module: project
#. openerp-web
#: code:addons/project/static/src/js/web_planner_project.js:56
#, python-format
msgid "Ready for testing"
msgstr ""

#. module: project
#. openerp-web
#: code:addons/project/static/src/js/web_planner_project.js:41
#, python-format
msgid "Ready to be displayed, published or sent"
msgstr ""

#. module: project
#: model:project.task.type,legend_done:project.project_stage_3
msgid "Ready to reopen"
msgstr ""

#. module: project
#. openerp-web
#: code:addons/project/static/src/js/web_planner_project.js:76
#: code:addons/project/static/src/js/web_planner_project.js:105
#, python-format
msgid "Reason for cancellation has been documented"
msgstr ""

#. module: project
#: model:mail.template,subject:project.mail_template_data_project_task
msgid "Reception of ${object.name}"
msgstr ""

#. module: project
#: model:ir.model.fields,field_description:project.field_project_project_alias_force_thread_id
msgid "Record Thread ID"
msgstr ""

#. module: project
#: model:ir.ui.view,arch_db:project.project_planner
msgid "Red: the Task is blocked (there's a problem)"
msgstr ""

#. module: project
#: model:ir.model.fields,field_description:project.field_project_project_code
msgid "Reference"
msgstr "Tham chiếu"

#. module: project
#. openerp-web
#: code:addons/project/static/src/js/web_planner_project.js:51
#, python-format
msgid "Release"
msgstr ""

#. module: project
#: model:ir.model.fields,field_description:project.field_project_task_remaining_hours
msgid "Remaining Hours"
msgstr "Số giờ còn lại"

#. module: project
#: model:ir.model.fields,field_description:project.field_project_task_history_cumulative_remaining_hours
#: model:ir.model.fields,field_description:project.field_project_task_history_remaining_hours
msgid "Remaining Time"
msgstr "Thời gian còn lại"

#. module: project
#. openerp-web
#: code:addons/project/static/src/js/project.js:48
#, python-format
msgid "Remove Cover Image"
msgstr ""

#. module: project
#: model:ir.ui.view,arch_db:project.project_planner
msgid "Repair Workshop"
msgstr ""

#. module: project
#. openerp-web
#: code:addons/project/static/src/js/web_planner_project.js:87
#, python-format
msgid "Repair has started"
msgstr ""

#. module: project
#. openerp-web
#: code:addons/project/static/src/js/web_planner_project.js:90
#, python-format
msgid "Repair is completed"
msgstr ""

#. module: project
#: model:ir.ui.view,arch_db:project.project_planner
msgid "Reporting"
msgstr ""

#. module: project
#. openerp-web
#: code:addons/project/static/src/js/web_planner_project.js:89
#, python-format
msgid "Request for parts has been sent"
msgstr ""

#. module: project
#: model:ir.ui.view,arch_db:project.project_planner
msgid "Responsibilities"
msgstr ""

#. module: project
#: model:ir.ui.view,arch_db:project.project_planner
msgid "Responsibility"
msgstr ""

#. module: project
#: model:ir.model.fields,field_description:project.field_project_task_history_cumulative_user_id
#: model:ir.model.fields,field_description:project.field_project_task_history_user_id
msgid "Responsible"
msgstr "Người phụ trách"

#. module: project
#: model:ir.ui.view,arch_db:project.project_planner
msgid "Runs outside Odoo, always available"
msgstr ""

#. module: project
#: model:ir.model.fields,field_description:project.field_project_config_settings_module_sale_service
msgid "Sale Service"
msgstr ""

#. module: project
#: model:ir.ui.view,arch_db:project.project_planner
msgid "Scrum Methodology"
msgstr ""

#. module: project
#: model:ir.ui.menu,name:project.menu_project_management
msgid "Search"
msgstr "Search"

#. module: project
#: model:ir.ui.view,arch_db:project.view_project_project_filter
msgid "Search Project"
msgstr "Tìm kiếm Dự án"

#. module: project
#. openerp-web
#: code:addons/project/static/src/js/project.js:46
#, python-format
msgid "Select"
msgstr ""

#. module: project
#: model:ir.ui.view,arch_db:project.project_planner
msgid "Send an alert when a task is stuck in red for more than a few days"
msgstr ""

#. module: project
#: model:ir.ui.view,arch_db:project.project_planner
msgid ""
"Send an automatic confirmation to all issue emails sent to your customer "
"support"
msgstr ""

#. module: project
#: model:ir.model.fields,field_description:project.field_project_project_sequence
#: model:ir.model.fields,field_description:project.field_project_task_sequence
#: model:ir.model.fields,field_description:project.field_project_task_type_sequence
msgid "Sequence"
msgstr "Trình tự"

#. module: project
#: model:ir.ui.view,arch_db:project.project_planner
msgid "Service Level Agreement (SLA)"
msgstr ""

#. module: project
#: model:ir.ui.view,arch_db:project.view_task_kanban
msgid "Set Cover Image"
msgstr ""

#. module: project
#. openerp-web
#: code:addons/project/static/src/js/project.js:45
#, python-format
msgid "Set a Cover Image"
msgstr ""

#. module: project
#: model:ir.ui.view,arch_db:project.edit_project
#: model:ir.ui.view,arch_db:project.view_project_kanban
msgid "Settings"
msgstr "Thiết lập"

#. module: project
#: model:ir.ui.view,arch_db:project.project_planner
msgid "Severity"
msgstr ""

#. module: project
#: model:ir.ui.view,arch_db:project.project_planner
msgid "Share files and manage versions"
msgstr ""

#. module: project
#: model:ir.model.fields,field_description:project.field_project_project_is_favorite
msgid "Show Project on dashboard"
msgstr ""

#. module: project
#: model:ir.ui.view,arch_db:project.project_planner
msgid ""
"So if you're looking for the history of a Task, or the latest message on an "
"Issue, simply go to the corresponding Document and you'll find it!"
msgstr ""

#. module: project
#: model:ir.ui.view,arch_db:project.project_planner
msgid "Software development"
msgstr ""

#. module: project
#. openerp-web
#: code:addons/project/static/src/js/web_planner_project.js:15
#, python-format
msgid "Specification"
msgstr "Đặc điểm kỹ thuật"

#. module: project
#. openerp-web
#: code:addons/project/static/src/js/web_planner_project.js:23
#, python-format
msgid "Specification is validated"
msgstr ""

#. module: project
#. openerp-web
#: code:addons/project/static/src/js/web_planner_project.js:22
#, python-format
msgid "Specification of task is written"
msgstr ""

#. module: project
#. openerp-web
#: code:addons/project/static/src/js/web_planner_project.js:48
#, python-format
msgid "Sprint"
msgstr ""

#. module: project
#: model:ir.model.fields,field_description:project.field_project_task_history_cumulative_type_id
#: model:ir.model.fields,field_description:project.field_project_task_history_type_id
#: model:ir.model.fields,field_description:project.field_project_task_stage_id
#: model:ir.model.fields,field_description:project.field_report_project_task_user_stage_id
#: model:ir.ui.view,arch_db:project.view_task_history_search
#: model:ir.ui.view,arch_db:project.view_task_project_user_search
#: model:ir.ui.view,arch_db:project.view_task_search_form
msgid "Stage"
msgstr "Trạng thái"

#. module: project
#: model:mail.message.subtype,name:project.mt_task_stage
msgid "Stage Changed"
msgstr "Giai đoạn được thay đổi"

#. module: project
#: model:ir.ui.view,arch_db:project.task_type_edit
msgid "Stage Description and Tooltips"
msgstr ""

#. module: project
#: model:ir.model.fields,field_description:project.field_project_task_type_name
msgid "Stage Name"
msgstr "Tên giai đoạn"

#. module: project
#: model:mail.message.subtype,description:project.mt_task_stage
msgid "Stage changed"
msgstr "Giai đoạn được thay đổi"

#. module: project
#: model:ir.actions.act_window,name:project.open_task_type_form
msgid "Stages"
msgstr "Trạng thái"

#. module: project
#: model:ir.ui.view,arch_db:project.project_planner
msgid "Start / Stop a timer in one click"
msgstr ""

#. module: project
#: model:ir.model.fields,field_description:project.field_project_project_date_start
msgid "Start Date"
msgstr "Ngày bắt đầu"

#. module: project
#: model:ir.model.fields,field_description:project.field_project_task_date_start
msgid "Starting Date"
msgstr "Ngày bắt đầu"

#. module: project
#: model:ir.model.fields,field_description:project.field_project_project_state
#: model:ir.model.fields,field_description:project.field_report_project_task_user_state
#: model:ir.ui.view,arch_db:project.view_task_history_search
msgid "Status"
msgstr "Trạng thái"

#. module: project
#: model:ir.model.fields,field_description:project.field_project_task_child_ids
#, fuzzy
msgid "Sub-tasks"
msgstr "nhiệm vụ"

#. module: project
#: sql_constraint:project.tags:0
msgid "Tag name already exists !"
msgstr ""

#. module: project
#: model:ir.actions.act_window,name:project.project_tags_action
#: model:ir.model.fields,field_description:project.field_project_project_tag_ids
#: model:ir.model.fields,field_description:project.field_project_task_tag_ids
#: model:ir.ui.menu,name:project.menu_project_tags_act
#: model:ir.ui.view,arch_db:project.project_tags_form_view
msgid "Tags"
msgstr "Tags"

#. module: project
#: model:ir.model,name:project.model_project_tags
msgid "Tags of project's tasks, issues..."
msgstr ""

#. module: project
#: model:ir.model,name:project.model_project_task
#: model:ir.model.fields,field_description:project.field_project_task_history_cumulative_task_id
#: model:ir.model.fields,field_description:project.field_project_task_history_task_id
#: model:ir.ui.view,arch_db:project.view_task_form2
#: model:ir.ui.view,arch_db:project.view_task_history_search
#: model:ir.ui.view,arch_db:project.view_task_project_user_search
#: model:ir.ui.view,arch_db:project.view_task_search_form
msgid "Task"
msgstr "Nhiệm vụ"

#. module: project
#: model:ir.model.fields,field_description:project.field_project_project_tasks
msgid "Task Activities"
msgstr ""

#. module: project
#: model:mail.message.subtype,name:project.mt_project_task_blocked
#: model:mail.message.subtype,name:project.mt_task_blocked
msgid "Task Blocked"
msgstr "Nhiệm vụ bị Phong tỏa"

#. module: project
#: model:mail.message.subtype,name:project.mt_project_task_new
#: model:mail.message.subtype,name:project.mt_task_new
msgid "Task Opened"
msgstr ""

#. module: project
#: model:ir.filters,name:project.filter_task_report_task_pipe
msgid "Task Pipe"
msgstr ""

#. module: project
#: model:mail.message.subtype,name:project.mt_project_task_ready
#: model:mail.message.subtype,name:project.mt_task_ready
msgid "Task Ready"
msgstr ""

#. module: project
#: model:ir.model,name:project.model_project_task_type
#: model:ir.ui.view,arch_db:project.task_type_edit
#: model:ir.ui.view,arch_db:project.task_type_tree
msgid "Task Stage"
msgstr "Trạng thái của Nhiệm vụ"

#. module: project
#: model:mail.message.subtype,name:project.mt_project_task_stage
msgid "Task Stage Changed"
msgstr "Trạng thái của Nhiệm vụ được thay đổi"

#. module: project
#: model:ir.model.fields,field_description:project.field_project_task_name
#: model:ir.model.fields,field_description:project.field_report_project_task_user_name
msgid "Task Title"
msgstr ""

#. module: project
#: model:ir.ui.view,arch_db:project.view_task_form2
msgid "Task Title..."
msgstr ""

#. module: project
#: model:mail.message.subtype,description:project.mt_task_blocked
msgid "Task blocked"
msgstr "Nhiệm vụ bị phong tỏa"

#. module: project
#: selection:project.config.settings,module_pad:0
msgid "Task description is a plain text"
msgstr ""

#. module: project
#. openerp-web
#: code:addons/project/static/src/js/web_planner_project.js:24
#, python-format
msgid "Task is Developed"
msgstr ""

#. module: project
#. openerp-web
#: code:addons/project/static/src/js/web_planner_project.js:104
#, python-format
msgid "Task is completed"
msgstr ""

#. module: project
#. openerp-web
#: code:addons/project/static/src/js/web_planner_project.js:25
#, python-format
msgid "Task is tested"
msgstr ""

#. module: project
#: model:mail.message.subtype,description:project.mt_task_new
msgid "Task opened"
msgstr ""

#. module: project
#: model:mail.message.subtype,description:project.mt_task_ready
msgid "Task ready for Next Stage"
msgstr ""

#. module: project
#: model:ir.ui.view,arch_db:project.view_task_history_search
msgid "Task's Analysis"
msgstr "Phân tích Nhiệm vụ"

#. module: project
#: model:ir.actions.act_window,name:project.act_project_project_2_project_task_all
#: model:ir.actions.act_window,name:project.action_view_task
#: model:ir.model.fields,field_description:project.field_account_analytic_account_use_tasks
#: model:ir.model.fields,field_description:project.field_project_project_task_count
#: model:ir.model.fields,field_description:project.field_project_project_task_needaction_count
#: model:ir.model.fields,field_description:project.field_project_project_use_tasks
#: model:ir.model.fields,field_description:project.field_res_partner_task_ids
#: model:ir.ui.menu,name:project.menu_action_view_task
#: model:ir.ui.menu,name:project.menu_project_task_user_tree
#: model:ir.ui.view,arch_db:project.edit_project
#: model:ir.ui.view,arch_db:project.project_planner
#: model:ir.ui.view,arch_db:project.view_project_kanban
#: model:ir.ui.view,arch_db:project.view_task_calendar
#: model:ir.ui.view,arch_db:project.view_task_partner_info_form
#: model:ir.ui.view,arch_db:project.view_task_search_form
#: model:ir.ui.view,arch_db:project.view_task_tree2
msgid "Tasks"
msgstr "Nhiệm vụ"

#. module: project
#: model:ir.ui.view,arch_db:project.project_planner
msgid "Tasks &amp; Issues"
msgstr ""

#. module: project
#: model:ir.actions.act_window,name:project.action_project_task_user_tree
#: model:ir.actions.act_window,name:project.action_project_task_user_tree_filtered
#: model:ir.ui.view,arch_db:project.view_task_project_user_graph
#: model:ir.ui.view,arch_db:project.view_task_project_user_pivot
#: model:ir.ui.view,arch_db:project.view_task_project_user_search
msgid "Tasks Analysis"
msgstr "Phân tích nhiệm vụ"

#. module: project
#: model:ir.model.fields,field_description:project.field_project_project_type_ids
#: model:ir.ui.view,arch_db:project.task_type_search
msgid "Tasks Stages"
msgstr "trạng thái nhiệm vụ"

#. module: project
#: model:ir.ui.view,arch_db:project.project_planner
msgid "Tasks analysis"
msgstr ""

#. module: project
#: model:ir.ui.view,arch_db:project.project_planner
msgid "Tasks are the main mechanism in Odoo and are activated by default."
msgstr ""

#. module: project
#: model:ir.model,name:project.model_report_project_task_user
msgid "Tasks by user and project"
msgstr ""

#. module: project
#: model:ir.actions.act_window,name:project.open_view_template_project
msgid "Templates of Projects"
msgstr ""

#. module: project
#. openerp-web
#: code:addons/project/static/src/js/web_planner_project.js:49
#, python-format
msgid "Test"
msgstr "Kiểm thử"

#. module: project
#. openerp-web
#: code:addons/project/static/src/js/web_planner_project.js:57
#, python-format
msgid "Test is OK, need to document"
msgstr ""

#. module: project
#. openerp-web
#: code:addons/project/static/src/js/web_planner_project.js:18
#, python-format
msgid "Testing"
msgstr "Kiểm tra"

#. module: project
#: model:ir.ui.view,arch_db:project.project_planner
msgid ""
"The Odoo Project app can be used to manage many activities, from the "
"development of a new product to the daily operations of a customer support. "
"With some creativity, it can even be used to manage your marketing "
"communications or personal projects. But just because it can be done doesn't "
"mean it's always a good idea: let's start by helping you understand what can "
"be a good project."
msgstr ""

#. module: project
#: model:ir.model.fields,help:project.field_project_project_alias_model
msgid ""
"The kind of document created when an email is received on this project's "
"email alias"
msgstr ""

#. module: project
#: model:ir.model.fields,help:project.field_project_project_alias_model_id
msgid ""
"The model (Odoo Document Kind) to which this alias corresponds. Any incoming "
"email that does not reply to an existing record will cause the creation of a "
"new record of this model (e.g. a Project Task)"
msgstr ""

#. module: project
#: model:ir.model.fields,help:project.field_project_project_alias_name
msgid ""
"The name of the email alias, e.g. 'jobs' if you want to catch emails for "
"<jobs@example.odoo.com>"
msgstr ""

#. module: project
#: model:ir.model.fields,help:project.field_project_project_alias_user_id
msgid ""
"The owner of records created upon receiving emails on this alias. If this "
"field is not set the system will attempt to find the right owner based on "
"the sender (From) address, or will use the Administrator account if no "
"system user is found for that address."
msgstr ""

#. module: project
#: model:ir.ui.view,arch_db:project.project_planner
msgid "The same features as the Chrome extension, but on your mobile phone!"
msgstr ""

#. module: project
#. openerp-web
#: code:addons/project/static/src/xml/project.xml:7
#, python-format
msgid ""
"There is no available image to be set as cover. Send a message on the task "
"with an attached image."
msgstr ""

#. module: project
#: model:ir.model.fields,help:project.field_project_config_settings_module_rating_project
msgid "This allows customers to give rating on provided services"
msgstr ""

#. module: project
#: model:ir.model.fields,help:project.field_project_config_settings_module_sale_service
msgid ""
"This feature automatically creates project tasks from service products in "
"sale orders. In order to make it work,  the product has to be a service and "
"'Create Task Automatically' has to be flagged on the procurement tab in the "
"product form.\n"
"-This installs the module sale_service."
msgstr ""

#. module: project
#: model:ir.ui.view,arch_db:project.project_planner
msgid ""
"This is particularly useful to manage help and support: all incoming email  "
"from customers will be transformed into an issue that you'll be able to "
"track easily!"
msgstr ""

#. module: project
#: model:ir.actions.act_window,help:project.action_project_task_user_tree
#: model:ir.actions.act_window,help:project.action_project_task_user_tree_filtered
msgid ""
"This report allows you to analyse the performance of your projects and "
"users. You can analyse the quantities of tasks, the hours spent compared to "
"the planned hours, the average number of days to open or close a task, etc."
msgstr ""
"Báo cáo này cho phép bạn phân tích hiệu quả của dự án và người dùng Bạn có "
"thể phân tích số lượng nhiệm vụ, số giờ đã sử dụng so với số giờ dự kiến, số "
"ngày trung bình để mở hoặc đóng một nhiệm vụ,..."

#. module: project
#: model:ir.model.fields,help:project.field_project_task_type_fold
msgid ""
"This stage is folded in the kanban view when there are no records in that "
"stage to display."
msgstr ""

#. module: project
#: model:ir.ui.view,arch_db:project.project_planner
msgid ""
"This whole process might take you a few hours, but don't worry, you can take "
"a break and\n"
"                        return to it at any time: your progress is "
"automatically saved."
msgstr ""

#. module: project
#: model:ir.ui.view,arch_db:project.project_planner
msgid ""
"This will add an Invoice Tasks menu in the Project module, that can be used "
"to select the Timesheet to invoice."
msgstr ""

#. module: project
#: model:ir.model.fields,help:project.field_res_company_project_time_mode_id
#: model:ir.model.fields,help:project.project_time_mode_id_duplicate_xmlid
#, fuzzy
msgid ""
"This will set the unit of measure used in projects and tasks.\n"
"If you use the timesheet linked to projects, don't forget to setup the right "
"unit of measure in your employees."
msgstr ""
"Trường này sẽ thiết lập đơn vị đo lường được sử dụng trong dự án và nhiệm "
"vụ.\n"
"Nếu bạn sử dụng bảng chấm công liên kết tới dự án (phân hệ "
"project_timesheet), đừng quên thiết lập đúng đơn vị đo lường trong hồ sơ "
"nhân viên."

#. module: project
#: model:res.groups,name:project.group_time_work_estimation_tasks
msgid "Time Estimation on Tasks"
msgstr "Thời gian dự kiến trên Nhiệm vụ"

#. module: project
#: model:ir.ui.view,arch_db:project.edit_project
msgid "Time Scheduling"
msgstr ""

#. module: project
#: model:ir.model.fields,field_description:project.field_project_config_settings_group_time_work_estimation_tasks
msgid "Time on Tasks"
msgstr ""

#. module: project
#: model:ir.model.fields,field_description:project.field_res_company_project_time_mode_id
#: model:ir.model.fields,field_description:project.project_time_mode_id_duplicate_xmlid
msgid "Timesheet UoM"
msgstr ""

#. module: project
#: model:ir.model.fields,field_description:project.field_project_config_settings_module_project_timesheet_synchro
msgid "Timesheet app for Chrome/Android/iOS"
msgstr ""

#. module: project
#: model:ir.ui.view,arch_db:project.view_config_settings
msgid "Timesheets"
msgstr ""

#. module: project
#: model:ir.model.fields,field_description:project.field_project_config_settings_module_project_issue_sheet
msgid "Timesheets Invoicing"
msgstr ""

#. module: project
#: model:ir.ui.view,arch_db:project.project_planner
msgid ""
"Timesheets are often essential for running a company.<br/>\n"
"                    They are also prone to human error, repetitive, "
"annoying, and sometimes stressful to employees.<br/>\n"
"                    Fortunately, Odoo has several solutions to make them as "
"efficient and painless as possible!<br/>"
msgstr ""

#. module: project
#: model:ir.ui.view,arch_db:project.project_planner
msgid "Timesheets can be used for several purposes:"
msgstr ""

#. module: project
#: model:ir.ui.view,arch_db:project.project_planner
msgid "Timesheets to Approve"
msgstr ""

#. module: project
#: model:ir.model.fields,help:project.field_project_project_resource_calendar_id
msgid "Timetable working hours to adjust the gantt diagram report"
msgstr ""

#. module: project
#. openerp-web
#: code:addons/project/static/src/js/web_planner_project.js:96
#: model:project.task.type,name:project.project_stage_0
#, python-format
msgid "To Do"
msgstr "Cần làm"

#. module: project
#: model:ir.ui.view,arch_db:project.project_planner
msgid ""
"To configure these Kanban Statuses, go to the 'Project Stages' tab of a "
"Project."
msgstr ""

#. module: project
#: model:ir.ui.view,arch_db:project.project_planner
msgid "To use Issues, install the"
msgstr ""

#. module: project
#: model:ir.ui.view,arch_db:project.project_planner
msgid "To use Timesheets, go to your"
msgstr ""

#. module: project
#: model:ir.model.fields,help:project.field_project_task_remaining_hours
msgid ""
"Total remaining time, can be re-estimated periodically by the assignee of "
"the task."
msgstr ""
"Tổng thời gian còn lại, có thể được dự kiến lại một cách định kỳ bởi người "
"được phân công nhiệm vụ."

#. module: project
#: model:ir.ui.view,arch_db:project.view_task_project_user_search
#: model:ir.ui.view,arch_db:project.view_task_search_form
msgid "Unassigned"
msgstr "Chưa được gán"

#. module: project
#: model:ir.ui.view,arch_db:project.view_task_history_search
msgid "Unassigned Tasks"
msgstr "Nhiệm vụ chưa phân công"

#. module: project
#: model:ir.ui.view,arch_db:project.view_project_project_filter
#: model:ir.ui.view,arch_db:project.view_task_kanban
#: model:ir.ui.view,arch_db:project.view_task_search_form
msgid "Unread Messages"
msgstr "Thông điệp chưa đọc"

#. module: project
#: model:ir.ui.view,arch_db:project.edit_project
msgid "Use Tasks"
msgstr ""

#. module: project
#: model:ir.model.fields,field_description:project.field_project_project_label_tasks
msgid "Use Tasks as"
msgstr ""

#. module: project
#: model:ir.ui.view,arch_db:project.project_planner
msgid "Use Timesheets"
msgstr ""

#. module: project
#: model:ir.ui.view,arch_db:project.project_planner
msgid ""
"Use separate meetings to solve big issues or issues that aren’t important "
"for the entire team."
msgstr ""

#. module: project
#: model:project.task.type,legend_priority:project.project_stage_0
msgid "Use the priority for tasks related to gold customers"
msgstr ""

#. module: project
#: model:res.groups,name:project.group_project_user
msgid "User"
msgstr "Người dùng"

#. module: project
#: model:ir.model.fields,field_description:project.field_project_task_user_email
msgid "User Email"
msgstr "Email người dùng"

#. module: project
#: model:ir.ui.view,arch_db:project.project_planner
msgid ""
"Usually, a project's team members are managed through weekly (or monthly) "
"status meetings.<br/>\n"
"                        Sometimes, these meetings can last hours and expose "
"participants to an overly detailed review of the project.<br/>\n"
"                        Your team members will probably try to avoid those "
"kind of meetings, or have to rush afterwards to meet their deadlines...<br/"
"><br/>\n"
"                        So how can you, as project manager, structure a "
"weekly status meeting where team members are engaged, informed and willing "
"to contribute to the project's next steps? Here are some tips."
msgstr ""

#. module: project
#. openerp-web
#: code:addons/project/static/src/js/web_planner_project.js:16
#, python-format
msgid "Validation"
msgstr "Xác nhận"

#. module: project
#: model:ir.ui.view,arch_db:project.project_planner
msgid "View statistics (time spent, efficiency, etc.)"
msgstr ""

#. module: project
#: model:ir.ui.view,arch_db:project.project_planner
msgid "View statistics for the week"
msgstr ""

#. module: project
#. openerp-web
#: code:addons/project/static/src/js/web_planner_project.js:66
#: code:addons/project/static/src/js/web_planner_project.js:81
#, python-format
msgid "Wait. Customer"
msgstr ""

#. module: project
#. openerp-web
#: code:addons/project/static/src/js/web_planner_project.js:67
#: code:addons/project/static/src/js/web_planner_project.js:82
#, python-format
msgid "Wait. Expert"
msgstr ""

#. module: project
#: model:ir.ui.view,arch_db:project.project_planner
msgid "We can add fields related to your business on any screen, for example:"
msgstr ""

#. module: project
#: model:ir.ui.view,arch_db:project.project_planner
msgid "We can automate steps in your workflow, for example:"
msgstr ""

#. module: project
#: model:ir.ui.view,arch_db:project.project_planner
msgid ""
"We can implement custom reports based on your Word or GoogleDocs templates, "
"for example:"
msgstr ""

#. module: project
#: model:ir.ui.view,arch_db:project.project_planner
msgid ""
"We hope this process helped you implement our project management application."
msgstr ""

#. module: project
#: model:ir.ui.view,arch_db:project.project_planner
msgid ""
"We've developed a super simple and efficient Chrome extension to enter your "
"timesheets:<br/><br/>"
msgstr ""

#. module: project
#: model:ir.ui.view,arch_db:project.project_planner
msgid "Welcome"
msgstr ""

#. module: project
#: model:ir.ui.view,arch_db:project.project_planner
msgid ""
"What is the average number of working hours necessary to close an issue?"
msgstr ""

#. module: project
#: model:ir.ui.view,arch_db:project.project_planner
msgid "What is the average time before an issue is assigned / closed?"
msgstr ""

#. module: project
#: model:ir.ui.view,arch_db:project.project_planner
msgid ""
"What is the difference between initial time estimation and final time spent?"
msgstr ""

#. module: project
#: model:ir.ui.view,arch_db:project.project_planner
msgid "What is the number of missed deadlines?"
msgstr ""

#. module: project
#: model:ir.ui.view,arch_db:project.project_planner
msgid "What is their average number of tasks or issues worked on / closed?"
msgstr ""

#. module: project
#: model:ir.ui.view,arch_db:project.project_planner
msgid "What is their average number of working hours over the year?"
msgstr ""

#. module: project
#: model:ir.model.fields,help:project.field_project_project_is_favorite
msgid "Whether this project should be displayed on the dashboard or not"
msgstr ""

#. module: project
#. openerp-web
#: code:addons/project/static/src/js/web_planner_project.js:39
#, python-format
msgid "Work has started"
msgstr ""

#. module: project
#: model:ir.model.fields,field_description:project.field_project_project_resource_calendar_id
msgid "Working Time"
msgstr "Giờ làm việc"

#. module: project
#: model:ir.filters,name:project.filter_task_report_workload
msgid "Workload"
msgstr "Khối lượng công việc"

#. module: project
#: model:ir.ui.view,arch_db:project.task_type_edit
msgid ""
"You can also add a description to help your coworkers understand the meaning "
"and purpose of the stage."
msgstr ""

#. module: project
#: model:ir.ui.view,arch_db:project.task_type_edit
msgid ""
"You can also give a tooltip about the use of the stars available in the "
"kanban and form views."
msgstr ""

#. module: project
#: model:ir.ui.view,arch_db:project.project_planner
msgid "You can even include any report in your dashboard for permanent access!"
msgstr ""

#. module: project
#: model:ir.ui.view,arch_db:project.project_planner
msgid ""
"You can learn more about Timesheets in the 'Use Timesheets' section of this "
"planner."
msgstr ""

#. module: project
#: model:ir.actions.act_window,help:project.act_project_project_2_project_task_all
msgid ""
"You can now manage your tasks in order to get things done efficiently. Track "
"progress, discuss, attach documents, etc."
msgstr ""

#. module: project
#: model:ir.ui.view,arch_db:project.project_planner
msgid ""
"You can reply directly to a message from you email software; the message and "
"its attachments will be added to the Chatter."
msgstr ""

#. module: project
#: model:ir.ui.view,arch_db:project.project_planner
msgid "You can save your reports to easily reuse it later"
msgstr ""

#. module: project
#: code:addons/project/project.py:94
#, python-format
msgid ""
"You cannot delete a project containing tasks. You can either delete all the "
"project's tasks and then delete the project or simply deactivate the project."
msgstr ""
"Bạn không thể xóa một dự án có chứa nhiệm vụ. Hoặc bạn có thể xóa tất cả các "
"nhiệm vụ rồi xóa dự án. Hay đơn giản hơn, bạn có thể giải hoạt dự án này."

#. module: project
#: model:ir.ui.view,arch_db:project.project_planner
msgid "Your Activities"
msgstr ""

#. module: project
#: model:ir.ui.view,arch_db:project.project_planner
msgid "Your Objectives"
msgstr ""

#. module: project
#: model:mail.template,subject:project.mail_template_data_module_install_project
msgid "Your Odoo Project application is up and running"
msgstr ""

#. module: project
#: model:ir.ui.view,arch_db:project.project_planner
msgid "Your Projects"
msgstr ""

#. module: project
#: model:ir.ui.view,arch_db:project.project_planner
msgid "Your Projects:"
msgstr ""

#. module: project
#: model:ir.ui.view,arch_db:project.project_planner
msgid "and activate:"
msgstr ""

#. module: project
#: model:ir.ui.view,arch_db:project.project_planner
msgid "etc.."
msgstr ""

#. module: project
#: model:ir.ui.view,arch_db:project.project_planner
msgid "for Issues: 'Activate timesheets on issues'"
msgstr ""

#. module: project
#: model:ir.ui.view,arch_db:project.project_planner
msgid "for Tasks: 'Log work activities on tasks'"
msgstr ""

#. module: project
#: model:ir.ui.view,arch_db:project.view_task_kanban
msgid "oe_kanban_text_red"
msgstr ""

#. module: project
#: model:ir.model,name:project.model_project_config_settings
msgid "project.config.settings"
msgstr ""

#. module: project
#: model:ir.model,name:project.model_project_task_history_cumulative
msgid "project.task.history.cumulative"
msgstr ""

#. module: project
#: model:ir.ui.view,arch_db:project.project_planner
msgid "send us an email"
msgstr ""

#. module: project
<<<<<<< HEAD
#: code:addons/project/project.py:597
=======
#: code:addons/project/project.py:605
>>>>>>> bc1a0a32
#, python-format
msgid "tasks"
msgstr "nhiệm vụ"

#. module: project
#: model:ir.ui.view,arch_db:project.project_planner
msgid "to describe<br/> your experience or to suggest improvements !"
msgstr ""

#. module: project
#: model:ir.model.fields,field_description:project.field_account_analytic_account_project_count
#: model:ir.model.fields,field_description:project.field_project_project_project_count
#: model:ir.model.fields,field_description:project.field_project_project_task_ids
msgid "unknown"
msgstr "chưa rõ"

#. module: project
#: model:ir.ui.view,arch_db:project.project_planner
msgid "using the above recommendations"
msgstr ""

#. module: project
#: model:ir.ui.view,arch_db:project.project_planner
msgid ""
"view of the HR module is the main tool to check, modify and confirm "
"Timesheets."
msgstr ""

#. module: project
#: model:ir.ui.view,arch_db:project.project_planner
msgid "view of the Human Resources module."
msgstr ""

#. module: project
#: model:ir.ui.view,arch_db:project.project_planner
msgid "view."
msgstr ""

#. module: project
#: model:ir.ui.view,arch_db:project.project_planner
msgid "with Timesheet"
msgstr ""

#. module: project
#: model:ir.ui.view,arch_db:project.project_planner
msgid "you listed on the previous step"
msgstr ""

#~ msgid "&times;"
#~ msgstr "&times;"

#~ msgid "Close"
#~ msgstr "Đóng"

#~ msgid "Date of the last message posted on the record."
#~ msgstr "Ngày của thông điệp gần nhất được ghi nhận trên một bản ghi"

#~ msgid "Delegated Tasks"
#~ msgstr "Nhiệm vụ được Ủy thác"

#~ msgid "Followers"
#~ msgstr "Người dõi theo"

#~ msgid "Followers (Channels)"
#~ msgstr "Người theo dõi (Các kênh)"

#~ msgid "Followers (Partners)"
#~ msgstr "Người theo dõi (Các đối tác)"

#~ msgid "If checked new messages require your attention."
#~ msgstr "Nếu đánh dấu kiểm, các thông điệp mới yêu cầu sự có mặt của bạn."

#~ msgid "Is Follower"
#~ msgstr "Trở thành người theo dõi"

#~ msgid "Last Message Date"
#~ msgstr "Ngày thông điệp cuối cùng"

#~ msgid "Messages"
#~ msgstr "Thông điệp"

#~ msgid "Messages and communication history"
#~ msgstr "Lịch sử trao đổi"

#~ msgid "Open Project Menu"
#~ msgstr "Mở menu dự án"

#~ msgid "Record timesheet lines per tasks"
#~ msgstr "Ghi nhận chi tiết chấm công cho các nhiệm vụ"

#~ msgid "Website Messages"
#~ msgstr "Thông điệp Website"

#~ msgid "Website communication history"
#~ msgstr "Lịch sử thông tin liên lạc website"<|MERGE_RESOLUTION|>--- conflicted
+++ resolved
@@ -7,11 +7,7 @@
 msgstr ""
 "Project-Id-Version: Odoo 9.0\n"
 "Report-Msgid-Bugs-To: \n"
-<<<<<<< HEAD
-"POT-Creation-Date: 2016-08-19 10:24+0000\n"
-=======
 "POT-Creation-Date: 2016-08-18 14:06+0000\n"
->>>>>>> bc1a0a32
 "PO-Revision-Date: 2016-07-20 03:19+0000\n"
 "Last-Translator: Martin Trigaux\n"
 "Language-Team: Vietnamese (http://www.transifex.com/odoo/odoo-9/language/"
@@ -213,11 +209,7 @@
 
 #. module: project
 #: code:addons/project/project.py:273 code:addons/project/project.py:294
-<<<<<<< HEAD
-#: code:addons/project/project.py:438
-=======
 #: code:addons/project/project.py:446
->>>>>>> bc1a0a32
 #, python-format
 msgid "%s (copy)"
 msgstr "%s (bản sao)"
@@ -1007,7 +999,7 @@
 #. module: project
 #: code:addons/project/project.py:133
 #, python-format
-msgid "All employees"
+msgid "All Employees Project: all employees can access"
 msgstr ""
 
 #. module: project
@@ -1241,11 +1233,7 @@
 msgstr ""
 
 #. module: project
-<<<<<<< HEAD
-#: code:addons/project/project.py:640
-=======
 #: code:addons/project/project.py:648
->>>>>>> bc1a0a32
 #, python-format
 msgid ""
 "Child task still open.\n"
@@ -1469,11 +1457,7 @@
 msgstr ""
 
 #. module: project
-<<<<<<< HEAD
-#: code:addons/project/project.py:860
-=======
 #: code:addons/project/project.py:868
->>>>>>> bc1a0a32
 #: model:ir.model.fields,field_description:project.field_project_project_partner_id
 #: model:ir.model.fields,field_description:project.field_project_task_partner_id
 #: model:ir.ui.view,arch_db:project.edit_project
@@ -1482,25 +1466,18 @@
 msgstr "Khách hàng"
 
 #. module: project
-<<<<<<< HEAD
-#: code:addons/project/project.py:860
-=======
 #: code:addons/project/project.py:868
->>>>>>> bc1a0a32
 #, python-format
 msgid "Customer Email"
 msgstr "Email khách hàng"
 
 #. module: project
-<<<<<<< HEAD
-=======
 #: code:addons/project/project.py:132
 #, python-format
 msgid "Customer Project: visible in portal if the customer is a follower"
 msgstr ""
 
 #. module: project
->>>>>>> bc1a0a32
 #: model:ir.ui.view,arch_db:project.project_planner
 msgid "Customer Service"
 msgstr ""
@@ -1525,12 +1502,6 @@
 #, python-format
 msgid "Customer has reported new issue"
 msgstr ""
-
-#. module: project
-#: code:addons/project/project.py:132
-#, fuzzy, python-format
-msgid "Customer project"
-msgstr "Khách hàng"
 
 #. module: project
 #. openerp-web
@@ -2068,11 +2039,7 @@
 msgstr ""
 
 #. module: project
-<<<<<<< HEAD
-#: code:addons/project/project.py:791
-=======
 #: code:addons/project/project.py:799
->>>>>>> bc1a0a32
 #, python-format
 msgid "I take it"
 msgstr ""
@@ -2489,12 +2456,6 @@
 msgstr ""
 
 #. module: project
-#: model:ir.ui.view,arch_db:project.view_config_settings
-#, fuzzy
-msgid "More Info"
-msgstr "Thông tin thêm"
-
-#. module: project
 #: model:ir.ui.view,arch_db:project.project_planner
 msgid "More efficient communication between employees"
 msgstr ""
@@ -2534,11 +2495,7 @@
 msgstr "Mới"
 
 #. module: project
-<<<<<<< HEAD
-#: code:addons/project/project.py:793
-=======
 #: code:addons/project/project.py:801
->>>>>>> bc1a0a32
 #, python-format
 msgid "New Task"
 msgstr ""
@@ -2759,11 +2716,7 @@
 msgstr ""
 
 #. module: project
-<<<<<<< HEAD
-#: code:addons/project/project.py:953
-=======
 #: code:addons/project/project.py:961
->>>>>>> bc1a0a32
 #, python-format
 msgid ""
 "Please remove existing tasks in the project linked to the accounts you want "
@@ -2804,7 +2757,7 @@
 #. module: project
 #: code:addons/project/project.py:134
 #, python-format
-msgid "Private: followers only"
+msgid "Private Project: followers only"
 msgstr ""
 
 #. module: project
@@ -2897,12 +2850,6 @@
 msgstr "Dự án"
 
 #. module: project
-#: model:mail.channel,name:project.mail_channel_project_task
-#, fuzzy
-msgid "Projects & Tasks"
-msgstr "Nhiệm vụ"
-
-#. module: project
 #: model:ir.ui.view,arch_db:project.task_type_edit
 msgid "Projects using this stage"
 msgstr ""
@@ -3244,6 +3191,11 @@
 #: model:ir.model.fields,field_description:project.field_project_task_date_start
 msgid "Starting Date"
 msgstr "Ngày bắt đầu"
+
+#. module: project
+#: model:ir.model.fields,field_description:project.field_project_project_account_type
+msgid "State"
+msgstr ""
 
 #. module: project
 #: model:ir.model.fields,field_description:project.field_project_project_state
@@ -4003,11 +3955,7 @@
 msgstr ""
 
 #. module: project
-<<<<<<< HEAD
-#: code:addons/project/project.py:597
-=======
 #: code:addons/project/project.py:605
->>>>>>> bc1a0a32
 #, python-format
 msgid "tasks"
 msgstr "nhiệm vụ"
