<?xml version="1.0" encoding="utf-8"?>
<openerp>
<data noupdate="0">

    <record id="group_project_user" model="res.groups">
        <field name="name">User</field>
        <field name="implied_ids" eval="[(4, ref('base.group_user'))]"/>
        <field name="category_id" ref="base.module_category_project_management"/>
    </record>

    <record id="group_project_manager" model="res.groups">
        <field name="name">Manager</field>
        <field name="category_id" ref="base.module_category_project_management"/>
        <field name="implied_ids" eval="[(4, ref('group_project_user'))]"/>
        <field name="users" eval="[(4, ref('base.user_root'))]"/>
    </record>

    <record id="group_tasks_work_on_tasks" model="res.groups">
        <field name="name">Task's Work on Tasks</field>
        <field name="category_id" ref="base.module_category_hidden"/>
    </record>
    
    <record id="group_time_work_estimation_tasks" model="res.groups">
        <field name="name">Time Estimation on Tasks</field>
        <field name="implied_ids" eval="[(4, ref('group_tasks_work_on_tasks'))]"/>
        <field name="category_id" ref="base.module_category_hidden"/>
    </record>

</data>
<data noupdate="1">

    <record model="ir.rule" id="project_comp_rule">
        <field name="name">Project: multi-company</field>
        <field name="model_id" ref="model_project_project"/>
        <field name="global" eval="True"/>
        <field name="domain_force">['|',
                                        ('company_id', '=', False),
                                        ('company_id', 'child_of', [user.company_id.id]),
                                    ]</field>
    </record>

    <record model="ir.rule" id="project_project_manager_rule">
        <field name="name">Project: project manager: see all</field>
        <field name="model_id" ref="model_project_project"/>
        <field name="domain_force">[(1, '=', 1)]</field>
        <field name="groups" eval="[(4,ref('project.group_project_manager'))]"/>
    </record>

    <record model="ir.rule" id="project_public_members_rule">
        <field name="name">Project: employees: portal, employees or followers</field>
        <field name="model_id" ref="model_project_project"/>
        <field name="domain_force">['|',
                                        ('privacy_visibility', 'in', ['portal', 'employees']),
                                        ('message_partner_ids', 'in', [user.partner_id.id])
                                    ]</field>
        <field name="groups" eval="[(4, ref('base.group_user'))]"/>
    </record>

    <record model="ir.rule" id="task_comp_rule">
        <field name="name">Project/Task: multi-company</field>
        <field name="model_id" ref="model_project_task"/>
        <field name="global" eval="True"/>
        <field name="domain_force">['|',
                                        ('company_id', '=', False),
                                        ('company_id', 'child_of', [user.company_id.id]),
                                    ]</field>
    </record>

    <record model="ir.rule" id="task_visibility_rule">
        <field name="name">Project/Task: employees: portal or employee or (followers and following)</field>
        <field name="model_id" ref="model_project_task"/>
        <field name="domain_force">[
        '|',
            ('project_id.privacy_visibility', 'in', ['portal', 'employees']),
            '|',
                '&amp;',
                    ('project_id.privacy_visibility', '=', 'followers'),
                    ('project_id.message_partner_ids', 'in', [user.partner_id.id]),
                '|',
                    ('message_partner_ids', 'in', [user.partner_id.id]),
                    # to subscribe check access to the record, follower is not enough at creation
                    ('user_id', '=', user.id)
        ]</field>
        <field name="groups" eval="[(4,ref('base.group_user'))]"/>
    </record>

    <record model="ir.rule" id="project_manager_all_project_tasks_rule">
        <field name="name">Project/Task: project manager: see all</field>
        <field name="model_id" ref="model_project_task"/>
        <field name="domain_force">[(1, '=', 1)]</field>
        <field name="groups" eval="[(4,ref('project.group_project_manager'))]"/>
    </record>

<<<<<<< HEAD
    <!-- Portal -->
    <record model="ir.rule" id="portal_project_rule">
        <field name="name">Project: portal users: portal or following</field>
        <field name="model_id" ref="project.model_project_project"/>
        <field name="domain_force">[
            '|',
                '&amp;',
                    ('privacy_visibility', '=', 'portal'),
                    ('message_partner_ids', 'child_of', [user.partner_id.commercial_partner_id.id]),
                '&amp;',
                    ('privacy_visibility', '=', 'followers'),
                    ('message_partner_ids', 'in', [user.partner_id.id])
        ]</field>
        <field name="groups" eval="[(4, ref('base.group_portal'))]"/>
    </record>

    <record model="ir.rule" id="portal_task_rule">
        <field name="name">Project/Task: portal users: (portal and colleagues following) or (followers and following)</field>
        <field name="model_id" ref="project.model_project_task"/>
        <field name="domain_force">[
        '|',
            '|',
                '&amp;',
                    ('project_id.privacy_visibility', '=', 'portal'),
                    ('project_id.message_partner_ids', 'child_of', [user.partner_id.commercial_partner_id.id]),
                '&amp;',
                    ('project_id.privacy_visibility', '=', 'followers'),
                    ('project_id.message_partner_ids', 'in', [user.partner_id.id]),
            '&amp;',
                # on employee project can receive messages but not access the object
                ('project_id.privacy_visibility', '!=', 'employees'),
                ('message_partner_ids', 'in', [user.partner_id.id])
        ]</field>
        <field name="groups" eval="[(4, ref('base.group_portal'))]"/>
=======
    <record model="ir.rule" id="report_project_task_user_report_comp_rule">
        <field name="name">Task Analysis multi-company</field>
        <field name="model_id" ref="model_report_project_task_user"/>
        <field name="global" eval="True"/>
        <field name="domain_force">['|',('company_id','=',False),('company_id','child_of',[user.company_id.id])]</field>
>>>>>>> e9f1ee4d
    </record>

</data>
</openerp><|MERGE_RESOLUTION|>--- conflicted
+++ resolved
@@ -91,7 +91,6 @@
         <field name="groups" eval="[(4,ref('project.group_project_manager'))]"/>
     </record>
 
-<<<<<<< HEAD
     <!-- Portal -->
     <record model="ir.rule" id="portal_project_rule">
         <field name="name">Project: portal users: portal or following</field>
@@ -126,13 +125,13 @@
                 ('message_partner_ids', 'in', [user.partner_id.id])
         ]</field>
         <field name="groups" eval="[(4, ref('base.group_portal'))]"/>
-=======
+    </record>
+
     <record model="ir.rule" id="report_project_task_user_report_comp_rule">
         <field name="name">Task Analysis multi-company</field>
         <field name="model_id" ref="model_report_project_task_user"/>
         <field name="global" eval="True"/>
         <field name="domain_force">['|',('company_id','=',False),('company_id','child_of',[user.company_id.id])]</field>
->>>>>>> e9f1ee4d
     </record>
 
 </data>
