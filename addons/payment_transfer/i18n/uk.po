--- conflicted
+++ resolved
@@ -9,11 +9,7 @@
 msgstr ""
 "Project-Id-Version: Odoo 9.0\n"
 "Report-Msgid-Bugs-To: \n"
-<<<<<<< HEAD
-"POT-Creation-Date: 2016-08-19 10:25+0000\n"
-=======
 "POT-Creation-Date: 2016-08-18 14:07+0000\n"
->>>>>>> bc1a0a32
 "PO-Revision-Date: 2016-02-13 14:14+0000\n"
 "Last-Translator: Bogdan\n"
 "Language-Team: Ukrainian (http://www.transifex.com/odoo/odoo-9/language/"
@@ -38,8 +34,6 @@
 msgstr "; не знайдено жодного замовлення"
 
 #. module: payment_transfer
-<<<<<<< HEAD
-=======
 #: model:payment.acquirer,cancel_msg:payment_transfer.payment_acquirer_transfer
 msgid "<span><i>Cancel,</i> Your payment has been cancelled.</span>"
 msgstr "<span><i>Скасовано,</i> Ваш платіж було скасовано.</span>"
@@ -74,7 +68,6 @@
 "ваше замовлення поки що не підтверджене.</span>"
 
 #. module: payment_transfer
->>>>>>> bc1a0a32
 #: code:addons/payment_transfer/models/payment_acquirer.py:30
 #: model:payment.acquirer,post_msg:payment_transfer.payment_acquirer_transfer
 #, python-format
@@ -103,9 +96,6 @@
 msgstr "Платіжні операції"
 
 #. module: payment_transfer
-<<<<<<< HEAD
-#: code:addons/payment_transfer/models/payment_acquirer.py:19
-=======
 #: model:payment.acquirer,post_msg:payment_transfer.payment_acquirer_transfer
 msgid "Please use the following transfer details"
 msgstr ""
@@ -123,7 +113,6 @@
 #. module: payment_transfer
 #: code:addons/payment_transfer/models/payment_acquirer.py:19
 #: model:payment.acquirer,name:payment_transfer.payment_acquirer_transfer
->>>>>>> bc1a0a32
 #, python-format
 msgid "Wire Transfer"
 msgstr "Банківський переказ"
@@ -132,35 +121,4 @@
 #: code:addons/payment_transfer/models/payment_acquirer.py:64
 #, python-format
 msgid "received data for reference %s"
-msgstr "отримані дані для довідки %s"
-
-#~ msgid "<span><i>Cancel,</i> Your payment has been cancelled.</span>"
-#~ msgstr "<span><i>Скасовано,</i> Ваш платіж було скасовано.</span>"
-
-#~ msgid ""
-#~ "<span><i>Done,</i> Your online payment has been successfully processed. "
-#~ "Thank you for your order.</span>"
-#~ msgstr ""
-#~ "<span><i>Завершено,</i> Ваш онлайн платіж був успішно оброблений. Дякуємо "
-#~ "за замовлення.</span>"
-
-#~ msgid ""
-#~ "<span><i>Error,</i> Please be aware that an error occurred during the "
-#~ "transaction. The order has been confirmed but won't be paid. Don't "
-#~ "hesitate to contact us if you have any questions on the status of your "
-#~ "order.</span>"
-#~ msgstr ""
-#~ "<span><i>Помилка,</i> Зверніть увагу, що виникла помилка під час "
-#~ "транзакції. Замовлення підтверджено, але не буде оплачено. Зв’яжіться з "
-#~ "нами, якщо у вас виникли питання щодо статусу вашого замовлення."
-
-#~ msgid ""
-#~ "<span><i>Pending,</i> Your online payment has been successfully "
-#~ "processed. But your order is not validated yet.</span>"
-#~ msgstr ""
-#~ "<span><i>Обробляється,</i> Вашо онлайн платіж було успішно оброблено. Але "
-#~ "ваше замовлення поки що не підтверджене.</span>"
-
-#~ msgid ""
-#~ "Transfer information will be provided after choosing the payment mode."
-#~ msgstr "Інформація по тразакції буде надана після вибору способу оплати."+msgstr "отримані дані для довідки %s"