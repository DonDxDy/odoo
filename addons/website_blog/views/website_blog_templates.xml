--- conflicted
+++ resolved
@@ -98,16 +98,6 @@
 <template id="blog_post_short" name="Blog Post Summary">
     <t t-call="website_blog.index">
     <div t-if="not blog_posts">
-<<<<<<< HEAD
-        <h1>
-            No blog post yet!
-        </h1>
-        <p groups="base.group_website_publisher">
-            To create a new blog post, use the top-right menu <em>Content</em>
-            and select the menuitem <em>New Blog Post</em>.
-        </p>
-
-=======
         <div class="text-center text-muted">
           <h3 class="css_editable_display">No blog post found</h3>
           <h3 class="css_editable_hidden">There isn't available blog post right now, click <a t-href="/page/website.contactus">here</a> to contact us</h3>
@@ -118,7 +108,6 @@
               </t>
           </t>
         </div>
->>>>>>> 57505a1b
     </div>
     <t t-foreach="blog_posts" t-as="blog_post">
       <div t-att-data-publish="blog_post.website_published and 'on' or 'off'">
@@ -231,10 +220,10 @@
 <template id="opt_blog_post_complete_comment" name="Allow Comments"
         inherit_option_id="website_blog.blog_post_complete" inherit_id="website_blog.blog_post_complete"
         groups="website_mail.group_comment">
-    <xpath expr="//ul[@id='comments-list']" position="after">
+    <xpath expr="//ul[@id='comments-list']" position="before">
         <section class="mb32 css_editable_mode_hidden">
-            <form id="comment" t-attf-action="/blogpost/#{blog_post.id}/comment"
-                    method="POST">
+            <form id="comment" t-attf-action="/blogpost/comment" method="POST">
+                <input name="blog_post_id" t-att-value="blog_post.id" type="hidden"/>
                 <img class="img pull-left img-rounded" t-att-src="'/website/image?model=res.partner&amp;field=image_small&amp;id='+str(user_id.partner_id.id)" style="width: 50px; margin-right: 10px;"/>
                 <div class="pull-left mb32" style="width: 75%%">
                     <textarea rows="3" name="comment" class="form-control" placeholder="Write a comment..."></textarea>
