--- conflicted
+++ resolved
@@ -18,13 +18,7 @@
                                                       fields=['partner_id'], groupby=['partner_id'])
         mapped_data = dict([(m['partner_id'][0], m['partner_id_count']) for m in sale_data])
         for partner in self:
-<<<<<<< HEAD
-            # let's obtain the partner id and all its child ids from the read up there
-            item = next(p for p in partner_child_ids if p['id'] == partner.id)
-            partner_ids = [partner.id] + item.get('child_ids')
-=======
             # let's obtain the partner id and all its child ids
             partner_ids = [partner.id] + partner.child_ids.ids
->>>>>>> 66efbf2b
             # then we can sum for all the partner's child
             partner.sale_order_count = sum(mapped_data.get(child, 0) for child in partner_ids)