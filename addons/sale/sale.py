# -*- coding: utf-8 -*-
##############################################################################
#
#    OpenERP, Open Source Management Solution
#    Copyright (C) 2004-2010 Tiny SPRL (<http://tiny.be>).
#
#    This program is free software: you can redistribute it and/or modify
#    it under the terms of the GNU Affero General Public License as
#    published by the Free Software Foundation, either version 3 of the
#    License, or (at your option) any later version.
#
#    This program is distributed in the hope that it will be useful,
#    but WITHOUT ANY WARRANTY; without even the implied warranty of
#    MERCHANTABILITY or FITNESS FOR A PARTICULAR PURPOSE.  See the
#    GNU Affero General Public License for more details.
#
#    You should have received a copy of the GNU Affero General Public License
#    along with this program.  If not, see <http://www.gnu.org/licenses/>.
#
##############################################################################

from datetime import datetime, timedelta
from dateutil.relativedelta import relativedelta
import time
from openerp import pooler
from openerp.osv import fields, osv
from openerp.tools.translate import _
from openerp.tools import DEFAULT_SERVER_DATE_FORMAT, DEFAULT_SERVER_DATETIME_FORMAT, DATETIME_FORMATS_MAP, float_compare
import openerp.addons.decimal_precision as dp
from openerp import netsvc

class sale_shop(osv.osv):
    _name = "sale.shop"
    _description = "Sales Shop"
    _columns = {
        'name': fields.char('Shop Name', size=64, required=True),
        'payment_default_id': fields.many2one('account.payment.term', 'Default Payment Term', required=True),
        'pricelist_id': fields.many2one('product.pricelist', 'Pricelist'),
        'project_id': fields.many2one('account.analytic.account', 'Analytic Account', domain=[('parent_id', '!=', False)]),
        'company_id': fields.many2one('res.company', 'Company', required=False),
    }
    _defaults = {
        'company_id': lambda s, cr, uid, c: s.pool.get('res.company')._company_default_get(cr, uid, 'sale.shop', context=c),
    }

sale_shop()

class sale_order(osv.osv):
    _name = "sale.order"
    _inherit = ['mail.thread', 'ir.needaction_mixin']
    _description = "Sales Order"

    def onchange_shop_id(self, cr, uid, ids, shop_id, context=None):
        v = {}
        if shop_id:
            shop = self.pool.get('sale.shop').browse(cr, uid, shop_id, context=context)
            if shop.project_id.id:
                v['project_id'] = shop.project_id.id
            if shop.pricelist_id.id:
                v['pricelist_id'] = shop.pricelist_id.id
        return {'value': v}

    def copy(self, cr, uid, id, default=None, context=None):
        if not default:
            default = {}
        default.update({
            'state': 'draft',
            'invoice_ids': [],
            'date_confirm': False,
            'name': self.pool.get('ir.sequence').get(cr, uid, 'sale.order'),
        })
        return super(sale_order, self).copy(cr, uid, id, default, context=context)

    def _amount_line_tax(self, cr, uid, line, context=None):
        val = 0.0
        for c in self.pool.get('account.tax').compute_all(cr, uid, line.tax_id, line.price_unit * (1-(line.discount or 0.0)/100.0), line.product_uom_qty, line.product_id, line.order_id.partner_id)['taxes']:
            val += c.get('amount', 0.0)
        return val

    def _amount_all(self, cr, uid, ids, field_name, arg, context=None):
        cur_obj = self.pool.get('res.currency')
        res = {}
        for order in self.browse(cr, uid, ids, context=context):
            res[order.id] = {
                'amount_untaxed': 0.0,
                'amount_tax': 0.0,
                'amount_total': 0.0,
            }
            val = val1 = 0.0
            cur = order.pricelist_id.currency_id
            for line in order.order_line:
                val1 += line.price_subtotal
                val += self._amount_line_tax(cr, uid, line, context=context)
            res[order.id]['amount_tax'] = cur_obj.round(cr, uid, cur, val)
            res[order.id]['amount_untaxed'] = cur_obj.round(cr, uid, cur, val1)
            res[order.id]['amount_total'] = res[order.id]['amount_untaxed'] + res[order.id]['amount_tax']
        return res


    def _invoiced_rate(self, cursor, user, ids, name, arg, context=None):
        res = {}
        for sale in self.browse(cursor, user, ids, context=context):
            if sale.invoiced:
                res[sale.id] = 100.0
                continue
            tot = 0.0
            for invoice in sale.invoice_ids:
                if invoice.state not in ('draft', 'cancel'):
                    tot += invoice.amount_untaxed
            if tot:
                res[sale.id] = min(100.0, tot * 100.0 / (sale.amount_untaxed or 1.00))
            else:
                res[sale.id] = 0.0
        return res

    def _invoice_exists(self, cursor, user, ids, name, arg, context=None):
        res = {}
        for sale in self.browse(cursor, user, ids, context=context):
            res[sale.id] = False
            if sale.invoice_ids:
                res[sale.id] = True
        return res

    def _invoiced(self, cursor, user, ids, name, arg, context=None):
        res = {}
        for sale in self.browse(cursor, user, ids, context=context):
            res[sale.id] = True
            invoice_existence = False
            for invoice in sale.invoice_ids:
                if invoice.state!='cancel':
                    invoice_existence = True
                    if invoice.state != 'paid':
                        res[sale.id] = False
                        break
            if not invoice_existence or sale.state == 'manual':
                res[sale.id] = False
        return res

    def _invoiced_search(self, cursor, user, obj, name, args, context=None):
        if not len(args):
            return []
        clause = ''
        sale_clause = ''
        no_invoiced = False
        for arg in args:
            if arg[1] == '=':
                if arg[2]:
                    clause += 'AND inv.state = \'paid\''
                else:
                    clause += 'AND inv.state != \'cancel\' AND sale.state != \'cancel\'  AND inv.state <> \'paid\'  AND rel.order_id = sale.id '
                    sale_clause = ',  sale_order AS sale '
                    no_invoiced = True

        cursor.execute('SELECT rel.order_id ' \
                'FROM sale_order_invoice_rel AS rel, account_invoice AS inv '+ sale_clause + \
                'WHERE rel.invoice_id = inv.id ' + clause)
        res = cursor.fetchall()
        if no_invoiced:
            cursor.execute('SELECT sale.id ' \
                    'FROM sale_order AS sale ' \
                    'WHERE sale.id NOT IN ' \
                        '(SELECT rel.order_id ' \
                        'FROM sale_order_invoice_rel AS rel) and sale.state != \'cancel\'')
            res.extend(cursor.fetchall())
        if not res:
            return [('id', '=', 0)]
        return [('id', 'in', [x[0] for x in res])]

    def _get_order(self, cr, uid, ids, context=None):
        result = {}
        for line in self.pool.get('sale.order.line').browse(cr, uid, ids, context=context):
            result[line.order_id.id] = True
        return result.keys()

    _columns = {
        'name': fields.char('Order Reference', size=64, required=True,
            readonly=True, states={'draft': [('readonly', False)], 'sent': [('readonly', False)]}, select=True),
        'shop_id': fields.many2one('sale.shop', 'Shop', required=True, readonly=True, states={'draft': [('readonly', False)], 'sent': [('readonly', False)]}),
        'origin': fields.char('Source Document', size=64, help="Reference of the document that generated this sales order request."),
        'client_order_ref': fields.char('Customer Reference', size=64),
        'state': fields.selection([
            ('draft', 'Draft Quotation'),
            ('sent', 'Quotation Sent'),
            ('cancel', 'Cancelled'),
            ('waiting_date', 'Waiting Schedule'),
            ('progress', 'Sale Order'),
            ('manual', 'Sale to Invoice'),
            ('invoice_except', 'Invoice Exception'),
            ('done', 'Done'),
            ], 'Status', readonly=True, help="Gives the status of the quotation or sales order. \nThe exception status is automatically set when a cancel operation occurs in the processing of a document linked to the sale order. \nThe 'Waiting Schedule' status is set when the invoice is confirmed but waiting for the scheduler to run on the order date.", select=True),
        'date_order': fields.date('Date', required=True, readonly=True, select=True, states={'draft': [('readonly', False)], 'sent': [('readonly', False)]}),
        'create_date': fields.datetime('Creation Date', readonly=True, select=True, help="Date on which sales order is created."),
        'date_confirm': fields.date('Confirmation Date', readonly=True, select=True, help="Date on which sales order is confirmed."),
        'user_id': fields.many2one('res.users', 'Salesperson', states={'draft': [('readonly', False)], 'sent': [('readonly', False)]}, select=True),
        'partner_id': fields.many2one('res.partner', 'Customer', readonly=True, states={'draft': [('readonly', False)], 'sent': [('readonly', False)]}, required=True, change_default=True, select=True),
        'partner_invoice_id': fields.many2one('res.partner', 'Invoice Address', readonly=True, required=True, states={'draft': [('readonly', False)], 'sent': [('readonly', False)]}, help="Invoice address for current sales order."),
        'partner_shipping_id': fields.many2one('res.partner', 'Delivery Address', readonly=True, required=True, states={'draft': [('readonly', False)], 'sent': [('readonly', False)]}, help="Delivery address for current sales order."),
        'order_policy': fields.selection([
                ('manual', 'On Demand'),
            ], 'Create Invoice', required=True, readonly=True, states={'draft': [('readonly', False)], 'sent': [('readonly', False)]},
            help="""This field controls how invoice and delivery operations are synchronized.
  - With 'Before Delivery', a draft invoice is created, and it must be paid before delivery."""),
        'pricelist_id': fields.many2one('product.pricelist', 'Pricelist', required=True, readonly=True, states={'draft': [('readonly', False)], 'sent': [('readonly', False)]}, help="Pricelist for current sales order."),
        'currency_id': fields.related('pricelist_id', 'currency_id', type="many2one", relation="res.currency", string="Currency", readonly=True, required=True),
        'project_id': fields.many2one('account.analytic.account', 'Contract / Analytic', readonly=True, states={'draft': [('readonly', False)], 'sent': [('readonly', False)]}, help="The analytic account related to a sales order."),

        'order_line': fields.one2many('sale.order.line', 'order_id', 'Order Lines', readonly=True, states={'draft': [('readonly', False)], 'sent': [('readonly', False)]}),
        'invoice_ids': fields.many2many('account.invoice', 'sale_order_invoice_rel', 'order_id', 'invoice_id', 'Invoices', readonly=True, help="This is the list of invoices that have been generated for this sales order. The same sales order may have been invoiced in several times (by line for example)."),
        'invoiced_rate': fields.function(_invoiced_rate, string='Invoiced Ratio', type='float'),
        'invoiced': fields.function(_invoiced, string='Paid',
            fnct_search=_invoiced_search, type='boolean', help="It indicates that an invoice has been paid."),
        'invoice_exists': fields.function(_invoice_exists, string='Invoiced',
            fnct_search=_invoiced_search, type='boolean', help="It indicates that sale order has at least one invoice."),
        'note': fields.text('Terms and conditions'),

        'amount_untaxed': fields.function(_amount_all, digits_compute= dp.get_precision('Account'), string='Untaxed Amount',
            store = {
                'sale.order': (lambda self, cr, uid, ids, c={}: ids, ['order_line'], 10),
                'sale.order.line': (_get_order, ['price_unit', 'tax_id', 'discount', 'product_uom_qty'], 10),
            },
            multi='sums', help="The amount without tax."),
        'amount_tax': fields.function(_amount_all, digits_compute= dp.get_precision('Account'), string='Taxes',
            store = {
                'sale.order': (lambda self, cr, uid, ids, c={}: ids, ['order_line'], 10),
                'sale.order.line': (_get_order, ['price_unit', 'tax_id', 'discount', 'product_uom_qty'], 10),
            },
            multi='sums', help="The tax amount."),
        'amount_total': fields.function(_amount_all, digits_compute= dp.get_precision('Account'), string='Total',
            store = {
                'sale.order': (lambda self, cr, uid, ids, c={}: ids, ['order_line'], 10),
                'sale.order.line': (_get_order, ['price_unit', 'tax_id', 'discount', 'product_uom_qty'], 10),
            },
            multi='sums', help="The total amount."),

        'invoice_quantity': fields.selection([('order', 'Ordered Quantities')], 'Invoice on', help="The sale order will automatically create the invoice proposition (draft invoice).", required=True, readonly=True, states={'draft': [('readonly', False)]}),
        'payment_term': fields.many2one('account.payment.term', 'Payment Term'),
        'fiscal_position': fields.many2one('account.fiscal.position', 'Fiscal Position'),
        'company_id': fields.related('shop_id','company_id',type='many2one',relation='res.company',string='Company',store=True,readonly=True)
    }
    _defaults = {
        'date_order': fields.date.context_today,
        'order_policy': 'manual',
        'state': 'draft',
        'user_id': lambda obj, cr, uid, context: uid,
        'name': lambda obj, cr, uid, context: '/',
        'invoice_quantity': 'order',
        'partner_invoice_id': lambda self, cr, uid, context: context.get('partner_id', False) and self.pool.get('res.partner').address_get(cr, uid, [context['partner_id']], ['invoice'])['invoice'],
        'partner_shipping_id': lambda self, cr, uid, context: context.get('partner_id', False) and self.pool.get('res.partner').address_get(cr, uid, [context['partner_id']], ['delivery'])['delivery'],
    }
    _sql_constraints = [
        ('name_uniq', 'unique(name, company_id)', 'Order Reference must be unique per Company!'),
    ]
    _order = 'name desc'

    # Form filling
    def unlink(self, cr, uid, ids, context=None):
        sale_orders = self.read(cr, uid, ids, ['state'], context=context)
        unlink_ids = []
        for s in sale_orders:
            if s['state'] in ['draft', 'cancel']:
                unlink_ids.append(s['id'])
            else:
                raise osv.except_osv(_('Invalid Action!'), _('In order to delete a confirmed sale order, you must cancel it before !'))

        return osv.osv.unlink(self, cr, uid, unlink_ids, context=context)

    def copy_quotation(self, cr, uid, ids, context=None):
        id = self.copy(cr, uid, ids[0], context=None)
        view_ref = self.pool.get('ir.model.data').get_object_reference(cr, uid, 'sale', 'view_order_form')
        view_id = view_ref and view_ref[1] or False,
        return {
            'type': 'ir.actions.act_window',
            'name': _('Sales Order'),
            'res_model': 'sale.order',
            'res_id': id,
            'view_type': 'form',
            'view_mode': 'form',
            'view_id': view_id,
            'target': 'current',
            'nodestroy': True,
        }

    def onchange_pricelist_id(self, cr, uid, ids, pricelist_id, order_lines, context=None):
        context = context or {}
        if not pricelist_id:
            return {}
        value = {
            'currency_id': self.pool.get('product.pricelist').browse(cr, uid, pricelist_id, context=context).currency_id.id
        }
        if not order_lines:
            return {'value': value}
        warning = {
            'title': _('Pricelist Warning!'),
            'message' : _('If you change the pricelist of this order (and eventually the currency), prices of existing order lines will not be updated.')
        }
        return {'warning': warning, 'value': value}

    def onchange_partner_id(self, cr, uid, ids, part, context=None):
        if not part:
            return {'value': {'partner_invoice_id': False, 'partner_shipping_id': False,  'payment_term': False, 'fiscal_position': False}}

        part = self.pool.get('res.partner').browse(cr, uid, part, context=context)
        #if the chosen partner is not a company and has a parent company, use the parent to choose the delivery, the 
        #invoicing addresses and all the fields related to the partner.
        if part.parent_id and not part.is_company:
            part = part.parent_id
        addr = self.pool.get('res.partner').address_get(cr, uid, [part.id], ['delivery', 'invoice', 'contact'])
        pricelist = part.property_product_pricelist and part.property_product_pricelist.id or False
        payment_term = part.property_payment_term and part.property_payment_term.id or False
        fiscal_position = part.property_account_position and part.property_account_position.id or False
        dedicated_salesman = part.user_id and part.user_id.id or uid
        val = {
            'partner_invoice_id': addr['invoice'],
            'partner_shipping_id': addr['delivery'],
            'payment_term': payment_term,
            'fiscal_position': fiscal_position,
            'user_id': dedicated_salesman,
        }
        if pricelist:
            val['pricelist_id'] = pricelist
        return {'value': val}

    def create(self, cr, uid, vals, context=None):
        if vals.get('name','/')=='/':
            vals['name'] = self.pool.get('ir.sequence').get(cr, uid, 'sale.order') or '/'
        order =  super(sale_order, self).create(cr, uid, vals, context=context)
        if order:
            self.create_send_note(cr, uid, [order], context=context)
        return order

    def button_dummy(self, cr, uid, ids, context=None):
        return True

    # FIXME: deprecated method, overriders should be using _prepare_invoice() instead.
    #        can be removed after 6.1.
    def _inv_get(self, cr, uid, order, context=None):
        return {}

    def _prepare_invoice(self, cr, uid, order, lines, context=None):
        """Prepare the dict of values to create the new invoice for a
           sale order. This method may be overridden to implement custom
           invoice generation (making sure to call super() to establish
           a clean extension chain).

           :param browse_record order: sale.order record to invoice
           :param list(int) line: list of invoice line IDs that must be
                                  attached to the invoice
           :return: dict of value to create() the invoice
        """
        if context is None:
            context = {}
        journal_ids = self.pool.get('account.journal').search(cr, uid,
            [('type', '=', 'sale'), ('company_id', '=', order.company_id.id)],
            limit=1)
        if not journal_ids:
            raise osv.except_osv(_('Error!'),
                _('Please define sales journal for this company: "%s" (id:%d).') % (order.company_id.name, order.company_id.id))
        invoice_vals = {
            'name': order.client_order_ref or '',
            'origin': order.name,
            'type': 'out_invoice',
            'reference': order.client_order_ref or order.name,
            'account_id': order.partner_id.property_account_receivable.id,
            'partner_id': order.partner_invoice_id.id,
            'journal_id': journal_ids[0],
            'invoice_line': [(6, 0, lines)],
            'currency_id': order.pricelist_id.currency_id.id,
            'comment': order.note,
            'payment_term': order.payment_term and order.payment_term.id or False,
            'fiscal_position': order.fiscal_position.id or order.partner_id.property_account_position.id,
            'date_invoice': context.get('date_invoice', False),
            'company_id': order.company_id.id,
            'user_id': order.user_id and order.user_id.id or False
        }

        # Care for deprecated _inv_get() hook - FIXME: to be removed after 6.1
        invoice_vals.update(self._inv_get(cr, uid, order, context=context))
        return invoice_vals

    def _make_invoice(self, cr, uid, order, lines, context=None):
        inv_obj = self.pool.get('account.invoice')
        obj_invoice_line = self.pool.get('account.invoice.line')
        if context is None:
            context = {}
        invoiced_sale_line_ids = self.pool.get('sale.order.line').search(cr, uid, [('order_id', '=', order.id), ('invoiced', '=', True)], context=context)
        from_line_invoice_ids = []
        for invoiced_sale_line_id in self.pool.get('sale.order.line').browse(cr, uid, invoiced_sale_line_ids, context=context):
            for invoice_line_id in invoiced_sale_line_id.invoice_lines:
                if invoice_line_id.invoice_id.id not in from_line_invoice_ids:
                    from_line_invoice_ids.append(invoice_line_id.invoice_id.id)
        for preinv in order.invoice_ids:
            if preinv.state not in ('cancel',) and preinv.id not in from_line_invoice_ids:
                for preline in preinv.invoice_line:
                    inv_line_id = obj_invoice_line.copy(cr, uid, preline.id, {'invoice_id': False, 'price_unit': -preline.price_unit})
                    lines.append(inv_line_id)
        inv = self._prepare_invoice(cr, uid, order, lines, context=context)
        inv_id = inv_obj.create(cr, uid, inv, context=context)
        data = inv_obj.onchange_payment_term_date_invoice(cr, uid, [inv_id], inv['payment_term'], time.strftime(DEFAULT_SERVER_DATE_FORMAT))
        if data.get('value', False):
            inv_obj.write(cr, uid, [inv_id], data['value'], context=context)
        inv_obj.button_compute(cr, uid, [inv_id])
        return inv_id

    def print_quotation(self, cr, uid, ids, context=None):
        '''
        This function prints the sale order and mark it as sent, so that we can see more easily the next step of the workflow
        '''
        assert len(ids) == 1, 'This option should only be used for a single id at a time'
        wf_service = netsvc.LocalService("workflow")
        wf_service.trg_validate(uid, 'sale.order', ids[0], 'quotation_sent', cr)
        datas = {
                 'model': 'sale.order',
                 'ids': ids,
                 'form': self.read(cr, uid, ids[0], context=context),
        }
        return {'type': 'ir.actions.report.xml', 'report_name': 'sale.order', 'datas': datas, 'nodestroy': True}

    def manual_invoice(self, cr, uid, ids, context=None):
        """ create invoices for the given sale orders (ids), and open the form
            view of one of the newly created invoices
        """
        mod_obj = self.pool.get('ir.model.data')
        wf_service = netsvc.LocalService("workflow")

        # create invoices through the sale orders' workflow
        inv_ids0 = set(inv.id for sale in self.browse(cr, uid, ids, context) for inv in sale.invoice_ids)
        for id in ids:
            wf_service.trg_validate(uid, 'sale.order', id, 'manual_invoice', cr)
        inv_ids1 = set(inv.id for sale in self.browse(cr, uid, ids, context) for inv in sale.invoice_ids)
        # determine newly created invoices
        new_inv_ids = list(inv_ids1 - inv_ids0)

        res = mod_obj.get_object_reference(cr, uid, 'account', 'invoice_form')
        res_id = res and res[1] or False,

        return {
            'name': _('Customer Invoices'),
            'view_type': 'form',
            'view_mode': 'form',
            'view_id': [res_id],
            'res_model': 'account.invoice',
            'context': "{'type':'out_invoice'}",
            'type': 'ir.actions.act_window',
            'nodestroy': True,
            'target': 'current',
            'res_id': new_inv_ids and new_inv_ids[0] or False,
        }

    def action_view_invoice(self, cr, uid, ids, context=None):
        '''
        This function returns an action that display existing invoices of given sale order ids. It can either be a in a list or in a form view, if there is only one invoice to show.
        '''
        mod_obj = self.pool.get('ir.model.data')
        act_obj = self.pool.get('ir.actions.act_window')

        result = mod_obj.get_object_reference(cr, uid, 'account', 'action_invoice_tree1')
        id = result and result[1] or False
        result = act_obj.read(cr, uid, [id], context=context)[0]
        #compute the number of invoices to display
        inv_ids = []
        for so in self.browse(cr, uid, ids, context=context):
            inv_ids += [invoice.id for invoice in so.invoice_ids]
        #choose the view_mode accordingly
        if len(inv_ids)>1:
            result['domain'] = "[('id','in',["+','.join(map(str, inv_ids))+"])]"
        else:
            res = mod_obj.get_object_reference(cr, uid, 'account', 'invoice_form')
            result['views'] = [(res and res[1] or False, 'form')]
            result['res_id'] = inv_ids and inv_ids[0] or False
        return result

    def test_no_product(self, cr, uid, order, context):
        for line in order.order_line:
            if line.product_id and (line.product_id.type<>'service'):
                return False
        return True

    def action_invoice_create(self, cr, uid, ids, grouped=False, states=None, date_invoice = False, context=None):
        if states is None:
            states = ['confirmed', 'done', 'exception']
        res = False
        invoices = {}
        invoice_ids = []
        invoice = self.pool.get('account.invoice')
        obj_sale_order_line = self.pool.get('sale.order.line')
        partner_currency = {}
        if context is None:
            context = {}
        # If date was specified, use it as date invoiced, usefull when invoices are generated this month and put the
        # last day of the last month as invoice date
        if date_invoice:
            context['date_invoice'] = date_invoice
        for o in self.browse(cr, uid, ids, context=context):
            currency_id = o.pricelist_id.currency_id.id
            if (o.partner_id.id in partner_currency) and (partner_currency[o.partner_id.id] <> currency_id):
                raise osv.except_osv(
                    _('Error!'),
                    _('You cannot group sales having different currencies for the same partner.'))

            partner_currency[o.partner_id.id] = currency_id
            lines = []
            for line in o.order_line:
                if line.invoiced:
                    continue
                elif (line.state in states):
                    lines.append(line.id)
            created_lines = obj_sale_order_line.invoice_line_create(cr, uid, lines)
            if created_lines:
                invoices.setdefault(o.partner_id.id, []).append((o, created_lines))
        if not invoices:
            for o in self.browse(cr, uid, ids, context=context):
                for i in o.invoice_ids:
                    if i.state == 'draft':
                        return i.id
        for val in invoices.values():
            if grouped:
                res = self._make_invoice(cr, uid, val[0][0], reduce(lambda x, y: x + y, [l for o, l in val], []), context=context)
                invoice_ref = ''
                for o, l in val:
                    invoice_ref += o.name + '|'
                    self.write(cr, uid, [o.id], {'state': 'progress'})
                    cr.execute('insert into sale_order_invoice_rel (order_id,invoice_id) values (%s,%s)', (o.id, res))
                invoice.write(cr, uid, [res], {'origin': invoice_ref, 'name': invoice_ref})
            else:
                for order, il in val:
                    res = self._make_invoice(cr, uid, order, il, context=context)
                    invoice_ids.append(res)
                    self.write(cr, uid, [order.id], {'state': 'progress'})
                    cr.execute('insert into sale_order_invoice_rel (order_id,invoice_id) values (%s,%s)', (order.id, res))
        if res:
            self.invoice_send_note(cr, uid, ids, res, context)
        return res

    def action_invoice_cancel(self, cr, uid, ids, context=None):
        self.write(cr, uid, ids, {'state': 'invoice_except'}, context=context)
        return True

    def action_invoice_end(self, cr, uid, ids, context=None):
        for this in self.browse(cr, uid, ids, context=context):
            for line in this.order_line:
                if line.state == 'exception':
                    line.write({'state': 'confirmed'})
            if this.state == 'invoice_except':
                this.write({'state': 'progress'})
            this.invoice_paid_send_note()
        return True

    def action_cancel(self, cr, uid, ids, context=None):
        wf_service = netsvc.LocalService("workflow")
        if context is None:
            context = {}
        sale_order_line_obj = self.pool.get('sale.order.line')
        for sale in self.browse(cr, uid, ids, context=context):
            for inv in sale.invoice_ids:
                if inv.state not in ('draft', 'cancel'):
                    raise osv.except_osv(
                        _('Cannot cancel this sales order!'),
                        _('First cancel all invoices attached to this sales order.'))
            for r in self.read(cr, uid, ids, ['invoice_ids']):
                for inv in r['invoice_ids']:
                    wf_service.trg_validate(uid, 'account.invoice', inv, 'invoice_cancel', cr)
            sale_order_line_obj.write(cr, uid, [l.id for l in  sale.order_line],
                    {'state': 'cancel'})
            self.cancel_send_note(cr, uid, [sale.id], context=None)
        self.write(cr, uid, ids, {'state': 'cancel'})
        return True

    def action_button_confirm(self, cr, uid, ids, context=None):
        assert len(ids) == 1, 'This option should only be used for a single id at a time.'
        wf_service = netsvc.LocalService('workflow')
        wf_service.trg_validate(uid, 'sale.order', ids[0], 'order_confirm', cr)

        # redisplay the record as a sale order
        view_ref = self.pool.get('ir.model.data').get_object_reference(cr, uid, 'sale', 'view_order_form')
        view_id = view_ref and view_ref[1] or False,
        return {
            'type': 'ir.actions.act_window',
            'name': _('Sales Order'),
            'res_model': 'sale.order',
            'res_id': ids[0],
            'view_type': 'form',
            'view_mode': 'form',
            'view_id': view_id,
            'target': 'current',
            'nodestroy': True,
        }

    def action_wait(self, cr, uid, ids, context=None):
        context = context or {}
        for o in self.browse(cr, uid, ids):
            if not o.order_line:
                raise osv.except_osv(_('Error!'),_('You cannot confirm a sale order which has no line.'))
            noprod = self.test_no_product(cr, uid, o, context)
            if (o.order_policy == 'manual') or noprod:
                self.write(cr, uid, [o.id], {'state': 'manual', 'date_confirm': fields.date.context_today(self, cr, uid, context=context)})
            else:
                self.write(cr, uid, [o.id], {'state': 'progress', 'date_confirm': fields.date.context_today(self, cr, uid, context=context)})
            self.pool.get('sale.order.line').button_confirm(cr, uid, [x.id for x in o.order_line])
            self.confirm_send_note(cr, uid, ids, context)
        return True

    def action_quotation_send(self, cr, uid, ids, context=None):
        '''
        This function opens a window to compose an email, with the edi sale template message loaded by default
        '''
        assert len(ids) == 1, 'This option should only be used for a single id at a time.'
        ir_model_data = self.pool.get('ir.model.data')
        try:
            template_id = ir_model_data.get_object_reference(cr, uid, 'sale', 'email_template_edi_sale')[1]
        except ValueError:
            template_id = False
        try:
            compose_form_id = ir_model_data.get_object_reference(cr, uid, 'mail', 'email_compose_message_wizard_form')[1]
        except ValueError:
            compose_form_id = False 
        ctx = dict(context)
        ctx.update({
            'default_model': 'sale.order',
            'default_res_id': ids[0],
            'default_use_template': bool(template_id),
            'default_template_id': template_id,
            'default_composition_mode': 'comment',
            'mark_so_as_sent': True
        })
        return {
            'type': 'ir.actions.act_window',
            'view_type': 'form',
            'view_mode': 'form',
            'res_model': 'mail.compose.message',
            'views': [(compose_form_id, 'form')],
            'view_id': compose_form_id,
            'target': 'new',
            'context': ctx,
        }

<<<<<<< HEAD
    def action_done(self, cr, uid, ids, context=None):
        self.done_send_note(cr, uid, ids, context=context)
        return self.write(cr, uid, ids, {'state': 'done'}, context=context)
=======
    def _prepare_order_picking(self, cr, uid, order, context=None):
        pick_name = self.pool.get('ir.sequence').get(cr, uid, 'stock.picking.out')
        return {
            'name': pick_name,
            'origin': order.name,
            'date': order.date_order,
            'type': 'out',
            'state': 'auto',
            'move_type': order.picking_policy,
            'sale_id': order.id,
            'partner_id': order.partner_shipping_id.id,
            'note': order.note,
            'invoice_state': (order.order_policy=='picking' and '2binvoiced') or 'none',
            'company_id': order.company_id.id,
        }

    def ship_recreate(self, cr, uid, order, line, move_id, proc_id):
        # FIXME: deals with potentially cancelled shipments, seems broken (specially if shipment has production lot)
        """
        Define ship_recreate for process after shipping exception
        param order: sale order to which the order lines belong
        param line: sale order line records to procure
        param move_id: the ID of stock move
        param proc_id: the ID of procurement
        """
        move_obj = self.pool.get('stock.move')
        if order.state == 'shipping_except':
            for pick in order.picking_ids:
                for move in pick.move_lines:
                    if move.state == 'cancel':
                        mov_ids = move_obj.search(cr, uid, [('state', '=', 'cancel'),('sale_line_id', '=', line.id),('picking_id', '=', pick.id)])
                        if mov_ids:
                            for mov in move_obj.browse(cr, uid, mov_ids):
                                # FIXME: the following seems broken: what if move_id doesn't exist? What if there are several mov_ids? Shouldn't that be a sum?
                                move_obj.write(cr, uid, [move_id], {'product_qty': mov.product_qty, 'product_uos_qty': mov.product_uos_qty})
                                self.pool.get('procurement.order').write(cr, uid, [proc_id], {'product_qty': mov.product_qty, 'product_uos_qty': mov.product_uos_qty})
        return True

    def _get_date_planned(self, cr, uid, order, line, start_date, context=None):
        date_planned = datetime.strptime(start_date, DEFAULT_SERVER_DATE_FORMAT) + relativedelta(days=line.delay or 0.0)
        date_planned = (date_planned - timedelta(days=order.company_id.security_lead)).strftime(DEFAULT_SERVER_DATETIME_FORMAT)
        return date_planned

    def _create_pickings_and_procurements(self, cr, uid, order, order_lines, picking_id=False, context=None):
        """Create the required procurements to supply sale order lines, also connecting
        the procurements to appropriate stock moves in order to bring the goods to the
        sale order's requested location.

        If ``picking_id`` is provided, the stock moves will be added to it, otherwise
        a standard outgoing picking will be created to wrap the stock moves, as returned
        by :meth:`~._prepare_order_picking`.

        Modules that wish to customize the procurements or partition the stock moves over
        multiple stock pickings may override this method and call ``super()`` with
        different subsets of ``order_lines`` and/or preset ``picking_id`` values.

        :param browse_record order: sale order to which the order lines belong
        :param list(browse_record) order_lines: sale order line records to procure
        :param int picking_id: optional ID of a stock picking to which the created stock moves
                               will be added. A new picking will be created if ommitted.
        :return: True
        """
        move_obj = self.pool.get('stock.move')
        picking_obj = self.pool.get('stock.picking')
        procurement_obj = self.pool.get('procurement.order')
        proc_ids = []

        for line in order_lines:
            if line.state == 'done':
                continue

            date_planned = self._get_date_planned(cr, uid, order, line, order.date_order, context=context)

            if line.product_id:
                if line.product_id.type in ('product', 'consu'):
                    if not picking_id:
                        picking_id = picking_obj.create(cr, uid, self._prepare_order_picking(cr, uid, order, context=context))
                    move_id = move_obj.create(cr, uid, self._prepare_order_line_move(cr, uid, order, line, picking_id, date_planned, context=context))
                else:
                    # a service has no stock move
                    move_id = False

                proc_id = procurement_obj.create(cr, uid, self._prepare_order_line_procurement(cr, uid, order, line, move_id, date_planned, context=context))
                proc_ids.append(proc_id)
                line.write({'procurement_id': proc_id})
                self.ship_recreate(cr, uid, order, line, move_id, proc_id)

        wf_service = netsvc.LocalService("workflow")
        if picking_id:
            wf_service.trg_validate(uid, 'stock.picking', picking_id, 'button_confirm', cr)
            self.delivery_send_note(cr, uid, [order.id], picking_id, context)


        for proc_id in proc_ids:
            wf_service.trg_validate(uid, 'procurement.order', proc_id, 'button_confirm', cr)

        val = {}
        if order.state == 'shipping_except':
            val['state'] = 'progress'
            val['shipped'] = False

            if (order.order_policy == 'manual'):
                for line in order.order_line:
                    if (not line.invoiced) and (line.state not in ('cancel', 'draft')):
                        val['state'] = 'manual'
                        break
        order.write(val)
        return True

    def action_ship_create(self, cr, uid, ids, context=None):
        for order in self.browse(cr, uid, ids, context=context):
            self._create_pickings_and_procurements(cr, uid, order, order.order_line, None, context=context)
        return True

    def action_ship_end(self, cr, uid, ids, context=None):
        for order in self.browse(cr, uid, ids, context=context):
            val = {'shipped': True}
            if order.state == 'shipping_except':
                val['state'] = 'progress'
                if (order.order_policy == 'manual'):
                    for line in order.order_line:
                        if (not line.invoiced) and (line.state not in ('cancel', 'draft')):
                            val['state'] = 'manual'
                            break
            for line in order.order_line:
                towrite = []
                if line.state == 'exception':
                    towrite.append(line.id)
                if towrite:
                    self.pool.get('sale.order.line').write(cr, uid, towrite, {'state': 'done'}, context=context)
            res = self.write(cr, uid, [order.id], val)
            if res:
                self.delivery_end_send_note(cr, uid, [order.id], context=context)
        return True

    def has_stockable_products(self, cr, uid, ids, *args):
        for order in self.browse(cr, uid, ids):
            for order_line in order.order_line:
                if order_line.product_id and order_line.product_id.type in ('product', 'consu'):
                    return True
        return False
>>>>>>> f9fe6378

    # ------------------------------------------------
    # OpenChatter methods and notifications
    # ------------------------------------------------

    def needaction_domain_get(self, cr, uid, ids, context=None):
        return [('state', '=', 'draft'), ('user_id','=',uid)]

    def create_send_note(self, cr, uid, ids, context=None):
        for obj in self.browse(cr, uid, ids, context=context):
            self.message_post(cr, uid, [obj.id], body=_("Quotation for <em>%s</em> <b>created</b>.") % (obj.partner_id.name), context=context)

    def confirm_send_note(self, cr, uid, ids, context=None):
        for obj in self.browse(cr, uid, ids, context=context):
            self.message_post(cr, uid, [obj.id], body=_("Quotation for <em>%s</em> <b>converted</b> to Sale Order of %s %s.") % (obj.partner_id.name, obj.amount_total, obj.pricelist_id.currency_id.symbol), context=context)

    def cancel_send_note(self, cr, uid, ids, context=None):
        for obj in self.browse(cr, uid, ids, context=context):
            self.message_post(cr, uid, [obj.id], body=_("Sale Order for <em>%s</em> <b>cancelled</b>.") % (obj.partner_id.name), context=context)

    def done_send_note(self, cr, uid, ids, context=None):
        for obj in self.browse(cr, uid, ids, context=context):
            self.message_post(cr, uid, [obj.id], body=_("Sale Order for <em>%s</em> set to <b>Done</b>") % (obj.partner_id.name), context=context)

    def invoice_paid_send_note(self, cr, uid, ids, context=None):
        self.message_post(cr, uid, ids, body=_("Invoice <b>paid</b>."), context=context)

    def invoice_send_note(self, cr, uid, ids, invoice_id, context=None):
        for order in self.browse(cr, uid, ids, context=context):
            for invoice in (inv for inv in order.invoice_ids if inv.id == invoice_id):
                self.message_post(cr, uid, [order.id], body=_("Draft Invoice of %s %s <b>waiting for validation</b>.") % (invoice.amount_total, invoice.currency_id.symbol), context=context)

sale_order()

# TODO add a field price_unit_uos
# - update it on change product and unit price
# - use it in report if there is a uos
class sale_order_line(osv.osv):

    def _amount_line(self, cr, uid, ids, field_name, arg, context=None):
        tax_obj = self.pool.get('account.tax')
        cur_obj = self.pool.get('res.currency')
        res = {}
        if context is None:
            context = {}
        for line in self.browse(cr, uid, ids, context=context):
            price = line.price_unit * (1 - (line.discount or 0.0) / 100.0)
            taxes = tax_obj.compute_all(cr, uid, line.tax_id, price, line.product_uom_qty, line.product_id, line.order_id.partner_id)
            cur = line.order_id.pricelist_id.currency_id
            res[line.id] = cur_obj.round(cr, uid, cur, taxes['total'])
        return res

    def _get_uom_id(self, cr, uid, *args):
        try:
            proxy = self.pool.get('ir.model.data')
            result = proxy.get_object_reference(cr, uid, 'product', 'product_uom_unit')
            return result[1]
        except Exception, ex:
            return False

    def _fnct_line_invoiced(self, cr, uid, ids, field_name, args, context=None):
        res = dict.fromkeys(ids, False)
        for this in self.browse(cr, uid, ids, context=context):
            res[this.id] = this.invoice_lines and \
                all(iline.invoice_id.state != 'cancel' for iline in this.invoice_lines) 
        return res

    def _order_lines_from_invoice(self, cr, uid, ids, context=None):
        # direct access to the m2m table is the less convoluted way to achieve this (and is ok ACL-wise)
        cr.execute("""SELECT DISTINCT sol.id FROM sale_order_invoice_rel rel JOIN
                                                  sale_order_line sol ON (sol.order_id = rel.order_id)
                                    WHERE rel.invoice_id = ANY(%s)""", (list(ids),))
        return [i[0] for i in cr.fetchall()]

    _name = 'sale.order.line'
    _description = 'Sales Order Line'
    _columns = {
        'order_id': fields.many2one('sale.order', 'Order Reference', required=True, ondelete='cascade', select=True, readonly=True, states={'draft':[('readonly',False)]}),
        'name': fields.text('Description', required=True, select=True, readonly=True, states={'draft': [('readonly', False)]}),
        'sequence': fields.integer('Sequence', help="Gives the sequence order when displaying a list of sales order lines."),
        'product_id': fields.many2one('product.product', 'Product', domain=[('sale_ok', '=', True)], change_default=True),
        'invoice_lines': fields.many2many('account.invoice.line', 'sale_order_line_invoice_rel', 'order_line_id', 'invoice_id', 'Invoice Lines', readonly=True),
        'invoiced': fields.function(_fnct_line_invoiced, string='Invoiced', type='boolean',
            store={'account.invoice': (_order_lines_from_invoice, ['state'], 10)}),
        'price_unit': fields.float('Unit Price', required=True, digits_compute= dp.get_precision('Product Price'), readonly=True, states={'draft': [('readonly', False)]}),
        'type': fields.selection([('make_to_stock', 'from stock'), ('make_to_order', 'on order')], 'Procurement Method', required=True, readonly=True, states={'draft': [('readonly', False)]},
         help="From stock: When needed, the product is taken from the stock or we wait for replenishment.\nOn order: When needed, the product is purchased or produced."),
        'price_subtotal': fields.function(_amount_line, string='Subtotal', digits_compute= dp.get_precision('Account')),
        'tax_id': fields.many2many('account.tax', 'sale_order_tax', 'order_line_id', 'tax_id', 'Taxes', readonly=True, states={'draft': [('readonly', False)]}),
        'address_allotment_id': fields.many2one('res.partner', 'Allotment Partner',help="A partner to whom the particular product needs to be allotted."),
        'product_uom_qty': fields.float('Quantity', digits_compute= dp.get_precision('Product UoS'), required=True, readonly=True, states={'draft': [('readonly', False)]}),
        'product_uom': fields.many2one('product.uom', 'Unit of Measure ', required=True, readonly=True, states={'draft': [('readonly', False)]}),
        'product_uos_qty': fields.float('Quantity (UoS)' ,digits_compute= dp.get_precision('Product UoS'), readonly=True, states={'draft': [('readonly', False)]}),
        'product_uos': fields.many2one('product.uom', 'Product UoS'),
        'discount': fields.float('Discount (%)', digits_compute= dp.get_precision('Discount'), readonly=True, states={'draft': [('readonly', False)]}),
        'th_weight': fields.float('Weight', readonly=True, states={'draft': [('readonly', False)]}),
        'state': fields.selection([('cancel', 'Cancelled'),('draft', 'Draft'),('confirmed', 'Confirmed'),('exception', 'Exception'),('done', 'Done')], 'Status', required=True, readonly=True,
                help='* The \'Draft\' status is set when the related sales order in draft status. \
                    \n* The \'Confirmed\' status is set when the related sales order is confirmed. \
                    \n* The \'Exception\' status is set when the related sales order is set as exception. \
                    \n* The \'Done\' status is set when the sales order line has been picked. \
                    \n* The \'Cancelled\' status is set when a user cancel the sales order related.'),
        'order_partner_id': fields.related('order_id', 'partner_id', type='many2one', relation='res.partner', store=True, string='Customer'),
        'salesman_id':fields.related('order_id', 'user_id', type='many2one', relation='res.users', store=True, string='Salesperson'),
        'company_id': fields.related('order_id', 'company_id', type='many2one', relation='res.company', string='Company', store=True, readonly=True),
    }
    _order = 'order_id desc, sequence'
    _defaults = {
        'product_uom' : _get_uom_id,
        'discount': 0.0,
        'product_uom_qty': 1,
        'product_uos_qty': 1,
        'sequence': 10,
        'state': 'draft',
        'type': 'make_to_stock',
        'price_unit': 0.0,
    }

    def _get_line_qty(self, cr, uid, line, context=None):
        if (line.order_id.invoice_quantity=='order'):
            if line.product_uos:
                return line.product_uos_qty or 0.0
        return line.product_uom_qty

    def _get_line_uom(self, cr, uid, line, context=None):
        if (line.order_id.invoice_quantity=='order'):
            if line.product_uos:
                return line.product_uos.id
        return line.product_uom.id

    def _prepare_order_line_invoice_line(self, cr, uid, line, account_id=False, context=None):
        """Prepare the dict of values to create the new invoice line for a
           sale order line. This method may be overridden to implement custom
           invoice generation (making sure to call super() to establish
           a clean extension chain).

           :param browse_record line: sale.order.line record to invoice
           :param int account_id: optional ID of a G/L account to force
               (this is used for returning products including service)
           :return: dict of values to create() the invoice line
        """
        res = {}
        if not line.invoiced:
            if not account_id:
                if line.product_id:
                    account_id = line.product_id.property_account_income.id
                    if not account_id:
                        account_id = line.product_id.categ_id.property_account_income_categ.id
                    if not account_id:
                        raise osv.except_osv(_('Error!'),
                                _('Please define income account for this product: "%s" (id:%d).') % \
                                    (line.product_id.name, line.product_id.id,))
                else:
                    prop = self.pool.get('ir.property').get(cr, uid,
                            'property_account_income_categ', 'product.category',
                            context=context)
                    account_id = prop and prop.id or False
            uosqty = self._get_line_qty(cr, uid, line, context=context)
            uos_id = self._get_line_uom(cr, uid, line, context=context)
            pu = 0.0
            if uosqty:
                pu = round(line.price_unit * line.product_uom_qty / uosqty,
                        self.pool.get('decimal.precision').precision_get(cr, uid, 'Product Price'))
            fpos = line.order_id.fiscal_position or False
            account_id = self.pool.get('account.fiscal.position').map_account(cr, uid, fpos, account_id)
            if not account_id:
                raise osv.except_osv(_('Error!'),
                            _('There is no Fiscal Position defined or Income category account defined for default properties of Product categories.'))
            res = {
                'name': line.name,
                'sequence': line.sequence,
                'origin': line.order_id.name,
                'account_id': account_id,
                'price_unit': pu,
                'quantity': uosqty,
                'discount': line.discount,
                'uos_id': uos_id,
                'product_id': line.product_id.id or False,
                'invoice_line_tax_id': [(6, 0, [x.id for x in line.tax_id])],
                'account_analytic_id': line.order_id.project_id and line.order_id.project_id.id or False,
            }

        return res

    def invoice_line_create(self, cr, uid, ids, context=None):
        if context is None:
            context = {}

        create_ids = []
        sales = set()
        for line in self.browse(cr, uid, ids, context=context):
            vals = self._prepare_order_line_invoice_line(cr, uid, line, False, context)
            if vals:
                inv_id = self.pool.get('account.invoice.line').create(cr, uid, vals, context=context)
                cr.execute('insert into sale_order_line_invoice_rel (order_line_id,invoice_id) values (%s,%s)', (line.id, inv_id))
                sales.add(line.order_id.id)
                create_ids.append(inv_id)
        # Trigger workflow events
        wf_service = netsvc.LocalService("workflow")
        for sale_id in sales:
            wf_service.trg_write(uid, 'sale.order', sale_id, cr)
        return create_ids

    def button_cancel(self, cr, uid, ids, context=None):
        for line in self.browse(cr, uid, ids, context=context):
            if line.invoiced:
                raise osv.except_osv(_('Invalid Action!'), _('You cannot cancel a sale order line that has already been invoiced.'))
        return self.write(cr, uid, ids, {'state': 'cancel'})

    def button_confirm(self, cr, uid, ids, context=None):
        return self.write(cr, uid, ids, {'state': 'confirmed'})

    def button_done(self, cr, uid, ids, context=None):
        wf_service = netsvc.LocalService("workflow")
        res = self.write(cr, uid, ids, {'state': 'done'})
        for line in self.browse(cr, uid, ids, context=context):
            wf_service.trg_write(uid, 'sale.order', line.order_id.id, cr)
        return res

    def uos_change(self, cr, uid, ids, product_uos, product_uos_qty=0, product_id=None):
        product_obj = self.pool.get('product.product')
        if not product_id:
            return {'value': {'product_uom': product_uos,
                'product_uom_qty': product_uos_qty}, 'domain': {}}

        product = product_obj.browse(cr, uid, product_id)
        value = {
            'product_uom': product.uom_id.id,
        }
        # FIXME must depend on uos/uom of the product and not only of the coeff.
        try:
            value.update({
                'product_uom_qty': product_uos_qty / product.uos_coeff,
                'th_weight': product_uos_qty / product.uos_coeff * product.weight
            })
        except ZeroDivisionError:
            pass
        return {'value': value}

    def copy_data(self, cr, uid, id, default=None, context=None):
        if not default:
            default = {}
        default.update({'state': 'draft',  'invoice_lines': []})
        return super(sale_order_line, self).copy_data(cr, uid, id, default, context=context)

    def product_id_change(self, cr, uid, ids, pricelist, product, qty=0,
            uom=False, qty_uos=0, uos=False, name='', partner_id=False,
            lang=False, update_tax=True, date_order=False, packaging=False, fiscal_position=False, flag=False, context=None):
        context = context or {}
        lang = lang or context.get('lang',False)
        if not  partner_id:
            raise osv.except_osv(_('No Customer Defined !'), _('Before choosing a product,\n select a customer in the sales form.'))
        warning = {}
        product_uom_obj = self.pool.get('product.uom')
        partner_obj = self.pool.get('res.partner')
        product_obj = self.pool.get('product.product')
        context = {'lang': lang, 'partner_id': partner_id}
        if partner_id:
            lang = partner_obj.browse(cr, uid, partner_id).lang
        context_partner = {'lang': lang, 'partner_id': partner_id}

        if not product:
            return {'value': {'th_weight': 0,
                'product_uos_qty': qty}, 'domain': {'product_uom': [],
                   'product_uos': []}}
        if not date_order:
            date_order = time.strftime(DEFAULT_SERVER_DATE_FORMAT)

        result = {}
        warning_msgs = {}
        product_obj = product_obj.browse(cr, uid, product, context=context_partner)

        uom2 = False
        if uom:
            uom2 = product_uom_obj.browse(cr, uid, uom)
            if product_obj.uom_id.category_id.id != uom2.category_id.id:
                uom = False
        if uos:
            if product_obj.uos_id:
                uos2 = product_uom_obj.browse(cr, uid, uos)
                if product_obj.uos_id.category_id.id != uos2.category_id.id:
                    uos = False
            else:
                uos = False
        fpos = fiscal_position and self.pool.get('account.fiscal.position').browse(cr, uid, fiscal_position) or False
        if update_tax: #The quantity only have changed
            result['tax_id'] = self.pool.get('account.fiscal.position').map_tax(cr, uid, fpos, product_obj.taxes_id)

        if not flag:
            result['name'] = self.pool.get('product.product').name_get(cr, uid, [product_obj.id], context=context_partner)[0][1]
            if product_obj.description_sale:
                result['name'] += '\n'+product_obj.description_sale
        domain = {}
        if (not uom) and (not uos):
            result['product_uom'] = product_obj.uom_id.id
            if product_obj.uos_id:
                result['product_uos'] = product_obj.uos_id.id
                result['product_uos_qty'] = qty * product_obj.uos_coeff
                uos_category_id = product_obj.uos_id.category_id.id
            else:
                result['product_uos'] = False
                result['product_uos_qty'] = qty
                uos_category_id = False
            result['th_weight'] = qty * product_obj.weight
            domain = {'product_uom':
                        [('category_id', '=', product_obj.uom_id.category_id.id)],
                        'product_uos':
                        [('category_id', '=', uos_category_id)]}
        elif uos and not uom: # only happens if uom is False
            result['product_uom'] = product_obj.uom_id and product_obj.uom_id.id
            result['product_uom_qty'] = qty_uos / product_obj.uos_coeff
            result['th_weight'] = result['product_uom_qty'] * product_obj.weight
        elif uom: # whether uos is set or not
            default_uom = product_obj.uom_id and product_obj.uom_id.id
            q = product_uom_obj._compute_qty(cr, uid, uom, qty, default_uom)
            result['product_uom'] = default_uom
            if product_obj.uos_id:
                result['product_uos'] = product_obj.uos_id.id
                result['product_uos_qty'] = qty * product_obj.uos_coeff
            else:
                result['product_uos'] = False
                result['product_uos_qty'] = qty
            result['th_weight'] = q * product_obj.weight        # Round the quantity up

        if not uom2:
            uom2 = product_obj.uom_id
        # get unit price

        if not pricelist:
            warn_msg = _('You have to select a pricelist or a customer in the sales form !\n'
                    'Please set one before choosing a product.')
            warning_msgs += _("No Pricelist ! : ") + warn_msg +"\n\n"
        else:
            price = self.pool.get('product.pricelist').price_get(cr, uid, [pricelist],
                    product, qty or 1.0, partner_id, {
                        'uom': uom or result.get('product_uom'),
                        'date': date_order,
                        })[pricelist]
            if price is False:
                warn_msg = _("Cannot find a pricelist line matching this product and quantity.\n"
                        "You have to change either the product, the quantity or the pricelist.")

                warning_msgs += _("No valid pricelist line found ! :") + warn_msg +"\n\n"
            else:
                result.update({'price_unit': price})
        if warning_msgs:
            warning = {
                       'title': _('Configuration Error!'),
                       'message' : warning_msgs
                    }
        return {'value': result, 'domain': domain, 'warning': warning}

    def product_uom_change(self, cursor, user, ids, pricelist, product, qty=0,
            uom=False, qty_uos=0, uos=False, name='', partner_id=False,
            lang=False, update_tax=True, date_order=False, context=None):
        context = context or {}
        lang = lang or ('lang' in context and context['lang'])
        if not uom:
            return {'value': {'price_unit': 0.0, 'product_uom' : uom or False}}
        return self.product_id_change(cursor, user, ids, pricelist, product,
                qty=qty, uom=uom, qty_uos=qty_uos, uos=uos, name=name,
                partner_id=partner_id, lang=lang, update_tax=update_tax,
                date_order=date_order, context=context)

    def unlink(self, cr, uid, ids, context=None):
        if context is None:
            context = {}
        """Allows to delete sales order lines in draft,cancel states"""
        for rec in self.browse(cr, uid, ids, context=context):
            if rec.state not in ['draft', 'cancel']:
                raise osv.except_osv(_('Invalid Action!'), _('Cannot delete a sales order line which is in state \'%s\'.') %(rec.state,))
        return super(sale_order_line, self).unlink(cr, uid, ids, context=context)


class mail_compose_message(osv.osv):
    _inherit = 'mail.compose.message'
    def send_mail(self, cr, uid, ids, context=None):
        context = context or {}
        if context.get('default_model') == 'sale.order' and context.get('default_res_id') and context.get('mark_so_as_sent'):
            wf_service = netsvc.LocalService("workflow")
            wf_service.trg_validate(uid, 'sale.order', context['default_res_id'], 'quotation_sent', cr)
        return super(mail_compose_message, self).send_mail(cr, uid, ids, context=context)

# vim:expandtab:smartindent:tabstop=4:softtabstop=4:shiftwidth=4:<|MERGE_RESOLUTION|>--- conflicted
+++ resolved
@@ -633,153 +633,9 @@
             'context': ctx,
         }
 
-<<<<<<< HEAD
     def action_done(self, cr, uid, ids, context=None):
         self.done_send_note(cr, uid, ids, context=context)
         return self.write(cr, uid, ids, {'state': 'done'}, context=context)
-=======
-    def _prepare_order_picking(self, cr, uid, order, context=None):
-        pick_name = self.pool.get('ir.sequence').get(cr, uid, 'stock.picking.out')
-        return {
-            'name': pick_name,
-            'origin': order.name,
-            'date': order.date_order,
-            'type': 'out',
-            'state': 'auto',
-            'move_type': order.picking_policy,
-            'sale_id': order.id,
-            'partner_id': order.partner_shipping_id.id,
-            'note': order.note,
-            'invoice_state': (order.order_policy=='picking' and '2binvoiced') or 'none',
-            'company_id': order.company_id.id,
-        }
-
-    def ship_recreate(self, cr, uid, order, line, move_id, proc_id):
-        # FIXME: deals with potentially cancelled shipments, seems broken (specially if shipment has production lot)
-        """
-        Define ship_recreate for process after shipping exception
-        param order: sale order to which the order lines belong
-        param line: sale order line records to procure
-        param move_id: the ID of stock move
-        param proc_id: the ID of procurement
-        """
-        move_obj = self.pool.get('stock.move')
-        if order.state == 'shipping_except':
-            for pick in order.picking_ids:
-                for move in pick.move_lines:
-                    if move.state == 'cancel':
-                        mov_ids = move_obj.search(cr, uid, [('state', '=', 'cancel'),('sale_line_id', '=', line.id),('picking_id', '=', pick.id)])
-                        if mov_ids:
-                            for mov in move_obj.browse(cr, uid, mov_ids):
-                                # FIXME: the following seems broken: what if move_id doesn't exist? What if there are several mov_ids? Shouldn't that be a sum?
-                                move_obj.write(cr, uid, [move_id], {'product_qty': mov.product_qty, 'product_uos_qty': mov.product_uos_qty})
-                                self.pool.get('procurement.order').write(cr, uid, [proc_id], {'product_qty': mov.product_qty, 'product_uos_qty': mov.product_uos_qty})
-        return True
-
-    def _get_date_planned(self, cr, uid, order, line, start_date, context=None):
-        date_planned = datetime.strptime(start_date, DEFAULT_SERVER_DATE_FORMAT) + relativedelta(days=line.delay or 0.0)
-        date_planned = (date_planned - timedelta(days=order.company_id.security_lead)).strftime(DEFAULT_SERVER_DATETIME_FORMAT)
-        return date_planned
-
-    def _create_pickings_and_procurements(self, cr, uid, order, order_lines, picking_id=False, context=None):
-        """Create the required procurements to supply sale order lines, also connecting
-        the procurements to appropriate stock moves in order to bring the goods to the
-        sale order's requested location.
-
-        If ``picking_id`` is provided, the stock moves will be added to it, otherwise
-        a standard outgoing picking will be created to wrap the stock moves, as returned
-        by :meth:`~._prepare_order_picking`.
-
-        Modules that wish to customize the procurements or partition the stock moves over
-        multiple stock pickings may override this method and call ``super()`` with
-        different subsets of ``order_lines`` and/or preset ``picking_id`` values.
-
-        :param browse_record order: sale order to which the order lines belong
-        :param list(browse_record) order_lines: sale order line records to procure
-        :param int picking_id: optional ID of a stock picking to which the created stock moves
-                               will be added. A new picking will be created if ommitted.
-        :return: True
-        """
-        move_obj = self.pool.get('stock.move')
-        picking_obj = self.pool.get('stock.picking')
-        procurement_obj = self.pool.get('procurement.order')
-        proc_ids = []
-
-        for line in order_lines:
-            if line.state == 'done':
-                continue
-
-            date_planned = self._get_date_planned(cr, uid, order, line, order.date_order, context=context)
-
-            if line.product_id:
-                if line.product_id.type in ('product', 'consu'):
-                    if not picking_id:
-                        picking_id = picking_obj.create(cr, uid, self._prepare_order_picking(cr, uid, order, context=context))
-                    move_id = move_obj.create(cr, uid, self._prepare_order_line_move(cr, uid, order, line, picking_id, date_planned, context=context))
-                else:
-                    # a service has no stock move
-                    move_id = False
-
-                proc_id = procurement_obj.create(cr, uid, self._prepare_order_line_procurement(cr, uid, order, line, move_id, date_planned, context=context))
-                proc_ids.append(proc_id)
-                line.write({'procurement_id': proc_id})
-                self.ship_recreate(cr, uid, order, line, move_id, proc_id)
-
-        wf_service = netsvc.LocalService("workflow")
-        if picking_id:
-            wf_service.trg_validate(uid, 'stock.picking', picking_id, 'button_confirm', cr)
-            self.delivery_send_note(cr, uid, [order.id], picking_id, context)
-
-
-        for proc_id in proc_ids:
-            wf_service.trg_validate(uid, 'procurement.order', proc_id, 'button_confirm', cr)
-
-        val = {}
-        if order.state == 'shipping_except':
-            val['state'] = 'progress'
-            val['shipped'] = False
-
-            if (order.order_policy == 'manual'):
-                for line in order.order_line:
-                    if (not line.invoiced) and (line.state not in ('cancel', 'draft')):
-                        val['state'] = 'manual'
-                        break
-        order.write(val)
-        return True
-
-    def action_ship_create(self, cr, uid, ids, context=None):
-        for order in self.browse(cr, uid, ids, context=context):
-            self._create_pickings_and_procurements(cr, uid, order, order.order_line, None, context=context)
-        return True
-
-    def action_ship_end(self, cr, uid, ids, context=None):
-        for order in self.browse(cr, uid, ids, context=context):
-            val = {'shipped': True}
-            if order.state == 'shipping_except':
-                val['state'] = 'progress'
-                if (order.order_policy == 'manual'):
-                    for line in order.order_line:
-                        if (not line.invoiced) and (line.state not in ('cancel', 'draft')):
-                            val['state'] = 'manual'
-                            break
-            for line in order.order_line:
-                towrite = []
-                if line.state == 'exception':
-                    towrite.append(line.id)
-                if towrite:
-                    self.pool.get('sale.order.line').write(cr, uid, towrite, {'state': 'done'}, context=context)
-            res = self.write(cr, uid, [order.id], val)
-            if res:
-                self.delivery_end_send_note(cr, uid, [order.id], context=context)
-        return True
-
-    def has_stockable_products(self, cr, uid, ids, *args):
-        for order in self.browse(cr, uid, ids):
-            for order_line in order.order_line:
-                if order_line.product_id and order_line.product_id.type in ('product', 'consu'):
-                    return True
-        return False
->>>>>>> f9fe6378
 
     # ------------------------------------------------
     # OpenChatter methods and notifications
