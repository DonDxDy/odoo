--- conflicted
+++ resolved
@@ -61,7 +61,6 @@
 
         result = []
         for sale in sale_obj.browse(cr, uid, sale_ids, context=context):
-<<<<<<< HEAD
             new_invoice = invoice_obj.new(cr, uid, {
                                 'invoice_line_ids':[(0, 0, {'product_id': wizard.product_id.id})],
                                 'partner_id': sale.partner_id.id,
@@ -73,12 +72,6 @@
             inv_line._onchange_product_id()
 
             res = inv_line._convert_to_write(inv_line._cache)
-=======
-            val = inv_line_obj.product_id_change(cr, uid, [], wizard.product_id.id,
-                    False, partner_id=sale.partner_id.id, fposition_id=sale.fiscal_position.id,
-                    company_id=sale.company_id.id)
-            res = val['value']
->>>>>>> 8d95f6dc
 
             # determine and check income account
             if not wizard.product_id.id :
@@ -135,15 +128,9 @@
                 'partner_id': sale.partner_invoice_id.id,
                 'invoice_line_ids': [(0, 0, inv_line_values)],
                 'currency_id': sale.pricelist_id.currency_id.id,
-<<<<<<< HEAD
-                'comment': '',
+                'comment': sale.note,
                 'payment_term_id': sale.payment_term_id.id,
                 'fiscal_position_id': sale.fiscal_position_id.id or sale.partner_id.property_account_position_id.id,
-=======
-                'comment': sale.note,
-                'payment_term': sale.payment_term.id,
-                'fiscal_position': sale.fiscal_position.id or sale.partner_id.property_account_position.id,
->>>>>>> 8d95f6dc
                 'team_id': sale.team_id.id,
             }
             result.append((sale.id, inv_values))
