--- conflicted
+++ resolved
@@ -3,23 +3,15 @@
 # * payment_sips
 # 
 # Translators:
-<<<<<<< HEAD
-=======
 # Maxime Chambreuil <maxime.chambreuil@gmail.com>, 2015
 # Melanie Bernard <mbe@odoo.com>, 2015
->>>>>>> b2939537
 msgid ""
 msgstr ""
 "Project-Id-Version: Odoo 9.0\n"
 "Report-Msgid-Bugs-To: \n"
 "POT-Creation-Date: 2015-09-18 08:11+0000\n"
-<<<<<<< HEAD
-"PO-Revision-Date: 2015-10-19 14:10+0000\n"
-"Last-Translator: Martin Trigaux\n"
-=======
 "PO-Revision-Date: 2015-11-18 18:13+0000\n"
 "Last-Translator: Maxime Chambreuil <maxime.chambreuil@gmail.com>\n"
->>>>>>> b2939537
 "Language-Team: French (http://www.transifex.com/odoo/odoo-9/language/fr/)\n"
 "MIME-Version: 1.0\n"
 "Content-Type: text/plain; charset=UTF-8\n"
@@ -31,13 +23,13 @@
 #: code:addons/payment_sips/models/sips.py:166
 #, python-format
 msgid "; multiple order found"
-msgstr ""
+msgstr "; plusieurs commandes trouvées"
 
 #. module: payment_sips
 #: code:addons/payment_sips/models/sips.py:164
 #, python-format
 msgid "; no order found"
-msgstr ""
+msgstr "; aucune commande trouvée"
 
 #. module: payment_sips
 #: model:payment.acquirer,cancel_msg:payment_sips.payment_acquirer_sips
@@ -70,13 +62,13 @@
 #: code:addons/payment_sips/models/sips.py:87
 #, python-format
 msgid "Currency not supported by Wordline"
-msgstr ""
+msgstr "Actuellement non supportée par Wordline"
 
 #. module: payment_sips
 #: code:addons/payment_sips/models/sips.py:68
 #, python-format
 msgid "Incorrect payment acquirer provider"
-msgstr ""
+msgstr "Paiement incorrect vendeur fournisseur"
 
 #. module: payment_sips
 #: model:ir.model,name:payment_sips.model_payment_acquirer
@@ -91,30 +83,26 @@
 #. module: payment_sips
 #: model:ir.model.fields,field_description:payment_sips.field_payment_acquirer_sips_merchant_id
 msgid "SIPS API User Password"
-msgstr ""
+msgstr "Mot de passe utilisateur SIPS API "
 
 #. module: payment_sips
 #: model:ir.model.fields,field_description:payment_sips.field_payment_acquirer_sips_secret
 msgid "SIPS Secret"
-<<<<<<< HEAD
-msgstr ""
-=======
 msgstr "Secret SIPS"
->>>>>>> b2939537
 
 #. module: payment_sips
 #: model:payment.acquirer,name:payment_sips.payment_acquirer_sips
 msgid "Sips"
-msgstr ""
+msgstr "Sips"
 
 #. module: payment_sips
 #: code:addons/payment_sips/models/sips.py:162
 #, python-format
 msgid "Sips: received data for reference %s"
-msgstr ""
+msgstr "Sips: a reçu les données avec pour référence %s"
 
 #. module: payment_sips
 #: model:payment.acquirer,pre_msg:payment_sips.payment_acquirer_sips
 msgid ""
 "You will be redirected to the Sips website after clicking on payment button."
-msgstr ""+msgstr "Vous serez redirigé sur le site Sips après avoir cliqué sur le bouton de paiement."