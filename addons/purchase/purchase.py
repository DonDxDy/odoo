# -*- coding: utf-8 -*-
##############################################################################
#
#    OpenERP, Open Source Management Solution
#    Copyright (C) 2004-2010 Tiny SPRL (<http://tiny.be>).
#
#    This program is free software: you can redistribute it and/or modify
#    it under the terms of the GNU Affero General Public License as
#    published by the Free Software Foundation, either version 3 of the
#    License, or (at your option) any later version.
#
#    This program is distributed in the hope that it will be useful,
#    but WITHOUT ANY WARRANTY; without even the implied warranty of
#    MERCHANTABILITY or FITNESS FOR A PARTICULAR PURPOSE.  See the
#    GNU Affero General Public License for more details.
#
#    You should have received a copy of the GNU Affero General Public License
#    along with this program.  If not, see <http://www.gnu.org/licenses/>.
#
##############################################################################

import time
import pytz
from openerp import SUPERUSER_ID, workflow
from datetime import datetime
from dateutil.relativedelta import relativedelta
from operator import attrgetter
from openerp.tools.safe_eval import safe_eval as eval
from openerp.osv import fields, osv
from openerp.tools.translate import _
import openerp.addons.decimal_precision as dp
from openerp.osv.orm import browse_record, browse_null
from openerp.tools import DEFAULT_SERVER_DATE_FORMAT, DEFAULT_SERVER_DATETIME_FORMAT, DATETIME_FORMATS_MAP

class purchase_order(osv.osv):

    def _amount_all(self, cr, uid, ids, field_name, arg, context=None):
        res = {}
        cur_obj=self.pool.get('res.currency')
        for order in self.browse(cr, uid, ids, context=context):
            res[order.id] = {
                'amount_untaxed': 0.0,
                'amount_tax': 0.0,
                'amount_total': 0.0,
            }
            val = val1 = 0.0
            cur = order.pricelist_id.currency_id
            for line in order.order_line:
               val1 += line.price_subtotal
               for c in self.pool.get('account.tax').compute_all(cr, uid, line.taxes_id, line.price_unit, line.product_qty, line.product_id, order.partner_id)['taxes']:
                    val += c.get('amount', 0.0)
            res[order.id]['amount_tax']=cur_obj.round(cr, uid, cur, val)
            res[order.id]['amount_untaxed']=cur_obj.round(cr, uid, cur, val1)
            res[order.id]['amount_total']=res[order.id]['amount_untaxed'] + res[order.id]['amount_tax']
        return res

    def _set_minimum_planned_date(self, cr, uid, ids, name, value, arg, context=None):
        if not value: return False
        if type(ids)!=type([]):
            ids=[ids]
        for po in self.browse(cr, uid, ids, context=context):
            if po.order_line:
                cr.execute("""update purchase_order_line set
                        date_planned=%s
                    where
                        order_id=%s and
                        (date_planned=%s or date_planned<%s)""", (value,po.id,po.minimum_planned_date,value))
            cr.execute("""update purchase_order set
                    minimum_planned_date=%s where id=%s""", (value, po.id))
        return True

    def _minimum_planned_date(self, cr, uid, ids, field_name, arg, context=None):
        res={}
        purchase_obj=self.browse(cr, uid, ids, context=context)
        for purchase in purchase_obj:
            res[purchase.id] = False
            if purchase.order_line:
                min_date=purchase.order_line[0].date_planned
                for line in purchase.order_line:
                    if line.date_planned < min_date:
                        min_date=line.date_planned
                res[purchase.id]=min_date
        return res


    def _invoiced_rate(self, cursor, user, ids, name, arg, context=None):
        res = {}
        for purchase in self.browse(cursor, user, ids, context=context):
            tot = 0.0
            for invoice in purchase.invoice_ids:
                if invoice.state not in ('draft','cancel'):
                    tot += invoice.amount_untaxed
            if purchase.amount_untaxed:
                res[purchase.id] = tot * 100.0 / purchase.amount_untaxed
            else:
                res[purchase.id] = 0.0
        return res

    def _shipped_rate(self, cr, uid, ids, name, arg, context=None):
        if not ids: return {}
        res = {}
        for id in ids:
            res[id] = [0.0,0.0]
        cr.execute('''SELECT
                p.order_id, sum(m.product_qty), m.state
            FROM
                stock_move m
            LEFT JOIN
                purchase_order_line p on (p.id=m.purchase_line_id)
            WHERE
                p.order_id IN %s GROUP BY m.state, p.order_id''',(tuple(ids),))
        for oid,nbr,state in cr.fetchall():
            if state=='cancel':
                continue
            if state=='done':
                res[oid][0] += nbr or 0.0
                res[oid][1] += nbr or 0.0
            else:
                res[oid][1] += nbr or 0.0
        for r in res:
            if not res[r][1]:
                res[r] = 0.0
            else:
                res[r] = 100.0 * res[r][0] / res[r][1]
        return res

    def _get_order(self, cr, uid, ids, context=None):
        result = {}
        for line in self.pool.get('purchase.order.line').browse(cr, uid, ids, context=context):
            result[line.order_id.id] = True
        return result.keys()

    def _invoiced(self, cursor, user, ids, name, arg, context=None):
        res = {}
        for purchase in self.browse(cursor, user, ids, context=context):
            invoiced = False
            if purchase.invoiced_rate == 100.00:
                invoiced = True
            res[purchase.id] = invoiced
        return res
    
    def _get_journal(self, cr, uid, context=None):
        if context is None:
            context = {}
        user = self.pool.get('res.users').browse(cr, uid, uid, context=context)
        company_id = context.get('company_id', user.company_id.id)
        journal_obj = self.pool.get('account.journal')
        res = journal_obj.search(cr, uid, [('type', '=', 'purchase'),
                                            ('company_id', '=', company_id)],
                                                limit=1)
        return res and res[0] or False  

    def _get_picking_in(self, cr, uid, context=None):
        obj_data = self.pool.get('ir.model.data')
        return obj_data.get_object_reference(cr, uid, 'stock','picking_type_in') and obj_data.get_object_reference(cr, uid, 'stock','picking_type_in')[1] or False

    def _get_picking_ids(self, cr, uid, ids, name, args, context=None):
        res = {}
        for purchase_id in ids:
            picking_ids = set()
            move_ids = self.pool.get('stock.move').search(cr, uid, [('purchase_line_id.order_id','=', purchase_id)] , context=context)
            for move in self.pool.get('stock.move').browse(cr, uid, move_ids, context=context):
                picking_ids.add(move.picking_id.id)
            res[purchase_id] = list(picking_ids)
        return res
    
    STATE_SELECTION = [
        ('draft', 'Draft PO'),
        ('sent', 'RFQ Sent'),
        ('bid', 'Bid Received'),
        ('confirmed', 'Waiting Approval'),
        ('approved', 'Purchase Confirmed'),
        ('except_picking', 'Shipping Exception'),
        ('except_invoice', 'Invoice Exception'),
        ('done', 'Done'),
        ('cancel', 'Cancelled')
    ]
    _track = {
        'state': {
            'purchase.mt_rfq_confirmed': lambda self, cr, uid, obj, ctx=None: obj.state == 'confirmed',
            'purchase.mt_rfq_approved': lambda self, cr, uid, obj, ctx=None: obj.state == 'approved',
            'purchase.mt_rfq_done': lambda self, cr, uid, obj, ctx=None: obj.state == 'done',
        },
    }
    _columns = {
        'name': fields.char('Order Reference', size=64, required=True, select=True, help="Unique number of the purchase order, computed automatically when the purchase order is created."),
        'origin': fields.char('Source Document', size=64,
            help="Reference of the document that generated this purchase order request; a sales order or an internal procurement request."
        ),
        'partner_ref': fields.char('Supplier Reference', states={'confirmed':[('readonly',True)], 'approved':[('readonly',True)],'done':[('readonly',True)]}, size=64,
            help="Reference of the sales order or bid sent by your supplier. It's mainly used to do the matching when you receive the products as this reference is usually written on the delivery order sent by your supplier."),
        'date_order':fields.date('Order Date', required=True, states={'confirmed':[('readonly',True)], 'approved':[('readonly',True)]}, select=True, help="Date on which this document has been created."),
        'date_approve':fields.date('Date Approved', readonly=1, select=True, help="Date on which purchase order has been approved"),
        'partner_id':fields.many2one('res.partner', 'Supplier', required=True, states={'confirmed':[('readonly',True)], 'approved':[('readonly',True)],'done':[('readonly',True)]},
            change_default=True, track_visibility='always'),
        'dest_address_id':fields.many2one('res.partner', 'Customer Address (Direct Delivery)',
            states={'confirmed':[('readonly',True)], 'approved':[('readonly',True)],'done':[('readonly',True)]},
            help="Put an address if you want to deliver directly from the supplier to the customer. " \
                "Otherwise, keep empty to deliver to your own company."
        ),
        'location_id': fields.many2one('stock.location', 'Destination', required=True, domain=[('usage','<>','view')], states={'confirmed':[('readonly',True)], 'approved':[('readonly',True)],'done':[('readonly',True)]} ),
        'pricelist_id':fields.many2one('product.pricelist', 'Pricelist', required=True, states={'confirmed':[('readonly',True)], 'approved':[('readonly',True)],'done':[('readonly',True)]}, help="The pricelist sets the currency used for this purchase order. It also computes the supplier price for the selected products/quantities."),
        'currency_id': fields.many2one('res.currency','Currency', readonly=True, required=True,states={'draft': [('readonly', False)],'sent': [('readonly', False)]}),
        'state': fields.selection(STATE_SELECTION, 'Status', readonly=True, help="The status of the purchase order or the quotation request. A request for quotation is a purchase order in a 'Draft' status. Then the order has to be confirmed by the user, the status switch to 'Confirmed'. Then the supplier must confirm the order to change the status to 'Approved'. When the purchase order is paid and received, the status becomes 'Done'. If a cancel action occurs in the invoice or in the reception of goods, the status becomes in exception.", select=True),
        'order_line': fields.one2many('purchase.order.line', 'order_id', 'Order Lines', states={'approved':[('readonly',True)],'done':[('readonly',True)]}),
        'validator' : fields.many2one('res.users', 'Validated by', readonly=True),
        'notes': fields.text('Terms and Conditions'),
        'invoice_ids': fields.many2many('account.invoice', 'purchase_invoice_rel', 'purchase_id', 'invoice_id', 'Invoices', help="Invoices generated for a purchase order"),
        'picking_ids': fields.function(_get_picking_ids, method=True, type='one2many', relation='stock.picking', string='Picking List', help="This is the list of operations that have been generated for this purchase order."),
        'shipped':fields.boolean('Received', readonly=True, select=True, help="It indicates that a picking has been done"),
        'shipped_rate': fields.function(_shipped_rate, string='Received Ratio', type='float'),
        'invoiced': fields.function(_invoiced, string='Invoice Received', type='boolean', help="It indicates that an invoice has been paid"),
        'invoiced_rate': fields.function(_invoiced_rate, string='Invoiced', type='float'),
        'invoice_method': fields.selection([('manual','Based on Purchase Order lines'),('order','Based on generated draft invoice'),('picking','Based on incoming shipments')], 'Invoicing Control', required=True,
            readonly=True, states={'draft':[('readonly',False)], 'sent':[('readonly',False)]},
            help="Based on Purchase Order lines: place individual lines in 'Invoice Control / On Purchase Order lines' from where you can selectively create an invoice.\n" \
                "Based on generated invoice: create a draft invoice you can validate later.\n" \
                "Based on incoming shipments: let you create an invoice when receptions are validated."
        ),
        'minimum_planned_date':fields.function(_minimum_planned_date, fnct_inv=_set_minimum_planned_date, string='Expected Date', type='date', select=True, help="This is computed as the minimum scheduled date of all purchase order lines' products.",
            store = {
                'purchase.order.line': (_get_order, ['date_planned'], 10),
            }
        ),
        'amount_untaxed': fields.function(_amount_all, digits_compute=dp.get_precision('Account'), string='Untaxed Amount',
            store={
                'purchase.order.line': (_get_order, None, 10),
            }, multi="sums", help="The amount without tax", track_visibility='always'),
        'amount_tax': fields.function(_amount_all, digits_compute=dp.get_precision('Account'), string='Taxes',
            store={
                'purchase.order.line': (_get_order, None, 10),
            }, multi="sums", help="The tax amount"),
        'amount_total': fields.function(_amount_all, digits_compute=dp.get_precision('Account'), string='Total',
            store={
                'purchase.order.line': (_get_order, None, 10),
            }, multi="sums", help="The total amount"),
        'fiscal_position': fields.many2one('account.fiscal.position', 'Fiscal Position'),
        'payment_term_id': fields.many2one('account.payment.term', 'Payment Term'),
        'incoterm_id': fields.many2one('stock.incoterms', 'Incoterm', help="International Commercial Terms are a series of predefined commercial terms used in international transactions."),
        'product_id': fields.related('order_line', 'product_id', type='many2one', relation='product.product', string='Product'),
        'create_uid': fields.many2one('res.users', 'Responsible'),
        'company_id': fields.many2one('res.company', 'Company', required=True, select=1, states={'confirmed': [('readonly', True)], 'approved': [('readonly', True)]}),
        'journal_id': fields.many2one('account.journal', 'Journal'),
        'bid_date': fields.date('Bid Received On', readonly=True, help="Date on which the bid was received"),
        'bid_validity': fields.date('Bid Valid Until', help="Date on which the bid expired"),
        'picking_type_id': fields.many2one('stock.picking.type', 'Deliver To', help="This will determine picking type of incoming shipment", required=True,
                                           states={'confirmed': [('readonly', True)], 'approved': [('readonly', True)], 'done': [('readonly', True)]}),
        'related_location_id': fields.related('picking_type_id', 'default_location_dest_id', type='many2one', relation='stock.location', string="Related location", store=True),        
    }
    _defaults = {
        'date_order': fields.date.context_today,
        'state': 'draft',
        'name': lambda obj, cr, uid, context: '/',
        'shipped': 0,
        'invoice_method': 'order',
        'invoiced': 0,
        'pricelist_id': lambda self, cr, uid, context: context.get('partner_id', False) and self.pool.get('res.partner').browse(cr, uid, context['partner_id']).property_product_pricelist_purchase.id,
        'company_id': lambda self, cr, uid, c: self.pool.get('res.company')._company_default_get(cr, uid, 'purchase.order', context=c),
        'journal_id': _get_journal,
        'currency_id': lambda self, cr, uid, context: self.pool.get('res.users').browse(cr, uid, uid, context=context).company_id.currency_id.id,
        'picking_type_id': _get_picking_in,
    }
    _sql_constraints = [
        ('name_uniq', 'unique(name, company_id)', 'Order Reference must be unique per Company!'),
    ]
    _name = "purchase.order"
    _inherit = ['mail.thread', 'ir.needaction_mixin']
    _description = "Purchase Order"
    _order = 'date_order desc, id desc'

    def create(self, cr, uid, vals, context=None):
        if vals.get('name','/')=='/':
            vals['name'] = self.pool.get('ir.sequence').get(cr, uid, 'purchase.order') or '/'
        if context is None:
            context = {}
        context.update({'mail_create_nolog': True})
        order =  super(purchase_order, self).create(cr, uid, vals, context=context)
        self.message_post(cr, uid, [order], body=_("RFQ created"), context=context)
        return order

    def unlink(self, cr, uid, ids, context=None):
        purchase_orders = self.read(cr, uid, ids, ['state'], context=context)
        unlink_ids = []
        for s in purchase_orders:
            if s['state'] in ['draft','cancel']:
                unlink_ids.append(s['id'])
            else:
                raise osv.except_osv(_('Invalid Action!'), _('In order to delete a purchase order, you must cancel it first.'))

        # automatically sending subflow.delete upon deletion
        self.signal_purchase_cancel(cr, uid, unlink_ids)

        return super(purchase_order, self).unlink(cr, uid, unlink_ids, context=context)

    def set_order_line_status(self, cr, uid, ids, status, context=None):
        line = self.pool.get('purchase.order.line')
        for order in self.browse(cr, uid, ids, context=context):
            order_line_ids = [order_line.id for order_line in order.order_line]
            line.write(cr, uid, order_line_ids, {'state': status}, context=context)
        return True

    def button_dummy(self, cr, uid, ids, context=None):
        return True

    def onchange_pricelist(self, cr, uid, ids, pricelist_id, context=None):
        if not pricelist_id:
            return {}
        return {'value': {'currency_id': self.pool.get('product.pricelist').browse(cr, uid, pricelist_id, context=context).currency_id.id}}

   #Destination address is used when dropshipping 
    def onchange_dest_address_id(self, cr, uid, ids, address_id):
        if not address_id:
            return {}
        address = self.pool.get('res.partner')
        values = {}
        supplier = address.browse(cr, uid, address_id)
        if supplier:
            location_id = supplier.property_stock_customer.id
            values.update({'location_id': location_id})
        return {'value':values}

    def onchange_picking_type_id(self, cr, uid, ids, picking_type_id, context=None):
        value = {}
        if picking_type_id:
            picktype = self.pool.get("stock.picking.type").browse(cr, uid, picking_type_id, context=context)
            if picktype.default_location_dest_id:
                value.update({'location_id': picktype.default_location_dest_id.id})
            value.update({'related_location_id': picktype.default_location_dest_id and picktype.default_location_dest_id.id or False})
        return {'value': value}


    def onchange_partner_id(self, cr, uid, ids, partner_id):
        partner = self.pool.get('res.partner')
        if not partner_id:
            return {'value': {
                'fiscal_position': False,
                'payment_term_id': False,
                }}
        supplier_address = partner.address_get(cr, uid, [partner_id], ['default'])
        supplier = partner.browse(cr, uid, partner_id)
        return {'value': {
            'pricelist_id': supplier.property_product_pricelist_purchase.id,
            'fiscal_position': supplier.property_account_position and supplier.property_account_position.id or False,
            'payment_term_id': supplier.property_supplier_payment_term.id or False,
            }}

    def invoice_open(self, cr, uid, ids, context=None):
        mod_obj = self.pool.get('ir.model.data')
        act_obj = self.pool.get('ir.actions.act_window')

        result = mod_obj.get_object_reference(cr, uid, 'account', 'action_invoice_tree2')
        id = result and result[1] or False
        result = act_obj.read(cr, uid, [id], context=context)[0]
        inv_ids = []
        for po in self.browse(cr, uid, ids, context=context):
            inv_ids+= [invoice.id for invoice in po.invoice_ids]
        if not inv_ids:
            raise osv.except_osv(_('Error!'), _('Please create Invoices.'))
         #choose the view_mode accordingly
        if len(inv_ids)>1:
            result['domain'] = "[('id','in',["+','.join(map(str, inv_ids))+"])]"
        else:
            res = mod_obj.get_object_reference(cr, uid, 'account', 'invoice_supplier_form')
            result['views'] = [(res and res[1] or False, 'form')]
            result['res_id'] = inv_ids and inv_ids[0] or False
        return result

    def view_invoice(self, cr, uid, ids, context=None):
        '''
        This function returns an action that display existing invoices of given sales order ids. It can either be a in a list or in a form view, if there is only one invoice to show.
        '''
        mod_obj = self.pool.get('ir.model.data')
        wizard_obj = self.pool.get('purchase.order.line_invoice')
        #compute the number of invoices to display
        inv_ids = []
        for po in self.browse(cr, uid, ids, context=context):
            if po.invoice_method == 'manual':
                if not po.invoice_ids:
                    context.update({'active_ids' :  [line.id for line in po.order_line]})
                    wizard_obj.makeInvoices(cr, uid, [], context=context)

        for po in self.browse(cr, uid, ids, context=context):
            inv_ids+= [invoice.id for invoice in po.invoice_ids]
        res = mod_obj.get_object_reference(cr, uid, 'account', 'invoice_supplier_form')
        res_id = res and res[1] or False

        return {
            'name': _('Supplier Invoices'),
            'view_type': 'form',
            'view_mode': 'form',
            'view_id': [res_id],
            'res_model': 'account.invoice',
            'context': "{'type':'in_invoice', 'journal_type': 'purchase'}",
            'type': 'ir.actions.act_window',
            'nodestroy': True,
            'target': 'current',
            'res_id': inv_ids and inv_ids[0] or False,
        }

    def view_picking(self, cr, uid, ids, context=None):
        '''
        This function returns an action that display existing picking orders of given purchase order ids.
        '''
        if context is None:
            context = {}
        mod_obj = self.pool.get('ir.model.data')
        dummy, action_id = tuple(mod_obj.get_object_reference(cr, uid, 'stock', 'action_picking_tree'))
        action = self.pool.get('ir.actions.act_window').read(cr, uid, action_id, context=context)

        pick_ids = []
        for po in self.browse(cr, uid, ids, context=context):
            pick_ids += [picking.id for picking in po.picking_ids]

        #override the context to get rid of the default filtering on picking type
        action['context'] = {}
        #choose the view_mode accordingly
        if len(pick_ids) > 1:
            action['domain'] = "[('id','in',[" + ','.join(map(str, pick_ids)) + "])]"
        else:
            res = mod_obj.get_object_reference(cr, uid, 'stock', 'view_picking_form')
            action['views'] = [(res and res[1] or False, 'form')]
            action['res_id'] = pick_ids and pick_ids[0] or False
        return action

    def wkf_approve_order(self, cr, uid, ids, context=None):
        self.write(cr, uid, ids, {'state': 'approved', 'date_approve': fields.date.context_today(self,cr,uid,context=context)})
        return True

    def wkf_bid_received(self, cr, uid, ids, context=None):
        return self.write(cr, uid, ids, {'state':'bid', 'bid_date': fields.date.context_today(self,cr,uid,context=context)})

    def wkf_send_rfq(self, cr, uid, ids, context=None):
        '''
        This function opens a window to compose an email, with the edi purchase template message loaded by default
        '''
        if not context:
            context= {}
        ir_model_data = self.pool.get('ir.model.data')
        try:
            if context.get('send_rfq', False):
                template_id = ir_model_data.get_object_reference(cr, uid, 'purchase', 'email_template_edi_purchase')[1]
            else:
                template_id = ir_model_data.get_object_reference(cr, uid, 'purchase', 'email_template_edi_purchase_done')[1]
        except ValueError:
            template_id = False
        try:
            compose_form_id = ir_model_data.get_object_reference(cr, uid, 'mail', 'email_compose_message_wizard_form')[1]
        except ValueError:
            compose_form_id = False 
        ctx = dict(context)
        ctx.update({
            'default_model': 'purchase.order',
            'default_res_id': ids[0],
            'default_use_template': bool(template_id),
            'default_template_id': template_id,
            'default_composition_mode': 'comment',
        })
        return {
            'name': _('Compose Email'),
            'type': 'ir.actions.act_window',
            'view_type': 'form',
            'view_mode': 'form',
            'res_model': 'mail.compose.message',
            'views': [(compose_form_id, 'form')],
            'view_id': compose_form_id,
            'target': 'new',
            'context': ctx,
        }

    def print_quotation(self, cr, uid, ids, context=None):
        '''
        This function prints the request for quotation and mark it as sent, so that we can see more easily the next step of the workflow
        '''
        assert len(ids) == 1, 'This option should only be used for a single id at a time'
        self.signal_send_rfq(cr, uid, ids)
        datas = {
                 'model': 'purchase.order',
                 'ids': ids,
                 'form': self.read(cr, uid, ids[0], context=context),
        }
        return {'type': 'ir.actions.report.xml', 'report_name': 'purchase.quotation', 'datas': datas, 'nodestroy': True}

    #TODO: implement messages system
    def wkf_confirm_order(self, cr, uid, ids, context=None):
        todo = []
        for po in self.browse(cr, uid, ids, context=context):
            if not po.order_line:
                raise osv.except_osv(_('Error!'),_('You cannot confirm a purchase order without any purchase order line.'))
            for line in po.order_line:
                if line.state=='draft':
                    todo.append(line.id)        
        self.pool.get('purchase.order.line').action_confirm(cr, uid, todo, context)
        for id in ids:
            self.write(cr, uid, [id], {'state' : 'confirmed', 'validator' : uid})
        return True

    def _choose_account_from_po_line(self, cr, uid, po_line, context=None):
        fiscal_obj = self.pool.get('account.fiscal.position')
        property_obj = self.pool.get('ir.property')
        if po_line.product_id:
            acc_id = po_line.product_id.property_account_expense.id
            if not acc_id:
                acc_id = po_line.product_id.categ_id.property_account_expense_categ.id
            if not acc_id:
                raise osv.except_osv(_('Error!'), _('Define expense account for this company: "%s" (id:%d).') % (po_line.product_id.name, po_line.product_id.id,))
        else:
            acc_id = property_obj.get(cr, uid, 'property_account_expense_categ', 'product.category', context=context).id
        fpos = po_line.order_id.fiscal_position or False
        return fiscal_obj.map_account(cr, uid, fpos, acc_id)

    def _prepare_inv_line(self, cr, uid, account_id, order_line, context=None):
        """Collects require data from purchase order line that is used to create invoice line
        for that purchase order line
        :param account_id: Expense account of the product of PO line if any.
        :param browse_record order_line: Purchase order line browse record
        :return: Value for fields of invoice lines.
        :rtype: dict
        """
        return {
            'name': order_line.name,
            'account_id': account_id,
            'price_unit': order_line.price_unit or 0.0,
            'quantity': order_line.product_qty,
            'product_id': order_line.product_id.id or False,
            'uos_id': order_line.product_uom.id or False,
            'invoice_line_tax_id': [(6, 0, [x.id for x in order_line.taxes_id])],
            'account_analytic_id': order_line.account_analytic_id.id or False,
            'purchase_line_id': order_line.id,
        }

    def action_cancel_draft(self, cr, uid, ids, context=None):
        if not len(ids):
            return False
        self.write(cr, uid, ids, {'state':'draft','shipped':0})
        self.set_order_line_status(cr, uid, ids, 'draft', context=context)
        for p_id in ids:
            # Deleting the existing instance of workflow for PO
            self.delete_workflow(cr, uid, [p_id]) # TODO is it necessary to interleave the calls?
            self.create_workflow(cr, uid, [p_id])
        return True

    def wkf_po_done(self, cr, uid, ids, context=None):
        self.write(cr, uid, ids, {'state': 'done'}, context=context)
        self.set_order_line_status(cr, uid, ids, 'done', context=context)

    def action_invoice_create(self, cr, uid, ids, context=None):
        """Generates invoice for given ids of purchase orders and links that invoice ID to purchase order.
        :param ids: list of ids of purchase orders.
        :return: ID of created invoice.
        :rtype: int
        """
        if context is None:
            context = {}
        journal_obj = self.pool.get('account.journal')
        inv_obj = self.pool.get('account.invoice')
        inv_line_obj = self.pool.get('account.invoice.line')

        res = False
        uid_company_id = self.pool.get('res.users').browse(cr, uid, uid, context=context).company_id.id
        for order in self.browse(cr, uid, ids, context=context):
            context.pop('force_company', None)
            if order.company_id.id != uid_company_id:
                #if the company of the document is different than the current user company, force the company in the context
                #then re-do a browse to read the property fields for the good company.
                context['force_company'] = order.company_id.id
                order = self.browse(cr, uid, order.id, context=context)
            pay_acc_id = order.partner_id.property_account_payable.id
            journal_ids = journal_obj.search(cr, uid, [('type', '=', 'purchase'), ('company_id', '=', order.company_id.id)], limit=1)
            if not journal_ids:
                raise osv.except_osv(_('Error!'),
                    _('Define purchase journal for this company: "%s" (id:%d).') % (order.company_id.name, order.company_id.id))

            # generate invoice line correspond to PO line and link that to created invoice (inv_id) and PO line
            inv_lines = []
            for po_line in order.order_line:
                acc_id = self._choose_account_from_po_line(cr, uid, po_line, context=context)
                inv_line_data = self._prepare_inv_line(cr, uid, acc_id, po_line, context=context)
                inv_line_id = inv_line_obj.create(cr, uid, inv_line_data, context=context)
                inv_lines.append(inv_line_id)

                po_line.write({'invoiced': True, 'invoice_lines': [(4, inv_line_id)]}, context=context)

            # get invoice data and create invoice
            inv_data = {
                'name': order.partner_ref or order.name,
                'reference': order.partner_ref or order.name,
                'account_id': pay_acc_id,
                'type': 'in_invoice',
                'partner_id': order.partner_id.id,
                'currency_id': order.currency_id.id,
                'journal_id': len(journal_ids) and journal_ids[0] or False,
                'invoice_line': [(6, 0, inv_lines)],
                'origin': order.name,
                'fiscal_position': order.fiscal_position.id or False,
                'payment_term': order.payment_term_id.id or False,
                'company_id': order.company_id.id,
            }
            inv_id = inv_obj.create(cr, uid, inv_data, context=context)

            # compute the invoice
            inv_obj.button_compute(cr, uid, [inv_id], context=context, set_total=True)

            # Link this new invoice to related purchase order
            order.write({'invoice_ids': [(4, inv_id)]}, context=context)
            res = inv_id
        return res

    def invoice_done(self, cr, uid, ids, context=None):
        self.write(cr, uid, ids, {'state': 'approved'}, context=context)
        return True

    def has_stockable_product(self, cr, uid, ids, *args):
        for order in self.browse(cr, uid, ids):
            for order_line in order.order_line:
                if order_line.product_id and order_line.product_id.type in ('product', 'consu'):
                    return True
        return False

    def wkf_action_cancel(self, cr, uid, ids, context=None):
        self.write(cr, uid, ids, {'state': 'cancel'})
        self.set_order_line_status(cr, uid, ids, 'cancel', context=context)

    def action_cancel(self, cr, uid, ids, context=None):
        for purchase in self.browse(cr, uid, ids, context=context):
            for pick in purchase.picking_ids:
                if pick.state not in ('draft', 'cancel'):
                    raise osv.except_osv(
                        _('Unable to cancel the purchase order %s.') % (purchase.name),
                        _('First cancel all receptions related to this purchase order.'))
            self.pool.get('stock.picking') \
                .signal_button_cancel(cr, uid, map(attrgetter('id'), purchase.picking_ids))
            for inv in purchase.invoice_ids:
                if inv and inv.state not in ('cancel', 'draft'):
                    raise osv.except_osv(
                        _('Unable to cancel this purchase order.'),
                        _('You must first cancel all receptions related to this purchase order.'))
            self.pool.get('account.invoice') \
                .signal_invoice_cancel(cr, uid, map(attrgetter('id'), purchase.invoice_ids))
        self.write(cr, uid, ids, {'state': 'cancel'})
        self.set_order_line_status(cr, uid, ids, 'cancel', context=context)
        self.signal_purchase_cancel(cr, uid, ids)
        return True

    def date_to_datetime(self, cr, uid, userdate, context=None):
        """ Convert date values expressed in user's timezone to
        server-side UTC timestamp, assuming a default arbitrary
        time of 12:00 AM - because a time is needed.

        :param str userdate: date string in in user time zone
        :return: UTC datetime string for server-side use
        """
        # TODO: move to fields.datetime in server after 7.0
        user_date = datetime.strptime(userdate, DEFAULT_SERVER_DATE_FORMAT)
        if context and context.get('tz'):
            tz_name = context['tz']
        else:
            tz_name = self.pool.get('res.users').read(cr, SUPERUSER_ID, uid, ['tz'])['tz']
        if tz_name:
            utc = pytz.timezone('UTC')
            context_tz = pytz.timezone(tz_name)
            user_datetime = user_date + relativedelta(hours=12.0)
            local_timestamp = context_tz.localize(user_datetime, is_dst=False)
            user_datetime = local_timestamp.astimezone(utc)
            return user_datetime.strftime(DEFAULT_SERVER_DATETIME_FORMAT)
        return user_date.strftime(DEFAULT_SERVER_DATETIME_FORMAT)

    def _prepare_order_line_move(self, cr, uid, order, order_line, picking_id, group_id, context=None):
        ''' prepare the stock move data from the PO line. This function returns a list of dictionary ready to be used in stock.move's create()'''
        product_uom = self.pool.get('product.uom')
        price_unit = order_line.price_unit
        if order_line.product_uom.id != order_line.product_id.uom_id.id:
            price_unit *= order_line.product_uom.factor
        if order.currency_id.id != order.company_id.currency_id.id:
            #we don't round the price_unit, as we may want to store the standard price with more digits than allowed by the currency
            price_unit = self.pool.get('res.currency').compute(cr, uid, order.currency_id.id, order.company_id.currency_id.id, price_unit, round=False, context=context)
        res = [{
            'name': order_line.name or '',
            'product_id': order_line.product_id.id,
            'product_uom_qty': order_line.product_qty,
            'product_uos_qty': order_line.product_qty,
            'product_uom': order_line.product_uom.id,
            'product_uos': order_line.product_uom.id,
            'date': self.date_to_datetime(cr, uid, order.date_order, context),
            'date_expected': self.date_to_datetime(cr, uid, order_line.date_planned, context),
            'location_id': order.partner_id.property_stock_supplier.id,
            'location_dest_id': order.location_id.id,
            'picking_id': picking_id,
            'partner_id': order.dest_address_id.id or order.partner_id.id,
            'move_dest_id': order_line.move_dest_id.id,
            'state': 'draft',
            'purchase_line_id': order_line.id,
            'company_id': order.company_id.id,
            'price_unit': price_unit,
            'picking_type_id': order.picking_type_id.id,
            'group_id': group_id,
            'procurement_id': order_line.procurement_ids and order_line.procurement_ids[0].id or False,
            'origin': order.name,
            'route_ids': order.picking_type_id.warehouse_id and [(6, 0, [x.id for x in order.picking_type_id.warehouse_id.route_ids])] or [],
        }]
        #if the order line has a bigger quantity than the procurement it was for (manually changed or minimal quantity), then
        #split the future stock move in two because the route followed may be different.
        if order_line.procurement_ids:
            procurement = order_line.procurement_ids[0]
            procurement_quantity = product_uom._compute_qty(cr, uid, procurement.product_uom.id, procurement.product_qty, to_uom_id=order_line.product_uom.id)
            diff_quantity = order_line.product_qty - procurement_quantity
            if diff_quantity > 0:
                tmp = res[0].copy()
                res[0]['product_uom_qty'] = diff_quantity
                res[0]['product_uos_qty'] = diff_quantity
                res[0]['procurement_id'] = False
                res[0]['move_dest_id'] = False
                tmp['product_uom_qty'] = procurement.product_qty
                tmp['product_uos_qty'] = procurement.product_qty
                tmp['product_uom'] = procurement.product_uom.id
                tmp['product_uos'] = procurement.product_uom.id
                res.append(tmp)
        return res

    def _create_stock_moves(self, cr, uid, order, order_lines, picking_id=False, context=None):
        """Creates appropriate stock moves for given order lines, whose can optionally create a
        picking if none is given or no suitable is found, then confirms the moves, makes them
        available, and confirms the pickings.

        If ``picking_id`` is provided, the stock moves will be added to it, otherwise a standard
        incoming picking will be created to wrap the stock moves (default behavior of the stock.move)

        Modules that wish to customize the procurements or partition the stock moves over
        multiple stock pickings may override this method and call ``super()`` with
        different subsets of ``order_lines`` and/or preset ``picking_id`` values.

        :param browse_record order: purchase order to which the order lines belong
        :param list(browse_record) order_lines: purchase order line records for which picking
                                                and moves should be created.
        :param int picking_id: optional ID of a stock picking to which the created stock moves
                               will be added. A new picking will be created if omitted.
        :return: None
        """
        stock_move = self.pool.get('stock.move')
        todo_moves = []
        new_group = False
        if any([(not x.group_id) for x in order_lines]):
            new_group = self.pool.get("procurement.group").create(cr, uid, {'name': order.name, 'partner_id': order.partner_id.id}, context=context)

        for order_line in order_lines:
            if not order_line.product_id:
                continue

            if order_line.product_id.type in ('product', 'consu'):
<<<<<<< HEAD
                group_id = order_line.group_id and order_line.group_id.id or new_group
                for vals in self._prepare_order_line_move(cr, uid, order, order_line, picking_id, group_id, context=context):
                    move = stock_move.create(cr, uid, vals, context=context)
                    todo_moves.append(move)
                if order_line.move_dest_id:
=======
                move = stock_move.create(cr, uid, self._prepare_order_line_move(cr, uid, order, order_line, picking_id, context=context))
                if order_line.move_dest_id and order_line.move_dest_id.state != 'done':
>>>>>>> c25827f8
                    order_line.move_dest_id.write({'location_id': order.location_id.id})

        stock_move.action_confirm(cr, uid, todo_moves)
        stock_move.force_assign(cr, uid, todo_moves)

    def test_moves_done(self, cr, uid, ids, context=None):
        '''PO is done at the delivery side if all the incoming shipments are done'''
        for purchase in self.browse(cr, uid, ids, context=context):
            for picking in purchase.picking_ids:
                if picking.state != 'done':
                    return False
        return True

    def test_moves_except(self, cr, uid, ids, context=None):
        ''' PO is in exception at the delivery side if one of the picking is canceled
            and the other pickings are completed (done or canceled)
        '''
        at_least_one_canceled = False
        alldoneorcancel = True
        for purchase in self.browse(cr, uid, ids, context=context):
            for picking in purchase.picking_ids:
                if picking.state == 'cancel':
                    at_least_one_canceled = True
                if picking.state not in ['done', 'cancel']:
                    alldoneorcancel = False
        return at_least_one_canceled and alldoneorcancel

    def move_lines_get(self, cr, uid, ids, *args):
        res = []
        for order in self.browse(cr, uid, ids, context={}):
            for line in order.order_line:
                res += [x.id for x in line.move_ids]
        return res

    def action_picking_create(self, cr, uid, ids, context=None):
        for order in self.browse(cr, uid, ids):
            self._create_stock_moves(cr, uid, order, order.order_line, None, context=context)

    def picking_done(self, cr, uid, ids, context=None):
        self.write(cr, uid, ids, {'shipped':1,'state':'approved'}, context=context)
        self.message_post(cr, uid, ids, body=_("Products received"), context=context)
        return True

    def copy(self, cr, uid, id, default=None, context=None):
        if not default:
            default = {}
        default.update({
            'state':'draft',
            'shipped':False,
            'invoiced':False,
            'invoice_ids': [],
            'picking_ids': [],
            'origin' : '',
            'partner_ref': '',
            'name': self.pool.get('ir.sequence').get(cr, uid, 'purchase.order'),
        })
        return super(purchase_order, self).copy(cr, uid, id, default, context)

    def do_merge(self, cr, uid, ids, context=None):
        """
        To merge similar type of purchase orders.
        Orders will only be merged if:
        * Purchase Orders are in draft
        * Purchase Orders belong to the same partner
        * Purchase Orders are have same stock location, same pricelist
        Lines will only be merged if:
        * Order lines are exactly the same except for the quantity and unit

         @param self: The object pointer.
         @param cr: A database cursor
         @param uid: ID of the user currently logged in
         @param ids: the ID or list of IDs
         @param context: A standard dictionary

         @return: new purchase order id

        """

        #TOFIX: merged order line should be unlink
        def make_key(br, fields):
            list_key = []
            for field in fields:
                field_val = getattr(br, field)
                if field in ('product_id', 'move_dest_id', 'account_analytic_id'):
                    if not field_val:
                        field_val = False
                if isinstance(field_val, browse_record):
                    field_val = field_val.id
                elif isinstance(field_val, browse_null):
                    field_val = False
                elif isinstance(field_val, list):
                    field_val = ((6, 0, tuple([v.id for v in field_val])),)
                list_key.append((field, field_val))
            list_key.sort()
            return tuple(list_key)

        if context is None:
            context = {}

        # Compute what the new orders should contain
        new_orders = {}

        order_lines_to_move = []
        for porder in [order for order in self.browse(cr, uid, ids, context=context) if order.state == 'draft']:
            order_key = make_key(porder, ('partner_id', 'location_id', 'pricelist_id'))
            new_order = new_orders.setdefault(order_key, ({}, []))
            new_order[1].append(porder.id)
            order_infos = new_order[0]

            if not order_infos:
                order_infos.update({
                    'origin': porder.origin,
                    'date_order': porder.date_order,
                    'partner_id': porder.partner_id.id,
                    'dest_address_id': porder.dest_address_id.id,
                    'picking_type_id': porder.picking_type_id.id,
                    'location_id': porder.location_id.id,
                    'pricelist_id': porder.pricelist_id.id,
                    'state': 'draft',
                    'order_line': {},
                    'notes': '%s' % (porder.notes or '',),
                    'fiscal_position': porder.fiscal_position and porder.fiscal_position.id or False,
                })
            else:
                if porder.date_order < order_infos['date_order']:
                    order_infos['date_order'] = porder.date_order
                if porder.notes:
                    order_infos['notes'] = (order_infos['notes'] or '') + ('\n%s' % (porder.notes,))
                if porder.origin:
                    order_infos['origin'] = (order_infos['origin'] or '') + ' ' + porder.origin

            for order_line in porder.order_line:
                order_lines_to_move += [order_line.id]

        allorders = []
        orders_info = {}
        for order_key, (order_data, old_ids) in new_orders.iteritems():
            # skip merges with only one order
            if len(old_ids) < 2:
                allorders += (old_ids or [])
                continue

            # cleanup order line data
            for key, value in order_data['order_line'].iteritems():
                del value['uom_factor']
                value.update(dict(key))
            order_data['order_line'] = [(6, 0, order_lines_to_move)]

            # create the new order
            context.update({'mail_create_nolog': True})
            neworder_id = self.create(cr, uid, order_data)
            self.message_post(cr, uid, [neworder_id], body=_("RFQ created"), context=context)
            orders_info.update({neworder_id: old_ids})
            allorders.append(neworder_id)

            # make triggers pointing to the old orders point to the new order
            for old_id in old_ids:
                self.redirect_workflow(cr, uid, [(old_id, neworder_id)])
                self.signal_purchase_cancel(cr, uid, [old_id])

        return orders_info


class purchase_order_line(osv.osv):
    def _amount_line(self, cr, uid, ids, prop, arg, context=None):
        res = {}
        cur_obj=self.pool.get('res.currency')
        tax_obj = self.pool.get('account.tax')
        for line in self.browse(cr, uid, ids, context=context):
            taxes = tax_obj.compute_all(cr, uid, line.taxes_id, line.price_unit, line.product_qty, line.product_id, line.order_id.partner_id)
            cur = line.order_id.pricelist_id.currency_id
            res[line.id] = cur_obj.round(cr, uid, cur, taxes['total'])
        return res

    def _get_uom_id(self, cr, uid, context=None):
        try:
            proxy = self.pool.get('ir.model.data')
            result = proxy.get_object_reference(cr, uid, 'product', 'product_uom_unit')
            return result[1]
        except Exception, ex:
            return False

    _columns = {
        'name': fields.text('Description', required=True),
        'product_qty': fields.float('Quantity', digits_compute=dp.get_precision('Product Unit of Measure'), required=True),
        'date_planned': fields.date('Scheduled Date', required=True, select=True),
        'taxes_id': fields.many2many('account.tax', 'purchase_order_taxe', 'ord_id', 'tax_id', 'Taxes'),
        'product_uom': fields.many2one('product.uom', 'Product Unit of Measure', required=True),
        'product_id': fields.many2one('product.product', 'Product', domain=[('purchase_ok','=',True)], change_default=True),
        'move_ids': fields.one2many('stock.move', 'purchase_line_id', 'Reservation', readonly=True, ondelete='set null'),
        'move_dest_id': fields.many2one('stock.move', 'Reservation Destination', ondelete='set null'),
        'price_unit': fields.float('Unit Price', required=True, digits_compute= dp.get_precision('Product Price')),
        'price_subtotal': fields.function(_amount_line, string='Subtotal', digits_compute= dp.get_precision('Account')),
        'order_id': fields.many2one('purchase.order', 'Order Reference', select=True, required=True, ondelete='cascade'),
        'account_analytic_id':fields.many2one('account.analytic.account', 'Analytic Account',),
        'company_id': fields.related('order_id','company_id',type='many2one',relation='res.company',string='Company', store=True, readonly=True),
        'state': fields.selection([('draft', 'Draft'), ('confirmed', 'Confirmed'), ('done', 'Done'), ('cancel', 'Cancelled')], 'Status', required=True, readonly=True,
                                  help=' * The \'Draft\' status is set automatically when purchase order in draft status. \
                                       \n* The \'Confirmed\' status is set automatically as confirm when purchase order in confirm status. \
                                       \n* The \'Done\' status is set automatically when purchase order is set as done. \
                                       \n* The \'Cancelled\' status is set automatically when user cancel purchase order.'),
        'invoice_lines': fields.many2many('account.invoice.line', 'purchase_order_line_invoice_rel', 'order_line_id', 'invoice_id', 'Invoice Lines', readonly=True),
        'invoiced': fields.boolean('Invoiced', readonly=True),
        'partner_id': fields.related('order_id','partner_id',string='Partner',readonly=True,type="many2one", relation="res.partner", store=True),
        'date_order': fields.related('order_id','date_order',string='Order Date',readonly=True,type="date"),
        'procurement_ids': fields.one2many('procurement.order', 'purchase_line_id', string='Associated procurements'),
        'group_id': fields.related('procurement_ids', 'group_id', type='many2one', relation='procurement.group', string='Procurement Group'),
    }
    _defaults = {
        'product_uom' : _get_uom_id,
        'product_qty': lambda *a: 1.0,
        'state': lambda *args: 'draft',
        'invoiced': lambda *a: 0,
    }
    _table = 'purchase_order_line'
    _name = 'purchase.order.line'
    _description = 'Purchase Order Line'

    def copy_data(self, cr, uid, id, default=None, context=None):
        if not default:
            default = {}
        default.update({'state':'draft', 'move_ids':[],'invoiced':0,'invoice_lines':[]})
        return super(purchase_order_line, self).copy_data(cr, uid, id, default, context)

    def unlink(self, cr, uid, ids, context=None):
        procurement_ids_to_cancel = []
        for line in self.browse(cr, uid, ids, context=context):
            if line.move_dest_id:
                procurement_ids_to_cancel.extend(procurement.id for procurement in line.move_dest_id.procurements)
        if procurement_ids_to_cancel:
            self.pool['procurement.order'].action_cancel(cr, uid, procurement_ids_to_cancel)
        return super(purchase_order_line, self).unlink(cr, uid, ids, context=context)

    def onchange_product_uom(self, cr, uid, ids, pricelist_id, product_id, qty, uom_id,
            partner_id, date_order=False, fiscal_position_id=False, date_planned=False,
            name=False, price_unit=False, state='draft', context=None):
        """
        onchange handler of product_uom.
        """
        if context is None:
            context = {}
        if not uom_id:
            return {'value': {'price_unit': price_unit or 0.0, 'name': name or '', 'product_uom' : uom_id or False}}
        context = dict(context, purchase_uom_check=True)
        return self.onchange_product_id(cr, uid, ids, pricelist_id, product_id, qty, uom_id,
            partner_id, date_order=date_order, fiscal_position_id=fiscal_position_id, date_planned=date_planned,
            name=name, price_unit=price_unit, state=state, context=context)

    def _get_date_planned(self, cr, uid, supplier_info, date_order_str, context=None):
        """Return the datetime value to use as Schedule Date (``date_planned``) for
           PO Lines that correspond to the given product.supplierinfo,
           when ordered at `date_order_str`.

           :param browse_record | False supplier_info: product.supplierinfo, used to
               determine delivery delay (if False, default delay = 0)
           :param str date_order_str: date of order, as a string in
               DEFAULT_SERVER_DATE_FORMAT
           :rtype: datetime
           :return: desired Schedule Date for the PO line
        """
        supplier_delay = int(supplier_info.delay) if supplier_info else 0
        return datetime.strptime(date_order_str, DEFAULT_SERVER_DATE_FORMAT) + relativedelta(days=supplier_delay)

    def action_cancel(self, cr, uid, ids, context=None):
        self.write(cr, uid, ids, {'state': 'cancel'}, context=context)
        for po_line in self.browse(cr, uid, ids, context=context):
            if all([l.state == 'cancel' for l in po_line.order_id.order_line]):
                self.pool.get('purchase.order').action_cancel(cr, uid, [po_line.order_id.id], context=context)

    def _check_product_uom_group(self, cr, uid, context=None):
        group_uom = self.pool.get('ir.model.data').get_object(cr, uid, 'product', 'group_uom')
        res = [user for user in group_uom.users if user.id == uid]
        return len(res) and True or False


    def onchange_product_id(self, cr, uid, ids, pricelist_id, product_id, qty, uom_id,
            partner_id, date_order=False, fiscal_position_id=False, date_planned=False,
            name=False, price_unit=False, state='draft', context=None):
        """
        onchange handler of product_id.
        """
        if context is None:
            context = {}

        res = {'value': {'price_unit': price_unit or 0.0, 'name': name or '', 'product_uom' : uom_id or False}}
        if not product_id:
            return res

        product_product = self.pool.get('product.product')
        product_uom = self.pool.get('product.uom')
        res_partner = self.pool.get('res.partner')
        product_pricelist = self.pool.get('product.pricelist')
        account_fiscal_position = self.pool.get('account.fiscal.position')
        account_tax = self.pool.get('account.tax')

        # - check for the presence of partner_id and pricelist_id
        #if not partner_id:
        #    raise osv.except_osv(_('No Partner!'), _('Select a partner in purchase order to choose a product.'))
        #if not pricelist_id:
        #    raise osv.except_osv(_('No Pricelist !'), _('Select a price list in the purchase order form before choosing a product.'))

        # - determine name and notes based on product in partner lang.
        context_partner = context.copy()
        if partner_id:
            lang = res_partner.browse(cr, uid, partner_id).lang
            context_partner.update( {'lang': lang, 'partner_id': partner_id} )
        product = product_product.browse(cr, uid, product_id, context=context_partner)
        #call name_get() with partner in the context to eventually match name and description in the seller_ids field
        dummy, name = product_product.name_get(cr, uid, product_id, context=context_partner)[0]
        if product.description_purchase:
            name += '\n' + product.description_purchase
        res['value'].update({'name': name})

        # - set a domain on product_uom
        res['domain'] = {'product_uom': [('category_id','=',product.uom_id.category_id.id)]}

        # - check that uom and product uom belong to the same category
        product_uom_po_id = product.uom_po_id.id
        if not uom_id:
            uom_id = product_uom_po_id

        if product.uom_id.category_id.id != product_uom.browse(cr, uid, uom_id, context=context).category_id.id:
            if context.get('purchase_uom_check') and self._check_product_uom_group(cr, uid, context=context):
                res['warning'] = {'title': _('Warning!'), 'message': _('Selected Unit of Measure does not belong to the same category as the product Unit of Measure.')}
            uom_id = product_uom_po_id

        res['value'].update({'product_uom': uom_id})

        # - determine product_qty and date_planned based on seller info
        if not date_order:
            date_order = fields.date.context_today(self,cr,uid,context=context)


        supplierinfo = False
        for supplier in product.seller_ids:
            if partner_id and (supplier.name.id == partner_id):
                supplierinfo = supplier
                if supplierinfo.product_uom.id != uom_id:
                    res['warning'] = {'title': _('Warning!'), 'message': _('The selected supplier only sells this product by %s') % supplierinfo.product_uom.name }
                min_qty = product_uom._compute_qty(cr, uid, supplierinfo.product_uom.id, supplierinfo.min_qty, to_uom_id=uom_id)
                if (qty or 0.0) < min_qty: # If the supplier quantity is greater than entered from user, set minimal.
                    if qty:
                        res['warning'] = {'title': _('Warning!'), 'message': _('The selected supplier has a minimal quantity set to %s %s, you should not purchase less.') % (supplierinfo.min_qty, supplierinfo.product_uom.name)}
                    qty = min_qty
        dt = self._get_date_planned(cr, uid, supplierinfo, date_order, context=context).strftime(DEFAULT_SERVER_DATETIME_FORMAT)
        qty = qty or 1.0
        res['value'].update({'date_planned': date_planned or dt})
        if qty:
            res['value'].update({'product_qty': qty})

        price = price_unit
        if state not in ('sent','bid'):
            # - determine price_unit and taxes_id
            if pricelist_id:
                price = product_pricelist.price_get(cr, uid, [pricelist_id],
                        product.id, qty or 1.0, partner_id or False, {'uom': uom_id, 'date': date_order})[pricelist_id]
            else:
                price = product.standard_price

        taxes = account_tax.browse(cr, uid, map(lambda x: x.id, product.supplier_taxes_id))
        fpos = fiscal_position_id and account_fiscal_position.browse(cr, uid, fiscal_position_id, context=context) or False
        taxes_ids = account_fiscal_position.map_tax(cr, uid, fpos, taxes)
        res['value'].update({'price_unit': price, 'taxes_id': taxes_ids})

        return res

    product_id_change = onchange_product_id
    product_uom_change = onchange_product_uom 

    def action_confirm(self, cr, uid, ids, context=None):
        self.write(cr, uid, ids, {'state': 'confirmed'}, context=context)
        return True

class procurement_rule(osv.osv):
    _inherit = 'procurement.rule'

    def _get_action(self, cr, uid, context=None):
        return [('buy', 'Buy')] + super(procurement_rule, self)._get_action(cr, uid, context=context)


class procurement_order(osv.osv):
    _inherit = 'procurement.order'
    _columns = {
        'purchase_line_id': fields.many2one('purchase.order.line', 'Purchase Order Line'),
        'purchase_id': fields.related('purchase_line_id', 'order_id', type='many2one', relation='purchase.order', string='Purchase Order'),
    }

    def propagate_cancel(self, cr, uid, procurement, context=None):
        if procurement.rule_id.action == 'buy' and procurement.purchase_line_id:
            self.pool.get('purchase.order.line').action_cancel(cr, uid, [procurement.purchase_line_id.id], context=context)
        return super(procurement_order, self).propagate_cancel(cr, uid, procurement, context=context)
        
    def _run(self, cr, uid, procurement, context=None):
        if procurement.rule_id and procurement.rule_id.action == 'buy':
            #make a purchase order for the procurement
            return self.make_po(cr, uid, [procurement.id], context=context)[procurement.id]
        return super(procurement_order, self)._run(cr, uid, procurement, context=context)

    def _check(self, cr, uid, procurement, context=None):
        if procurement.purchase_line_id and procurement.purchase_line_id.order_id.shipped:  # TOCHECK: does it work for several deliveries?
            return True
        return super(procurement_order, self)._check(cr, uid, procurement, context=context)

    def _check_supplier_info(self, cr, uid, ids, context=None):
        ''' Check the supplier info field of a product and write an error message on the procurement if needed.
        Returns True if all needed information is there, False if some configuration mistake is detected.
        '''
        partner_obj = self.pool.get('res.partner')
        user = self.pool.get('res.users').browse(cr, uid, uid, context=context)
        for procurement in self.browse(cr, uid, ids, context=context):
            message = ''
            partner = procurement.product_id.seller_id #Taken Main Supplier of Product of Procurement.

            if not procurement.product_id.seller_ids:
                message = _('No supplier defined for this product !')
            elif not partner:
                message = _('No default supplier defined for this product')
            elif not partner_obj.address_get(cr, uid, [partner.id], ['delivery'])['delivery']:
                message = _('No address defined for the supplier')

            if message:
                if procurement.message != message:
                    cr.execute('update procurement_order set message=%s where id=%s', (message, procurement.id))
                return False

            if user.company_id and user.company_id.partner_id:
                if partner.id == user.company_id.partner_id.id:
                    raise osv.except_osv(_('Configuration Error!'), _('The product "%s" has been defined with your company as reseller which seems to be a configuration error!' % procurement.product_id.name))

        return True

    #def action_po_assign(self, cr, uid, ids, context=None):
    #    """ This is action which call from workflow to assign purchase order to procurements
    #    @return: True
    #    """
    #    res = self.make_po(cr, uid, ids, context=context)
    #    res = res.values()
    #    return len(res) and res[0] or 0 #TO CHECK: why workflow is generated error if return not integer value


    def create_procurement_purchase_order(self, cr, uid, procurement, po_vals, line_vals, context=None):
        """Create the purchase order from the procurement, using
           the provided field values, after adding the given purchase
           order line in the purchase order.

           :params procurement: the procurement object generating the purchase order
           :params dict po_vals: field values for the new purchase order (the
                                 ``order_line`` field will be overwritten with one
                                 single line, as passed in ``line_vals``).
           :params dict line_vals: field values of the single purchase order line that
                                   the purchase order will contain.
           :return: id of the newly created purchase order
           :rtype: int
        """
        po_vals.update({'order_line': [(0,0,line_vals)]})
        return self.pool.get('purchase.order').create(cr, uid, po_vals, context=context)

    def _get_purchase_schedule_date(self, cr, uid, procurement, company, context=None):
        """Return the datetime value to use as Schedule Date (``date_planned``) for the
           Purchase Order Lines created to satisfy the given procurement.

           :param browse_record procurement: the procurement for which a PO will be created.
           :param browse_report company: the company to which the new PO will belong to.
           :rtype: datetime
           :return: the desired Schedule Date for the PO lines
        """
        procurement_date_planned = datetime.strptime(procurement.date_planned, DEFAULT_SERVER_DATETIME_FORMAT)
        schedule_date = (procurement_date_planned - relativedelta(days=company.po_lead))
        return schedule_date

    def _get_purchase_order_date(self, cr, uid, procurement, company, schedule_date, context=None):
        """Return the datetime value to use as Order Date (``date_order``) for the
           Purchase Order created to satisfy the given procurement.

           :param browse_record procurement: the procurement for which a PO will be created.
           :param browse_report company: the company to which the new PO will belong to.
           :param datetime schedule_date: desired Scheduled Date for the Purchase Order lines.
           :rtype: datetime
           :return: the desired Order Date for the PO
        """
        seller_delay = int(procurement.product_id.seller_delay)
        return schedule_date - relativedelta(days=seller_delay)

    def _get_product_supplier(self, cr, uid, procurement, context=None):
        ''' returns the main supplier of the procurement's product given as argument'''
        return procurement.product_id.seller_id

    def _get_po_line_values_from_proc(self, cr, uid, procurement, partner, company, schedule_date, context=None):
        if context is None:
            context = {}
        uom_obj = self.pool.get('product.uom')
        pricelist_obj = self.pool.get('product.pricelist')
        prod_obj = self.pool.get('product.product')
        acc_pos_obj = self.pool.get('account.fiscal.position')

        seller_qty = procurement.product_id.seller_qty
        pricelist_id = partner.property_product_pricelist_purchase.id
        uom_id = procurement.product_id.uom_po_id.id
        qty = uom_obj._compute_qty(cr, uid, procurement.product_uom.id, procurement.product_qty, uom_id)
        if seller_qty:
            qty = max(qty, seller_qty)
        price = pricelist_obj.price_get(cr, uid, [pricelist_id], procurement.product_id.id, qty, partner.id, {'uom': uom_id})[pricelist_id]

        #Passing partner_id to context for purchase order line integrity of Line name
        new_context = context.copy()
        new_context.update({'lang': partner.lang, 'partner_id': partner.id})
        product = prod_obj.browse(cr, uid, procurement.product_id.id, context=new_context)
        taxes_ids = procurement.product_id.supplier_taxes_id
        taxes = acc_pos_obj.map_tax(cr, uid, partner.property_account_position, taxes_ids)
        name = product.partner_ref
        if product.description_purchase:
            name += '\n' + product.description_purchase

        return {
            'name': name,
            'product_qty': qty,
            'product_id': procurement.product_id.id,
            'product_uom': uom_id,
            'price_unit': price or 0.0,
            'date_planned': schedule_date.strftime(DEFAULT_SERVER_DATETIME_FORMAT),
            'move_dest_id': procurement.move_dest_id and procurement.move_dest_id.id or False,
            'taxes_id': [(6, 0, taxes)],
        }

    def make_po(self, cr, uid, ids, context=None):
        """ Make purchase order from procurement
        @return: New created Purchase Orders procurement wise
        """
        res = {}
        company = self.pool.get('res.users').browse(cr, uid, uid, context=context).company_id
        po_obj = self.pool.get('purchase.order')
        po_line_obj = self.pool.get('purchase.order.line')
        seq_obj = self.pool.get('ir.sequence')
        pass_ids = []
        linked_po_ids = []
        for procurement in self.browse(cr, uid, ids, context=context):
            partner = self._get_product_supplier(cr, uid, procurement, context=context)
            if not partner:
                self.message_post(cr, uid, [procurement.id], _('There is no supplier associated to product %s') % (procurement.product_id.name))
                res[procurement.id] = False
            else:
                schedule_date = self._get_purchase_schedule_date(cr, uid, procurement, company, context=context)
                line_vals = self._get_po_line_values_from_proc(cr, uid, procurement, partner, company, schedule_date, context=context)
                #look for any other draft PO for the same supplier, to attach the new line on instead of creating a new draft one
                available_draft_po_ids = po_obj.search(cr, uid, [
                    ('partner_id', '=', partner.id), ('state', '=', 'draft'), ('picking_type_id', '=', procurement.rule_id.picking_type_id.id),
                    ('location_id', '=', procurement.location_id.id), ('company_id', '=', procurement.company_id.id)], context=context)
                if available_draft_po_ids:
                    po_id = available_draft_po_ids[0]
                    line_vals.update(order_id=po_id)
                    po_line_id = po_line_obj.create(cr, uid, line_vals, context=context)
                    linked_po_ids.append(procurement.id)
                else:
                    purchase_date = self._get_purchase_order_date(cr, uid, procurement, company, schedule_date, context=context)
                    name = seq_obj.get(cr, uid, 'purchase.order') or _('PO: %s') % procurement.name
                    po_vals = {
                        'name': name,
                        'origin': procurement.origin,
                        'partner_id': partner.id,
                        'location_id': procurement.location_id.id,
                        'picking_type_id': procurement.rule_id.picking_type_id.id,
                        'pricelist_id': partner.property_product_pricelist_purchase.id,
                        'date_order': purchase_date.strftime(DEFAULT_SERVER_DATETIME_FORMAT),
                        'company_id': procurement.company_id.id,
                        'fiscal_position': partner.property_account_position and partner.property_account_position.id or False,
                        'payment_term_id': partner.property_supplier_payment_term.id or False,
                    }
                    po_id = self.create_procurement_purchase_order(cr, uid, procurement, po_vals, line_vals, context=context)
                    po_line_id = po_obj.browse(cr, uid, po_id, context=context).order_line[0].id
                    pass_ids.append(procurement.id)
                res[procurement.id] = po_line_id
                self.write(cr, uid, [procurement.id], {'purchase_line_id': po_line_id}, context=context)
        if pass_ids:
            self.message_post(cr, uid, pass_ids, body=_("Draft Purchase Order created"), context=context)
        if linked_po_ids:
            self.message_post(cr, uid, linked_po_ids, body=_("Purchase line created and linked to an existing Purchase Order"), context=context)
        return res

    def _product_virtual_get(self, cr, uid, order_point):
        procurement = order_point.procurement_id
        if procurement and procurement.state != 'exception' and procurement.purchase_line_id and procurement.purchase_line_id.order_id.state in ('draft', 'confirmed'):
            return None
        return super(procurement_order, self)._product_virtual_get(cr, uid, order_point)


class mail_mail(osv.Model):
    _name = 'mail.mail'
    _inherit = 'mail.mail'

    def _postprocess_sent_message(self, cr, uid, mail, context=None):
        if mail.model == 'purchase.order':
            obj = self.pool.get('purchase.order').browse(cr, uid, mail.res_id, context=context)
            if obj.state == 'draft':
                self.pool.get('purchase.order').signal_send_rfq(cr, uid, [mail.res_id])
        return super(mail_mail, self)._postprocess_sent_message(cr, uid, mail=mail, context=context)


class product_template(osv.Model):
    _name = 'product.template'
    _inherit = 'product.template'
    _columns = {
        'purchase_ok': fields.boolean('Can be Purchased', help="Specify if the product can be selected in a purchase order line."),
    }
    _defaults = {
        'purchase_ok': 1,
    }


class mail_compose_message(osv.Model):
    _inherit = 'mail.compose.message'

    def send_mail(self, cr, uid, ids, context=None):
        context = context or {}
        if context.get('default_model') == 'purchase.order' and context.get('default_res_id'):
            context = dict(context, mail_post_autofollow=True)
            self.pool.get('purchase.order').signal_send_rfq(cr, uid, [context['default_res_id']])
        return super(mail_compose_message, self).send_mail(cr, uid, ids, context=context)


class account_invoice(osv.Model):
    """ Override account_invoice to add Chatter messages on the related purchase
        orders, logging the invoice reception or payment. """
    _inherit = 'account.invoice'

    def invoice_validate(self, cr, uid, ids, context=None):
        res = super(account_invoice, self).invoice_validate(cr, uid, ids, context=context)
        purchase_order_obj = self.pool.get('purchase.order')
        # read access on purchase.order object is not required
        if not purchase_order_obj.check_access_rights(cr, uid, 'read', raise_exception=False):
            user_id = SUPERUSER_ID
        else:
            user_id = uid
        po_ids = purchase_order_obj.search(cr, user_id, [('invoice_ids', 'in', ids)], context=context)
        for po_id in po_ids:
            purchase_order_obj.message_post(cr, user_id, po_id, body=_("Invoice received"), context=context)
            workflow.trg_write(uid, 'purchase.order', po_id, cr)
        return res

    def confirm_paid(self, cr, uid, ids, context=None):
        res = super(account_invoice, self).confirm_paid(cr, uid, ids, context=context)
        purchase_order_obj = self.pool.get('purchase.order')
        # read access on purchase.order object is not required
        if not purchase_order_obj.check_access_rights(cr, uid, 'read', raise_exception=False):
            user_id = SUPERUSER_ID
        else:
            user_id = uid
        po_ids = purchase_order_obj.search(cr, user_id, [('invoice_ids', 'in', ids)], context=context)
        for po_id in po_ids:
            purchase_order_obj.message_post(cr, user_id, po_id, body=_("Invoice paid"), context=context)
        return res

class account_invoice_line(osv.Model):
    """ Override account_invoice_line to add the link to the purchase order line it is related to"""
    _inherit = 'account.invoice.line'
    _columns = {
        'purchase_line_id': fields.many2one('purchase.order.line',
            'Purchase Order Line', ondelete='set null', select=True,
            readonly=True),
    }

class product_product(osv.osv):
    _inherit = "product.product"

    def _get_buy_route(self, cr, uid, context=None):
        buy_route = self.pool.get('ir.model.data').get_object_reference(cr, uid, 'purchase', 'route_warehouse0_buy')[1]
        return [buy_route]

    _defaults = {
        'route_ids': _get_buy_route,
    }

# vim:expandtab:smartindent:tabstop=4:softtabstop=4:shiftwidth=4:<|MERGE_RESOLUTION|>--- conflicted
+++ resolved
@@ -163,10 +163,10 @@
                 picking_ids.add(move.picking_id.id)
             res[purchase_id] = list(picking_ids)
         return res
-    
+
     STATE_SELECTION = [
         ('draft', 'Draft PO'),
-        ('sent', 'RFQ Sent'),
+        ('sent', 'RFQ'),
         ('bid', 'Bid Received'),
         ('confirmed', 'Waiting Approval'),
         ('approved', 'Purchase Confirmed'),
@@ -746,17 +746,10 @@
                 continue
 
             if order_line.product_id.type in ('product', 'consu'):
-<<<<<<< HEAD
                 group_id = order_line.group_id and order_line.group_id.id or new_group
                 for vals in self._prepare_order_line_move(cr, uid, order, order_line, picking_id, group_id, context=context):
                     move = stock_move.create(cr, uid, vals, context=context)
                     todo_moves.append(move)
-                if order_line.move_dest_id:
-=======
-                move = stock_move.create(cr, uid, self._prepare_order_line_move(cr, uid, order, order_line, picking_id, context=context))
-                if order_line.move_dest_id and order_line.move_dest_id.state != 'done':
->>>>>>> c25827f8
-                    order_line.move_dest_id.write({'location_id': order.location_id.id})
 
         stock_move.action_confirm(cr, uid, todo_moves)
         stock_move.force_assign(cr, uid, todo_moves)
