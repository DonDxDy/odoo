<?xml version="1.0" encoding="utf-8"?>
<openerp>
    <data>
        <record id="view_purchase_install_module_form" model="ir.ui.view">
            <field name="name">Purchases Application Configuration</field>
            <field name="model">purchase.installer</field>
            <field name="type">form</field>
            <field name="inherit_id" ref="base.res_config_installer"/>
            <field name="arch" type="xml">
              <data>
              <form position="attributes">
                <attribute name="string">Purchases Application Configuration</attribute>
              </form>
              <xpath expr='//separator[@string="vsep"]' position='attributes'>
                    <attribute name='string'></attribute>
                  </xpath>
              <separator string="title" position="attributes">
                <attribute name="string"
                           >Configure Your Purchases Management Application</attribute>
              </separator>
              <xpath expr="//label[@string='description']"
                     position="attributes">
<<<<<<< HEAD
                <attribute name="string">In this page, you can extend your purchases Application with purchase requisition facility and analytic distribution of purchase orders.</attribute>
=======
                <attribute name="string">Extend your Purchases Management Application with purchase requisition facility and analytic distribution of purchase orders.</attribute>
>>>>>>> be8fcf14
              </xpath>
              <xpath expr="//button[@string='Install Modules']" position="attributes">
                   <attribute name="string">Configure</attribute>
               </xpath>
                <group colspan="8">
                  <field name="purchase_requisition"/>
                  <field name="purchase_analytic_plans"/>
                </group>
              </data>
            </field>
        </record>

        <record id="action_purchase_install_module" model="ir.actions.act_window">
            <field name="name">Purchases Application Configuration</field>
            <field name="type">ir.actions.act_window</field>
            <field name="res_model">purchase.installer</field>
            <field name="view_id" ref="view_purchase_install_module_form"/>
            <field name="view_type">form</field>
            <field name="view_mode">form</field>
            <field name="target">new</field>
        </record>

    <record id="purchase_installer_todo" model="ir.actions.todo">
      <field name="action_id" ref="action_purchase_install_module"/>
      <field name="sequence">3</field>
      <field name="groups_id" eval="[(6,0,[ref('base.group_extended')])]"/>
    </record>
    </data>
</openerp><|MERGE_RESOLUTION|>--- conflicted
+++ resolved
@@ -20,11 +20,7 @@
               </separator>
               <xpath expr="//label[@string='description']"
                      position="attributes">
-<<<<<<< HEAD
-                <attribute name="string">In this page, you can extend your purchases Application with purchase requisition facility and analytic distribution of purchase orders.</attribute>
-=======
                 <attribute name="string">Extend your Purchases Management Application with purchase requisition facility and analytic distribution of purchase orders.</attribute>
->>>>>>> be8fcf14
               </xpath>
               <xpath expr="//button[@string='Install Modules']" position="attributes">
                    <attribute name="string">Configure</attribute>
