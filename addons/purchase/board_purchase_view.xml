<?xml version="1.0" encoding="utf-8"?>
<openerp>
    <data>

        <record id="purchase_draft" model="ir.actions.act_window">
            <field name="name">Request for Quotations</field>
            <field name="type">ir.actions.act_window</field>
            <field name="res_model">purchase.order</field>
            <field name="view_type">form</field>
            <field name="view_mode">tree,form</field>
            <field name="domain">[('state','=','draft')]</field>
            <field name="context">{'quotation_only': True}</field>
        </record>

        <record model="ir.ui.view" id="view_purchase_order_monthly_categ_tree">
            <field name="name">purchase.order.monthly.categ.tree</field>
            <field name="model">purchase.report</field>
            <field name="arch" type="xml">
                <tree string="Monthly Purchase by Category">
                    <field name="month"/>
                    <field name="category_id"/>
                    <field name="price_total"/>
                    <field name="user_id" invisible="1"/>
                    <field name="partner_id" invisible="1"/>
                    <field name="product_id" invisible="1"/>
                    <field name="product_uom" invisible="1"/>
                    <field name="day" invisible="1"/>
                    <field name="name" invisible="1"/>
                    <field name="warehouse_id" invisible="1"/>
                    <field name="validator" invisible="1"/>
                    <field name="company_id" invisible="1"/>
                    <field name="state" invisible="1"/>
                    <field name="location_id" invisible="1"/>
                </tree>
            </field>
        </record>
        <record model="ir.ui.view" id="view_purchase_order_monthly_categ_graph">
            <field name="name">purchase.order.monthly.categ.graph</field>
            <field name="model">purchase.report</field>
            <field name="arch" type="xml">
                <graph string="Monthly Purchase by Category" type="bar">
                    <field name="month"/>
                    <field name="price_total" operator="+"/>
                    <field name="category_id" group="True"/>
                </graph>
            </field>
        </record>
        <record id="action_purchase_order_monthly_categ_graph" model="ir.actions.act_window">
            <field name="name">Monthly Purchase by Category</field>
            <field name="res_model">purchase.report</field>
            <field name="view_type">form</field>
            <field name="view_mode">graph,tree</field>
            <field name="context">{'group_by':['month','category_id'],'group_by_no_leaf':1}</field>
            <field name="domain">[('state','in',('approved','except_picking','except_invoice','done'))]</field>
            <field name="view_id" ref="view_purchase_order_monthly_categ_graph"></field>
        </record>

        <record id="board_purchase_form" model="ir.ui.view">
            <field name="name">board.purchase.form</field>
            <field name="model">board.board</field>
            <field name="arch" type="xml">
                <form string="Purchase Dashboard" version="7.0">
                    <board style="2-1">
                        <column>
                            <action name="%(purchase_draft)d" string="Request for Quotations"/>
                        </column>
                        <column>
                            <action name="%(action_purchase_order_monthly_categ_graph)d" string="Monthly Purchases by Category"/>
                        </column>
                    </board>
                </form>
            </field>
        </record>

        <record id="open_board_purchase" model="ir.actions.act_window">
            <field name="name">Purchases</field>
            <field name="res_model">board.board</field>
            <field name="view_type">form</field>
            <field name="view_mode">form</field>
            <field name="usage">menu</field>
            <field name="view_id" ref="board_purchase_form"/>
        </record>

        <menuitem action="open_board_purchase"
                  icon="terp-graph"
                  id="menu_board_purchase"
                  parent="base.menu_reporting_dashboard"
                  sequence="20"
<<<<<<< HEAD
                  groups="group_purchase_manager"/>
=======
                  groups="purchase.group_purchase_user"/>
>>>>>>> 74df8d01

    </data>
</openerp><|MERGE_RESOLUTION|>--- conflicted
+++ resolved
@@ -86,11 +86,7 @@
                   id="menu_board_purchase"
                   parent="base.menu_reporting_dashboard"
                   sequence="20"
-<<<<<<< HEAD
-                  groups="group_purchase_manager"/>
-=======
                   groups="purchase.group_purchase_user"/>
->>>>>>> 74df8d01
 
     </data>
 </openerp>