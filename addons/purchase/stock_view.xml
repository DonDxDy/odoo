--- conflicted
+++ resolved
@@ -27,13 +27,8 @@
         <act_window
             domain="[('purchase_id', '=', active_id)]"
             id="act_purchase_order_2_stock_picking"
-<<<<<<< HEAD
-            name="Receptions"
+            name="Incoming Shipments"
             res_model="stock.picking.in"
-=======
-            name="Incoming Shipments"
-            res_model="stock.picking"
->>>>>>> 0e6f4821
             src_model="purchase.order"
             context="{'default_purchase_id': active_id, 'contact_display': 'partner', 'default_type': 'in'}" />
        
