<?xml version="1.0" encoding="utf-8"?>
<openerp>
    <data>
        <record model="ir.ui.view" id="view_purchase_order_graph">
            <field name="name">product.month.graph</field>
            <field name="model">purchase.report</field>
            <field name="type">graph</field>
            <field name="arch" type="xml">
                <graph string="Purchase Orders Statistics" type="bar">
                    <field name="product_id"/>
                    <field name="quantity" operator="+"/>
                    <field name="price_total" operator="+"/>
                </graph>
            </field>
        </record>

        <record id="view_purchase_order_tree" model="ir.ui.view">
            <field name="name">purchase.order.tree</field>
            <field name="model">purchase.report</field>
            <field name="type">tree</field>
            <field name="arch" type="xml">
                <tree string="Purchase Orders Statistics">
                	<field name="date" invisible="1"/>
                	<field name="date_approve" invisible="1"/>
                	<field name="expected_date" invisible="1"/>
                	<field name="user_id" invisible="1"/>
                	<field name="partner_id" invisible="1"/>
                    <field name="product_id" invisible="1"/>
                    <field name="quantity" invisible="1"/>
                    <field name="nbr" sum="# of Lines"/>
                    <field name="price_average" avg="Average Price"/>
                	<field name="price_total" sum="Total Price"/>
                	<field name="day" invisible="1"/>
                    <field name="name" invisible="1"/>
                    <field name="month" invisible="1"/>
                    <field name="warehouse_id" invisible="1"/>
                    <field name="partner_address_id" invisible="1"/>
                    <field name="dest_address_id" invisible="1"/>
                    <field name="pricelist_id" invisible="1"/>
                    <field name="validator" invisible="1"/>
                    <field name="company_id" invisible="1"/>
                    <field name="state" invisible="1"/>
                    <field name="location_id" invisible="1"/>
                    <field name="fiscal_position" invisible="1"/>
                </tree>
            </field>
        </record>

        <record id="view_purchase_order_search" model="ir.ui.view">
        <field name="name">report.purchase.order.search</field>
        <field name="model">purchase.report</field>
        <field name="type">search</field>
        <field name="arch" type="xml">
            <search string="Purchase Orders">
            <group colspan="10" col="12">
            	<filter icon="terp-purchase" string="This Year"
	                    	    domain="[('date','&lt;=', time.strftime('%%Y-%%m-%%d')),('date','&gt;',(datetime.date.today()-datetime.timedelta(days=365)).strftime('%%Y-%%m-%%d'))]"
	                    	    help="Tasks performed in this year"/>
                <filter icon="terp-purchase" string="This Month"
                		name="month"
                		domain="[('date','&lt;=', time.strftime('%%Y-%%m-%%d')), ('date','&gt;',(datetime.date.today()-datetime.timedelta(days=30)).strftime('%%Y-%%m-%%d'))]"
                		help="Tasks performed in this month"/>
                <filter icon="gtk-media-rewind"
                        string="    7 Days    "
                        separator="1"
                        domain="[('date','&lt;=', time.strftime('%%Y-%%m-%%d')), ('date','&gt;',(datetime.date.today()-datetime.timedelta(days=7)).strftime('%%Y-%%m-%%d'))]"
                        help="Tasks during last 7 days"/>
                <separator orientation="vertical"/>
                <filter icon="terp-purchase"
                    	string="Quotations"
                    	domain="[('state','=','draft')]"/>
                <filter icon="terp-purchase"
                		string="Waiting Schedule"
                		domain="[('state','=','waiting_date')]"/>
                <filter icon="terp-purchase"
                		string="Manual in progress"
                		domain="[('state','=','manual')]"/>

                <separator orientation="vertical"/>
                <field name="partner_id" string="Supplier"/>
                <field name="product_id"/>
                <field name="user_id" widget="selection">
                    <filter icon="terp-purchase"
                    		string="Purchase Non User"
                    		help="Purchase Non User"
                    		domain="[('user_id','=',False)]"/>
                </field>
                <field name="company_id" groups="base.group_multi_company" widget="selection"/>
				</group>
				<group expand="1" string="Group By..." colspan="10" col="12">
                    <filter string="Company" icon="terp-purchase" context="{'group_by':'company_id'}" groups="base.group_multi_company"/>
                    <filter string="Warehouse" icon="terp-purchase" context="{'group_by':'warehouse_id'}"/>
                    <filter string="Location" icon="terp-purchase" context="{'group_by':'location_id'}"/>
                    <filter string="Responsible" name="Responsible" icon="terp-purchase" context="{'group_by':'user_id'}"/>
                    <separator orientation="vertical"/>
                    <filter string="Product" icon="terp-purchase" context="{'group_by':'product_id'}"/>
                    <filter string="Partner" name="partner_id" icon="terp-purchase" context="{'group_by':'partner_id'}"/>
                    <filter string="State" icon="terp-purchase" context="{'group_by':'state'}"/>
                    <filter string="Fiscal Position" icon="terp-purchase" context="{'group_by':'fiscal_position'}"/>
                    <separator orientation="vertical"/>
                    <filter string="Day" icon="terp-purchase" context="{'group_by':'day'}"/>
                    <filter string="Month" icon="terp-purchase" context="{'group_by':'month'}"/>
                    <filter string="Year" icon="terp-purchase" context="{'group_by':'name'}"/>
                </group>
				<newline/>
                <group expand="0" string="Extended filters..." colspan="10" col="12" groups="base.group_extended">
                    <filter icon="terp-purchase" string="Shipping Exception" domain="[('state','=','shipping_except')]"/>
                    <filter icon="terp-purchase" string="Done" domain="[('state','=','done')]"/>
                    <separator orientation="vertical"/>
                    <field name="date_approve"/>
                    <separator orientation="vertical"/>
                    <field name="partner_address_id"/>
                    <field name="invoice_method"/>
                    <field name="warehouse_id" widget="selection"/>
                    <field name="validator" widget="selection"/>

                    <newline/>
                    <filter icon="terp-purchase" string="Invoice Exception  " domain="[('state','=','invoice_except')]"/>
                    <filter icon="terp-purchase" string="Cancel" domain="[('state','=','cancel')]"/>
                    <separator orientation="vertical"/>
                    <field name="expected_date"/>
                    <separator orientation="vertical"/>
                    <field name="dest_address_id"/>
                    <field name="fiscal_position" widget="selection"/>
                    <field name="location_id" widget="selection"/>
                    <field name="pricelist_id" widget="selection"/>

 					<newline/>
					<field name="date"/>
                </group>
<<<<<<< HEAD
                <newline/>
                <group expand="1" string="Group By..." colspan="10" col="12">
                    <filter string="Company" icon="terp-purchase" context="{'group_by':'company_id'}" groups="base.group_multi_company"/>
                    <filter string="Warehouse" icon="terp-purchase" context="{'group_by':'warehouse_id'}"/>
                    <filter string="Location" icon="terp-purchase" context="{'group_by':'location_id'}"/>
                    <separator orientation="vertical"/>
                    <filter string="Responsible" name="Responsible" icon="terp-purchase" context="{'group_by':'user_id'}"/>
                    <filter string="Pricelist" icon="terp-purchase" context="{'group_by':'pricelist_id'}"/>
                    <filter string="Validated by" icon="terp-purchase" context="{'group_by':'validator'}"/>
                    <separator orientation="vertical"/>
                    <filter string="Address Contact Name" icon="terp-purchase" context="{'group_by':'partner_address_id'}"/>
                    <filter string="Dest. Contact Name" icon="terp-purchase" context="{'group_by':'dest_address_id'}"/>
                    <filter string="Product" icon="terp-purchase" context="{'group_by':'product_id'}"/>
                    <separator orientation="vertical"/>
                    <filter string="Supplier" name="partner_id" icon="terp-purchase" context="{'group_by':'partner_id'}"/>
                    <filter string="State" icon="terp-purchase" context="{'group_by':'state'}"/>
                    <filter string="Fiscal Position" icon="terp-purchase" context="{'group_by':'fiscal_position'}"/>
                    <newline/>
                    <filter string="Day" icon="terp-purchase" context="{'group_by':'day'}"/>
                    <filter string="Month" icon="terp-purchase" context="{'group_by':'month'}"/>
                    <filter string="Year" icon="terp-purchase" context="{'group_by':'name'}"/>
                </group>
=======
>>>>>>> d359e085
            </search>
        </field>
    </record>

    <record id="action_purchase_order_report_all" model="ir.actions.act_window">
        <field name="name">Purchase Orders</field>
        <field name="res_model">purchase.report</field>
        <field name="view_type">form</field>
        <field name="view_mode">tree,graph</field>
        <field name="search_view_id" ref="view_purchase_order_search"/>
        <field name="context">{'search_default_month':1,'search_default_Responsible':1,'group_by_no_leaf':1,'group_by':[]}</field>
    </record>

    <menuitem id="base.next_id_73" name="Reporting" parent="base.menu_purchase_root" sequence="8"/>
    <menuitem action="action_purchase_order_report_all" id="menu_action_purchase_order_report_all" parent="base.next_id_73" sequence="3"/>

	<record model="ir.ui.view" id="view_purchase_order_qty_amount_graph">
            <field name="name">purchase.order.qty.amount.graph</field>
            <field name="model">purchase.order.qty.amount</field>
            <field name="type">graph</field>
            <field name="arch" type="xml">
                <graph string="Total Qty and Amount by month" type="bar">
                    <field name="month"/>
                    <field name="total_qty" operator="+"/>
                    <field name="total_amount" operator="+"/>
                </graph>
            </field>
        </record>

        <record model="ir.ui.view" id="view_purchase_order_qty_amount_tree">
            <field name="name">purchase.order.qty.amount.tree</field>
            <field name="model">purchase.order.qty.amount</field>
            <field name="type">tree</field>
            <field name="arch" type="xml">
                <tree string="Total Qty and Amount by month" >
                    <field name="month"/>
                    <field name="total_qty" />
                    <field name="total_amount"/>
                </tree>
            </field>
        </record>

	    <record id="action_purchase_order_qty_amount_all" model="ir.actions.act_window">
	        <field name="name">Total Qty and Amount by month</field>
	        <field name="res_model">purchase.order.qty.amount</field>
	        <field name="view_type">form</field>
	        <field name="view_mode">graph,tree</field>
	    </record>

	    <record model="ir.ui.view" id="view_purchase_order_by_user_graph">
            <field name="name">purchase.order.by.user.graph</field>
            <field name="model">purchase.order.by.user</field>
            <field name="type">graph</field>
            <field name="arch" type="xml">
                <graph string="Total Orders by User per month" type="bar">
                    <field name="name" />
                    <field name="month" group="True" />
                    <field name="nbr" operator="+"/>
                </graph>
            </field>
        </record>

        <record model="ir.ui.view" id="view_purchase_order_by_user_tree">
            <field name="name">purchase.order.by.user.tree</field>
            <field name="model">purchase.order.by.user</field>
            <field name="type">tree</field>
            <field name="arch" type="xml">
                <tree string="Total Orders by User per month" >
                	<field name="name"/>
                    <field name="month"/>
                    <field name="nbr" />
                </tree>
            </field>
        </record>

	    <record id="action_purchase_order_by_user_all" model="ir.actions.act_window">
	        <field name="name">Total Orders by User per month</field>
	        <field name="res_model">purchase.order.by.user</field>
	        <field name="view_type">form</field>
	        <field name="view_mode">graph,tree</field>
	    </record>
    </data>
</openerp><|MERGE_RESOLUTION|>--- conflicted
+++ resolved
@@ -87,17 +87,24 @@
                 </field>
                 <field name="company_id" groups="base.group_multi_company" widget="selection"/>
 				</group>
-				<group expand="1" string="Group By..." colspan="10" col="12">
+				<newline/>
+                <group expand="1" string="Group By..." colspan="10" col="12">
                     <filter string="Company" icon="terp-purchase" context="{'group_by':'company_id'}" groups="base.group_multi_company"/>
                     <filter string="Warehouse" icon="terp-purchase" context="{'group_by':'warehouse_id'}"/>
                     <filter string="Location" icon="terp-purchase" context="{'group_by':'location_id'}"/>
+                    <separator orientation="vertical"/>
                     <filter string="Responsible" name="Responsible" icon="terp-purchase" context="{'group_by':'user_id'}"/>
-                    <separator orientation="vertical"/>
+                    <filter string="Pricelist" icon="terp-purchase" context="{'group_by':'pricelist_id'}"/>
+                    <filter string="Validated by" icon="terp-purchase" context="{'group_by':'validator'}"/>
+                    <separator orientation="vertical"/>
+                    <filter string="Address Contact Name" icon="terp-purchase" context="{'group_by':'partner_address_id'}"/>
+                    <filter string="Dest. Contact Name" icon="terp-purchase" context="{'group_by':'dest_address_id'}"/>
                     <filter string="Product" icon="terp-purchase" context="{'group_by':'product_id'}"/>
-                    <filter string="Partner" name="partner_id" icon="terp-purchase" context="{'group_by':'partner_id'}"/>
+                    <separator orientation="vertical"/>
+                    <filter string="Supplier" name="partner_id" icon="terp-purchase" context="{'group_by':'partner_id'}"/>
                     <filter string="State" icon="terp-purchase" context="{'group_by':'state'}"/>
                     <filter string="Fiscal Position" icon="terp-purchase" context="{'group_by':'fiscal_position'}"/>
-                    <separator orientation="vertical"/>
+                    <newline/>
                     <filter string="Day" icon="terp-purchase" context="{'group_by':'day'}"/>
                     <filter string="Month" icon="terp-purchase" context="{'group_by':'month'}"/>
                     <filter string="Year" icon="terp-purchase" context="{'group_by':'name'}"/>
@@ -128,31 +135,6 @@
  					<newline/>
 					<field name="date"/>
                 </group>
-<<<<<<< HEAD
-                <newline/>
-                <group expand="1" string="Group By..." colspan="10" col="12">
-                    <filter string="Company" icon="terp-purchase" context="{'group_by':'company_id'}" groups="base.group_multi_company"/>
-                    <filter string="Warehouse" icon="terp-purchase" context="{'group_by':'warehouse_id'}"/>
-                    <filter string="Location" icon="terp-purchase" context="{'group_by':'location_id'}"/>
-                    <separator orientation="vertical"/>
-                    <filter string="Responsible" name="Responsible" icon="terp-purchase" context="{'group_by':'user_id'}"/>
-                    <filter string="Pricelist" icon="terp-purchase" context="{'group_by':'pricelist_id'}"/>
-                    <filter string="Validated by" icon="terp-purchase" context="{'group_by':'validator'}"/>
-                    <separator orientation="vertical"/>
-                    <filter string="Address Contact Name" icon="terp-purchase" context="{'group_by':'partner_address_id'}"/>
-                    <filter string="Dest. Contact Name" icon="terp-purchase" context="{'group_by':'dest_address_id'}"/>
-                    <filter string="Product" icon="terp-purchase" context="{'group_by':'product_id'}"/>
-                    <separator orientation="vertical"/>
-                    <filter string="Supplier" name="partner_id" icon="terp-purchase" context="{'group_by':'partner_id'}"/>
-                    <filter string="State" icon="terp-purchase" context="{'group_by':'state'}"/>
-                    <filter string="Fiscal Position" icon="terp-purchase" context="{'group_by':'fiscal_position'}"/>
-                    <newline/>
-                    <filter string="Day" icon="terp-purchase" context="{'group_by':'day'}"/>
-                    <filter string="Month" icon="terp-purchase" context="{'group_by':'month'}"/>
-                    <filter string="Year" icon="terp-purchase" context="{'group_by':'name'}"/>
-                </group>
-=======
->>>>>>> d359e085
             </search>
         </field>
     </record>
