<?xml version="1.0" encoding="UTF-8"?>

<openerp>
<data>

<!--model de code de taxe -->
  <record model="account.tax.code.template" id="vat_ma_tax_root">
        <field name="name">tax</field>
</record>


  <record model="account.tax.code.template" id="ctva_a">
    <field name="name">Ventilation du chiffre d’affaires total</field>
    <field name="code">A</field>
    <field name="parent_id" ref="vat_ma_tax_root" />
  </record>
  <record model="account.tax.code.template" id="ctva_010">
    <field name="name">Montant du chiffre d’affaires réalisé y compris les affaires non imposables (HT)</field>
    <field name="code">10</field>
    <field name="parent_id" ref="ctva_a"/>
  </record>
  <record model="account.tax.code.template" id="ctva_020">
    <field name="name">-Opérations situées hors champ d’application de la TVA</field>
    <field name="code">20</field>
    <field name="parent_id" ref="ctva_a"/>
  </record>
  <record model="account.tax.code.template" id="ctva_030">
    <field name="name">-Opérations exonérées sans droit à déduction (art 91du CGI)</field>
    <field name="code">30</field>
    <field name="parent_id" ref="ctva_a"/>
  </record>
  <record model="account.tax.code.template" id="ctva_040">
    <field name="name">-Opérations exonérées avec droit à déduction (art 92 du CGI)</field>
    <field name="code">40</field>
    <field name="parent_id" ref="ctva_a"/>
  </record>
  <record model="account.tax.code.template" id="ctva_050">
    <field name="name">-Opérations faites en suspension de la TVA (art 94 du CGI)</field>
    <field name="code">50</field>
    <field name="parent_id" ref="ctva_a"/>
  </record>
  <record model="account.tax.code.template" id="ctva_060">
    <field name="name">Chiffre d’affaires imposable à répartir (différence : ligne 10 – (20 + 30 +40 +50) (HT)</field>
    <field name="code">60</field>
    <field name="parent_id" ref="ctva_a"/>
  </record>
  <record model="account.tax.code.template" id="ctva_b">
    <field name="name">Ventilation du chiffre d’affaires imposable</field>
    <field name="code">B</field>
    <field name="parent_id" ref="vat_ma_tax_root" />
  </record>
  <record model="account.tax.code.template" id="ctva_tn20ht">
    <field name="name">TAUX NORMAL DE 20% (Base HT)</field>
    <field name="code"/>
    <field name="parent_id" ref="ctva_b"/>
  </record>
  <record model="account.tax.code.template" id="ctva_080ht">
    <field name="name">-Opération de production et de distribution (HT)</field>
    <field name="code">80</field>
    <field name="parent_id" ref="ctva_tn20ht"/>
  </record>
  <record model="account.tax.code.template" id="ctva_081ht">
    <field name="name">-Opérations d'entreprises de travaux immobiliers (HT)</field>
    <field name="code">81</field>
    <field name="parent_id" ref="ctva_tn20ht"/>
  </record>
  <record model="account.tax.code.template" id="ctva_082ht">
    <field name="name">-Prestations de services (HT)</field>
    <field name="code">82</field>
    <field name="parent_id" ref="ctva_tn20ht"/>
  </record>
  <record model="account.tax.code.template" id="ctva_083ht">
    <field name="name">-Opérations de crédit bail (HT)</field>
    <field name="code">83</field>
    <field name="parent_id" ref="ctva_tn20ht"/>
  </record>
  <record model="account.tax.code.template" id="ctva_084ht">
    <field name="name">-Professions libérales visées à l’article 89-I-12°-b du CGI(HT)</field>
    <field name="code">84</field>
    <field name="parent_id" ref="ctva_tn20ht"/>
  </record>
  <record model="account.tax.code.template" id="ctva_tn20tva">
    <field name="name">TAUX NORMAL DE 20% (TVA exigible)</field>
    <field name="code"/>
    <field name="parent_id" ref="ctva_b"/>
  </record>
  <record model="account.tax.code.template" id="ctva_080tva">
    <field name="name">-Opération de production et de distribution (TVA)</field>
    <field name="code">80</field>
    <field name="parent_id" ref="ctva_tn20tva"/>
  </record>
  <record model="account.tax.code.template" id="ctva_081tva">
    <field name="name">-Opérations d'entreprises de travaux immobiliers (TVA)</field>
    <field name="code">81</field>
    <field name="parent_id" ref="ctva_tn20tva"/>
  </record>
  <record model="account.tax.code.template" id="ctva_082tva">
    <field name="name">-Prestations de services (TVA)</field>
    <field name="code">82</field>
    <field name="parent_id" ref="ctva_tn20tva"/>
  </record>
  <record model="account.tax.code.template" id="ctva_083tva">
    <field name="name">-Opérations de crédit bail (TVA)</field>
    <field name="code">83</field>
    <field name="parent_id" ref="ctva_tn20tva"/>
  </record>
  <record model="account.tax.code.template" id="ctva_084tva">
    <field name="name">-Professions libérales visées à l’article 89-I-12°-b du CGI(TVA)</field>
    <field name="code">84</field>
    <field name="parent_id" ref="ctva_tn20tva"/>
  </record>
  <record model="account.tax.code.template" id="ctva_tr14ht">
    <field name="name">TAUX REDUIT DE 14% (Base HT)</field>
    <field name="code"/>
    <field name="parent_id" ref="ctva_b"/>
  </record>
  <record model="account.tax.code.template" id="ctva_tr14addht">
    <field name="name">TR 14%- Avec droit à déduction (HT)</field>
    <field name="code"/>
    <field name="parent_id" ref="ctva_tr14ht"/>
  </record>
  <record model="account.tax.code.template" id="ctva_085ht">
    <field name="name">-Beurre à l’exclusion du beurre de fabrication artisanale visé à l’article 91 (IA. 2°)</field>
    <field name="code">85</field>
    <field name="parent_id" ref="ctva_tr14addht"/>
  </record>
  <record model="account.tax.code.template" id="ctva_086ht">
    <field name="name">-Graisses alimentaires (animales ou végétales), margarines ou saindoux</field>
    <field name="code">86</field>
    <field name="parent_id" ref="ctva_tr14addht"/>
  </record>
  <record model="account.tax.code.template" id="ctva_087ht">
    <field name="name">-Thé (en vrac ou conditionné)</field>
    <field name="code">87</field>
    <field name="parent_id" ref="ctva_tr14addht"/>
  </record>
  <record model="account.tax.code.template" id="ctva_088ht">
    <field name="name">-Opérations de transport de voyageurs et de marchandises</field>
    <field name="code">88</field>
    <field name="parent_id" ref="ctva_tr14addht"/>
  </record>
  <record model="account.tax.code.template" id="ctva_089ht">
    <field name="name">-Véhicule utilitaire léger économique, et cyclomoteur économique et produits et matières entrant dans leur fabrication</field>
    <field name="code">89</field>
    <field name="parent_id" ref="ctva_tr14addht"/>
  </record>
  <record model="account.tax.code.template" id="ctva_090ht">
    <field name="name">Énergie électrique</field>
    <field name="code">90</field>
    <field name="parent_id" ref="ctva_tr14addht"/>
  </record>
  <record model="account.tax.code.template" id="ctva_tr14sddht">
    <field name="name">TR 14%- Sans droit à déduction (HT)</field>
    <field name="code"/>
    <field name="parent_id" ref="ctva_tr14ht"/>
  </record>
  <record model="account.tax.code.template" id="ctva_091ht">
    <field name="name">Les prestations de services rendues par tout agent démarcheur ou courtier d’assurances à raison des contrats apportés par lui à une entreprise d’assurances</field>
    <field name="code">91</field>
    <field name="parent_id" ref="ctva_tr14sddht"/>
  </record>
  <record model="account.tax.code.template" id="ctva_tr14tva">
    <field name="name">TAUX REDUIT DE 14% (TVA exigible)</field>
    <field name="code"/>
    <field name="parent_id" ref="ctva_b"/>
  </record>
  <record model="account.tax.code.template" id="ctva_tr14addtva">
    <field name="name">TR 14%- Avec droit à déduction (TVA)</field>
    <field name="code"/>
    <field name="parent_id" ref="ctva_tr14tva"/>
  </record>
  <record model="account.tax.code.template" id="ctva_085tva">
    <field name="name">-Beurre à l’exclusion du beurre de fabrication artisanale visé à l’article 91 (IA. 2°) (TVA)</field>
    <field name="code">85</field>
    <field name="parent_id" ref="ctva_tr14addtva"/>
  </record>
  <record model="account.tax.code.template" id="ctva_086tva">
    <field name="name">-Graisses alimentaires (animales ou végétales), margarines ou saindoux (TVA)</field>
    <field name="code">86</field>
    <field name="parent_id" ref="ctva_tr14addtva"/>
  </record>
  <record model="account.tax.code.template" id="ctva_087tva">
    <field name="name">-Thé (en vrac ou conditionné) (TVA)</field>
    <field name="code">87</field>
    <field name="parent_id" ref="ctva_tr14addtva"/>
  </record>
  <record model="account.tax.code.template" id="ctva_088tva">
    <field name="name">-Opérations de transport de voyageurs et de marchandises (TVA)</field>
    <field name="code">88</field>
    <field name="parent_id" ref="ctva_tr14addtva"/>
  </record>
  <record model="account.tax.code.template" id="ctva_089tva">
    <field name="name">-Véhicule utilitaire léger économique, et cyclomoteur économique et produits et matières entrant dans leur fabrication (TVA)</field>
    <field name="code">89</field>
    <field name="parent_id" ref="ctva_tr14addtva"/>
  </record>
  <record model="account.tax.code.template" id="ctva_090tva">
    <field name="name">-Énergie électrique (TVA)</field>
    <field name="code">90</field>
    <field name="parent_id" ref="ctva_tr14addtva"/>
  </record>
  <record model="account.tax.code.template" id="ctva_tr14sddtva">
    <field name="name">TR 14%- Sans droit à déduction (TVA)</field>
    <field name="code"/>
    <field name="parent_id" ref="ctva_tr14tva"/>
  </record>
  <record model="account.tax.code.template" id="ctva_091tva">
    <field name="name">Les prestations de services rendues par tout agent démarcheur ou courtier d’assurances à raison des contrats apportés par lui à une entreprise d’assurances (TVA)</field>
    <field name="code">91</field>
    <field name="parent_id" ref="ctva_tr14sddtva"/>
  </record>
  <record model="account.tax.code.template" id="ctva_tr10ht">
    <field name="name">TAUX REDUIT DE 1O% (Base HT)</field>
    <field name="code"/>
    <field name="parent_id" ref="ctva_b"/>
  </record>
  <record model="account.tax.code.template" id="ctva_092ht">
    <field name="name">-Opérations de restauration et de logement dans des hôtels (HT)</field>
    <field name="code">92</field>
    <field name="parent_id" ref="ctva_tr10ht"/>
  </record>
  <record model="account.tax.code.template" id="ctva_093ht">
    <field name="name">-Opérations de restauration fournies par les prestataires de services au personnel salarié des entreprises (HT)</field>
    <field name="code">93</field>
    <field name="parent_id" ref="ctva_tr10ht"/>
  </record>
  <record model="account.tax.code.template" id="ctva_094ht">
    <field name="name">-Exploitation ou location d’hôtel ou ensemble immobilier à destination touristique (HT)</field>
    <field name="code">94</field>
    <field name="parent_id" ref="ctva_tr10ht"/>
  </record>
  <record model="account.tax.code.template" id="ctva_095ht">
    <field name="name">-Les huiles fluides alimentaires (HT)</field>
    <field name="code">95</field>
    <field name="parent_id" ref="ctva_tr10ht"/>
  </record>
  <record model="account.tax.code.template" id="ctva_096ht">
    <field name="name">-Le sel de cuisines (gemme ou marin) (HT)</field>
    <field name="code">96</field>
    <field name="parent_id" ref="ctva_tr10ht"/>
  </record>
  <record model="account.tax.code.template" id="ctva_097ht">
    <field name="name">-Le riz usiné, les farines et semoules de riz et les farines de féculents, les pâtes alimentaires (HT)</field>
    <field name="code">97</field>
    <field name="parent_id" ref="ctva_tr10ht"/>
  </record>
  <record model="account.tax.code.template" id="ctva_098ht">
    <field name="name">-Les opérations de banque et de crédit et les commissions de change (HT)</field>
    <field name="code">98</field>
    <field name="parent_id" ref="ctva_tr10ht"/>
  </record>
  <record model="account.tax.code.template" id="ctva_099ht">
    <field name="name">-Les transactions relatives aux valeurs mobilières (HT)</field>
    <field name="code">99</field>
    <field name="parent_id" ref="ctva_tr10ht"/>
  </record>
  <record model="account.tax.code.template" id="ctva_100ht">
    <field name="name">-Les opérations de crédit foncier, de crédit à la construction et de crédit à l’hôtellerie (HT)</field>
    <field name="code">100</field>
    <field name="parent_id" ref="ctva_tr10ht"/>
  </record>
  <record model="account.tax.code.template" id="ctva_101ht">
    <field name="name">-Les transactions portant sur les actions et les parts sociales (HT)</field>
    <field name="code">101</field>
    <field name="parent_id" ref="ctva_tr10ht"/>
  </record>
  <record model="account.tax.code.template" id="ctva_102ht">
    <field name="name">-Les opérations de crédit agricole (HT)</field>
    <field name="code">102</field>
    <field name="parent_id" ref="ctva_tr10ht"/>
  </record>
  <record model="account.tax.code.template" id="ctva_103ht">
    <field name="name">-Les opérations afférentes aux prêts et avances consentis aux collectivités locales par le fonds d’équipement communal ainsi que celles au profit dudit fonds (HT)</field>
    <field name="code">103</field>
    <field name="parent_id" ref="ctva_tr10ht"/>
  </record>
  <record model="account.tax.code.template" id="ctva_104ht">
    <field name="name">-Les opérations des avocats, interprètes, notaires, adoul, huissiers de justice et vétérinaires (HT)</field>
    <field name="code">104</field>
    <field name="parent_id" ref="ctva_tr10ht"/>
  </record>
  <record model="account.tax.code.template" id="ctva_tr10tva">
    <field name="name">TAUX REDUIT DE 1O% (TVA exigible)</field>
    <field name="code"/>
    <field name="parent_id" ref="ctva_b"/>
  </record>
  <record model="account.tax.code.template" id="ctva_092tva">
    <field name="name">-Opérations de restauration et de logement dans des hôtels (TVA)</field>
    <field name="code">92</field>
    <field name="parent_id" ref="ctva_tr10tva"/>
  </record>
  <record model="account.tax.code.template" id="ctva_093tva">
    <field name="name">-Opérations de restauration fournies par les prestataires de services au personnel salarié des entreprises (TVA)</field>
    <field name="code">93</field>
    <field name="parent_id" ref="ctva_tr10tva"/>
  </record>
  <record model="account.tax.code.template" id="ctva_094tva">
    <field name="name">-Exploitation ou location d’hôtel ou ensemble immobilier à destination touristique (TVA)</field>
    <field name="code">94</field>
    <field name="parent_id" ref="ctva_tr10tva"/>
  </record>
  <record model="account.tax.code.template" id="ctva_095tva">
    <field name="name">-Les huiles fluides alimentaires (TVA)</field>
    <field name="code">95</field>
    <field name="parent_id" ref="ctva_tr10tva"/>
  </record>
  <record model="account.tax.code.template" id="ctva_096tva">
    <field name="name">-Le sel de cuisines (gemme ou marin) (TVA)</field>
    <field name="code">96</field>
    <field name="parent_id" ref="ctva_tr10tva"/>
  </record>
  <record model="account.tax.code.template" id="ctva_097tva">
    <field name="name">-Le riz usiné, les farines et semoules de riz et les farines de féculents, les pâtes alimentaires (TVA)</field>
    <field name="code">97</field>
    <field name="parent_id" ref="ctva_tr10tva"/>
  </record>
  <record model="account.tax.code.template" id="ctva_098tva">
    <field name="name">-Les opérations de banque et de crédit et les commissions de change (TVA)</field>
    <field name="code">98</field>
    <field name="parent_id" ref="ctva_tr10tva"/>
  </record>
  <record model="account.tax.code.template" id="ctva_099tva">
    <field name="name">-Les transactions relatives aux valeurs mobilières (TVA)</field>
    <field name="code">99</field>
    <field name="parent_id" ref="ctva_tr10tva"/>
  </record>
  <record model="account.tax.code.template" id="ctva_100tva">
    <field name="name">-Les opérations de crédit foncier, de crédit à la construction et de crédit à l’hôtellerie (TVA)</field>
    <field name="code">100</field>
    <field name="parent_id" ref="ctva_tr10tva"/>
  </record>
  <record model="account.tax.code.template" id="ctva_101tva">
    <field name="name">-Les transactions portant sur les actions et les parts sociales (TVA)</field>
    <field name="code">101</field>
    <field name="parent_id" ref="ctva_tr10tva"/>
  </record>
  <record model="account.tax.code.template" id="ctva_102tva">
    <field name="name">-Les opérations de crédit agricole (TVA)</field>
    <field name="code">102</field>
    <field name="parent_id" ref="ctva_tr10tva"/>
  </record>
  <record model="account.tax.code.template" id="ctva_103tva">
    <field name="name">-Les opérations afférentes aux prêts et avances consentis aux collectivités locales par le fonds d’équipement communal ainsi que celles au profit dudit fonds (TVA)</field>
    <field name="code">103</field>
    <field name="parent_id" ref="ctva_tr10tva"/>
  </record>
  <record model="account.tax.code.template" id="ctva_104tva">
    <field name="name">-Les opérations des avocats, interprètes, notaires, adoul, huissiers de justice et vétérinaires (TVA)</field>
    <field name="code">104</field>
    <field name="parent_id" ref="ctva_tr10tva"/>
  </record>
  <record model="account.tax.code.template" id="ctva_tr07ht">
    <field name="name">TAUX REDUIT DE 7% (Base HT)</field>
    <field name="code"/>
    <field name="parent_id" ref="ctva_b"/>
  </record>
  <record model="account.tax.code.template" id="ctva_105ht">
    <field name="name">L’eau livrée aux réseaux de distribution publique et les prestations d’assainissement (HT)</field>
    <field name="code">105</field>
    <field name="parent_id" ref="ctva_tr07ht"/>
  </record>
  <record model="account.tax.code.template" id="ctva_106ht">
    <field name="name">Location de compteurs d'eau et d'électricité (HT)</field>
    <field name="code">106</field>
    <field name="parent_id" ref="ctva_tr07ht"/>
  </record>
  <record model="account.tax.code.template" id="ctva_107ht">
    <field name="name">Gaz de pétrole et les autres hydrocarbures gazeux (HT)</field>
    <field name="code">107</field>
    <field name="parent_id" ref="ctva_tr07ht"/>
  </record>
  <record model="account.tax.code.template" id="ctva_108ht">
    <field name="name">Huiles de pétrole ou de schistes, brutes ou raffinées (HT)</field>
    <field name="code">108</field>
    <field name="parent_id" ref="ctva_tr07ht"/>
  </record>
  <record model="account.tax.code.template" id="ctva_109ht">
    <field name="name">Produits pharmaceutiques, matières premières et produits entrant dans leurs compositions ainsi que les emballages non récupérables de ces produits et matières (HT)</field>
    <field name="code">109</field>
    <field name="parent_id" ref="ctva_tr07ht"/>
  </record>
  <record model="account.tax.code.template" id="ctva_110ht">
    <field name="name">Les fournitures scolaires, produits et matières entrant dans leur composition (HT)</field>
    <field name="code">110</field>
    <field name="parent_id" ref="ctva_tr07ht"/>
  </record>
  <record model="account.tax.code.template" id="ctva_111ht">
    <field name="name">Aliments de bétail et des animaux de basse cour (HT)</field>
    <field name="code">111</field>
    <field name="parent_id" ref="ctva_tr07ht"/>
  </record>
  <record model="account.tax.code.template" id="ctva_112ht">
    <field name="name">Sucre raffiné ou aggloméré (HT)</field>
    <field name="code">112</field>
    <field name="parent_id" ref="ctva_tr07ht"/>
  </record>
  <record model="account.tax.code.template" id="ctva_113ht">
    <field name="name">Conserves de sardines (HT)</field>
    <field name="code">113</field>
    <field name="parent_id" ref="ctva_tr07ht"/>
  </record>
  <record model="account.tax.code.template" id="ctva_114ht">
    <field name="name">Lait en poudre (HT)</field>
    <field name="code">114</field>
    <field name="parent_id" ref="ctva_tr07ht"/>
  </record>
  <record model="account.tax.code.template" id="ctva_115ht">
    <field name="name">Savon de ménage (HT)</field>
    <field name="code">115</field>
    <field name="parent_id" ref="ctva_tr07ht"/>
  </record>
  <record model="account.tax.code.template" id="ctva_116ht">
    <field name="name">Voiture économique et produits et matières entrant dans sa fabrication (HT)</field>
    <field name="code">116</field>
    <field name="parent_id" ref="ctva_tr07ht"/>
  </record>
  <record model="account.tax.code.template" id="ctva_117ht">
    <field name="name">Péage dans les autoroutes (HT)</field>
    <field name="code">117</field>
    <field name="parent_id" ref="ctva_tr07ht"/>
  </record>
  <record model="account.tax.code.template" id="ctva_tr07tva">
    <field name="name">TAUX REDUIT DE 7% (TVA exigible)</field>
    <field name="code"/>
    <field name="parent_id" ref="ctva_b"/>
  </record>
  <record model="account.tax.code.template" id="ctva_105tva">
    <field name="name">L’eau livrée aux réseaux de distribution publique et les prestations d’assainissement (TVA)</field>
    <field name="code">105</field>
    <field name="parent_id" ref="ctva_tr07tva"/>
  </record>
  <record model="account.tax.code.template" id="ctva_106tva">
    <field name="name">Location de compteurs d'eau et d'électricité (TVA)</field>
    <field name="code">106</field>
    <field name="parent_id" ref="ctva_tr07tva"/>
  </record>
  <record model="account.tax.code.template" id="ctva_107tva">
    <field name="name">Gaz de pétrole et les autres hydrocarbures gazeux (TVA)</field>
    <field name="code">107</field>
    <field name="parent_id" ref="ctva_tr07tva"/>
  </record>
  <record model="account.tax.code.template" id="ctva_108tva">
    <field name="name">Huiles de pétrole ou de schistes, brutes ou raffinées (TVA)</field>
    <field name="code">108</field>
    <field name="parent_id" ref="ctva_tr07tva"/>
  </record>
  <record model="account.tax.code.template" id="ctva_109tva">
    <field name="name">Produits pharmaceutiques, matières premières et produits entrant dans leurs compositions ainsi que les emballages non récupérables de ces produits et matières (TVA)</field>
    <field name="code">109</field>
    <field name="parent_id" ref="ctva_tr07tva"/>
  </record>
  <record model="account.tax.code.template" id="ctva_110tva">
    <field name="name">Les fournitures scolaires, produits et matières entrant dans leur composition (TVA)</field>
    <field name="code">110</field>
    <field name="parent_id" ref="ctva_tr07tva"/>
  </record>
  <record model="account.tax.code.template" id="ctva_111tva">
    <field name="name">Aliments de bétail et des animaux de basse cour (TVA)</field>
    <field name="code">111</field>
    <field name="parent_id" ref="ctva_tr07tva"/>
  </record>
  <record model="account.tax.code.template" id="ctva_112tva">
    <field name="name">Sucre raffiné ou aggloméré (TVA)</field>
    <field name="code">112</field>
    <field name="parent_id" ref="ctva_tr07tva"/>
  </record>
  <record model="account.tax.code.template" id="ctva_113tva">
    <field name="name">Conserves de sardines (TVA)</field>
    <field name="code">113</field>
    <field name="parent_id" ref="ctva_tr07tva"/>
  </record>
  <record model="account.tax.code.template" id="ctva_114tva">
    <field name="name">Lait en poudre (TVA)</field>
    <field name="code">114</field>
    <field name="parent_id" ref="ctva_tr07tva"/>
  </record>
  <record model="account.tax.code.template" id="ctva_115tva">
    <field name="name">Savon de ménage (TVA)</field>
    <field name="code">115</field>
    <field name="parent_id" ref="ctva_tr07tva"/>
  </record>
  <record model="account.tax.code.template" id="ctva_116tva">
    <field name="name">Voiture économique et produits et matières entrant dans sa fabrication (TVA)</field>
    <field name="code">116</field>
    <field name="parent_id" ref="ctva_tr07tva"/>
  </record>
  <record model="account.tax.code.template" id="ctva_117tva">
    <field name="name">Péage dans les autoroutes (TVA)</field>
    <field name="code">117</field>
    <field name="parent_id" ref="ctva_tr07tva"/>
  </record>
  <record model="account.tax.code.template" id="ctva_118ht">
    <field name="name">Reversement de la TVA à différents titres (cessation, régularisation,....)</field>
    <field name="code">118</field>
    <field name="parent_id" ref="ctva_tr07ht"/>
  </record>
  <record model="account.tax.code.template" id="ctva_119ht">
    <field name="name">TOTAL de la TVA exigible</field>
    <field name="code">119</field>
    <field name="parent_id" ref="ctva_tr07ht"/>
  </record>
  <record model="account.tax.code.template" id="ctva_c">
    <field name="name">Ventilation des déductions</field>
    <field name="code">C</field>
    <field name="parent_id" ref="vat_ma_tax_root" />
  </record>
  <record model="account.tax.code.template" id="ctva_aniht">
    <field name="name">1-ACHATS NON IMMOBILISES (Base HT)</field>
    <field name="code"/>
    <field name="parent_id" ref="ctva_c"/>
  </record>
  <record model="account.tax.code.template" id="ctva_ani_psht">
    <field name="name">Prestations de services (Base HT)</field>
    <field name="code"/>
    <field name="parent_id" ref="ctva_aniht"/>
  </record>
  <record model="account.tax.code.template" id="ctva_120ht">
    <field name="name">Prestations de service au taux normal (HT)</field>
    <field name="code">120</field>
    <field name="parent_id" ref="ctva_ani_psht"/>
  </record>
  <record model="account.tax.code.template" id="ctva_121ht">
    <field name="name">Transport (HT)</field>
    <field name="code">121</field>
    <field name="parent_id" ref="ctva_ani_psht"/>
  </record>
  <record model="account.tax.code.template" id="ctva_122ht">
    <field name="name">Opérations de banque (HT)</field>
    <field name="code">122</field>
    <field name="parent_id" ref="ctva_ani_psht"/>
  </record>
  <record model="account.tax.code.template" id="ctva_123ht">
    <field name="name">Hôtels de voyageurs, et ensemble immobiliers à destination touristique (HT)</field>
    <field name="code">123</field>
    <field name="parent_id" ref="ctva_ani_psht"/>
  </record>
  <record model="account.tax.code.template" id="ctva_ani_bmht">
    <field name="name">Biens matériels (Base HT)</field>
    <field name="code"/>
    <field name="parent_id" ref="ctva_aniht"/>
  </record>
  <record model="account.tax.code.template" id="ctva_124">
    <field name="name">-Achats à l'importation (20%) (HT)</field>
    <field name="code">124</field>
    <field name="parent_id" ref="ctva_ani_bmht"/>
  </record>
  <record model="account.tax.code.template" id="ctva_125">
    <field name="name">-Achats à l'intérieur (20%) (HT)</field>
    <field name="code">125</field>
    <field name="parent_id" ref="ctva_ani_bmht"/>
  </record>
  <record model="account.tax.code.template" id="ctva_126">
    <field name="name">-Achats à l'importation (14%) (HT)</field>
    <field name="code">126</field>
    <field name="parent_id" ref="ctva_ani_bmht"/>
  </record>
  <record model="account.tax.code.template" id="ctva_127">
    <field name="name">-Achats à l'intérieur (14%) (HT)</field>
    <field name="code">127</field>
    <field name="parent_id" ref="ctva_ani_bmht"/>
  </record>
  <record model="account.tax.code.template" id="ctva_128">
    <field name="name">-Achat à l'importation (7%) (HT)</field>
    <field name="code">128</field>
    <field name="parent_id" ref="ctva_ani_bmht"/>
  </record>
  <record model="account.tax.code.template" id="ctva_129">
    <field name="name">-Achat à l'intérieur (7%) (HT)</field>
    <field name="code">129</field>
    <field name="parent_id" ref="ctva_ani_bmht"/>
  </record>
  <record model="account.tax.code.template" id="ctva_130">
    <field name="name">Travaux à façons (HT)</field>
    <field name="code">130</field>
    <field name="parent_id" ref="ctva_aniht"/>
  </record>
  <record model="account.tax.code.template" id="ctva_131ht">
    <field name="name">Sous-traitance (travaux immobiliers) (HT)</field>
    <field name="code">131</field>
    <field name="parent_id" ref="ctva_aniht"/>
  </record>
  <record model="account.tax.code.template" id="ctva_anitva">
    <field name="name">1-ACHATS NON IMMOBILISES (TVA déductible)</field>
    <field name="code"/>
    <field name="parent_id" ref="ctva_c"/>
  </record>
  <record model="account.tax.code.template" id="ctva_ani_pstva">
    <field name="name">Prestations de services (TVA déductible)</field>
    <field name="code"/>
    <field name="parent_id" ref="ctva_anitva"/>
  </record>
  <record model="account.tax.code.template" id="ctva_120tva">
    <field name="name">Prestations de service au taux normal (TVA)</field>
    <field name="code">120</field>
    <field name="parent_id" ref="ctva_ani_pstva"/>
  </record>
  <record model="account.tax.code.template" id="ctva_121tva">
    <field name="name">Transport (TVA)</field>
    <field name="code">121</field>
    <field name="parent_id" ref="ctva_ani_pstva"/>
  </record>
  <record model="account.tax.code.template" id="ctva_122tva">
    <field name="name">Opérations de banque (TVA)</field>
    <field name="code">122</field>
    <field name="parent_id" ref="ctva_ani_pstva"/>
  </record>
  <record model="account.tax.code.template" id="ctva_123tva">
    <field name="name">Hôtels de voyageurs, et ensemble immobiliers à destination touristique (TVA)</field>
    <field name="code">123</field>
    <field name="parent_id" ref="ctva_ani_pstva"/>
  </record>
  <record model="account.tax.code.template" id="ctva_ani_bmtva">
    <field name="name">Biens matériels (TVA déductible)</field>
    <field name="code"/>
    <field name="parent_id" ref="ctva_anitva"/>
  </record>
  <record model="account.tax.code.template" id="ctva_124tva">
    <field name="name">-Achats à l'importation (20%) (TVA)</field>
    <field name="code">124</field>
    <field name="parent_id" ref="ctva_ani_bmtva"/>
  </record>
  <record model="account.tax.code.template" id="ctva_125tva">
    <field name="name">-Achats à l'intérieur (20%) (TVA)</field>
    <field name="code">125</field>
    <field name="parent_id" ref="ctva_ani_bmtva"/>
  </record>
  <record model="account.tax.code.template" id="ctva_126tva">
    <field name="name">-Achats à l'importation (14%) (TVA)</field>
    <field name="code">126</field>
    <field name="parent_id" ref="ctva_ani_bmtva"/>
  </record>
  <record model="account.tax.code.template" id="ctva_127tva">
    <field name="name">-Achats à l'intérieur (14%) (TVA)</field>
    <field name="code">127</field>
    <field name="parent_id" ref="ctva_ani_bmtva"/>
  </record>
  <record model="account.tax.code.template" id="ctva_128tva">
    <field name="name">-Achat à l'importation (7%) (TVA)</field>
    <field name="code">128</field>
    <field name="parent_id" ref="ctva_ani_bmtva"/>
  </record>
  <record model="account.tax.code.template" id="ctva_129tva">
    <field name="name">-Achat à l'intérieur (7%) (TVA)</field>
    <field name="code">129</field>
    <field name="parent_id" ref="ctva_ani_bmtva"/>
  </record>
  <record model="account.tax.code.template" id="ctva_130tva">
    <field name="name">Travaux à façons (TVA déductible)</field>
    <field name="code">130</field>
    <field name="parent_id" ref="ctva_anitva"/>
  </record>
  <record model="account.tax.code.template" id="ctva_131tva">
    <field name="name">Sous-traitance (travaux immobiliers) (TVA déductible)</field>
    <field name="code">131</field>
    <field name="parent_id" ref="ctva_anitva"/>
  </record>
  <record model="account.tax.code.template" id="ctva_immht">
    <field name="name">2-IMMOBILISATIONS (Base HT)</field>
    <field name="code"/>
    <field name="parent_id" ref="ctva_c"/>
  </record>
  <record model="account.tax.code.template" id="ctva_132ht">
    <field name="name">-Achats à l'importation (HT)</field>
    <field name="code">132</field>
    <field name="parent_id" ref="ctva_immht"/>
  </record>
  <record model="account.tax.code.template" id="ctva_133ht">
    <field name="name">-Achats à l'intérieur (HT)</field>
    <field name="code">133</field>
    <field name="parent_id" ref="ctva_immht"/>
  </record>
  <record model="account.tax.code.template" id="ctva_134ht">
    <field name="name">-Livraison à soi-même autre que les constructions (HT)</field>
    <field name="code">134</field>
    <field name="parent_id" ref="ctva_immht"/>
  </record>
  <record model="account.tax.code.template" id="ctva_135ht">
    <field name="name">-Installation et pose (HT)</field>
    <field name="code">135</field>
    <field name="parent_id" ref="ctva_immht"/>
  </record>
  <record model="account.tax.code.template" id="ctva_136ht">
    <field name="name">-Constructions (HT)</field>
    <field name="code">136</field>
    <field name="parent_id" ref="ctva_immht"/>
  </record>
  <record model="account.tax.code.template" id="ctva_137ht">
    <field name="name">-Livraison à soi-même de constructions (HT)</field>
    <field name="code">137</field>
    <field name="parent_id" ref="ctva_immht"/>
  </record>
  <record model="account.tax.code.template" id="ctva_138ht">
    <field name="name">-Déduction complémentaire de la régularisation du prorata (HT)</field>
    <field name="code">138</field>
    <field name="parent_id" ref="ctva_immht"/>
  </record>
  <record model="account.tax.code.template" id="ctva_immtva">
    <field name="name">2-IMMOBILISATIONS (TVA déductible)</field>
    <field name="code"/>
    <field name="parent_id" ref="ctva_c"/>
  </record>
  <record model="account.tax.code.template" id="ctva_132tva">
    <field name="name">-Achats à l'importation (TVA)</field>
    <field name="code">132</field>
    <field name="parent_id" ref="ctva_immtva"/>
  </record>
  <record model="account.tax.code.template" id="ctva_133tva">
    <field name="name">-Achats à l'intérieur (TVA)</field>
    <field name="code">133</field>
    <field name="parent_id" ref="ctva_immtva"/>
  </record>
  <record model="account.tax.code.template" id="ctva_134tva">
    <field name="name">-Livraison à soi-même autre que les constructions (TVA)</field>
    <field name="code">134</field>
    <field name="parent_id" ref="ctva_immtva"/>
  </record>
  <record model="account.tax.code.template" id="ctva_135tva">
    <field name="name">-Installation et pose (TVA)</field>
    <field name="code">135</field>
    <field name="parent_id" ref="ctva_immtva"/>
  </record>
  <record model="account.tax.code.template" id="ctva_136tva">
    <field name="name">-Constructions (TVA)</field>
    <field name="code">136</field>
    <field name="parent_id" ref="ctva_immtva"/>
  </record>
  <record model="account.tax.code.template" id="ctva_137tva">
    <field name="name">-Livraison à soi-même de constructions (TVA)</field>
    <field name="code">137</field>
    <field name="parent_id" ref="ctva_immtva"/>
  </record>
  <record model="account.tax.code.template" id="ctva_138tva">
    <field name="name">-Déduction complémentaire de la régularisation du prorata (TVA)</field>
    <field name="code">138</field>
    <field name="parent_id" ref="ctva_immtva"/>
  </record>


<!-- account chart  -->
    <record id="l10n_kzc_temp_chart" model="account.chart.template">
        <field name="name">Plan comptable marocain</field>
        <field name="account_root_id" ref="pcg_0"/>
        <field name="tax_code_root_id" ref="vat_ma_tax_root"/>
        <field name="bank_account_view_id" ref="pcg_514"/>
        <field name="property_account_receivable" ref="pcg_3488"/>
        <field name="property_account_payable" ref="pcg_4488"/>
<<<<<<< HEAD
        <field name="currency_id" ref="base.MAD"/>
        <field name="property_account_income_categ" ref="pcg_7111"/>
        <field name="property_account_expense_categ" ref="pcg_1486"/>
=======
    </record>
    <record id="l10n_kzc_temp_chart_value" model="ir.values">
        <field name="name">Plan comptable marocain</field>
        <field name="model">account.chart.template</field>
        <field name="key">default</field>
        <field name="res_id" ref="l10n_kzc_temp_chart"/>
        <field name="value" ref="base.MAD"/>
>>>>>>> 18d365ce
    </record>

  <record model="account.tax.template" id="tva_exo">
    <field name="name">Exonere de TVA</field>
    <field name="type_tax_use">all</field>
    <field name="account_collected_id"/>
    <field name="account_paid_id"/>
    <field name="amount">0</field>
    <field name="type">none</field>
    <field name="chart_template_id" ref="l10n_kzc_temp_chart"/>
  </record>
  <record model="account.tax.template" id="tva_vt20">
    <field name="name">TVA 20% VENTES</field>
    <field name="type_tax_use">sale</field>
    <field name="account_collected_id" ref="pcg_445520"/>
    <field name="account_paid_id" ref="pcg_445520"/>
    <field name="amount">0.2</field>
    <field name="type">percent</field>
    <field name="chart_template_id" ref="l10n_kzc_temp_chart"/>
  </record>
  <record model="account.tax.template" id="tva_vt14">
    <field name="name">TVA 14% VENTES</field>
    <field name="type_tax_use">sale</field>
    <field name="account_collected_id" ref="pcg_445514"/>
    <field name="account_paid_id" ref="pcg_445514"/>
    <field name="amount">0.14</field>
    <field name="type">percent</field>
    <field name="chart_template_id" ref="l10n_kzc_temp_chart"/>
  </record>
  <record model="account.tax.template" id="tva_vt10">
    <field name="name">TVA 10% VENTES</field>
    <field name="type_tax_use">sale</field>
    <field name="account_collected_id" ref="pcg_445510"/>
    <field name="account_paid_id" ref="pcg_445510"/>
    <field name="amount">0.1</field>
    <field name="type">percent</field>
    <field name="chart_template_id" ref="l10n_kzc_temp_chart"/>
  </record>
  <record model="account.tax.template" id="tva_vt07">
    <field name="name">TVA 7% VENTES</field>
    <field name="type_tax_use">sale</field>
    <field name="account_collected_id" ref="pcg_445507"/>
    <field name="account_paid_id" ref="pcg_445507"/>
    <field name="amount">0.07</field>
    <field name="type">percent</field>
    <field name="chart_template_id" ref="l10n_kzc_temp_chart"/>
  </record>
  <record model="account.tax.template" id="tva_ac20">
    <field name="name">TVA 20% ACHATS</field>
    <field name="type_tax_use">purchase</field>
    <field name="account_collected_id" ref="pcg_3455220"/>
    <field name="account_paid_id" ref="pcg_3455220"/>
    <field name="amount">0.2</field>
    <field name="type">percent</field>
    <field name="chart_template_id" ref="l10n_kzc_temp_chart"/>
  </record>
  <record model="account.tax.template" id="tva_acim">
    <field name="name">TVA 20% ACHATS (immobilisation)</field>
    <field name="type_tax_use">purchase</field>
    <field name="account_collected_id" ref="pcg_34551"/>
    <field name="account_paid_id" ref="pcg_34551"/>
    <field name="amount">0.2</field>
    <field name="type">percent</field>
    <field name="chart_template_id" ref="l10n_kzc_temp_chart"/>
  </record>
  <record model="account.tax.template" id="tva_ac14">
    <field name="name">TVA 14% ACHATS</field>
    <field name="type_tax_use">purchase</field>
    <field name="account_collected_id" ref="pcg_3455214"/>
    <field name="account_paid_id" ref="pcg_3455214"/>
    <field name="amount">0.14</field>
    <field name="type">percent</field>
    <field name="chart_template_id" ref="l10n_kzc_temp_chart"/>
  </record>
  <record model="account.tax.template" id="tva_ac10">
    <field name="name">TVA 10% ACHATS</field>
    <field name="type_tax_use">purchase</field>
    <field name="account_collected_id" ref="pcg_3455210"/>
    <field name="account_paid_id" ref="pcg_3455210"/>
    <field name="amount">0.1</field>
    <field name="type">percent</field>
    <field name="chart_template_id" ref="l10n_kzc_temp_chart"/>
  </record>
  <record model="account.tax.template" id="tva_ac07">
    <field name="name">TVA 7% ACHATS</field>
    <field name="type_tax_use">purchase</field>
    <field name="account_collected_id" ref="pcg_3455207"/>
    <field name="account_paid_id" ref="pcg_3455207"/>
    <field name="amount">0.07</field>
    <field name="type">percent</field>
    <field name="chart_template_id" ref="l10n_kzc_temp_chart"/>
  </record>

</data>
</openerp><|MERGE_RESOLUTION|>--- conflicted
+++ resolved
@@ -744,19 +744,9 @@
         <field name="bank_account_view_id" ref="pcg_514"/>
         <field name="property_account_receivable" ref="pcg_3488"/>
         <field name="property_account_payable" ref="pcg_4488"/>
-<<<<<<< HEAD
         <field name="currency_id" ref="base.MAD"/>
         <field name="property_account_income_categ" ref="pcg_7111"/>
         <field name="property_account_expense_categ" ref="pcg_1486"/>
-=======
-    </record>
-    <record id="l10n_kzc_temp_chart_value" model="ir.values">
-        <field name="name">Plan comptable marocain</field>
-        <field name="model">account.chart.template</field>
-        <field name="key">default</field>
-        <field name="res_id" ref="l10n_kzc_temp_chart"/>
-        <field name="value" ref="base.MAD"/>
->>>>>>> 18d365ce
     </record>
 
   <record model="account.tax.template" id="tva_exo">
