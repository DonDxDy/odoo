--- conflicted
+++ resolved
@@ -9,15 +9,9 @@
 
 
 def geo_find(addr):
-<<<<<<< HEAD
-    url = 'https://maps.googleapis.com/maps/api/geocode/json'
-=======
     if not addr:
         return None
-    url = 'https://maps.googleapis.com/maps/api/geocode/json?sensor=false&address='
-    url += urllib2.quote(addr.encode('utf8'))
->>>>>>> cc38b93a
-
+    url = 'https://maps.googleapis.com/maps/api/geocode/json'
     try:
         result = requests.get(url, params={'sensor': 'false', 'address': addr}).json()
     except Exception as e:
