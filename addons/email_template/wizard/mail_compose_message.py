--- conflicted
+++ resolved
@@ -137,7 +137,7 @@
     def _get_or_create_partners_from_values(self, cr, uid, rendered_values, context=None):
         """ Check for email_to, email_cc, partner_to """
         partner_ids = []
-        mails = tools.email_split(rendered_values.pop('email_to', '') + ' ' + rendered_values.pop('email_cc', ''))
+        mails = tools.email_split(rendered_values.pop('email_to', '')) + tools.email_split(rendered_values.pop('email_cc', ''))
         for mail in mails:
             partner_id = self.pool.get('res.partner').find_or_create(cr, uid, mail, context=context)
             partner_ids.append(partner_id)
@@ -152,7 +152,6 @@
         """ Call email_template.generate_email(), get fields relevant for
             mail.compose.message, transform email_cc and email_to into partner_ids """
         # filter template values
-<<<<<<< HEAD
         fields = ['subject', 'body_html', 'email_from', 'email_to', 'partner_to', 'email_cc',  'reply_to', 'attachment_ids', 'attachments', 'mail_server_id']
         values = dict.fromkeys(res_ids, False)
 
@@ -170,29 +169,6 @@
                 res_id_values['partner_ids'] = list(partner_ids)
 
             values[res_id] = res_id_values
-=======
-        fields = ['body_html', 'subject', 'email_to', 'email_recipients', 'email_cc', 'attachment_ids', 'attachments']
-        values = dict((field, template_values[field]) for field in fields if template_values.get(field))
-        values['body'] = values.pop('body_html', '')
-
-        # transform email_to, email_cc into partner_ids
-        partner_ids = set()
-        mails = tools.email_split(values.pop('email_to', '')) + tools.email_split(values.pop('email_cc', ''))
-        ctx = dict((k, v) for k, v in (context or {}).items() if not k.startswith('default_'))
-        for mail in mails:
-            partner_id = self.pool.get('res.partner').find_or_create(cr, uid, mail, context=ctx)
-            partner_ids.add(partner_id)
-        email_recipients = values.pop('email_recipients', '')
-        if email_recipients:
-            for partner_id in email_recipients.split(','):
-                if partner_id:  # placeholders could generate '', 3, 2 due to some empty field values
-                    partner_ids.add(int(partner_id))
-        # legacy template behavior: void values do not erase existing values and the
-        # related key is removed from the values dict
-        if partner_ids:
-            values['partner_ids'] = list(partner_ids)
-
->>>>>>> 8a729c10
         return values
 
     def render_message_batch(self, cr, uid, wizard, res_ids, context=None):
