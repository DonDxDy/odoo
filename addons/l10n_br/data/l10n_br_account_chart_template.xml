--- conflicted
+++ resolved
@@ -17,12 +17,7 @@
             <field name="note">Generate Chart of Accounts from a Chart Template. You will be asked to pass the name of the company, the chart template to follow, the no. of digits to generate the code for your accounts and Bank account, currency to create Journals. Thus,the pure copy of chart Template is generated.
     This is the same wizard that runs from Financial Management/Configuration/Financial Accounting/Financial Accounts/Generate Chart of Accounts from a Chart Template.</field>
             <field name="action_id" ref="account.action_wizard_multi_chart"/>
-<<<<<<< HEAD
-            <field name="state">open</field>
-            <field name="type">normal</field>
-=======
             <field name="type">automatic</field>
->>>>>>> 09cf4d40
             <field name="category_id" ref="account.category_accounting_configuration"/>
         </record>
 	
