--- conflicted
+++ resolved
@@ -1,56 +1,46 @@
-# German translation for openobject-addons
-# Copyright (c) 2010 Rosetta Contributors and Canonical Ltd 2010
-# This file is distributed under the same license as the openobject-addons package.
-# FIRST AUTHOR <EMAIL@ADDRESS>, 2010.
+# Translation of OpenERP Server.
+# This file contains the translation of the following modules:
+#	* project_messages
 #
 msgid ""
 msgstr ""
-"Project-Id-Version: openobject-addons\n"
-"Report-Msgid-Bugs-To: FULL NAME <EMAIL@ADDRESS>\n"
+"Project-Id-Version: OpenERP Server 6.0dev\n"
+"Report-Msgid-Bugs-To: support@openerp.com\n"
 "POT-Creation-Date: 2010-10-18 17:46+0000\n"
-<<<<<<< HEAD
-"PO-Revision-Date: 2010-10-05 13:36+0000\n"
-"Last-Translator: FULL NAME <EMAIL@ADDRESS>\n"
-=======
 "PO-Revision-Date: 2010-11-02 07:24+0000\n"
 "Last-Translator: Thorsten Vocks (OpenBig.org) <thorsten.vocks@big-"
 "consulting.net>\n"
->>>>>>> bb161a1a
 "Language-Team: German <de@li.org>\n"
 "MIME-Version: 1.0\n"
 "Content-Type: text/plain; charset=UTF-8\n"
 "Content-Transfer-Encoding: 8bit\n"
-<<<<<<< HEAD
-"X-Launchpad-Export-Date: 2010-10-30 05:53+0000\n"
-=======
 "X-Launchpad-Export-Date: 2010-11-03 05:00+0000\n"
->>>>>>> bb161a1a
 "X-Generator: Launchpad (build Unknown)\n"
 
 #. module: project_messages
 #: field:project.messages,to_id:0
 msgid "To"
-msgstr ""
+msgstr "An"
 
 #. module: project_messages
 #: constraint:ir.ui.view:0
 msgid "Invalid XML for View Architecture!"
-msgstr ""
+msgstr "Fehler in XML Quellcode für diese Ansicht!"
 
 #. module: project_messages
 #: field:project.messages,from_id:0
 msgid "From"
-msgstr ""
+msgstr "Von"
 
 #. module: project_messages
 #: constraint:ir.actions.act_window:0
 msgid "Invalid model name in the action definition."
-msgstr ""
+msgstr "Fehlerhafte Modellbezeichnung für Aktion"
 
 #. module: project_messages
 #: help:project.messages,to_id:0
 msgid "Keep this empty to broadcast the message."
-msgstr ""
+msgstr "Feld leer lassen, um Nachricht allgemein zu veröffentlichen."
 
 #. module: project_messages
 #: field:project.messages,create_date:0
@@ -61,7 +51,7 @@
 #: constraint:ir.model:0
 msgid ""
 "The Object name must start with x_ and not contain any special character !"
-msgstr ""
+msgstr "Das Objekt muss mit x_ beginnen und darf keine Sonderzeichen haben !"
 
 #. module: project_messages
 #: model:ir.model,name:project_messages.model_project_messages
@@ -75,14 +65,14 @@
 #: view:project.project:0
 #: field:project.project,message_ids:0
 msgid "Messages"
-msgstr ""
+msgstr "Mitteilungen"
 
 #. module: project_messages
 #: model:ir.model,name:project_messages.model_project_project
 #: view:project.messages:0
 #: field:project.messages,project_id:0
 msgid "Project"
-msgstr ""
+msgstr "Projekt"
 
 #. module: project_messages
 #: view:project.messages:0
@@ -92,24 +82,24 @@
 #. module: project_messages
 #: constraint:ir.ui.menu:0
 msgid "Error ! You can not create recursive Menu."
-msgstr ""
+msgstr "Fehler ! Sie können keine rekursiven Menüs erzeugen."
 
 #. module: project_messages
 #: view:project.messages:0
 msgid "Message To"
-msgstr ""
+msgstr "Nachricht An"
 
 #. module: project_messages
 #: view:project.messages:0
 #: field:project.messages,message:0
 #: view:project.project:0
 msgid "Message"
-msgstr ""
+msgstr "Mitteilung"
 
 #. module: project_messages
 #: view:project.messages:0
 msgid "Message From"
-msgstr ""
+msgstr "Mitteilung von"
 
 #. module: project_messages
 #: model:ir.actions.act_window,name:project_messages.messages_form
@@ -126,4 +116,4 @@
 #. module: project_messages
 #: model:ir.module.module,shortdesc:project_messages.module_meta_information
 msgid "In-Project Messaging System"
-msgstr ""+msgstr "Integriertes Projekt Nachrichten System"