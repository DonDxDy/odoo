--- conflicted
+++ resolved
@@ -1,41 +1,29 @@
-# Norwegian Bokmal translation for openobject-addons
-# Copyright (c) 2014 Rosetta Contributors and Canonical Ltd 2014
-# This file is distributed under the same license as the openobject-addons package.
-# FIRST AUTHOR <EMAIL@ADDRESS>, 2014.
-#
-msgid ""
-msgstr ""
-<<<<<<< HEAD
-"Project-Id-Version: openobject-addons\n"
-"Report-Msgid-Bugs-To: FULL NAME <EMAIL@ADDRESS>\n"
-"POT-Creation-Date: 2014-09-23 16:27+0000\n"
-"PO-Revision-Date: 2014-08-14 16:10+0000\n"
-"Last-Translator: FULL NAME <EMAIL@ADDRESS>\n"
-"Language-Team: Norwegian Bokmal <nb@li.org>\n"
-=======
+# Translation of Odoo Server.
+# This file contains the translation of the following modules:
+# * account_voucher
+# 
+# Translators:
+# FIRST AUTHOR <EMAIL@ADDRESS>, 2014
+msgid ""
+msgstr ""
 "Project-Id-Version: Odoo 8.0\n"
 "Report-Msgid-Bugs-To: \n"
 "POT-Creation-Date: 2015-01-21 14:07+0000\n"
 "PO-Revision-Date: 2016-05-31 12:30+0000\n"
 "Last-Translator: Martin Trigaux\n"
 "Language-Team: Norwegian Bokmål (http://www.transifex.com/odoo/odoo-8/language/nb/)\n"
->>>>>>> b9a006c1
 "MIME-Version: 1.0\n"
 "Content-Type: text/plain; charset=UTF-8\n"
-"Content-Transfer-Encoding: 8bit\n"
-"X-Launchpad-Export-Date: 2014-09-24 08:57+0000\n"
-"X-Generator: Launchpad (build 17196)\n"
+"Content-Transfer-Encoding: \n"
+"Language: nb\n"
+"Plural-Forms: nplurals=2; plural=(n != 1);\n"
 
 #. module: account_voucher
 #: help:account.voucher,state:0
 msgid ""
-" * The 'Draft' status is used when a user is encoding a new and unconfirmed "
-"Voucher.                         \n"
-"* The 'Pro-forma' when voucher is in Pro-forma status,voucher does not have "
-"an voucher number.                         \n"
-"* The 'Posted' status is used when user create voucher,a voucher number is "
-"generated and voucher entries are created in account                         "
-"\n"
+" * The 'Draft' status is used when a user is encoding a new and unconfirmed Voucher.                         \n"
+"* The 'Pro-forma' when voucher is in Pro-forma status,voucher does not have an voucher number.                         \n"
+"* The 'Posted' status is used when user create voucher,a voucher number is generated and voucher entries are created in account                         \n"
 "* The 'Cancelled' status is used when user cancel voucher."
 msgstr ""
 
@@ -61,8 +49,7 @@
 "<p class=\"oe_view_nocontent_create\">\n"
 "                Click to create a new supplier payment.\n"
 "              </p><p>\n"
-"                Odoo helps you easily track payments you make and the "
-"remaining balances you need to pay your suppliers.\n"
+"                Odoo helps you easily track payments you make and the remaining balances you need to pay your suppliers.\n"
 "              </p>\n"
 "            "
 msgstr ""
@@ -73,8 +60,7 @@
 "<p class=\"oe_view_nocontent_create\">\n"
 "                Click to create a sale receipt.\n"
 "              </p><p>\n"
-"                When the sale receipt is confirmed, you can record the "
-"customer\n"
+"                When the sale receipt is confirmed, you can record the customer\n"
 "                payment related to this sales receipt.\n"
 "              </p>\n"
 "            "
@@ -87,10 +73,8 @@
 "                Click to register a new payment. \n"
 "              </p><p>\n"
 "                Enter the customer and the payment method and then, either\n"
-"                create manually a payment record or Odoo will propose to "
-"you\n"
-"                automatically the reconciliation of this payment with the "
-"open\n"
+"                create manually a payment record or Odoo will propose to you\n"
+"                automatically the reconciliation of this payment with the open\n"
 "                invoices or sales receipts.\n"
 "              </p>\n"
 "            "
@@ -112,8 +96,7 @@
 #: model:ir.actions.act_window,help:account_voucher.action_sale_receipt_report_all
 msgid ""
 "<p>\n"
-"            From this report, you can have an overview of the amount "
-"invoiced\n"
+"            From this report, you can have an overview of the amount invoiced\n"
 "            to your customer as well as payment delays. The tool search can\n"
 "            also be used to personalise your Invoices reports and so, match\n"
 "            this analysis to your needs.\n"
@@ -122,8 +105,7 @@
 msgstr ""
 
 #. module: account_voucher
-#: field:account.voucher,account_id:0
-#: field:account.voucher.line,account_id:0
+#: field:account.voucher,account_id:0 field:account.voucher.line,account_id:0
 #: field:sale.receipt.report,account_id:0
 msgid "Account"
 msgstr "Konto."
@@ -173,7 +155,7 @@
 msgstr ""
 
 #. module: account_voucher
-#: code:addons/account_voucher/account_voucher.py:269
+#: code:addons/account_voucher/account_voucher.py:276
 #, python-format
 msgid ""
 "At the operation date, the exchange rate was\n"
@@ -225,13 +207,12 @@
 msgstr ""
 
 #. module: account_voucher
-#: selection:account.voucher,state:0
-#: selection:sale.receipt.report,state:0
+#: selection:account.voucher,state:0 selection:sale.receipt.report,state:0
 msgid "Cancelled"
 msgstr "Kansellert."
 
 #. module: account_voucher
-#: code:addons/account_voucher/account_voucher.py:929
+#: code:addons/account_voucher/account_voucher.py:959
 #, python-format
 msgid "Cannot delete voucher(s) which are already opened or paid."
 msgstr "Kan ikke slette kupong(er) som allerede er åpnet eller betalt."
@@ -244,8 +225,7 @@
 msgstr ""
 
 #. module: account_voucher
-#: field:account.voucher,company_id:0
-#: field:account.voucher.line,company_id:0
+#: field:account.voucher,company_id:0 field:account.voucher.line,company_id:0
 #: view:sale.receipt.report:account_voucher.view_sale_receipt_report_search
 #: field:sale.receipt.report,company_id:0
 msgid "Company"
@@ -256,12 +236,10 @@
 msgid ""
 "Computed as the difference between the amount stated in the voucher and the "
 "sum of allocation on the voucher lines."
-msgstr ""
-"Beregnet som forskjellen mellom beløpet som er angitt i kupong summen av "
-"tildeling på kupong linjer."
-
-#. module: account_voucher
-#: code:addons/account_voucher/account_voucher.py:1027
+msgstr "Beregnet som forskjellen mellom beløpet som er angitt i kupong summen av tildeling på kupong linjer."
+
+#. module: account_voucher
+#: code:addons/account_voucher/account_voucher.py:1057
 #, python-format
 msgid "Configuration Error !"
 msgstr "Konfigurasjons feil!"
@@ -277,16 +255,15 @@
 msgstr "Motpartens kommentar."
 
 #. module: account_voucher
-#: field:account.voucher,create_uid:0
-#: field:account.voucher.line,create_uid:0
+#: field:account.voucher,create_uid:0 field:account.voucher.line,create_uid:0
 msgid "Created by"
-msgstr ""
+msgstr "Opprettet av"
 
 #. module: account_voucher
 #: field:account.voucher,create_date:0
 #: field:account.voucher.line,create_date:0
 msgid "Created on"
-msgstr ""
+msgstr "Opprettet"
 
 #. module: account_voucher
 #: selection:account.voucher.line,type:0
@@ -331,8 +308,7 @@
 msgstr ""
 
 #. module: account_voucher
-#: field:account.voucher,date:0
-#: field:account.voucher.line,date_original:0
+#: field:account.voucher,date:0 field:account.voucher.line,date_original:0
 #: field:sale.receipt.report,date:0
 msgid "Date"
 msgstr "Dato."
@@ -340,7 +316,7 @@
 #. module: account_voucher
 #: help:account.voucher,message_last_post:0
 msgid "Date of the last message posted on the record."
-msgstr ""
+msgstr "Dato for siste melding på denne posten."
 
 #. module: account_voucher
 #: selection:account.voucher.line,type:0
@@ -395,8 +371,7 @@
 msgstr "Kladd kuponger."
 
 #. module: account_voucher
-#: field:account.voucher,date_due:0
-#: field:account.voucher.line,date_due:0
+#: field:account.voucher,date_due:0 field:account.voucher.line,date_due:0
 #: field:sale.receipt.report,date_due:0
 msgid "Due Date"
 msgstr "Utløps Dato."
@@ -412,8 +387,8 @@
 msgstr "Effektiv dato for regnskapsføring."
 
 #. module: account_voucher
-#: code:addons/account_voucher/account_voucher.py:511
-#: code:addons/account_voucher/account_voucher.py:1033
+#: code:addons/account_voucher/account_voucher.py:518
+#: code:addons/account_voucher/account_voucher.py:1063
 #, python-format
 msgid "Error!"
 msgstr "Feil!"
@@ -451,8 +426,8 @@
 msgstr "Full avstemming."
 
 #. module: account_voucher
-#: code:addons/account_voucher/account_voucher.py:1068
-#: code:addons/account_voucher/account_voucher.py:1074
+#: code:addons/account_voucher/account_voucher.py:1098
+#: code:addons/account_voucher/account_voucher.py:1104
 #, python-format
 msgid "Go to the configuration panel"
 msgstr ""
@@ -465,7 +440,7 @@
 #: view:account.voucher:account_voucher.view_voucher_filter_vendor_pay
 #: view:sale.receipt.report:account_voucher.view_sale_receipt_report_search
 msgid "Group By"
-msgstr ""
+msgstr "Grupper etter"
 
 #. module: account_voucher
 #: field:account.voucher,currency_help_label:0
@@ -477,14 +452,13 @@
 msgid ""
 "Holds the Chatter summary (number of messages, ...). This summary is "
 "directly in html format in order to be inserted in kanban views."
-msgstr ""
-
-#. module: account_voucher
-#: field:account.voucher,id:0
-#: field:account.voucher.line,id:0
+msgstr "Inneholder meldings-sammendrag (antall meldinger, ...). Dette sammendraget er i HTML-format, slik at det det kan bli satt rett inn i kanban-visninger."
+
+#. module: account_voucher
+#: field:account.voucher,id:0 field:account.voucher.line,id:0
 #: field:sale.receipt.report,id:0
 msgid "ID"
-msgstr ""
+msgstr "ID"
 
 #. module: account_voucher
 #: help:account.voucher,message_unread:0
@@ -501,7 +475,7 @@
 msgstr "Interne notater."
 
 #. module: account_voucher
-#: code:addons/account_voucher/account_voucher.py:929
+#: code:addons/account_voucher/account_voucher.py:959
 #, python-format
 msgid "Invalid Action!"
 msgstr "Ugyldig handling!"
@@ -563,19 +537,17 @@
 #. module: account_voucher
 #: field:account.voucher,message_last_post:0
 msgid "Last Message Date"
-msgstr ""
-
-#. module: account_voucher
-#: field:account.voucher,write_uid:0
-#: field:account.voucher.line,write_uid:0
+msgstr "Siste meldingsdato"
+
+#. module: account_voucher
+#: field:account.voucher,write_uid:0 field:account.voucher.line,write_uid:0
 msgid "Last Updated by"
-msgstr ""
-
-#. module: account_voucher
-#: field:account.voucher,write_date:0
-#: field:account.voucher.line,write_date:0
+msgstr "Sist oppdatert av"
+
+#. module: account_voucher
+#: field:account.voucher,write_date:0 field:account.voucher.line,write_date:0
 msgid "Last Updated on"
-msgstr ""
+msgstr "Sist oppdatert"
 
 #. module: account_voucher
 #: field:account.voucher,name:0
@@ -598,7 +570,7 @@
 msgstr "Fler valuta kupong."
 
 #. module: account_voucher
-#: code:addons/account_voucher/account_voucher.py:1213
+#: code:addons/account_voucher/account_voucher.py:1243
 #, python-format
 msgid "No Account Base Code and Account Tax Code!"
 msgstr "Ingen konto base kode og konto skatt kode."
@@ -666,8 +638,7 @@
 
 #. module: account_voucher
 #: view:account.voucher:account_voucher.view_voucher_filter
-#: field:account.voucher,partner_id:0
-#: field:account.voucher.line,partner_id:0
+#: field:account.voucher,partner_id:0 field:account.voucher.line,partner_id:0
 #: view:sale.receipt.report:account_voucher.view_sale_receipt_report_search
 #: field:sale.receipt.report,partner_id:0
 msgid "Partner"
@@ -675,7 +646,6 @@
 
 #. module: account_voucher
 #: view:account.invoice:account_voucher.view_invoice_supplier
-#: view:account.voucher:account_voucher.view_vendor_receipt_dialog_form
 msgid "Pay"
 msgstr "Betal"
 
@@ -685,8 +655,7 @@
 msgstr "Betal regning."
 
 #. module: account_voucher
-#: selection:account.voucher,pay_now:0
-#: selection:sale.receipt.report,pay_now:0
+#: selection:account.voucher,pay_now:0 selection:sale.receipt.report,pay_now:0
 msgid "Pay Directly"
 msgstr "Betal direkte."
 
@@ -697,17 +666,14 @@
 msgstr "Betal faktura."
 
 #. module: account_voucher
-#: selection:account.voucher,pay_now:0
-#: selection:sale.receipt.report,pay_now:0
+#: selection:account.voucher,pay_now:0 selection:sale.receipt.report,pay_now:0
 msgid "Pay Later or Group Funds"
 msgstr "Betal senere eller gruppe fondene."
 
 #. module: account_voucher
 #: view:account.voucher:account_voucher.view_vendor_receipt_dialog_form
-#: field:account.voucher,pay_now:0
-#: selection:account.voucher,type:0
-#: field:sale.receipt.report,pay_now:0
-#: selection:sale.receipt.report,type:0
+#: field:account.voucher,pay_now:0 selection:account.voucher,type:0
+#: field:sale.receipt.report,pay_now:0 selection:sale.receipt.report,type:0
 msgid "Payment"
 msgstr "Betaling."
 
@@ -761,23 +727,22 @@
 msgstr "Periode."
 
 #. module: account_voucher
-#: code:addons/account_voucher/account_voucher.py:1028
+#: code:addons/account_voucher/account_voucher.py:1058
 #, python-format
 msgid "Please activate the sequence of selected journal !"
 msgstr "Vennligst aktiver sekvensen av den utvalgte journal!"
 
 #. module: account_voucher
-#: code:addons/account_voucher/account_voucher.py:1034
+#: code:addons/account_voucher/account_voucher.py:1064
 #, python-format
 msgid "Please define a sequence on the journal."
 msgstr "Vennligst definere en sekvens på tidsskriftet."
 
 #. module: account_voucher
-#: code:addons/account_voucher/account_voucher.py:511
+#: code:addons/account_voucher/account_voucher.py:518
 #, python-format
 msgid "Please define default credit/debit accounts on the journal \"%s\"."
-msgstr ""
-"Vennligst definere standard kreditt / debet-kontoer på tidsskriftet \"% s\"."
+msgstr "Vennligst definere standard kreditt / debet-kontoer på tidsskriftet \"% s\"."
 
 #. module: account_voucher
 #: view:account.voucher:account_voucher.view_voucher_form
@@ -823,8 +788,7 @@
 msgstr "Proforma Kuponger."
 
 #. module: account_voucher
-#: selection:account.voucher,type:0
-#: selection:sale.receipt.report,type:0
+#: selection:account.voucher,type:0 selection:sale.receipt.report,type:0
 msgid "Purchase"
 msgstr "Betaling."
 
@@ -846,8 +810,7 @@
 
 #. module: account_voucher
 #: view:account.voucher:account_voucher.view_vendor_receipt_form
-#: selection:account.voucher,type:0
-#: selection:sale.receipt.report,type:0
+#: selection:account.voucher,type:0 selection:sale.receipt.report,type:0
 msgid "Receipt"
 msgstr "Kvittering."
 
@@ -863,12 +826,12 @@
 
 #. module: account_voucher
 #: view:account.invoice:account_voucher.view_invoice_customer
+#: view:account.voucher:account_voucher.view_vendor_receipt_dialog_form
 msgid "Register Payment"
 msgstr "Registrer Betaling."
 
 #. module: account_voucher
-#: selection:account.voucher,type:0
-#: selection:sale.receipt.report,type:0
+#: selection:account.voucher,type:0 selection:sale.receipt.report,type:0
 msgid "Sale"
 msgstr "Salg."
 
@@ -961,7 +924,7 @@
 #: view:account.voucher:account_voucher.view_vendor_payment_form
 #: view:account.voucher:account_voucher.view_voucher_filter_vendor
 #: view:account.voucher:account_voucher.view_voucher_filter_vendor_pay
-#: code:addons/account_voucher/account_voucher.py:182
+#: code:addons/account_voucher/account_voucher.py:187
 #, python-format
 msgid "Supplier"
 msgstr "Leverandør"
@@ -1000,7 +963,7 @@
 msgstr "Kupongen har blitt fullstendig betalt."
 
 #. module: account_voucher
-#: code:addons/account_voucher/account_voucher.py:1172
+#: code:addons/account_voucher/account_voucher.py:1202
 #, python-format
 msgid "The invoice you are willing to pay is not valid anymore."
 msgstr ""
@@ -1016,8 +979,8 @@
 #: help:account.voucher,payment_option:0
 msgid ""
 "This field helps you to choose what you want to do with the eventual "
-"difference between the paid amount and the sum of allocated amounts. You can "
-"either choose to keep open this difference on the partner's account, or "
+"difference between the paid amount and the sum of allocated amounts. You can"
+" either choose to keep open this difference on the partner's account, or "
 "reconcile it with the payment(s)"
 msgstr ""
 
@@ -1051,6 +1014,7 @@
 #. module: account_voucher
 #: view:account.voucher:account_voucher.view_voucher_form
 #: view:account.voucher:account_voucher.view_voucher_tree
+#: view:account.voucher:account_voucher.view_voucher_tree_nocreate
 msgid "Total Amount"
 msgstr "Totalt beløp."
 
@@ -1116,7 +1080,7 @@
 #: view:account.voucher:account_voucher.view_voucher_filter_vendor
 #: view:account.voucher:account_voucher.view_voucher_filter_vendor_pay
 #: field:account.voucher.line,voucher_id:0
-#: code:addons/account_voucher/account_voucher.py:152
+#: code:addons/account_voucher/account_voucher.py:157
 #: model:res.request.link,name:account_voucher.req_link_voucher
 #, python-format
 msgid "Voucher"
@@ -1124,6 +1088,7 @@
 
 #. module: account_voucher
 #: view:account.voucher:account_voucher.view_voucher_tree
+#: view:account.voucher:account_voucher.view_voucher_tree_nocreate
 #: model:ir.actions.act_window,name:account_voucher.act_journal_voucher_open
 msgid "Voucher Entries"
 msgstr "Kupong oppføringer."
@@ -1168,15 +1133,15 @@
 #. module: account_voucher
 #: field:account.voucher,website_message_ids:0
 msgid "Website Messages"
-msgstr ""
+msgstr "Meldinger fra Nettsted"
 
 #. module: account_voucher
 #: help:account.voucher,website_message_ids:0
 msgid "Website communication history"
-msgstr ""
-
-#. module: account_voucher
-#: code:addons/account_voucher/account_voucher.py:370
+msgstr "Historikk for kommuniksjon på nettsted"
+
+#. module: account_voucher
+#: code:addons/account_voucher/account_voucher.py:377
 #, python-format
 msgid "Write-Off"
 msgstr "Nedskrivning."
@@ -1187,21 +1152,21 @@
 msgstr "Skriv av analytisk konto."
 
 #. module: account_voucher
-#: code:addons/account_voucher/account_voucher.py:1172
+#: code:addons/account_voucher/account_voucher.py:1202
 #, python-format
 msgid "Wrong voucher line"
 msgstr ""
 
 #. module: account_voucher
-#: code:addons/account_voucher/account_voucher.py:1213
-#, python-format
-msgid ""
-"You have to configure account base code and account tax code on the '%s' tax!"
-msgstr ""
-"Du må konfigurere kontoens basiskode og kontoens skatteklasse på '% s' skatt!"
-
-#. module: account_voucher
-#: code:addons/account_voucher/account_voucher.py:1073
+#: code:addons/account_voucher/account_voucher.py:1243
+#, python-format
+msgid ""
+"You have to configure account base code and account tax code on the '%s' "
+"tax!"
+msgstr "Du må konfigurere kontoens basiskode og kontoens skatteklasse på '% s' skatt!"
+
+#. module: account_voucher
+#: code:addons/account_voucher/account_voucher.py:1103
 #, python-format
 msgid ""
 "You should configure the 'Gain Exchange Rate Account' to manage "
@@ -1210,7 +1175,7 @@
 msgstr ""
 
 #. module: account_voucher
-#: code:addons/account_voucher/account_voucher.py:1067
+#: code:addons/account_voucher/account_voucher.py:1097
 #, python-format
 msgid ""
 "You should configure the 'Loss Exchange Rate Account' to manage "
@@ -1219,9 +1184,9 @@
 msgstr ""
 
 #. module: account_voucher
-#: code:addons/account_voucher/account_voucher.py:1084
-#: code:addons/account_voucher/account_voucher.py:1098
-#: code:addons/account_voucher/account_voucher.py:1249
+#: code:addons/account_voucher/account_voucher.py:1114
+#: code:addons/account_voucher/account_voucher.py:1128
+#: code:addons/account_voucher/account_voucher.py:1279
 #, python-format
 msgid "change"
 msgstr "Endre."
@@ -1240,11 +1205,7 @@
 msgid "e.g. Invoice SAJ/0042"
 msgstr ""
 
-#~ msgid "Companies"
-#~ msgstr "Firmaer."
-
-#~ msgid "Group by month of Invoice Date"
-#~ msgstr "Grupper etter måned fra fakturadato."
-
-#~ msgid "Loss Exchange Rate Account"
-#~ msgstr "Tap vekslings pris konto."+#. module: account_voucher
+#: view:account.voucher:account_voucher.view_vendor_receipt_dialog_form
+msgid "or"
+msgstr "Eller."