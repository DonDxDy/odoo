--- conflicted
+++ resolved
@@ -151,16 +151,8 @@
             <field name="type">search</field>
             <field name="arch" type="xml">
                 <search string="Sales by Account">
-<<<<<<< HEAD
-					<field name="name"/>
-					<field name="month"/>
-=======
-                    <filter icon="terp-go-year" string="This Year" domain="[('name','=',time.strftime('%%Y'))]" help="This year's Sales by type"/>
-                    <filter icon="terp-go-month" string="This Month" domain="[('month','=',time.strftime('%%m'))]" help="This months' Sales by type"/>
-                    <separator orientation="vertical"/>
-                    <field name="name"/>
-                    <field name="month"/>
->>>>>>> 755fc6c3
+                    <field name="name"/>
+                    <field name="month"/>
                </search>
             </field>
         </record>
@@ -222,16 +214,8 @@
             <field name="type">search</field>
             <field name="arch" type="xml">
                 <search string="Sales by Account">
-<<<<<<< HEAD
-					<field name="name"/>
-					<field name="month"/>
-=======
-                    <filter icon="terp-go-year" string="This Year" domain="[('name','=',time.strftime('%%Y'))]" help="All Months Sales by type"/>
-                    <filter icon="terp-go-month" string="This Month" domain="[('month','=',time.strftime('%%m'))]" help="This Months Sales by type"/>
-                    <separator orientation="vertical"/>
-                    <field name="name"/>
-                    <field name="month"/>
->>>>>>> 755fc6c3
+                    <field name="name"/>
+                    <field name="month"/>
                </search>
             </field>
         </record>
