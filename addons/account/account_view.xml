<?xml version="1.0" encoding="utf-8"?>
<openerp>
    <data>

        <!--
            Fiscal Year
        -->

        <record id="view_account_fiscalyear_form" model="ir.ui.view">
            <field name="name">account.fiscalyear.form</field>
            <field name="model">account.fiscalyear</field>
            <field name="type">form</field>
            <field name="arch" type="xml">
                <form version="7.0">
                <header>
                    <button name="create_period" states="draft" string="Create Monthly Periods" type="object" class="oe_highlight"/>
                    <button name="create_period3" states="draft" string="Create 3 Months Periods" type="object" class="oe_highlight"/>
                    <field name="state" widget="statusbar" nolabel="1" />
                </header>
                    <group>
                        <group>
                            <field name="name"/>
                            <field name="code"/>
                            <field name="company_id" groups="base.group_multi_company"/>
                            <field name="end_journal_period_id"/>
                        </group>
                        <group>
                            <field name="date_start"/>
                            <field name="date_stop"/>
                        </group>
                    </group>
                    <field colspan="4" name="period_ids" nolabel="1" widget="one2many_list">
                        <form string="Period" version="7.0">
                            <group col="4">
                                <field name="name"/>
                                <field name="code"/>
                                <field name="date_start"/>
                                <field name="date_stop"/>
                                <field name="special"/>
                                <field name="state" invisible="1"/>
                            </group>
                        </form>
                    </field>
                </form>
            </field>
        </record>
        <record id="view_account_fiscalyear_tree" model="ir.ui.view">
            <field name="name">account.fiscalyear.tree</field>
            <field name="model">account.fiscalyear</field>
            <field name="type">tree</field>
            <field name="arch" type="xml">
                <tree colors="blue:state == 'draft';gray:state == 'done' " string="Fiscalyear">
                    <field name="code"/>
                    <field name="name"/>
                    <field name="company_id" groups="base.group_multi_company"/>
                    <field name="state"/>
                </tree>
            </field>
        </record>
        <record id="view_account_fiscalyear_search" model="ir.ui.view">
            <field name="name">account.fiscalyear.search</field>
            <field name="model">account.fiscalyear</field>
            <field name="type">search</field>
            <field name="arch" type="xml">
                <search string="Search Fiscalyear">
                    <field name="name" filter_domain="['|', ('name','ilike',self), ('code','ilike',self)]" string="Fiscal Year"/>
                    <filter string="Open" domain="[('state','=','draft')]" icon="terp-camera_test"/>
                    <filter string="Closed" domain="[('state','=','done')]" icon="terp-dialog-close"/>
                    <field name="state"/>
                    <group expand="0" string="Group By...">
                        <filter string="Status" context="{'group_by': 'state'}" icon="terp-stock_effects-object-colorize"/>
                    </group>
                </search>
            </field>
        </record>
        <record id="action_account_fiscalyear_form" model="ir.actions.act_window">
            <field name="name">Fiscal Years</field>
            <field name="res_model">account.fiscalyear</field>
            <field name="view_type">form</field>
            <field name="view_mode">tree,form</field>
            <field name="help">Define your company's financial year according to your needs. A financial year is a period at the end of which a company's accounts are made up (usually 12 months). The financial year is usually referred to by the date in which it ends. For example, if a company's financial year ends November 30, 2011, then everything between December 1, 2010 and November 30, 2011  would be referred to as FY 2011. You are not obliged to follow the actual calendar year.</field>
        </record>
        <menuitem id="next_id_23" name="Periods" parent="account.menu_finance_configuration" sequence="5" />
        <menuitem action="action_account_fiscalyear_form" id="menu_action_account_fiscalyear_form" parent="next_id_23"/>

        <!--
            Period
        -->

        <record id="view_account_period_form" model="ir.ui.view">
            <field name="name">account.period.form</field>
            <field name="model">account.period</field>
            <field name="type">form</field>
            <field name="arch" type="xml">
                <form version="7.0">
	                <header>
	                    <button name="action_draft" states="done" string="Set to Draft" type="object" groups="account.group_account_manager"/>
	                    <field name="state" widget="statusbar" nolabel="1"/>
	                </header>
	                <sheet>
		                <group>
		                    <group>
		                        <field name="name"/>
		                        <field name="fiscalyear_id" widget="selection"/>
		                        <label for="date_start" string="Duration"/>
		                        <div>
		                            <field name="date_start" class="oe_inline" nolabel="1"/> - 
		                            <field name="date_stop" nolabel="1" class="oe_inline"/>
		                        </div>
		                    </group>
		                    <group>
		                        <field name="code"/>
		                        <field name="special"/>
		                        <field name="company_id" widget="selection" groups="base.group_multi_company"/>
		                    </group>
		                </group>
	                </sheet>
                </form>
            </field>
        </record>
        <record id="view_account_period_tree" model="ir.ui.view">
            <field name="name">account.period.tree</field>
            <field name="model">account.period</field>
            <field name="type">tree</field>
            <field name="arch" type="xml">
              <tree colors="blue:state == 'draft';gray:state == 'done' " string="Period">
                    <field name="name"/>
                    <field name="code"/>
                    <field name="date_start"/>
                    <field name="date_stop"/>
                    <field name="special"/>
                    <field name="company_id" groups="base.group_multi_company"/>
                    <field name="state"/>
                </tree>
            </field>
        </record>

        <record id="view_account_period_search" model="ir.ui.view">
            <field name="name">account.period.search</field>
            <field name="model">account.period</field>
            <field name="type">search</field>
            <field name="arch" type="xml">
                <search string="Search Period">
                    <field name="name" filter_domain="['|', ('name','ilike',self), ('code','ilike',self)]" string="Period"/>
                    <filter string="To Close" name="draft" domain="[('state','=','draft')]" icon="terp-dialog-close"/>
                </search>
            </field>
        </record>

        <record id="action_account_period_form" model="ir.actions.act_window">
            <field name="name">Periods</field>
            <field name="res_model">account.period</field>
            <field name="view_type">form</field>
            <field name="view_mode">tree,form</field>
            <field name="context">{'search_default_draft': 1}</field>
            <field name="help">Here you can define a financial period, an interval of time in your company's financial year. An accounting period typically is a month or a quarter. It usually corresponds to the periods of the tax declaration. Create and manage periods from here and decide whether a period should be closed or left open depending on your company's activities over a specific period.</field>
        </record>
        <menuitem action="action_account_period_form" id="menu_action_account_period_form" parent="account.next_id_23" groups="base.group_no_one"/>


        <!--
            Accounts
        -->
        <record id="view_account_form" model="ir.ui.view">
            <field name="name">account.account.form</field>
            <field name="model">account.account</field>
            <field name="type">form</field>
            <field name="arch" type="xml">
                <form string="Account" version="7.0">
                    <label for="code" class="oe_edit_only" string="Account Code and Name"/>
                    <h1>
                        <field name="code" class="oe_inline" placeholder="Account code" style="width: 6em"/> - 
                        <field name="name" class="oe_inline" placeholder="Account name"/>
                    </h1>
                    <group>
                        <group>
                            <field name="parent_id"/>
                            <field name="type"/>
                            <field name="user_type"/>
                            <field name="active"/>
                            <field name="company_id" widget="selection" groups="base.group_multi_company"/>
                        </group>
                        <group>
                            <field name="debit" attrs="{'readonly':[('type','=','view')]}"/>
                            <field name="credit" attrs="{'readonly':[('type','=','view')]}"/>
                            <field name="balance"/>
                        </group>
                        <group>
                            <field name="tax_ids" domain="[('parent_id','=',False)]" widget="many2many_tags"/>
                            <field name="reconcile"/>
                            <field name="child_consol_ids"
                                attrs="{'invisible':[('type','!=','consolidation')]}"
                                widget="many2many_tags"/>
                        </group>
                        <group>
                            <field name="currency_id"/>
                            <field name="currency_mode" attrs="{'readonly': [('currency_id','=',False)]}"/>
                        </group>
                    </group>
                    <label for="note"/>
                    <field name="note"/>
                </form>
            </field>
        </record>

        <record id="view_account_search" model="ir.ui.view">
            <field name="name">account.account.search</field>
            <field name="model">account.account</field>
            <field name="type">search</field>
            <field name="arch" type="xml">
                <search string="Accounts">
                    <field name="name" filter_domain="['|', ('name','ilike',self), ('code','ilike',self)]" string="Account"/>
                    <filter icon="terp-sale" string="Receivable Accounts" domain="[('type','=','receivable')]"/>
                    <filter icon="terp-purchase" string="Payable Accounts" domain="[('type','=','payable')]"/>
                    <field name="user_type"/>
                    <group expand="0" string="Group By...">
                        <filter string="Parent Account" icon="terp-folder-orange" domain="" context="{'group_by':'parent_id'}"/>
                        <filter string="Account Type" icon="terp-stock_symbol-selection" domain="" context="{'group_by':'user_type'}"/>
                        <filter string="Internal Type" icon="terp-stock_symbol-selection" domain="" context="{'group_by':'type'}"/>
                    </group>
                </search>
            </field>
        </record>

        <record id="view_account_list" model="ir.ui.view">
            <field name="name">account.account.list</field>
            <field name="model">account.account</field>
            <field name="type">tree</field>
            <field name="field_parent">child_id</field>
            <field name="arch" type="xml">
                <tree colors="blue:type == 'view';black:type in ('other','receivable','payable','consolidation');gray:type == 'closed'" string="Chart of accounts" toolbar="1" >
                    <field name="code"/>
                    <field name="name"/>
                    <field name="parent_id" invisible="1"/>
                    <field name="user_type" invisible="1"/>
                    <field name="debit"/>
                    <field name="credit"/>
                    <field name="balance"/>
                    <field name="type"/>
                    <field name="company_id" groups="base.group_multi_company"/>
                    <field name="company_currency_id"/>
                </tree>
            </field>
        </record>
        <record id="view_treasory_graph" model="ir.ui.view">
           <field name="name">account.treasury.graph</field>
           <field name="model">account.account</field>
           <field name="type">graph</field>
           <field name="arch" type="xml">
               <graph string="Treasury Analysis" type="bar">
                  <field name="name"/>
                  <field name="balance" operator="+"/>
               </graph>
         </field>
      </record>
        <record id="action_account_form" model="ir.actions.act_window">
            <field name="name">Accounts</field>
            <field name="res_model">account.account</field>
            <field name="view_type">form</field>
            <field name="view_mode">tree,form,graph</field>
            <field name="search_view_id" ref="view_account_search"/>
            <field name="view_id" ref="view_account_list"/>
            <field name="help">Create and manage the accounts you need to record journal entries. An account is part of a ledger allowing your company to register all kinds of debit and credit transactions. Companies present their annual accounts in two main parts: the balance sheet and the income statement (profit and loss account). The annual accounts of a company are required by law to disclose a certain amount of information. They have to be certified by an external auditor annually.</field>
        </record>
        <menuitem id="account_account_menu" name="Accounts" parent="account.menu_finance_configuration" sequence="15"/>
        <menuitem action="action_account_form" id="menu_action_account_form" parent="account_account_menu"/>

        <record id="view_account_tree" model="ir.ui.view">
            <field name="name">account.account.tree</field>
            <field name="model">account.account</field>
            <field name="type">tree</field>
            <field name="field_parent">child_id</field>
            <field name="arch" type="xml">
                <tree colors="blue:type == 'view';black:type in ('other','receivable','payable','consolidation');gray:type == 'closed'" string="Chart of accounts" toolbar="1" >
                    <field name="code"/>
                    <field name="name"/>
                    <field name="debit"/>
                    <field name="credit"/>
                    <field name="balance"/>
                    <field name="company_currency_id"/>
                    <field name="company_id" groups="base.group_multi_company"/>
                    <field name="type"/>
                    <field name="parent_id" invisible="1"/>
                </tree>
            </field>
        </record>
        <record id="action_account_tree" model="ir.actions.act_window">
            <field name="name">Chart of Accounts</field>
            <field name="res_model">account.account</field>
            <field name="view_type">tree</field>
            <field name="view_id" ref="view_account_tree"/>
            <field name="domain">[('parent_id','=',False)]</field>
        </record>

         <record id="view_account_gain_loss_tree" model="ir.ui.view">
           <field name="name">Unrealized Gain or Loss</field>
            <field name="model">account.account</field>
            <field name="type">tree</field>
            <field name="arch" type="xml">
                <tree string="Unrealized Gains and losses">
                    <field name="code"/>
                    <field name="name"/>
                    <field name="parent_id" invisible="1"/>
                    <field name="user_type" invisible="1"/>
                    <field name="type" invisible="1"/>
                    <field name="currency_id"/>
                    <field name="exchange_rate"/>
                    <field name="foreign_balance"/>
                    <field name="adjusted_balance"/>
                    <field name="balance"/>
                    <field name="unrealized_gain_loss"/>
                </tree>
            </field>
        </record>

          <record id="action_account_gain_loss" model="ir.actions.act_window">
            <field name="name">Unrealized Gain or Loss</field>
            <field name="res_model">account.account</field>
            <field name="view_type">form</field>
            <field name="view_mode">tree</field>
            <field name="view_id" ref="view_account_gain_loss_tree"/>
            <field name="domain">[('currency_id','!=',False)]</field>
            <field name="help">When doing multi-currency transactions, you may loose or gain some amount due to changes of exchange rate. This menu gives you a forecast of the Gain or Loss you'd realized if those transactions were ended today. Only for accounts having a secondary currency set.</field>
        </record>

        <menuitem
            name="Unrealized Gain or Loss"
            action="action_account_gain_loss"
            groups="account.group_account_user"
            id="menu_unrealized_gains_losses"
            parent="account.menu_multi_currency"/>

        <!--
        Journal

        Account Journal Columns
        -->

        <record id="view_journal_column_form" model="ir.ui.view">
            <field name="name">account.journal.column.form</field>
            <field name="model">account.journal.column</field>
            <field name="type">form</field>
            <field name="arch" type="xml">
                <form string="Journal Column" version="7.0">
                    <field name="name"/>
                    <field name="field"/>
                    <field name="sequence"/>
                </form>
            </field>
        </record>
        <record id="view_journal_column_tree" model="ir.ui.view">
            <field name="name">account.journal.column.tree</field>
            <field name="model">account.journal.column</field>
            <field name="type">tree</field>
            <field name="arch" type="xml">
                <tree string="Journal Column">
                    <field name="sequence"/>
                    <field name="name"/>
                </tree>
            </field>
        </record>

        <record id="view_account_journal_view_search" model="ir.ui.view">
            <field name="name">account.journal.view.search</field>
            <field name="model">account.journal.view</field>
            <field name="type">search</field>
            <field name="arch" type="xml">
                <search string="Journal View">
                    <field name="name" string="Journal View"/>
                </search>
            </field>
        </record>
        <record id="view_account_journal_view_tree" model="ir.ui.view">
            <field name="name">account.journal.view.tree</field>
            <field name="model">account.journal.view</field>
            <field name="type">tree</field>
            <field name="arch" type="xml">
                <tree string="Journal View">
                    <field name="name"/>
                </tree>
            </field>
        </record>
        <record id="view_account_journal_view_form" model="ir.ui.view">
            <field name="name">account.journal.view.form</field>
            <field name="model">account.journal.view</field>
            <field name="type">form</field>
            <field name="arch" type="xml">
                <form string="Journal View" version="7.0">
                    <field name="name"/>
                    <field name="columns_id"/>
                </form>
            </field>
        </record>
        <record id="action_account_journal_view" model="ir.actions.act_window">
            <field name="name">Journal Views</field>
            <field name="res_model">account.journal.view</field>
            <field name="view_type">form</field>
            <field name="view_mode">tree,form</field>
            <field name="search_view_id" ref="view_account_journal_view_search"/>
            <field name="help">Here you can customize an existing journal view or create a new view. Journal views determine the way you can record entries in your journal. Select the fields you want to appear in a journal and determine the sequence in which they will appear. Then you can create a new journal and link your view to it.</field>
        </record>

        <menuitem action="action_account_journal_view" id="menu_action_account_journal_view" parent="account.menu_journals" sequence="20"/>

        <!--
    # Account Journal
    -->

        <record id="view_account_journal_tree" model="ir.ui.view">
            <field name="name">account.journal.tree</field>
            <field name="model">account.journal</field>
            <field name="type">tree</field>
            <field name="arch" type="xml">
                <tree string="Account Journal">
                    <field name="code"/>
                    <field name="name"/>
                    <field name="type"/>
                    <field name="user_id"/>
                    <field name="company_id" groups="base.group_multi_company"/>
                </tree>
            </field>
        </record>
        <record id="view_account_journal_search" model="ir.ui.view">
            <field name="name">account.journal.search</field>
            <field name="model">account.journal</field>
            <field name="type">search</field>
            <field name="arch" type="xml">
                <search string="Search Account Journal">
                    <field name="name" filter_domain="['|', ('name','ilike',self), ('code','ilike',self)]" string="Journal"/>
                    <filter domain="['|', ('type', '=', 'sale'), ('type', '=', 'sale_refund')]" string="Sale" icon="terp-camera_test"/>
                    <filter domain="['|', ('type', '=', 'purchase'), ('type', '=', 'purchase_refund')]" string="Purchase" icon="terp-purchase"/>
                    <filter domain="['|', ('type', '=', 'cash'), ('type', '=', 'bank')]" string="Liquidity" icon="terp-dolar"/>
                    <filter domain="['|', ('type', '=', 'general'), ('type', '=', 'situation')]" string="Others" icon="terp-stock"/>
                    <field name="user_id"/>
                    <group expand="0" string="Group By...">
                        <filter string="User" context="{'group_by':'user_id'}" icon="terp-personal"/>
                        <filter string="Type" context="{'group_by':'type'}" icon="terp-stock_symbol-selection"/>
                    </group>
                </search>
            </field>
        </record>

        <record id="view_account_journal_form" model="ir.ui.view">
            <field name="name">account.journal.form</field>
            <field name="model">account.journal</field>
            <field name="type">form</field>
            <field name="arch" type="xml">
                <form string="Account Journal" version="7.0">
                    <div class="oe_title">
                        <label for="name" class="oe_edit_only"/>
                        <h1><field name="name"/></h1>
                    </div>
                    <group>
                        <group>
                            <field name="code"/>
                            <field name="type" on_change="onchange_type(type, currency, context)"/>
                        </group>
                        <group>
                            <field name="default_debit_account_id" attrs="{'required':[('type','in', ('cash', 'bank'))]}" domain="[('type','&lt;&gt;','view'),('type','&lt;&gt;','consolidation')]"/>
                            <field name="default_credit_account_id" attrs="{'required':[('type','in',('cash', 'bank'))]}" domain="[('type','&lt;&gt;','view'),('type','&lt;&gt;','consolidation')]"/>
                            <field name="currency"/>
                            <field name="company_id" groups="base.group_multi_company"/>
                        </group>
                    </group>
                    <notebook>
                        <page string="Advanced Settings">
                            <group>
                                <group>
                                    <field name="user_id"/>
                                    <field name="view_id" widget="selection"/>
                                    <field name="sequence_id" required="0"/>
                                </group>
                                <group>
                                    <field name="centralisation"/>
                                    <field name="entry_posted"/>
                                    <field name="allow_date"/>
                                    <field name="group_invoice_lines"/>
                                </group>
                            </group>
                        </page>
                        <page string="Entry Controls">
                            <separator colspan="4" string="Accounts Type Allowed (empty for no control)"/>
                            <field colspan="4" name="type_control_ids" nolabel="1"/>
                            <separator colspan="4" string="Accounts Allowed (empty for no control)"/>
                            <field colspan="4" name="account_control_ids" nolabel="1"/>
                        </page>
                        <page string="Cash Registers" attrs="{'invisible':[('type', '!=', 'cash')]}">
                            <group>
                                <group string="Accounts">
                                    <field name="profit_account_id"/>
                                    <field name="loss_account_id"/>
                                    <field name="internal_account_id"/>
                                </group>
                                <group string="Miscellaneous">
                                    <field name="with_last_closing_balance"/>
                                </group>
                            </group>
                            <separator string="Available Coins" colspan="4" />
                            <field name="cashbox_line_ids" nolabel="1" string="Unit Of Currency Definition" colspan="4">
                                <tree string="CashBox Lines" editable="bottom">
                                    <field name="pieces" />
                                </tree>
                            </field>
                        </page>
                    </notebook>
                </form>
            </field>
        </record>

        <record id="action_account_journal_form" model="ir.actions.act_window">
            <field name="name">Journals</field>
            <field name="res_model">account.journal</field>
            <field name="view_type">form</field>
            <field name="view_mode">tree,form</field>
            <field name="help">Create and manage your company's journals from this menu. A journal is used to record transactions of all accounting data related to the day-to-day business of your company using double-entry bookkeeping system. Depending on the nature of its activities and the number of daily transactions, a company may keep several types of specialized journals such as a cash journal, purchase journal, sales journal...</field>
        </record>
        <menuitem action="action_account_journal_form" id="menu_action_account_journal_form" parent="menu_journals"/>

        <record id="view_account_bank_statement_filter" model="ir.ui.view">
            <field name="name">account.cash.statement.select</field>
            <field name="model">account.bank.statement</field>
            <field name="type">search</field>
            <field name="arch" type="xml">
                <search string="Search Bank Statements">
                    <field name="name" string="Bank Statement"/>
                    <field name="date"/>
                    <filter string="Draft" name="state_draft" domain="[('state','=','draft')]" icon="terp-document-new"/>
                    <filter string="Open" name="state_open" domain="[('state','=','open')]" icon="terp-check"/>
                    <filter string="Confirmed" name="state_confirmed" domain="[('state','=','confirm')]" icon="terp-camera_test"/>
                    <field name="journal_id" domain="[('type', '=', 'cash')]" />
                    <group expand="0" string="Group By...">
                        <filter string="Journal" context="{'group_by': 'journal_id'}" icon="terp-folder-orange"/>
                        <filter string="Status" context="{'group_by': 'state'}" icon="terp-stock_effects-object-colorize"/>
                        <filter string="Period" context="{'group_by': 'period_id'}" icon="terp-go-month"/>
                    </group>
                </search>
            </field>
        </record>

        <record id="view_bank_statement_tree" model="ir.ui.view">
            <field name="name">account.bank.statement.tree</field>
            <field name="model">account.bank.statement</field>
            <field name="type">tree</field>
            <field name="arch" type="xml">
                <tree colors="red:balance_end_real!=balance_end and state=='draft';blue:state=='draft' and (balance_end_real==balance_end);black:state=='confirm'" string="Statement">
                    <field name="name"/>
                    <field name="date"/>
                    <field name="period_id"/>
                    <field name="journal_id"/>
                    <field name="balance_start"/>
                    <field name="balance_end_real"/>
                    <field name="balance_end" invisible="1"/>
                    <field name="state"/>
                </tree>
            </field>
        </record>
        <record id="view_bank_statement_search" model="ir.ui.view">
            <field name="name">account.bank.statement.search</field>
            <field name="model">account.bank.statement</field>
            <field name="type">search</field>
            <field name="arch" type="xml">
                <search string="Search Bank Statements">
                    <field name="name" string="Bank Statement"/>
                    <field name="date"/>
                    <filter string="Draft" domain="[('state','=','draft')]" icon="terp-document-new"/>
                    <filter string="Confirmed" domain="[('state','=','confirm')]" icon="terp-camera_test"/>
                    <field name="period_id"/>
                    <field name="journal_id" domain="[('type', '=', 'bank')]" />
                    <group expand="0" string="Group By...">
                        <filter string="Journal" context="{'group_by': 'journal_id'}" icon="terp-folder-orange"/>
                        <filter string="Status" context="{'group_by': 'state'}" icon="terp-stock_effects-object-colorize"/>
                        <filter string="Period" context="{'group_by': 'period_id'}" icon="terp-go-month"/>
                    </group>
                </search>
            </field>
        </record>
        <record id="view_bank_statement_form" model="ir.ui.view">
            <field name="name">account.bank.statement.form</field>
            <field name="model">account.bank.statement</field>
            <field name="type">form</field>
            <field name="arch" type="xml">
                <form string="Bank Statement" version="7.0">
                <header>
                    <button name="button_confirm_bank" states="draft" string="Confirm" type="object" class="oe_highlight"/>
                    <button name="button_dummy" states="draft" string="Compute" type="object" class="oe_highlight"/>
                    <button name="button_cancel" states="confirm" string="Cancel" type="object"/>
                    <field name="state" widget="statusbar" statusbar_visible="draft,confirm"/>
                </header>
                <sheet>
                    <div class="oe_right oe_button_box" name="import_buttons">
                       <!-- Put here related buttons -->
                    </div>
                    <label for="name" class="oe_edit_only" attrs="{'invisible':[('name','=','/')]}"/>
                    <h1>
                        <field name="name" attrs="{'invisible':[('name','=','/')]}"/>
                    </h1>
                    <group>
                        <group>
                            <field name="journal_id" domain="[('type', '=', 'bank')]" on_change="onchange_journal_id(journal_id)" widget="selection"/>
                            <label for="date" string="Date / Period"/>
                            <div>
                                <field name="date" on_change="onchange_date(date, company_id)" class="oe_inline"/>
                                <field name="period_id" class="oe_inline"/>
                            </div>
                            <field name='company_id' widget="selection" groups="base.group_multi_company" />
                        </group><group>
                            <label for="balance_start"/>
                            <div>
                                <field name="balance_start" class="oe_inline"/>
                                <field name="currency" class="oe_inline"/>
                            </div>
                            <field name="balance_end_real"/>
                        </group>
                    </group>

                    <notebook>
                        <page string="Transactions" name="statement_line_ids">
                            <field name="line_ids" context="{'date':date}">
                                <tree editable="bottom" string="Statement lines">
                                    <field name="sequence" readonly="1" invisible="1"/>
                                    <field name="date"/>
                                    <field name="name"/>
                                    <field name="ref"/>
                                    <field name="partner_id" on_change="onchange_partner_id(partner_id)"/>
                                    <field name="type" on_change="onchange_type(partner_id, type)"/>
                                    <field domain="[('journal_id','=',parent.journal_id), ('company_id', '=', parent.company_id)]" name="account_id"/>
                                    <field name="analytic_account_id" groups="analytic.group_analytic_accounting" domain="[('company_id', '=', parent.company_id), ('type', '&lt;&gt;', 'view')]"/>
                                    <field name="amount"/>
                                </tree>
                                <form string="Statement lines" version="7.0">
                                    <group col="4">
                                        <field name="date"/>
                                        <field name="name"/>
                                        <field name="ref"/>
                                        <field name="partner_id" on_change="onchange_partner_id(partner_id)"/>
                                        <field name="type" on_change="onchange_type(partner_id, type)"/>
                                        <field domain="[('journal_id', '=', parent.journal_id), ('type', '&lt;&gt;', 'view'), ('company_id', '=', parent.company_id)]" name="account_id"/>
                                        <field name="analytic_account_id" groups="analytic.group_analytic_accounting" domain="[('company_id', '=', parent.company_id), ('type', '&lt;&gt;', 'view')]"/>
                                        <field name="amount"/>
                                        <field name="sequence" readonly="0"/>
                                    </group>
                                    <separator string="Notes"/>
                                    <field name="note"/>
                                </form>
                            </field>
                        </page>
                        <page string="Journal Entries" name="move_live_ids">
                            <field name="move_line_ids"/>
                        </page>
                    </notebook>
                </sheet>
                </form>
            </field>
        </record>


        <record id="action_bank_statement_tree" model="ir.actions.act_window">
            <field name="name">Bank Statements</field>
            <field name="res_model">account.bank.statement</field>
            <field name="view_type">form</field>
            <field name="view_mode">tree,form,graph</field>
            <field name="domain">[('journal_id.type', '=', 'bank')]</field>
            <field name="context">{'journal_type':'bank'}</field>
            <field name="search_view_id" ref="view_bank_statement_search"/>
            <field name="help">A bank statement is a summary of all financial transactions occurring over a given period of time on a deposit account, a credit card or any other type of financial account. The starting balance will be proposed automatically and the closing balance is to be found on your statement. When you are in the Payment column of a line, you can press F1 to open the reconciliation form.</field>
        </record>
        <record model="ir.actions.act_window.view" id="action_bank_statement_tree_bank">
            <field name="sequence" eval="1"/>
            <field name="view_mode">tree</field>
            <field name="view_id" ref="view_bank_statement_tree"/>
            <field name="act_window_id" ref="action_bank_statement_tree"/>
        </record>
        <record model="ir.actions.act_window.view" id="action_bank_statement_form_bank">
            <field name="sequence" eval="1"/>
            <field name="view_mode">form</field>
            <field name="view_id" ref="view_bank_statement_form"/>
            <field name="act_window_id" ref="action_bank_statement_tree"/>
        </record>

        <menuitem string="Bank Statements" action="action_bank_statement_tree" id="menu_bank_statement_tree" parent="menu_finance_bank_and_cash" sequence="7"/>

        <record id="action_bank_statement_draft_tree" model="ir.actions.act_window">
            <field name="name">Draft statements</field>
            <field name="res_model">account.bank.statement</field>
            <field name="view_type">form</field>
            <field name="view_mode">tree,form</field>
            <field name="domain">[('state','=','draft')]</field>
            <field name="filter" eval="True"/>
        </record>

        <!--
    Account Types
    -->
        <record id="view_account_type_search" model="ir.ui.view">
            <field name="name">account.account.type.search</field>
            <field name="model">account.account.type</field>
            <field name="type">search</field>
            <field name="arch" type="xml">
                <search string="Account Type">
                    <field name="name" filter_domain="['|', ('name','ilike',self), ('code','ilike',self)]" string="Account Type"/>
                </search>
            </field>
        </record>

        <record id="view_account_type_tree" model="ir.ui.view">
            <field name="name">account.account.type.tree</field>
            <field name="model">account.account.type</field>
            <field name="type">tree</field>
            <field name="arch" type="xml">
                <tree string="Account Type">
                    <field name="name"/>
                    <field name="code"/>
                </tree>
            </field>
        </record>

        <record id="view_account_type_form" model="ir.ui.view">
            <field name="name">account.account.type.form</field>
            <field name="model">account.account.type</field>
            <field name="type">form</field>
            <field name="arch" type="xml">
                <form string="Account Type" version="7.0">
                    <group>
                        <group>
                            <field name="name"/>
                            <field name="code"/>
                        </group>
                        <group>
                            <field name="report_type"/>
                            <field name="close_method"/>
                        </group>
                    </group>
                    <separator string="Description"/>
                    <field name="note"/>
                </form>
            </field>
        </record>
        <record id="action_account_type_form" model="ir.actions.act_window">
            <field name="name">Account Types</field>
            <field name="res_model">account.account.type</field>
            <field name="view_type">form</field>
            <field name="view_mode">tree,form</field>
            <field name="search_view_id" ref="view_account_type_search"/>
            <field name="help">An account type is used to determine how an account is used in each journal. The deferral method of an account type determines the process for the annual closing. Reports such as the Balance Sheet and the Profit and Loss report use the category (profit/loss or balance sheet). For example, the account type could be linked to an asset account, expense account or payable account. From this view, you can create and manage the account types you need for your company.</field>
        </record>
        <menuitem action="action_account_type_form" sequence="20" id="menu_action_account_type_form" parent="account_account_menu" groups="base.group_no_one"/>
        <!--
    Entries
    -->
        <record id="view_account_move_tree" model="ir.ui.view">
            <field name="name">account.move.tree</field>
            <field name="model">account.move</field>
            <field name="type">tree</field>
            <field name="arch" type="xml">
                <tree colors="blue:state == 'draft';black:state == 'posted'" string="Journal Entries">
                    <field name="name"/>
                    <field name="ref"/>
                    <field name="date"/>
                    <field name="period_id"/>
                    <field name="journal_id"/>
                    <field name="partner_id"/>
                    <field name="amount" sum="Total Amount"/>
                    <field name="state"/>
                </tree>
            </field>
        </record>

        <!--
    Reconcile
    -->

        <record id="view_move_reconcile_form" model="ir.ui.view">
            <field name="name">account.move.reconcile.form</field>
            <field name="model">account.move.reconcile</field>
            <field name="type">form</field>
            <field name="arch" type="xml">
                <form string="Journal Entry Reconcile" version="7.0">
                    <group col="4">
                        <field name="name"/>
                        <field name="create_date"/>
                        <field name="type"/>
                    </group>
                    <separator string="Reconcile Entries"/>
                    <field name="line_id"/>
                    <separator string="Partial Reconcile Entries"/>
                    <field name="line_partial_ids"/>
                </form>
            </field>
        </record>

        <!--
    Tax Codes
    -->
        <record id="view_tax_code_search" model="ir.ui.view">
            <field name="name">account.tax.code.search</field>
            <field name="model">account.tax.code</field>
            <field name="type">search</field>
            <field name="arch" type="xml">
                <search string="Account Tax Code">
                    <field name="name" filter_domain="['|', ('name','ilike',self), ('code','ilike',self)]" string="Tax Code"/>
                    <field name="parent_id"/>
                    <field name="company_id" groups="base.group_multi_company"/>
                </search>
            </field>
        </record>
        <record id="view_tax_code_tree" model="ir.ui.view">
            <field name="name">account.tax.code.tree</field>
            <field name="model">account.tax.code</field>
            <field name="type">tree</field>
            <field name="field_parent">child_ids</field>
            <field name="priority">100</field>
            <field name="arch" type="xml">
                <tree string="Account Tax Code" toolbar="1">
                    <field name="name"/>
                    <field name="code"/>
                    <field name="sum_period"/>
                    <field name="sum"/>
                    <field name="company_id" groups="base.group_multi_company"/>
                </tree>
            </field>
        </record>
        <record id="view_tax_code_form" model="ir.ui.view">
            <field name="name">account.tax.code.form</field>
            <field name="model">account.tax.code</field>
            <field name="type">form</field>
            <field name="arch" type="xml">
                <form string="Account Tax Code" version="7.0">
                    <group>
                        <group col="4" colspan="2">
                            <field name="name"/>
                            <field name="code"/>
                            <field name="parent_id"/>
                            <field name="company_id" groups="base.group_multi_company"/>
                        </group>
                        <group string="Reporting Configuration">
                            <field name="notprintable"/>
                            <field name="sign"/>
                        </group>
                        <group string="Statistics">
                            <field name="sum_period"/>
                            <field name="sum"/>
                        </group>
                    </group>
                    <separator string="Description"/>
                    <field name="info"/>
                </form>
            </field>
        </record>
        <record id="action_tax_code_list" model="ir.actions.act_window">
            <field name="name">Tax codes</field>
            <field name="res_model">account.tax.code</field>
            <field name="view_type">form</field>
            <field name="view_mode">tree,form</field>
            <field name="view_id" ref="view_tax_code_tree"/>
            <field name="search_view_id" ref="view_tax_code_search"/>
            <field name="help">The tax code definition depends on the tax declaration of your country. OpenERP allows you to define the tax structure and manage it from this menu. You can define both numeric and alphanumeric tax codes.</field>
        </record>
       <menuitem id="next_id_27" name="Taxes" parent="account.menu_finance_configuration" sequence="20"/>
       <menuitem action="action_tax_code_list" id="menu_action_tax_code_list" parent="next_id_27" sequence="12" groups="base.group_no_one"/>


        <!--
    Tax
    -->
        <record id="view_tax_tree" model="ir.ui.view">
            <field name="name">account.tax.tree</field>
            <field name="model">account.tax</field>
            <field name="type">tree</field>
            <field name="field_parent">child_ids</field>
            <field name="arch" type="xml">
                <tree string="Account Tax">
                    <field name="name"/>
                    <field name="price_include"/>
                    <field name="description"/>
                    <field name="company_id" widget="selection" groups="base.group_multi_company"/>
                </tree>
            </field>
        </record>
        <record id="view_account_tax_search" model="ir.ui.view">
            <field name="name">account.tax.search</field>
            <field name="model">account.tax</field>
            <field name="type">search</field>
            <field name="arch" type="xml">
                <search string="Search Taxes">
                    <field name="name" filter_domain="['|', ('name','ilike',self), ('description','ilike',self)]" string="Tax"/>
                    <field name="company_id" groups="base.group_multi_company"/>
                </search>
            </field>
        </record>
        <record id="view_tax_form" model="ir.ui.view">
            <field name="name">account.tax.form</field>
            <field name="model">account.tax</field>
            <field name="type">form</field>
            <field name="arch" type="xml">
                <form string="Account Tax" version="7.0">
                    <group>
                        <group>
                            <field name="name"/>
                            <field name="description"/>
                        </group>
                        <group>
                            <field name="type_tax_use"/>
                            <field name="company_id" widget="selection" groups="base.group_multi_company"/>
                            <field name="active"/>
                        </group>
                    </group>
                    <notebook>
                        <page string="Tax Definition">
                        <group>
                            <group string="Tax Computation">
                                <label for="type"/>
                                <div>
                                    <field name="type"/>
                                    <field name="amount" class="oe_inline"
                                        attrs="{'invisible':[('type','in',('none', 'code', 'balance'))]}"/>
                                    <label string="%%" attrs="{'invisible':[('type','&lt;&gt;','percent')]}"/>
                                </div>
                                <field name="python_compute" attrs="{'invisible':[('type','!=','code')],'required':[('type','=','code')]}"/>
                                <field name="python_compute_inv" attrs="{'invisible':[('type','!=','code')],'required':[('type','=','code')]}"/>
                                <field name="price_include"/>
                            </group>
                            <group string="Misc">
                                <field name="sequence"/>
                                <field name="include_base_amount"/>
                                <field name="child_depend"/>
                            </group>
                            <group string="Invoices">
                                  <field name="account_collected_id" domain="[('type','&lt;&gt;','view'),('type','&lt;&gt;','consolidation')]"/>
                                  <field name="account_analytic_collected_id" domain="[('type','&lt;&gt;','view'), ('company_id', '=', company_id), ('parent_id', '&lt;&gt;', False)]" groups="analytic.group_analytic_accounting"/>

                                  <field name="base_code_id"/>
                                  <field name="base_sign"/>
                                  <field name="tax_code_id"/>
                                  <field name="tax_sign"/>

                            </group>
                            <group string="Refunds">
                                  <field name="account_paid_id" domain="[('type','&lt;&gt;','view'),('type','&lt;&gt;','consolidation')]"/>
                                  <field name="account_analytic_paid_id" domain="[('type','&lt;&gt;','view'), ('company_id', '=', company_id), ('parent_id', '&lt;&gt;', False)]" groups="analytic.group_analytic_accounting"/>

                                  <field name="ref_base_code_id"/>
                                  <field name="ref_base_sign"/>
                                  <field name="ref_tax_code_id"/>
                                  <field name="ref_tax_sign"/>
                            </group>
                            <group string="Children/Sub Taxes" colspan="2">
                                <field name="child_depend" class="oe_inline"/>
                                <field name="child_ids" nolabel="1" colspan="2">
                                      <tree string="Account Tax">
                                          <field name="sequence"/>
                                          <field name="name"/>
                                          <field name="price_include"/>
                                          <field name="description"/>
                                     </tree>
                                </field>
                            </group>
                        </group>
                        </page>
                        <page string="Special Computation">
                            <group col="4">
                                <separator colspan="4" string="Applicability Options"/>
                                <field name="applicable_type"/>
                                <field name="domain"/>
                                <separator colspan="4" string="Applicable Code (if type=code)"/>
                                <field colspan="4" name="python_applicable" nolabel="1" attrs="{'readonly':[('applicable_type','=','true')], 'required':[('applicable_type','=','code')]}"/>
                            </group>
                        </page>
                    </notebook>
                </form>
              </field>
        </record>
        <record id="action_tax_form" model="ir.actions.act_window">
            <field name="name">Taxes</field>
            <field name="res_model">account.tax</field>
            <field name="view_type">form</field>
            <field name="view_id" ref="view_tax_tree"/>
            <field name="domain">[('parent_id','=',False)]</field>
        </record>
        <menuitem action="action_tax_form" id="menu_action_tax_form" parent="next_id_27"/>

        <record id="action_tax_code_tree" model="ir.actions.act_window">
            <field name="name">Chart of Taxes</field>
            <field name="res_model">account.tax.code</field>
            <field name="domain">[('parent_id','=',False)]</field>
            <field name="view_type">tree</field>
            <field name="view_id" ref="view_tax_code_tree"/>
            <field name="help">The chart of taxes is used to generate your periodical tax statement. You will see the taxes with codes related to your legal statement according to your country.</field>
        </record>

        <!--
    Entries lines
    -->
        <record id="view_move_line_tree" model="ir.ui.view">
            <field name="name">account.move.line.tree</field>
            <field name="model">account.move.line</field>
            <field name="type">tree</field>
            <field eval="4" name="priority"/>
            <field name="arch" type="xml">
                <tree colors="red:state == 'draft';black:reconcile_id > 0" string="Journal Items" editable="top" on_write="on_create_write" default_selection="get_selection_ids">
                    <field name="date"/>
                    <field name="period_id"  invisible="1"/>
                    <field name="move_id"/>
                    <field name="ref"/>
                    <field name="invoice" invisible="1"/>
                    <field name="name" invisible="1" />
                    <field name="partner_id" invisible="1" on_change="onchange_partner_id(move_id, partner_id, account_id, debit, credit, date, journal_id)"/>
                    <field name="account_id" domain="[('journal_id','=',journal_id), ('company_id', '=', company_id)]"/>
                    <field name="journal_id"/>
                    <field name="debit" sum="Total debit"/>
                    <field name="credit" sum="Total credit"/>
                    <field name="account_tax_id"/>
                    <field name="analytic_account_id" groups="analytic.group_analytic_accounting" domain="[('parent_id','!=',False)]"/>
                    <field name="amount_currency" attrs="{'readonly':[('state','=','valid')]}"/>
                    <field name="currency_id" attrs="{'readonly':[('state','=','valid')]}"/>
                    <field name="state" invisible="1"/>
                    <field name="reconcile_id" invisible="1"/>
                </tree>
            </field>
        </record>

        <record id="view_move_line_form" model="ir.ui.view">
            <field name="name">account.move.line.form</field>
            <field name="model">account.move.line</field>
            <field name="type">form</field>
            <field eval="2" name="priority"/>
            <field name="arch" type="xml">
                <form string="Journal Item" version="7.0">
                    <sheet> 
	                    <group>
	                        <group>
		                        <field name="name"/>
		                        <field name="ref"/>
		                        <field name="partner_id" on_change="onchange_partner_id(False,partner_id,account_id,debit,credit,date)"/>
	                        </group>
	                        <group>
		                        <field name="journal_id"/>
		                        <field name="period_id"/>
		                        <field name="company_id" required="1" groups="base.group_multi_company"/>
	                        </group>
	                    </group>
	                    <notebook colspan="4">
	                        <page string="Information">
	                            <group>
	                                <group string="Amount">
	                                    <field name="account_id" domain="[('company_id', '=', company_id), ('type','&lt;&gt;','view'), ('type','&lt;&gt;','consolidation')]"/>
	                                    <field name="debit"/>
	                                    <field name="credit"/>
	                                    <field name="quantity"/>
	                                </group>
	                                <group string="Accounting Documents">
	                                    <field name="invoice" readonly="True"/>
	                                    <field name="move_id" required="False"/>
	                                    <field name="statement_id" readonly="True"/>
	                                </group>
	                                <group string="Dates">
	                                    <field name="date"/>
	                                    <field name="date_maturity"/>
	                                    <field name="date_created" readonly="True"/>
	                                </group>
	                                <group string="Taxes">
	                                    <field name="tax_code_id"/>
	                                    <field name="tax_amount"/>
	                                    <field name="account_tax_id" domain="[('parent_id','=',False)]"/>
	                                </group>
	                                <group attrs="{'readonly':[('state','=','valid')]}" string="Currency">
	                                    <field name="currency_id"/>
	                                    <field name="amount_currency"/>
	                                </group>
	                                <group string="Reconciliation">
	                                    <field name="reconcile_id"/>
	                                    <field name="reconcile_partial_id"/>
	                                </group>
	                                <group string="States">
	                                    <field name="state"/>
	                                    <field name="blocked"/>
	                                </group>
	                                <group groups="analytic.group_analytic_accounting" string="Analytic">
	                                    <field name="analytic_account_id" domain="[('parent_id','!=',False)]"/>
	                                </group>
	                            </group>
	                            <field name="narration" colspan="4" nolabel="1" placeholder="Add an internal note..."/>
	                        </page>
	                        <page string="Analytic Lines" groups="analytic.group_analytic_accounting">
	                            <field name="analytic_lines" context="{'default_general_account_id':account_id, 'default_name': name, 'default_date':date, 'amount': (debit or 0.0)-(credit or 0.0)}"/>
	                        </page>
	                    </notebook>
                    </sheet>
                </form>
            </field>
        </record>

        <record id="view_move_line_form2" model="ir.ui.view">
            <field name="name">account.move.line.form2</field>
            <field name="model">account.move.line</field>
            <field name="type">form</field>
            <field eval="9" name="priority"/>
            <field name="arch" type="xml">
                <form string="Journal Item" version="7.0">
                    <notebook colspan="4">
                        <page string="Information">
                            <group col="4">
                                <separator colspan="4" string="General Information"/>
                                <field name="name"/>
                                <field name="date"/>
                                <field name="journal_id" readonly="False"/>
                                <field name="period_id" readonly="False"/>
                                <field name="account_id" domain="[('type','&lt;&gt;','view'),('type','&lt;&gt;','consolidation'),('company_id', '=', company_id)]"/>
                                <field name="partner_id" on_change="onchange_partner_id(False,partner_id,account_id,debit,credit,date)"/>
                                <newline/>
                                <field name="debit"/>
                                <field name="credit"/>

                                <separator colspan="4" string="Optional Information"/>
                                <field name="currency_id"/>
                                <field name="amount_currency"/>
                                <field name="quantity"/>
                                <field name="move_id" required="False"/>
                                <newline/>
                                <field name="date_maturity"/>
                                <field name="date_created"/>
                                <field name="date_created"/>
                                <field name="blocked"/>
                                <newline/>
                                <field name="account_tax_id" domain="[('parent_id','=',False)]"/>
                                <field name="analytic_account_id" domain="[('parent_id','!=',False)]" groups="analytic.group_analytic_accounting"/>
                                <separator colspan="4" string="Status"/>
                                <newline/>
                                <field name="reconcile_id"/>
                                <field name="reconcile_partial_id"/>
                                <field name="state"/>
                            </group>
                        </page>
                        <page string="Analytic Lines" groups="analytic.group_analytic_accounting">
                            <field name="analytic_lines"/>
                        </page>
                    </notebook>
                </form>
            </field>
        </record>

        <record id="account_move_line_graph" model="ir.ui.view">
            <field name="name">account.move.line.graph</field>
            <field name="model">account.move.line</field>
            <field name="type">graph</field>
            <field name="arch" type="xml">
                <graph string="Account Statistics" type="bar">
                    <field name="account_id"/>
                    <field name="debit" operator="+"/>
                    <field name="credit" operator="+"/>
                </graph>
            </field>
        </record>

        <record id="view_account_move_line_filter" model="ir.ui.view">
            <field name="name">Journal Items</field>
            <field name="model">account.move.line</field>
            <field name="type">search</field>
            <field name="arch" type="xml">
                <search string="Search Journal Items">
<<<<<<< HEAD
                    <group>
                        <field name="date"/>
                        <separator orientation="vertical"/>
                        <filter icon="terp-document-new" string="Unbalanced" domain="[('state','=','draft')]" help="Unbalanced Journal Items"/>
                        <separator orientation="vertical"/>
                        <filter icon="terp-document-new" string="Unposted" domain="[('move_id.state','=','draft')]" help="Unposted Journal Items"/>
                        <filter name="posted" icon="terp-camera_test" string="Posted" domain="[('move_id.state','=','posted')]" help="Posted Journal Items"/>
                        <separator orientation="vertical"/>
                        <filter
                            icon="terp-dolar_ok!"
                            string="Unreconciled"
                            domain="[('reconcile_id','=',False), ('account_id.reconcile','=',True)]" help="Unreconciled Journal Items"
                            name="unreconciled"/>
                        <separator orientation="vertical"/>
                        <filter string="Next Partner to Reconcile" help="Next Partner Entries to reconcile" name="next_partner" context="{'next_partner_only': 1}" icon="terp-gtk-jump-to-ltr" domain="[('account_id.reconcile','=',True),('reconcile_id','=',False)]"/>
                        <separator orientation="vertical"/>
                        <field name="move_id" string="Number (Move)"/>
                        <field name="account_id"/>
                        <field name="partner_id"/>
                    </group>
                    <newline/>
                    <group>
                        <field name="journal_id" widget="selection" context="{'journal_id':self}"/>
                        <field name="period_id" context="{'period_id':self}"/>
                    </group>
                    <newline/>
=======
                    <field name="date"/>
                    <filter icon="terp-document-new" string="Unbalanced" domain="[('state','=','draft')]" help="Unbalanced Journal Items"/>
                    <separator/>
                    <filter icon="terp-document-new" string="Unposted" domain="[('move_id.state','=','draft')]" help="Unposted Journal Items"/>
                    <filter name="posted" icon="terp-camera_test" string="Posted" domain="[('move_id.state','=','posted')]" help="Posted Journal Items"/>
                    <separator/>
                    <filter icon="terp-dolar_ok!" string="Unreconciled" domain="[('reconcile_id','=',False), ('account_id.reconcile','=',True)]" help="Unreconciled Journal Items" name="unreconciled"/>
                    <separator/>
                    <filter string="Next Partner to Reconcile" help="Next Partner Entries to reconcile" name="next_partner" context="{'next_partner_only': 1}" icon="terp-gtk-jump-to-ltr" domain="[('account_id.reconcile','=',True),('reconcile_id','=',False)]"/>
                    <field name="move_id" string="Number (Move)"/>
                    <field name="account_id"/>
                    <field name="partner_id"/>
                    <field name="journal_id" context="{'journal_id':self}"/>
                    <field name="period_id" context="{'period_id':self}"/>
>>>>>>> 3edc6463
                    <group expand="0" string="Group By...">
                        <filter string="Partner" icon="terp-partner" domain="[]" context="{'group_by':'partner_id'}"/>
                        <filter string="Journal" icon="terp-folder-orange" domain="[]" context="{'group_by':'journal_id'}"/>
                        <filter string="Account"  icon="terp-folder-green" context="{'group_by':'account_id'}"/>
                        <filter string="Period" icon="terp-go-month" domain="[]" context="{'group_by':'period_id'}"/>
                    </group>
                </search>
            </field>
        </record>

        <record id="action_account_moves_all_a" model="ir.actions.act_window">
            <field name="name">Journal Items</field>
            <field name="res_model">account.move.line</field>
            <field name="view_type">form</field>
            <field name="view_mode">tree,form</field>
            <field name="context">{}</field>
            <field name="search_view_id" ref="view_account_move_line_filter"/>
            <field name="help">This view can be used by accountants in order to quickly record entries in OpenERP. If you want to record a supplier invoice, start by recording the line of the expense account. OpenERP will propose to you automatically the Tax related to this account and the counterpart "Account Payable".</field>
        </record>

        <menuitem
            action="action_account_moves_all_a"
            icon="STOCK_JUSTIFY_FILL"
            id="menu_action_account_moves_all"
            parent="account.menu_finance_entries"
            sequence="1"
            groups="group_account_user"
        />

        <record id="action_view_move_line" model="ir.actions.act_window">
            <field name="name">Lines to reconcile</field>
            <field name="res_model">account.move.line</field>
            <field name="view_type">form</field>
            <field name="view_mode">tree,form</field>
            <field name="domain">[('account_id.reconcile', '=', True),('reconcile_id','=',False)]</field>
            <field eval="False" name="view_id"/>
            <field eval="True" name="filter"/>
            <field name="search_view_id" ref="view_account_move_line_filter"/>
        </record>

        <record id="action_move_line_select" model="ir.actions.act_window">
            <field name="name">Journal Items</field>
            <field name="res_model">account.move.line</field>
            <field name="view_type">form</field>
            <field name="view_mode">tree,form</field>
            <field name="view_id" ref="view_move_line_tree"/>
            <field name="search_view_id" ref="view_account_move_line_filter"/>
            <field name="context">{'search_default_account_id': [active_id]}</field>
        </record>

        <record id="ir_account_move_line_select" model="ir.values">
            <field name="key2">tree_but_open</field>
            <field name="model">account.account</field>
            <field name="name">Open Journal Items</field>
            <field eval="'ir.actions.act_window,%d'%action_move_line_select" name="value"/>
        </record>
        <!--
    Account.Entry Edition
    -->

        <record id="account_move_graph" model="ir.ui.view">
            <field name="name">account.move.graph</field>
            <field name="model">account.move</field>
            <field name="type">graph</field>
            <field name="arch" type="xml">
                <graph string="Account Statistics" type="bar">
                    <field name="period_id"/>
                    <field name="amount" operator="+"/>
                </graph>
            </field>
         </record>
        <record id="view_move_tree" model="ir.ui.view">
            <field name="name">account.move.tree</field>
            <field name="model">account.move</field>
            <field name="type">tree</field>
            <field name="arch" type="xml">
                <tree colors="blue:state == 'draft';black:state == 'posted'" string="Journal Entries">
                    <field name="name"/>
                    <field name="ref"/>
                    <field name="date"/>
                    <field name="period_id"/>
                    <field name="journal_id"/>
                    <field name="partner_id"/>
                    <field name="amount" sum="Total Amount"/>
                    <field name="to_check"/>
                    <field name="state"/>
                </tree>
            </field>
        </record>
        <record id="view_move_form" model="ir.ui.view">
            <field name="name">account.move.form</field>
            <field name="model">account.move</field>
            <field name="type">form</field>
            <field name="arch" type="xml">
                <form version="7.0">
                <header>
                    <button name="button_validate" states="draft" string="Post" type="object" class="oe_highlight"/>
                    <button name="button_cancel" states="posted" string="Cancel" type="object"/>
                    <field name="state" widget="statusbar"/>
                </header>
                <sheet string="Journal Entries" >
                    <label for="name" class="oe_edit_only" attrs="{'invisible':[('name','=','/')]}"/>
                    <h1>
                        <field name="name" readonly="True" attrs="{'invisible':[('name','=','/')]}"/>
                    </h1>
                    <group>
                        <group>
                            <field name="journal_id"/>
                            <field name="period_id"/>
                            <field name="company_id" required="1" groups="base.group_multi_company"/>
                            <field name="partner_id" invisible="1"/>
                        </group>
                        <group>
                            <field name="ref"/>
                            <field name="date"/>
                            <field name="to_check"/>
                            <field name="amount" invisible="1"/>
                        </group>	
                    </group>
                    <notebook>
                        <page string="Journal Items">
                            <field name="balance" invisible="1"/>
                            <field name="line_id" widget="one2many_list"
                              on_change="onchange_line_id(line_id)"
                              context="{'balance': balance , 'journal': journal_id }">
                                <form string="Journal Item" version="7.0">
                                    <group col="6" colspan="4">
                                        <field name="name"/>
                                        <field name="ref"/>
                                        <field name="partner_id" on_change="onchange_partner_id(False,partner_id,account_id,debit,credit,date)"/>

                                        <field name="journal_id"/>
                                        <field name="period_id"/>
                                        <field name="company_id" required="1" groups="base.group_multi_company"/>
                                    </group>
                                    <notebook colspan="4">
                                        <page string="Information">
                                            <group>
                                                <group string="Amount">
                                                    <field name="account_id" domain="[('company_id', '=', parent.company_id), ('type','&lt;&gt;','view'),('type','&lt;&gt;','consolidation')]"/>
                                                    <field name="debit"/>
                                                    <field name="credit"/>
                                                    <field name="quantity"/>
                                                </group>

                                                <group string="Accounting Documents">
                                                    <field name="invoice"/>
                                                    <field name="move_id" required="False"/>
                                                    <field name="statement_id"/>
                                                </group>

                                                <group string="Dates">
                                                    <field name="date"/>
                                                    <field name="date_maturity"/>
                                                    <field name="date_created"/>
                                                </group>

                                                <group string="Taxes">
                                                    <field name="tax_code_id"/>
                                                    <field name="tax_amount"/>
                                                    <field name="account_tax_id" domain="[('parent_id','=',False)]"/>
                                                </group>

                                                <group string="Currency">
                                                    <field name="currency_id"/>
                                                    <field name="amount_currency"/>
                                                </group>

                                                <group string="Reconciliation">
                                                    <field name="reconcile_id"/>
                                                    <field name="reconcile_partial_id"/>
                                                </group>

                                                <group string="States">
                                                    <field name="state"/>
                                                    <field name="blocked"/>
                                                </group>

                                                <group groups="analytic.group_analytic_accounting" string="Analytic">
                                                    <field name="analytic_account_id" domain="[('parent_id','!=',False)]"/>
                                                </group>
                                            </group>
                                            <separator string="Internal Note"/>
                                            <field name="narration"/>
                                        </page>
                                        <page string="Analytic Lines" groups="analytic.group_analytic_accounting">
                                            <field colspan="4" name="analytic_lines" nolabel="1" context="{'default_general_account_id':account_id, 'default_name': name, 'default_date':date, 'amount': (debit or 0.0)-(credit or 0.0)}"/>
                                        </page>
                                    </notebook>
                                </form>
                                <tree colors="blue:state == 'draft';black:state == 'posted'" editable="top" string="Journal Items">
                                    <field name="ref"/>
                                    <field name="invoice"/>
                                    <field name="name"/>
                                    <field name="partner_id" on_change="onchange_partner_id(False,partner_id,account_id,debit,credit,parent.date,parent.journal_id)"/>
                                    <field name="account_id" domain="[('journal_id','=',parent.journal_id),('company_id', '=', parent.company_id)]"/>
                                    <field name="date_maturity"/>
                                    <field name="debit" sum="Total Debit"/>
                                    <field name="credit" sum="Total Credit"/>
                                    <field name="analytic_account_id" domain="[('parent_id','!=',False)]" groups="analytic.group_analytic_accounting"/>
                                    <field name="amount_currency"/>
                                    <field name="currency_id"/>
                                    <field name="tax_code_id"/>
                                    <field name="tax_amount"/>
                                    <field name="state"/>
                                    <field name="reconcile_id"/>
                                    <field name="reconcile_partial_id"/>
                                </tree>
                            </field>
                            <field name="narration" colspan="4" placeholder="Add an internal note..." nolabel="1" height="50"/>
                        </page>
                    </notebook>
                    </sheet>
                </form>
            </field>
        </record>

        <record id="view_account_move_filter" model="ir.ui.view">
            <field name="name">account.move.select</field>
            <field name="model">account.move</field>
            <field name="type">search</field>
            <field name="arch" type="xml">
                <search string="Search Move">
                    <field name="name" filter_domain="['|', ('name','ilike',self), ('ref','ilike',self)]" string="Move"/>
                    <field name="date"/>
                    <filter icon="terp-document-new" string="Unposted" domain="[('state','=','draft')]" help="Unposted Journal Entries"/>
                    <filter icon="terp-camera_test" string="Posted" domain="[('state','=','posted')]" help="Posted Journal Entries"/>
                    <separator/>
                    <filter icon="terp-gtk-jump-to-ltr" string="To Review" domain="[('to_check','=',True)]" help="Journal Entries to Review"/>
                    <field name="partner_id"/>
                    <field name="journal_id"/>
                    <field name="period_id"/>
                    <group expand="0" string="Group By...">
                        <filter string="Partner" icon="terp-partner" domain="[]" context="{'group_by':'partner_id'}"/>
                        <filter string="Journal" icon="terp-folder-orange" domain="[]" context="{'group_by':'journal_id'}"/>
                        <filter string="States" icon="terp-stock_effects-object-colorize" domain="[]" context="{'group_by':'state'}"/>
                        <filter string="Period" icon="terp-go-month" domain="[]" context="{'group_by':'period_id'}"/>
                        <filter string="Date" icon="terp-go-month" domain="[]" context="{'group_by':'date'}"/>
                    </group>
                </search>
            </field>
        </record>

        <record id="action_move_journal_line" model="ir.actions.act_window">
            <field name="name">Journal Entries</field>
            <field name="res_model">account.move</field>
            <field name="view_type">form</field>
            <field name="view_mode">tree,form,graph</field>
            <field name="view_id" ref="view_move_tree"/>
            <field name="search_view_id" ref="view_account_move_filter"/>
            <field name="help">A journal entry consists of several journal items, each of which is either a debit or a credit transaction. OpenERP automatically creates one journal entry per accounting document: invoice, refund, supplier payment, bank statements, etc.</field>
        </record>

        <menuitem
            icon="STOCK_JUSTIFY_FILL"
            action="action_move_journal_line"
            id="menu_action_move_journal_line_form"
            parent="account.menu_finance_entries"
            groups="group_account_user"
            sequence="5"/>

        <record id="action_move_line_form" model="ir.actions.act_window">
            <field name="name">Entries</field>
            <field name="type">ir.actions.act_window</field>
            <field name="res_model">account.move</field>
            <field name="view_type">form</field>
            <field name="view_id" ref="view_move_tree"/>
            <field name="search_view_id" ref="view_account_move_filter"/>
        </record>

        <act_window
            id="act_account_move_to_account_move_line_open"
            name="Journal Items"
            context="{'search_default_move_id':[active_id], 'default_move_id': active_id}"
            res_model="account.move.line"
            src_model="account.move"/>

        <record id="action_move_line_search" model="ir.actions.act_window">
            <field name="name">Journal Items</field>
            <field name="type">ir.actions.act_window</field>
            <field name="res_model">account.move.line</field>
            <field name="view_type">form</field>
            <field name="view_mode">tree,form</field>
            <field name="view_id" ref="view_move_line_tree"/>
            <field name="search_view_id" ref="view_account_move_line_filter"/>
        </record>
        <record id="action_move_line_search_view1" model="ir.actions.act_window.view">
            <field eval="10" name="sequence"/>
            <field name="view_mode">tree</field>
            <field name="view_id" ref="view_move_line_tree"/>
            <field name="act_window_id" ref="action_move_line_search"/>
        </record>
        <record id="action_move_line_search_view2" model="ir.actions.act_window.view">
            <field eval="11" name="sequence"/>
            <field name="view_mode">form</field>
            <field name="act_window_id" ref="action_move_line_search"/>
        </record>

        <record id="action_account_manual_reconcile" model="ir.actions.act_window">
            <field name="name">Entries To Reconcile</field>
            <field name="res_model">account.move.line</field>
            <field name="view_type">form</field>
            <field name="view_mode">tree,form</field>
            <field name="view_id" ref="view_move_line_tree"/>
            <field eval="False" name="auto_search"/>
            <field name="extended_form_view_id" ref="view_move_line_extended_form_view"/>
            <field name="context">{'view_mode':True}</field>
        </record>
        
        <record id="action_account_receivable_manual_reconcile" model="ir.actions.act_window">
            <field name="name">Entries To Reconcile</field>
            <field name="res_model">account.move.line</field>
            <field name="view_type">form</field>
            <field name="view_mode">tree,form</field>
            <field eval="False" name="auto_search"/>
            <field name="extended_form_view_id" ref="view_move_line_extended_form_view"/>
            <field name="domain">[('partner_id.customer','=',True)]</field>
            <field name="context">{'view_mode':True}</field>
        </record>
        
        <record id="action_account_payable_manual_reconcile" model="ir.actions.act_window">
            <field name="name">Entries To Reconcile</field>
            <field name="res_model">account.move.line</field>
            <field name="view_type">form</field>
            <field name="view_mode">tree,form</field>
            <field eval="False" name="auto_search"/>
            <field name="extended_form_view_id" ref="view_move_line_extended_form_view"/>
            <field name="domain">[('partner_id.supplier','=',True)]</field>
            <field name="context">{'view_mode':True}</field>
        </record>

        <menuitem
             name="Manual Reconciliation" icon="STOCK_EXECUTE"
             id="menu_manual_reconcile"
             parent="account.periodical_processing_reconciliation"/>

        <menuitem id="receivable_manual_reconcile" name="Reconcile Customer Entries"
         action="action_account_receivable_manual_reconcile"
         parent="account.menu_manual_reconcile"/>

        <menuitem id="payable_manual_reconcile" name="Reconcile Supplier Entries"
         action="action_account_payable_manual_reconcile"
         parent="account.menu_manual_reconcile"/>


        <act_window
            id="act_account_acount_move_line_open"
            name="Entries"
            context="{'search_default_account_id':[active_id], 'search_default_unreconciled':0, 'default_account_id': active_id}"
            res_model="account.move.line"
            src_model="account.account"/>

        <act_window
            id="act_account_acount_move_line_open_unreconciled"
            name="Unreconciled Entries"
            res_model="account.move.line"
            context="{'search_default_account_id':[active_id], 'search_default_unreconciled':1, 'default_account_id': active_id}"
            src_model="account.account"/>

        <act_window
            domain="[('reconcile_id', '=', active_id)]"
            id="act_account_acount_move_line_reconcile_open"
            name="Reconciled entries"
            res_model="account.move.line"
            src_model="account.move.reconcile"/>


        <!--
    TODO:
        Print Journal (and change state)
        Close Journal (and verify that there is no draft Entry Lines)
-->

        <record id="view_journal_period_tree" model="ir.ui.view">
            <field name="name">account.journal.period.tree</field>
            <field name="model">account.journal.period</field>
            <field name="type">tree</field>
            <field name="arch" type="xml">
                <tree colors="blue:state == 'draft';gray:state == 'done';black:state == 'printed'" string="Journals">
                    <field icon="icon" name="fiscalyear_id"/>
                    <field name="period_id"/>
                    <field name="journal_id"/>
                    <field name="state"/>
                    <field name="company_id" groups="base.group_multi_company"/>
                </tree>
            </field>
        </record>
        <record id="action_account_journal_period_tree" model="ir.actions.act_window">
            <field name="name">Journals</field>
            <field name="res_model">account.journal.period</field>
            <field name="view_type">tree</field>
            <field name="help">You can search for individual account entries through useful information. To search for account entries, open a journal, then select a record line.</field>
        </record>

        <!--
        # Account Models
        -->

        <record id="view_model_line_tree" model="ir.ui.view">
            <field name="name">account.model.line.tree</field>
            <field name="model">account.model.line</field>
            <field name="type">tree</field>
            <field name="arch" type="xml">
                <tree string="Journal Entry Model Line" editable="bottom">
                    <field name="sequence"/>
                    <field name="name"/>
                    <field name="account_id" domain="[('type','&lt;&gt;','view'),('type','&lt;&gt;','consolidation'), ('company_id', '=', parent.company_id)]"/>
                    <field name="analytic_account_id" groups="analytic.group_analytic_accounting"/>
                    <field name="partner_id"/>
                    <field name="debit"/>
                    <field name="credit"/>
                    <field name="date_maturity"/>
                </tree>
            </field>
        </record>


        <record id="view_model_line_form" model="ir.ui.view">
            <field name="name">account.model.line.form</field>
            <field name="model">account.model.line</field>
            <field name="type">form</field>
            <field name="arch" type="xml">
                <form string="Journal Entry Model Line" version="7.0">
                    <group col="4">
                        <field colspan="4" name="name"/>
                        <field name="sequence"/>
                        <field name="account_id" domain="[('type','&lt;&gt;','view'), ('type','&lt;&gt;','consolidation'), ('company_id', '=', parent.company_id)]"/>
                        <field name="analytic_account_id" groups="analytic.group_analytic_accounting"/>
                        <field name="partner_id"/>
                        <field name="debit"/>
                        <field name="credit"/>
                        <field name="quantity"/>
                        <field name="date_maturity"/>
                    </group>
                </form>
            </field>
        </record>

        <record id="view_model_form" model="ir.ui.view">
            <field name="name">account.model.form</field>
            <field name="model">account.model</field>
            <field name="type">form</field>
            <field name="arch" type="xml">
                <form string="Journal Entry Model" version="7.0">
                    <group col="4">
                        <field name="name"/>
                        <field name="journal_id"/>
                        <field name="company_id" widget='selection' groups="base.group_multi_company"/>
                    </group>

                    <field name="lines_id" widget="one2many_list"/>
                    <separator string="Legend"/>
                    <field name="legend"/>
                    <button name="%(action_account_use_model_create_entry)d" string="Create entries" type="action" icon="gtk-execute"/>
                </form>
            </field>
        </record>

        <record id="view_model_tree" model="ir.ui.view">
            <field name="name">account.model.tree</field>
            <field name="model">account.model</field>
            <field name="type">tree</field>
            <field name="arch" type="xml">
                <tree string="Journal Entry Model">
                    <field name="name"/>
                    <field name="journal_id"/>
                    <field name="company_id" groups="base.group_multi_company"/>
                </tree>
            </field>
        </record>

        <record id="view_model_search" model="ir.ui.view">
            <field name="name">account.model.search</field>
            <field name="model">account.model</field>
            <field name="type">search</field>
            <field name="arch" type="xml">
                <search string="Journal Entry Model">
                    <field name="name" string="Journal Entry Model"/>
                    <filter string="Sale" icon="terp-camera_test" domain="[('journal_id.type', '=', 'sale')]"/>
                    <filter string="Purchase" icon="terp-purchase" domain="[('journal_id.type', '=', 'purchase')]"/>
                    <field name="journal_id"/>
                    <field name="company_id" groups="base.group_multi_company"/>
                    <group expand="0" string="Group By...">
                        <filter string="Journal" icon="terp-folder-orange" domain="[]" context="{'group_by':'journal_id'}"/>
                    </group>
                </search>
            </field>
        </record>

        <record id="action_model_form" model="ir.actions.act_window">
            <field name="name">Recurring Models</field>
            <field name="res_model">account.model</field>
            <field name="view_type">form</field>
            <field name="view_mode">tree,form</field>
            <field name="search_view_id" ref="view_model_search"/>
        </record>
        <menuitem
            action="action_model_form" id="menu_action_model_form" sequence="5"
            parent="account.menu_configuration_misc"/>

        <!--
            # Payment Terms
        -->

        <record id="view_payment_term_line_tree" model="ir.ui.view">
            <field name="name">account.payment.term.line.tree</field>
            <field name="model">account.payment.term.line</field>
            <field name="type">tree</field>
            <field name="arch" type="xml">
                <tree string="Payment Term">
                    <field name="sequence"/>
                    <field name="name"/>
                    <field name="value"/>
                    <field name="value_amount"/>
                    <field name="days"/>
                    <field name="days2"/>
                </tree>
            </field>
        </record>


        <record id="view_payment_term_line_form" model="ir.ui.view">
            <field name="name">account.payment.term.line.form</field>
            <field name="model">account.payment.term.line</field>
            <field name="type">form</field>
            <field name="arch" type="xml">
                <form string="Payment Term" version="7.0">
                    <field name="name"/>
                    <field name="sequence"/>
                    <group>
                        <group string="Amount Computation">
                            <field name="value"/>
                            <field name="value_amount" attrs="{'readonly':[('value','=','balance')]}"/>
                        </group>
                        <group string="Due Date Computation">
                            <field name="days"/>
                            <field name="days2"/>
                        </group>
                    </group>

                    <separator string="Example"/>
                    <label string="At 14 net days 2 percent, remaining amount at 30 days end of month."/>
                    <group>
                        <label string="Line 1:" colspan="2"/>
                        <label string="  Valuation: Percent"/>
                        <label string="  Number of Days: 14"/>
                        <label string="  Value amount: 0.02"/>
                        <label string="  Day of the Month: 0"/>
                    </group>
                    <group>
                        <label string="Line 2:" colspan="2"/>
                        <label string="  Valuation: Balance"/>
                        <label string="  Number of Days: 30"/>
                        <label string="  Value amount: n.a"/>
                        <label string="  Day of the Month= -1"/>
                    </group>
                </form>
            </field>
        </record>

        <record id="view_payment_term_search" model="ir.ui.view">
            <field name="name">account.payment.term.search</field>
            <field name="model">account.payment.term</field>
            <field name="type">search</field>
            <field name="arch" type="xml">
                <search string="Payment Term">
                    <field name="name" string="Payment Term"/>
                    <field name="active"/>
                </search>
            </field>
        </record>

        <record id="view_payment_term_form" model="ir.ui.view">
            <field name="name">account.payment.term.form</field>
            <field name="model">account.payment.term</field>
            <field name="type">form</field>
            <field name="arch" type="xml">
                <form string="Payment Term" version="7.0">
                    <group>
                        <field name="name"/>
                        <field name="active"/>
                    </group>
                    <separator string="Description on Invoices"/>
                    <field name="note"/>
                    <separator string="Computation"/>
                    <field name="line_ids"/>
                </form>
            </field>
        </record>

        <record id="action_payment_term_form" model="ir.actions.act_window">
            <field name="name">Payment Terms</field>
            <field name="res_model">account.payment.term</field>
            <field name="view_type">form</field>
            <field name="view_mode">tree,form</field>
            <field name="search_view_id" ref="view_payment_term_search"/>
        </record>
        <menuitem action="action_payment_term_form"
            id="menu_action_payment_term_form" parent="menu_configuration_misc"/>

        <!--
        # Account Subscriptions
        -->

        <record id="view_subscription_line_form" model="ir.ui.view">
            <field name="name">account.subscription.line.form</field>
            <field name="model">account.subscription.line</field>
            <field name="type">form</field>
            <field name="arch" type="xml">
                <form string="Subscription lines" version="7.0">
                    <group>
                        <field name="date"/>
                        <field name="move_id"/>
                    </group>
                </form>
            </field>
        </record>

        <record id="view_subscription_line_tree" model="ir.ui.view">
            <field name="name">account.subscription.line.tree</field>
            <field name="model">account.subscription.line</field>
            <field name="type">tree</field>
            <field name="arch" type="xml">
                <tree string="Subscription lines">
                    <field name="date"/>
                    <field name="move_id"/>
                </tree>
            </field>
        </record>

        <record id="view_subscription_tree" model="ir.ui.view">
            <field name="name">account.subscription.tree</field>
            <field name="model">account.subscription</field>
            <field name="type">tree</field>
            <field name="arch" type="xml">
                <tree colors="blue:state == 'draft';gray:state == 'done';black:state == 'running'" string="Entry Subscription">
                    <field name="name"/>
                    <field name="model_id"/>
                    <field name="ref"/>
                    <field name="date_start"/>
                    <field name="state"/>
                </tree>
            </field>
        </record>

         <record id="view_subscription_search" model="ir.ui.view">
            <field name="name">account.subscription.search</field>
            <field name="model">account.subscription</field>
            <field name="type">search</field>
            <field name="arch" type="xml">
                <search string="Entry Subscription">
                    <field name="name" string="Account Subscription"/>
                    <field name="date_start"/>
                    <filter icon="terp-document-new" string="Draft" domain="[('state','=','draft')]" help="Draft Subscription"/>
                    <filter icon="terp-camera_test" string="Running" domain="[('state','=','running')]" help="Running Subscription"/>
                    <field name="model_id"/>
                    <group expand="0" string="Group By...">
                        <filter string="Model" icon="terp-folder-orange" domain="[]" context="{'group_by':'model_id'}"/>
                        <filter string="State" icon="terp-stock_effects-object-colorize" domain="[]" context="{'group_by':'state'}"/>
                    </group>
                </search>
            </field>
        </record>

        <record id="view_subscription_form" model="ir.ui.view">
            <field name="name">account.subscription.form</field>
            <field name="model">account.subscription</field>
            <field name="type">form</field>
            <field name="arch" type="xml">
                <form string="Recurring" version="7.0">
                    <header>
                        <button name="state_draft" states="done" string="Set to Draft" type="object"  icon="gtk-convert" />
                        <button name="compute" states="draft" string="Compute" type="object" icon="terp-stock_format-scientific" class="oe_highlight"/>
                        <button name="remove_line" states="running" string="Remove Lines" type="object" icon="gtk-remove" class="oe_highlight"/>
                        <field name="state" widget="statusbar" statusbar_visible="draft,running,done"/>
                    </header>
                    <sheet>
                        <group>
                            <group>
                                <field name="name"/>
                                <field name="model_id"/>
                                <field name="ref"/>
                            </group>
                            <group>
                                <field name="date_start"/>
                                <field name="period_type"/>
                                <field name="period_nbr"/>
                                <field name="period_total"/>
                            </group>
                        </group>
                        <separator string="Subscription Lines"/>
                        <field name="lines_id" widget="one2many_list"/>
                    </sheet>
                </form>
            </field>
        </record>
        <record id="action_subscription_form" model="ir.actions.act_window">
            <field name="name">Recurring Lines</field>
            <field name="res_model">account.subscription</field>
            <field name="view_type">form</field>
            <field name="view_mode">tree,form</field>
            <field name="search_view_id" ref="view_subscription_search"/>
            <field name="help">A recurring entry is a miscellaneous entry that occurs on a recurrent basis from a specific date, i.e. corresponding to the signature of a contract or an agreement with a customer or a supplier. With Define Recurring Entries, you can create such entries to automate the postings in the system.</field>
        </record>
        <menuitem
            name="Define Recurring Entries" action="action_subscription_form"
            id="menu_action_subscription_form" sequence="1"
            parent="account.menu_finance_recurrent_entries"/>

        <record id="action_subscription_form_running" model="ir.actions.act_window">
            <field name="name">Running Subscriptions</field>
            <field name="res_model">account.subscription</field>
            <field name="view_type">form</field>
            <field name="view_mode">tree,form</field>
            <field name="domain">[('state','=','running')]</field>
            <field name="filter" eval="True"/>
        </record>

        <record id="action_subscription_form_new" model="ir.actions.act_window">
            <field name="name">New Subscription</field>
            <field name="res_model">account.subscription</field>
            <field name="view_type">form</field>
            <field name="view_mode">form,tree</field>
            <field name="view_id" ref="view_subscription_form"/>
        </record>

        <record id="view_subscription_line_form_complete" model="ir.ui.view">
            <field name="name">account.subscription.line.form</field>
            <field name="model">account.subscription.line</field>
            <field name="type">form</field>
            <field eval="20" name="priority"/>
            <field name="arch" type="xml">
                <form string="Subscription lines" version="7.0">
                    <group col="4">
                        <field name="subscription_id"/>
                        <field name="date"/>
                        <field name="move_id"/>
                    </group>
                </form>
            </field>
        </record>

        <record id="action_move_line_tree1" model="ir.actions.act_window">
            <field name="name">Journal Items</field>
            <field name="res_model">account.move.line</field>
            <field name="view_type">form</field>
            <field name="view_mode">tree,form</field>
            <field name="domain">[('account_id','child_of', [active_id]),('state','&lt;&gt;','draft')]</field>
            <field name="context">{'account_id':active_id}</field>
        </record>

        <record id="view_move_line_tax_tree" model="ir.ui.view">
            <field name="name">account.move.line.tax.tree</field>
            <field name="model">account.move.line</field>
            <field name="type">tree</field>
            <field eval="4" name="priority"/>
            <field name="arch" type="xml">
                <tree colors="red:state == 'draft';black:state == 'valid'" string="Journal Items">
                    <field name="date"/>
                    <field name="move_id"/>
                    <field name="statement_id" string="St."/>
                    <field name="name"/>
                    <field name="partner_id"/>
                    <field name="account_id"/>
                    <field name="tax_code_id"/>
                    <field name="tax_amount"/>
                    <field name="debit" sum="Total debit"/>
                    <field name="credit" sum="Total credit"/>
                    <field name="account_tax_id"/>
                    <field name="analytic_account_id" domain="[('parent_id','!=',False)]" groups="analytic.group_analytic_accounting"/>
                    <field name="state"/>
                </tree>
            </field>
        </record>

        <record id="action_tax_code_line_open" model="ir.actions.act_window">
            <field name="name">Journal Items</field>
            <field name="res_model">account.move.line</field>
            <field name="view_type">form</field>
            <field name="view_mode">tree,form</field>
            <field name="view_id" ref="view_move_line_tax_tree"/>
            <field name="domain">[('tax_code_id','child_of',active_id),('state','&lt;&gt;','draft')]</field>
        </record>
        <record id="ir_open_tax_move_line" model="ir.values">
            <field name="key2">tree_but_open</field>
            <field name="model">account.tax.code</field>
            <field name="name">Tax Details</field>
            <field eval="'ir.actions.act_window,%d'%action_tax_code_line_open" name="value"/>
        </record>


        <!--
    # Admin config
    -->

        <act_window
           id="act_account_journal_2_account_bank_statement"
           name="Bank statements"
           context="{'search_default_journal_id': active_id, 'default_journal_id': active_id}"
           res_model="account.bank.statement"
           src_model="account.journal"/>

        <act_window
           id="act_account_journal_2_account_move_line"
           name="Journal Items"
           context="{'search_default_journal_id':active_id, 'default_journal_id': active_id}"
           res_model="account.move.line"
           src_model="account.journal"/>

        <act_window
            context="{'search_default_reconcile_id':False, 'search_default_partner_id':[active_id], 'default_partner_id': active_id}"
            domain="[('account_id.reconcile', '=', True),('account_id.type', 'in', ['receivable', 'payable'])]"
            id="act_account_partner_account_move_all"
            name="Receivables &amp; Payables"
            res_model="account.move.line"
            src_model="res.partner"/>

        <act_window context="{'search_default_partner_id':[active_id], 'default_partner_id': active_id}" id="act_account_partner_account_move" name="Journal Items" res_model="account.move.line" src_model="res.partner" groups="account.group_account_user"/>

        <record id="view_account_addtmpl_wizard_form" model="ir.ui.view">
            <field name="name">Create Account</field>
            <field name="model">account.addtmpl.wizard</field>
            <field name="type">form</field>
            <field name="arch" type="xml">
                <form string="Create Account" version="7.0">
                    <header>
                        <button icon="gtk-ok" name="action_create" string="Add" type="object" class="oe_highlight"  />
                    </header>
                    <separator col="4" colspan="4" string="Create an Account Based on this Template"/>
                    <field name="cparent_id"/>
                </form>
            </field>
        </record>

        <act_window domain="[]" id="action_account_addtmpl_wizard_form"
            name="Create Account"
            target="new"
            res_model="account.addtmpl.wizard"
            context="{'tmpl_ids': active_id}"
            src_model="account.account.template"
            view_type="form" view_mode="form"/>

        <!-- Account Templates -->
        <menuitem
            id="account_template_folder"
            name="Templates"
            parent="menu_finance_accounting"
            groups="base.group_multi_company"/>
        <menuitem
            id="account_template_taxes"
            name="Taxes"
            parent="account_template_folder"
            sequence="2"/>
        <menuitem
            id="account_template_accounts"
            name="Accounts"
            parent="account_template_folder"
            sequence="1"/>


        <record id="view_account_template_form" model="ir.ui.view">
            <field name="name">account.account.template.form</field>
            <field name="model">account.account.template</field>
            <field name="type">form</field>
            <field name="arch" type="xml">
                <form string="Account Template" version="7.0">
                    <notebook>
                        <page string="General Information">
                            <group col="4">
                                <field name="name"/>
                                <field name="code"/>
                                <newline/>
                                <field name="parent_id"/>
                                <field name="shortcut"/>
                                <field name="type"/>
                                <field name="user_type"/>

                                <field name="currency_id"/>
                                <field name="reconcile"/>
                                <field name="chart_template_id"/>
                            </group>
                            <separator string="Default Taxes"/>
                            <field name="tax_ids"/>
                        </page>
                        <page string="Notes">
                            <field name="note"/>
                        </page>
                    </notebook>
                </form>
            </field>
        </record>

        <record id="view_account_template_tree" model="ir.ui.view">
            <field name="name">account.account.template.tree</field>
            <field name="model">account.account.template</field>
            <field name="type">tree</field>
            <field name="arch" type="xml">
                <tree string="Account Template">
                    <field name="code"/>
                    <field name="name"/>
                    <field name="type" invisible="1"/>
                    <field name="user_type" invisible="1"/>
                </tree>
            </field>
        </record>

        <record id="view_account_template_search" model="ir.ui.view">
            <field name="name">account.account.template.search</field>
            <field name="model">account.account.template</field>
            <field name="type">search</field>
            <field name="arch" type="xml">
                <search string="Search Account Templates">
                    <field name="name" filter_domain="['|', ('name','ilike',self), ('code','ilike',self)]" string="Account Template"/>
                    <filter icon="terp-sale" string="Receivale Accounts" domain="[('type','=','receivable')]"/>
                    <filter icon="terp-purchase" string="Payable Accounts" domain="[('type','=','payable')]"/>
                    <field name="parent_id"/>
                    <field name="user_type"/>
                    <field name="type"/>
                    <group expand="0" string="Group By...">
                        <filter string="Internal Type" icon="terp-stock_symbol-selection" domain="[]" context="{'group_by':'type'}"/>
                        <filter string="Account Type" icon="terp-stock_symbol-selection" domain="[]" context="{'group_by':'user_type'}"/>
                   </group>
                </search>
            </field>
        </record>

        <record id="action_account_template_form" model="ir.actions.act_window">
            <field name="name">Account Templates</field>
            <field name="res_model">account.account.template</field>
            <field name="view_type">form</field>
            <field name="view_mode">tree,form</field>
            <field name="search_view_id" ref="view_account_template_search"/>
        </record>

        <menuitem action="action_account_template_form" id="menu_action_account_template_form" parent="account_template_accounts"/>

        <!-- Chart of Accounts Templates -->

        <record id="view_account_chart_template_form" model="ir.ui.view">
            <field name="name">account.chart.template.form</field>
            <field name="model">account.chart.template</field>
            <field name="type">form</field>
            <field name="arch" type="xml">
                <form string="Chart of Accounts Template" version="7.0">
                    <group col="4">
                        <field name="name"/>
                        <field name="account_root_id" attrs="{'required': [('parent_id', '=', False)]}"/>
                        <field name="bank_account_view_id" attrs="{'required': [('parent_id', '=', False)]}"/>
                        <field name="tax_code_root_id" attrs="{'required': [('parent_id', '=', False)]}"/>
                        <field name="parent_id" />
                        <!--<field name="code_digits" />-->
                        <field name="visible" />
                        <field name="complete_tax_set" />
                    </group>
                    <field name="tax_template_ids" colspan="4" readonly="1" nolabel="1"/>
                    <separator string="Properties" colspan="4"/>
                    <group col="4">
                        <field name="property_account_receivable" domain="[('id', 'child_of', [account_root_id])]"/>
                        <field name="property_account_payable" domain="[('id', 'child_of', [account_root_id])]"/>
                        <field name="property_account_expense_categ" domain="[('id', 'child_of', [account_root_id])]"/>
                        <field name="property_account_income_categ" domain="[('id', 'child_of', [account_root_id])]" />
                        <field name="property_account_expense" domain="[('id', 'child_of', [account_root_id])]"/>
                        <field name="property_account_income" domain="[('id', 'child_of', [account_root_id])]"/>
                        <field name="property_account_income_opening" domain="[('id', 'child_of', [account_root_id])]"/>
                        <field name="property_account_expense_opening" domain="[('id', 'child_of', [account_root_id])]"/>
                        <field name="property_reserve_and_surplus_account" />
                    </group>
                </form>
            </field>
        </record>
        <record id="view_account_chart_template_seacrh" model="ir.ui.view">
            <field name="name">account.chart.template.search</field>
            <field name="model">account.chart.template</field>
            <field name="type">search</field>
            <field name="arch" type="xml">
                <search string="Search Chart of Account Templates">
                    <field name="name" string="Account Template"/>
                    <field name="account_root_id"/>
                    <field name="bank_account_view_id"/>
                    <group expand="0" string="Group By...">
                        <filter string="Root Account" icon="terp-folder-orange" domain="[]" context="{'group_by':'account_root_id'}"/>
                        <filter string="Bank Account" icon="terp-folder-orange" domain="[]" context="{'group_by':'bank_account_view_id'}"/>
                        <filter string="Receivable Account" icon="terp-sale" domain="[]" context="{'group_by':'property_account_receivable'}"/>
                        <filter string="Payable Account" icon="terp-purchase" domain="[]" context="{'group_by':'property_account_payable'}"/>
                        <filter string="Income Account" icon="terp-sale" domain="[]" context="{'group_by':'property_account_income_categ'}"/>
                        <filter string="Expense Account" icon="terp-purchase" domain="[]" context="{'group_by':'property_account_expense_categ'}"/>
                    </group>
                </search>
            </field>
        </record>
        <record id="view_account_chart_template_tree" model="ir.ui.view">
            <field name="name">account.chart.template.tree</field>
            <field name="model">account.chart.template</field>
            <field name="type">tree</field>
            <field name="arch" type="xml">
                <tree string="Chart of Accounts Template">
                    <field name="name"/>
                    <field name="account_root_id"/>
                    <field name="tax_code_root_id"/>
                    <field name="bank_account_view_id"/>
                    <field name="property_account_receivable" invisible="1"/>
                    <field name="property_account_payable" invisible="1"/>
                    <field name="property_account_expense_categ" invisible="1"/>
                    <field name="property_account_income_categ" invisible="1"/>
                </tree>
            </field>
        </record>
        <record id="action_account_chart_template_form" model="ir.actions.act_window">
            <field name="name">Chart of Accounts Templates</field>
            <field name="res_model">account.chart.template</field>
            <field name="view_type">form</field>
            <field name="view_mode">tree,form</field>
        </record>

        <menuitem action="action_account_chart_template_form" id="menu_action_account_chart_template_form" parent="account_template_accounts" sequence="1"/>

        <!-- Account Tax Templates -->

        <record id="view_account_tax_template_form" model="ir.ui.view">
            <field name="name">account.tax.template.form</field>
            <field name="model">account.tax.template</field>
            <field name="type">form</field>
            <field name="arch" type="xml">
                <form string="Account Tax Template" version="7.0">
                    <group col="4">
                        <field name="name"/>
                        <field name="description"/>
                        <field name="chart_template_id"/>
                        <field name="type"/>
                        <field name="type_tax_use"/>
                        <field name="price_include"/>
                    </group>
                    <notebook>
                        <page string="Tax Definition">
                            <group col="4">
                                <field name="applicable_type"/>
                                <field name="amount" attrs="{'readonly':[('type','=','none'),('type','=','code')]}"/>
                                <field name="include_base_amount"/>
                                <field name="domain"/>
                                <newline/>
                                <field name="account_collected_id"/>
                                <label colspan="2" string="Keep empty to use the income account"/>
                                <field name="account_paid_id"/>
                                <label colspan="2" string="Keep empty to use the expense account"/>
                                <field name="child_depend"/>
                                <field name="sequence"/>
                            </group>
                        </page>
                        <page string="Tax Declaration">
                            <group col="4">
                                <separator colspan="4" string="Invoices"/>
                                <field name="base_code_id"/>
                                <field name="base_sign"/>
                                <field name="tax_code_id"/>
                                <field name="tax_sign"/>

                                <separator colspan="4" string="Credit Notes"/>
                                <field name="ref_base_code_id"/>
                                <field name="ref_base_sign"/>
                                <field name="ref_tax_code_id"/>
                                <field name="ref_tax_sign"/>
                            </group>
                        </page>
                        <page string="Special Computation">
                            <separator string="Compute Code (if type=code)"/>
                            <field name="python_compute" attrs="{'readonly':[('type','!=','code')]}"/>
                            <separator string="Compute Code for Taxes Included Prices"/>
                            <field name="python_compute_inv"/>
                            <separator string="Applicable Code (if type=code)"/>
                            <field name="python_applicable" attrs="{'readonly':[('applicable_type','=','true')]}"/>
                        </page>
                    </notebook>
                </form>
            </field>
        </record>
        <record id="view_account_tax_template_tree" model="ir.ui.view">
            <field name="name">account.tax.template.tree</field>
            <field name="model">account.tax.template</field>
            <field name="type">tree</field>
            <field name="arch" type="xml">
                <tree string="Account Tax Template">
                    <field name="name" />
                    <field name="description"/>
                </tree>
            </field>
        </record>
        <record id="view_account_tax_template_search" model="ir.ui.view">
            <field name="name">account.tax.template.search</field>
            <field name="model">account.tax.template</field>
            <field name="type">search</field>
            <field name="arch" type="xml">
                <search string="Search Tax Templates">
                    <field name="name" filter_domain="['|', ('name','ilike',self), ('description','ilike',self)]" string="Tax Template"/>
                    <filter icon="terp-sale" string="Sale" domain="[('type_tax_use','=','sale')]" help="Taxes used in Sales"/>
                    <filter icon="terp-purchase" string="Purchase" domain="[('type_tax_use','=','purchase')]" help="Taxes used in Purchases"/>
                    <field name="chart_template_id"/>
                </search>
            </field>
        </record>

        <record id="action_account_tax_template_form" model="ir.actions.act_window">
            <field name="name">Tax Templates</field>
            <field name="res_model">account.tax.template</field>
            <field name="view_type">form</field>
            <field name="view_mode">tree,form</field>
            <field name="search_view_id" ref="view_account_tax_template_search"/>
        </record>

        <menuitem action="action_account_tax_template_form" id="menu_action_account_tax_template_form" parent="account_template_taxes" sequence="13"/>

        <!-- Account Tax Code Templates -->
        <record id="view_tax_code_template_tree" model="ir.ui.view">
            <field name="name">account.tax.code.template.tree</field>
            <field name="model">account.tax.code.template</field>
            <field name="type">tree</field>
            <field name="field_parent">child_ids</field>
            <field name="arch" type="xml">
                <tree string="Account Tax Code Template" toolbar="1">
                    <field name="name"/>
                    <field name="code"/>
                    <field name="parent_id" invisible="1"/>
                </tree>
            </field>
        </record>

        <record id="view_tax_code_template_search" model="ir.ui.view">
            <field name="name">account.tax.code.template.search</field>
            <field name="model">account.tax.code.template</field>
            <field name="type">search</field>
            <field name="arch" type="xml">
                <search string="Search tax template">
                    <field name="name" filter_domain="['|', ('name','ilike',self), ('code','ilike',self)]" string="Tax Template"/>
                    <field name="parent_id"/>
                    <group expand="0" string="Group By...">
                        <filter string="Parent Code" icon="terp-folder-orange" domain="[]" context="{'group_by':'parent_id'}"/>
                    </group>
                </search>
            </field>
        </record>

        <record id="view_tax_code_template_form" model="ir.ui.view">
            <field name="name">account.tax.code.template.form</field>
            <field name="model">account.tax.code.template</field>
            <field name="type">form</field>
            <field name="arch" type="xml">
                <form string="Account Tax Code Template" version="7.0">
                    <group col="4">
                        <field name="name"/>
                        <field name="code"/>
                        <field name="parent_id"/>
                        <field name="sign"/>
                    </group>
                    <separator string="Description"/>
                    <field name="info"/>
                </form>
            </field>
        </record>

        <record id="action_account_tax_code_template_form" model="ir.actions.act_window">
            <field name="name">Tax Code Templates</field>
            <field name="res_model">account.tax.code.template</field>
            <field name="view_type">form</field>
            <field name="view_mode">tree,form</field>
            <field name="search_view_id" ref="view_tax_code_template_search"/>
        </record>
        <menuitem action="action_account_tax_code_template_form" id="menu_action_account_tax_code_template_form" parent="account_template_taxes" sequence="14"/>


        <!--  Wizard for Multi Charts of Accounts -->

        <record id="view_wizard_multi_chart" model="ir.ui.view">
            <field name="name">Set Your Accounting Options</field>
            <field name="model">wizard.multi.charts.accounts</field>
            <field name="type">form</field>
            <field name="inherit_id" ref="base.res_config_view_base"/>
            <field name="arch" type="xml">
                <form position="attributes" version="7.0">
                    <attribute name="string">Accounting Application Configuration</attribute>
                </form>
                <group string="res_config_contents" position="replace">
                    <field name="only_one_chart_template" invisible="1"/>
                    <field name="complete_tax_set" invisible="1"/>
                    <div groups="base.group_multi_company">
                        <label for="company_id"/>
                        <field name="company_id" widget="selection"/> <!-- we assume that this wizard will be run only by administrators and as this field may cause problem if hidden (because of the default company of the user removed from the selection because already configured), we simply choosed to remove the group "multi company" of it -->
                    </div>
                    <group>
                        <div attrs="{'invisible': [('only_one_chart_template','=',True)]}">
                            <label for="chart_template_id"/>
                            <field name="chart_template_id" widget="selection" on_change="onchange_chart_template_id(chart_template_id)" domain="[('visible','=', True)]"/>
                        </div>
                        <newline/>
                        <group groups="account.group_account_user">
                            <field name="code_digits"/>
                        </group>
                        <group>
                            <field name="sale_tax" attrs="{'invisible': [('complete_tax_set', '!=', True)]}" domain="[('chart_template_id', '=', chart_template_id),('parent_id','=',False),('type_tax_use','in',('sale','all'))]"/>
                            <label for="sale_tax_rate" string="Sale Tax" attrs="{'invisible': [('complete_tax_set', '=', True)]}"/>
                            <div attrs="{'invisible': [('complete_tax_set', '=', True)]}">
                                <field name="sale_tax_rate" class="oe_inline" on_change="onchange_tax_rate(sale_tax_rate)"/> %%
                            </div>
                            <field name="purchase_tax" attrs="{'invisible': [('complete_tax_set', '!=', True)]}" domain="[('chart_template_id', '=', chart_template_id),('parent_id','=',False),('type_tax_use','in',('purchase', 'all'))]"/>
                            <label for="purchase_tax_rate" string="Purchase Tax" attrs="{'invisible': [('complete_tax_set', '=', True)]}"/>
                            <div attrs="{'invisible': [('complete_tax_set', '=', True)]}">
                                <field name="purchase_tax_rate" class="oe_inline"/> %%
                            </div>
                        </group>
                    </group>
                    <div groups="account.group_account_user">
                        <label for="bank_accounts_id" string="Bank Information"/>
                        <field name="bank_accounts_id">
                            <tree editable="bottom">
                                <field name="acc_name"/>
                                <field name="account_type"/>
                                <field name="currency_id" widget="selection"/>
                            </tree>
                        </field>
                    </div>
                </group>
            </field>
        </record>

        <record id="action_wizard_multi_chart" model="ir.actions.act_window">
            <field name="name">Set Your Accounting Options</field>
            <field name="type">ir.actions.act_window</field>
            <field name="res_model">wizard.multi.charts.accounts</field>
            <field name="view_id" ref="view_wizard_multi_chart"/>
            <field name="view_type">form</field>
            <field name="view_mode">form</field>
            <field name="target">new</field>
        </record>
        <record id="ir_actions_server_action_wizard_multi_chart" model="ir.actions.server">
            <field name="type">ir.actions.server</field>
            <field name="condition">True</field>
            <field name="state">code</field>
            <field name="model_id" ref="base.model_ir_actions_todo"/>
            <field eval="5" name="sequence"/>
            <field name="code">
# check for unconfigured companies
account_installer_obj = self.pool.get('account.installer')
account_installer_obj.check_unconfigured_cmp(cr, uid, context=context)
action_ids = []
# fetch the act_window actions related to chart of account configuration
# we use ir.actions.todo to enable the possibility for other modules to insert their own
# wizards during the configuration process
ref = self.pool.get('ir.model.data').get_object_reference(cr, uid, 'account', 'action_wizard_multi_chart')
if ref:
    action_ids += [ref[1]]
ref = self.pool.get('ir.model.data').get_object_reference(cr, uid, 'account', 'action_account_configuration_installer')
if ref:
    action_ids += [ref[1]]
todo_ids = pool.get('ir.actions.todo').search(cr, uid, [('action_id', 'in', action_ids)], context=context)
pool.get('ir.actions.todo').write(cr, uid, todo_ids, {'state':'open'}, context=context)
action = pool.get('res.config').next(cr, uid, [], context)
</field>
           <field name="name">New Company Financial Setting</field>
        </record>

        <record id="account_account_graph" model="ir.ui.view">
            <field name="name">account.account.graph</field>
            <field name="model">account.account</field>
            <field name="type">graph</field>
            <field name="arch" type="xml">
                <graph string="Account Statistics" type="bar">
                    <field name="name"/>
                    <field name="balance" operator="+"/>
                </graph>
            </field>
         </record>

         <!-- Fiscal Position Templates -->

        <record id="view_account_position_template_search" model="ir.ui.view">
            <field name="name">account.fiscal.position.template.search</field>
            <field name="model">account.fiscal.position.template</field>
            <field name="type">search</field>
            <field name="arch" type="xml">
                <search string="Fiscal Position">
                    <field name="name" string="Fiscal Position Template"/>
                </search>
            </field>
        </record>

        <record id="view_account_position_template_form" model="ir.ui.view">
            <field name="name">account.fiscal.position.template.form</field>
            <field name="model">account.fiscal.position.template</field>
            <field name="type">form</field>
            <field name="arch" type="xml">
                <form string="Fiscal Position Template" version="7.0">
                    <group col="4">
                        <field name="name"/>
                        <field name="chart_template_id"/>
                    </group>
                    <field name="tax_ids">
                        <tree string="Taxes Mapping" editable="bottom">
                            <field name="tax_src_id" domain="[('parent_id','=',False)]"/>
                            <field name="tax_dest_id" domain="[('parent_id','=',False)]"/>
                        </tree>
                        <form string="Taxes Mapping" version="7.0">
                            <field name="tax_src_id" domain="[('parent_id','=',False)]"/>
                            <field name="tax_dest_id" domain="[('parent_id','=',False)]"/>
                        </form>
                    </field>
                    <field name="account_ids">
                        <tree string="Accounts Mapping" editable="bottom">
                            <field name="account_src_id"/>
                            <field name="account_dest_id"/>
                        </tree>
                        <form string="Accounts Mapping" version="7.0">
                            <field name="account_src_id"/>
                            <field name="account_dest_id"/>
                        </form>
                    </field>
                </form>
            </field>
        </record>
        <record id="view_account_position_template_tree" model="ir.ui.view">
            <field name="name">account.fiscal.position.template.tree</field>
            <field name="model">account.fiscal.position.template</field>
            <field name="type">tree</field>
            <field name="arch" type="xml">
                <tree string="Fiscal Position">
                    <field name="name"/>
                </tree>
            </field>
        </record>

        <record id="action_account_fiscal_position_template_form" model="ir.actions.act_window">
            <field name="name">Fiscal Position Templates</field>
            <field name="res_model">account.fiscal.position.template</field>
            <field name="view_type">form</field>
            <field name="view_mode">tree,form</field>
            <field name="search_view_id" ref="view_account_position_template_search"/>
        </record>

        <menuitem
            action="action_account_fiscal_position_template_form"
            id="menu_action_account_fiscal_position_form_template"
            parent="account_template_taxes" sequence="20"/>

        <!-- Cash Statement -->
        <record id="view_cash_statement_tree" model="ir.ui.view">
            <field name="name">account.bank.statement.tree</field>
            <field name="model">account.bank.statement</field>
            <field name="type">tree</field>
            <field name="arch" type="xml">
                <tree colors="red:balance_end_real!=balance_end;blue:state=='draft' and (balance_end_real==balance_end);black:state == 'open'" string="Statement">
                    <field name="name"/>
                    <field name="date"/>
                    <field name="period_id"/>
                    <field name="journal_id"/>
                    <field name="balance_start"/>
                    <field name="balance_end_real"/>
                    <field name="balance_end" invisible="1" />
                    <field name="state"/>
                </tree>
            </field>
        </record>

        <record id="view_bank_statement_form2" model="ir.ui.view">
            <field name="name">account.bank.statement.form</field>
            <field name="model">account.bank.statement</field>
            <field name="type">form</field>
            <field name="arch" type="xml">
                <form version="7.0">
                <header>
                    <button name="button_confirm_cash" states="open" string="Close CashBox" type="object" class="oe_highlight"/>
                    <button name="button_open" states="draft" string="Open CashBox" type="object" class="oe_highlight"/>
                    <button name="button_cancel" states="confirm,open" string="Cancel" type="object" groups="base.group_extended"/>
                    <field name="state" widget="statusbar" nolabel="1" statusbar_visible="draft,confirm"/>
                </header>
                <sheet string="Statement">
                    <label for="name" class="oe_edit_only" attrs="{'invisible':[('name','=','/')]}"/>
                    <h1><field name="name" class="oe_inline" attrs="{'invisible':[('name','=','/')]}"/></h1>
                    <group>
                        <group>
                            <field name="journal_id" on_change="onchange_journal_id(journal_id)" widget="selection" domain="[('type', '=', 'cash')]" />
                            <field name="user_id" readonly="1" string="Responsible"/>
                            <field name="total_entry_encoding"/>
                            <field name='company_id' widget="selection" groups="base.group_multi_company" />
                        </group>
                        <group>
                            <field name="date" attrs="{'readonly':[('state','!=','draft')]}"  on_change="onchange_date(date, company_id)"/>
                            <field name="closing_date" readonly="1"/>
                            <field name="period_id" class="oe_inline"/>
                            <field name="currency" invisible="1"/>
                        </group>
                    </group>
                    <notebook>
                        <page string="Cash Transactions" attrs="{'invisible': [('state','=','draft')]}">
                            <field name="line_ids" context="{'date':date}">
                                <tree editable="bottom" string="Statement lines">
                                    <field name="sequence" invisible="1"/>
                                    <field name="date"/>
                                    <field name="name"/>
                                    <field name="ref"/>
                                    <field name="partner_id" on_change="onchange_partner_id(partner_id)"/>
                                    <field name="type" on_change="onchange_type(partner_id, type)"/>
                                    <field domain="[('journal_id','=',parent.journal_id), ('company_id', '=', parent.company_id)]" name="account_id"/>
                                    <field name="analytic_account_id" domain="[('company_id', '=', parent.company_id), ('type', '&lt;&gt;', 'view')]" groups="analytic.group_analytic_accounting" />
                                    <field name="amount"/>
                                </tree>
                                <form string="Statement lines" version="7.0">
                                    <group col="4">
                                        <field name="date"/>
                                        <field name="name"/>
                                        <field name="ref"/>
                                        <field name="partner_id" on_change="onchange_partner_id(partner_id)"/>
                                        <field name="type" on_change="onchange_type(partner_id, type)"/>
                                        <field domain="[('journal_id', '=', parent.journal_id), ('type', '&lt;&gt;', 'view'), ('company_id', '=', parent.company_id)]" name="account_id"/>
                                        <field name="analytic_account_id" domain="[('company_id', '=', parent.company_id), ('type', '&lt;&gt;', 'view')]" groups="analytic.group_analytic_accounting" />
                                        <field name="amount"/>
                                        <field name="sequence"/>
                                    </group>
                                    <separator string="Notes"/>
                                    <field name="note"/>
                                </form>
                            </field>
                        </page>
                        <page string="Cash Control">
                            <group col="2" expand="1">
                                <field name="opening_details_ids" nolabel="1" colspan="4" attrs="{'invisible' : [('state', '!=', 'draft')]}">
                                    <tree string="Opening Cashbox Lines" editable="bottom">
                                        <field name="pieces"/>
                                        <field name="number_opening" string="Opening Unit Numbers" on_change="on_change_sub_opening(pieces, number_opening, parent.balance_end)"/>
                                        <field name="subtotal_opening" string="Opening Subtotal"/>
                                    </tree>
                                </field>
                                <field name="closing_details_ids" nolabel="1" colspan="4" attrs="{'invisible' : [('state', '=', 'draft')]}">
                                    <tree string="Closing Cashbox Lines" editable="bottom">
                                        <field name="pieces" readonly="1" />
                                        <field name="number_opening" string="Opening Unit Numbers" readonly="1" />
                                        <field name="subtotal_opening" string="Opening Subtotal" readonly="1" />

                                        <field name="number_closing" string="Closing Unit Numbers" on_change="on_change_sub_closing(pieces, number_closing, parent.balance_end)"/>
                                        <field name="subtotal_closing" string="Closing Subtotal"/>
                                    </tree>
                                </field>
                            </group>
                        </page>
                        <page string="Journal Entries" attrs="{'invisible': [('state','!=','confirm')]}">
                            <field name="move_line_ids" string="Journal Entries"/>
                        </page>
                    </notebook>
                    <group col="6" colspan="4">
                        <group col="2" colspan="2">
                            <separator string="Opening Balance" colspan="4"/>
                            <field name="balance_start" readonly="1" string="Opening Cash Control"/>
                            <field name="last_closing_balance" readonly="1" string="Last Closing Balance" />
                            <field name="total_entry_encoding" />
                        </group>
                        <group string="Closing Balance">
                            <field name="balance_end"/>
                        </group>
                    </group>
                </sheet>
                </form>
            </field>
        </record>
        <record id="account_cash_statement_graph" model="ir.ui.view">
            <field name="name">account.bank.statement.graph</field>
            <field name="model">account.bank.statement</field>
            <field name="type">graph</field>
            <field name="arch" type="xml">
                <graph string="Account Statistics" type="bar">
                    <field name="date"/>
                    <field name="balance_start" operator="+"/>
                    <field name="balance_end" operator="+"/>
                </graph>
            </field>
         </record>
        <record id="action_view_bank_statement_tree" model="ir.actions.act_window">
            <field name="name">Cash Registers</field>
            <field name="type">ir.actions.act_window</field>
            <field name="res_model">account.bank.statement</field>
            <field name="view_type">form</field>
            <field name="view_mode">tree,form,graph</field>
            <field name="view_id" ref="view_cash_statement_tree"/>
            <field name="search_view_id" ref="view_account_bank_statement_filter"/>
            <field name="domain">[('journal_id.type', '=', 'cash')]</field>
            <field name="context">{'journal_type':'cash'}</field>
            <field name="help">A Cash Register allows you to manage cash entries in your cash journals. This feature provides an easy way to follow up cash payments on a daily basis. You can enter the coins that are in your cash box, and then post entries when money comes in or goes out of the cash box.</field>
        </record>
        <record model="ir.actions.act_window.view" id="act_cash_statement1_all">
            <field name="sequence" eval="1"/>
            <field name="view_mode">tree</field>
            <field name="view_id" ref="view_cash_statement_tree"/>
            <field name="act_window_id" ref="action_view_bank_statement_tree"/>
        </record>
        <record model="ir.actions.act_window.view" id="act_cash_statement2_all">
            <field name="sequence" eval="1"/>
            <field name="view_mode">form</field>
            <field name="view_id" ref="view_bank_statement_form2"/>
            <field name="act_window_id" ref="action_view_bank_statement_tree"/>
        </record>
        <record model="ir.actions.act_window.view" id="act_cash_statement3_all">
            <field name="sequence" eval="1"/>
            <field name="view_mode">graph</field>
            <field name="view_id" ref="account_cash_statement_graph"/>
            <field name="act_window_id" ref="action_view_bank_statement_tree"/>
        </record>
        <menuitem action="action_view_bank_statement_tree" id="journal_cash_move_lines"
            parent="menu_finance_bank_and_cash"/>

        <menuitem id="menu_account_customer" name="Customers"
            parent="menu_finance_receivables"
            action="base.action_partner_customer_form" sequence="100"/>

        <menuitem id="menu_account_supplier" name="Suppliers"
            parent="menu_finance_payables"
            action="base.action_partner_supplier_form" sequence="100"/>

        <!--
            Account Reports
        -->

        <record id="view_account_financial_report_form" model="ir.ui.view">
            <field name="name">account.financial.report.form</field>
            <field name="model">account.financial.report</field>
            <field name="type">form</field>
            <field name="arch" type="xml">
                <form string="Account Report" version="7.0">
                    <group col="4">
                        <field name="name"/>
                        <field name="parent_id"/>
                        <field name="sequence"/>
                        <field name="type"/>
                        <field name="sign"/>
                        <field name="style_overwrite"/>
                    </group>
                    <notebook>
                        <page string="Report">
                            <group>
                                <field name="display_detail" attrs="{'invisible': [('type','not in',['accounts','account_type'])]}"/>
                                <field name="account_report_id" attrs="{'invisible': [('type', '!=', 'account_report')]}"/>
                            </group>
                            <field name="account_ids" attrs="{'invisible': [('type', '!=', 'accounts')]}"/>
                            <field name="account_type_ids" attrs="{'invisible': [('type', '!=', 'account_type')]}"/>
                        </page>
                    </notebook>
                </form>
            </field>
        </record>

        <record id="view_account_financial_report_tree" model="ir.ui.view">
            <field name="name">account.financial.report.tree</field>
            <field name="model">account.financial.report</field>
            <field name="type">tree</field>
            <field name="arch" type="xml">
                <tree string="Account Report">
                    <field name="name"/>
                    <field name="parent_id" invisible="1"/>
                    <field name="type"/>
                    <field name="account_report_id"/>
                </tree>
            </field>
        </record>

        <record id="view_account_financial_report_search" model="ir.ui.view">
            <field name="name">account.financial.report.search</field>
            <field name="model">account.financial.report</field>
            <field name="type">search</field>
            <field name="arch" type="xml">
                <search string="Account Report">
                    <field name="name" string="Account Report"/>
                    <field name="type"/>
                    <field name="account_report_id"/>
                    <group expand="0" string="Group By...">
                        <filter string="Parent Report" icon="terp-folder-orange" domain="" context="{'group_by':'parent_id'}"/>
                        <filter string="Report Type" icon="terp-stock_symbol-selection" domain="[]" context="{'group_by':'type'}"/>
                    </group>
                </search>
            </field>
        </record>

        <record id="action_account_financial_report_tree" model="ir.actions.act_window">
            <field name="name">Financial Reports</field>
            <field name="type">ir.actions.act_window</field>
            <field name="res_model">account.financial.report</field>
            <field name="view_type">form</field>
            <field name="view_mode">tree,form</field>
            <field name="search_view_id" ref="view_account_financial_report_search"/>
            <field name="view_id" ref="view_account_financial_report_tree"/>
            <field name="help">Makes a generic system to draw financial reports easily.</field>
        </record>

        <menuitem id="menu_account_financial_reports_tree" name="Account Reports" parent="menu_account_reports" action="action_account_financial_report_tree"/>

        <record id="view_account_report_tree_hierarchy" model="ir.ui.view">
            <field name="name">account.report.hierarchy</field>
            <field name="model">account.financial.report</field>
            <field name="type">tree</field>
            <field name="field_parent">children_ids</field>
            <field name="arch" type="xml">
                <tree string="Account Reports Hierarchy">
                    <field name="name"/>
                    <field name="type"/>
                    <field name="parent_id" invisible="1"/>
                    <field name="account_report_id"/>
                </tree>
            </field>
        </record>
        <record id="action_account_report_tree_hierarchy" model="ir.actions.act_window">
            <field name="name">Financial Reports Hierarchy</field>
            <field name="res_model">account.financial.report</field>
            <field name="view_type">tree</field>
            <field name="view_id" ref="view_account_report_tree_hierarchy"/>
            <field name="domain">[('parent_id','=',False)]</field>
        </record>

        <menuitem id="menu_account_report_tree_hierarchy" name="Account Reports Hierarchy"
                  parent="menu_account_reports" action="action_account_report_tree_hierarchy"/>

    </data>
</openerp><|MERGE_RESOLUTION|>--- conflicted
+++ resolved
@@ -1157,34 +1157,6 @@
             <field name="type">search</field>
             <field name="arch" type="xml">
                 <search string="Search Journal Items">
-<<<<<<< HEAD
-                    <group>
-                        <field name="date"/>
-                        <separator orientation="vertical"/>
-                        <filter icon="terp-document-new" string="Unbalanced" domain="[('state','=','draft')]" help="Unbalanced Journal Items"/>
-                        <separator orientation="vertical"/>
-                        <filter icon="terp-document-new" string="Unposted" domain="[('move_id.state','=','draft')]" help="Unposted Journal Items"/>
-                        <filter name="posted" icon="terp-camera_test" string="Posted" domain="[('move_id.state','=','posted')]" help="Posted Journal Items"/>
-                        <separator orientation="vertical"/>
-                        <filter
-                            icon="terp-dolar_ok!"
-                            string="Unreconciled"
-                            domain="[('reconcile_id','=',False), ('account_id.reconcile','=',True)]" help="Unreconciled Journal Items"
-                            name="unreconciled"/>
-                        <separator orientation="vertical"/>
-                        <filter string="Next Partner to Reconcile" help="Next Partner Entries to reconcile" name="next_partner" context="{'next_partner_only': 1}" icon="terp-gtk-jump-to-ltr" domain="[('account_id.reconcile','=',True),('reconcile_id','=',False)]"/>
-                        <separator orientation="vertical"/>
-                        <field name="move_id" string="Number (Move)"/>
-                        <field name="account_id"/>
-                        <field name="partner_id"/>
-                    </group>
-                    <newline/>
-                    <group>
-                        <field name="journal_id" widget="selection" context="{'journal_id':self}"/>
-                        <field name="period_id" context="{'period_id':self}"/>
-                    </group>
-                    <newline/>
-=======
                     <field name="date"/>
                     <filter icon="terp-document-new" string="Unbalanced" domain="[('state','=','draft')]" help="Unbalanced Journal Items"/>
                     <separator/>
@@ -1199,7 +1171,6 @@
                     <field name="partner_id"/>
                     <field name="journal_id" context="{'journal_id':self}"/>
                     <field name="period_id" context="{'period_id':self}"/>
->>>>>>> 3edc6463
                     <group expand="0" string="Group By...">
                         <filter string="Partner" icon="terp-partner" domain="[]" context="{'group_by':'partner_id'}"/>
                         <filter string="Journal" icon="terp-folder-orange" domain="[]" context="{'group_by':'journal_id'}"/>
