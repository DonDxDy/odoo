# -*- coding: utf-8 -*-
##############################################################################
#
#    OpenERP, Open Source Management Solution
#    Copyright (C) 2004-2010 Tiny SPRL (<http://tiny.be>).
#
#    This program is free software: you can redistribute it and/or modify
#    it under the terms of the GNU Affero General Public License as
#    published by the Free Software Foundation, either version 3 of the
#    License, or (at your option) any later version.
#
#    This program is distributed in the hope that it will be useful,
#    but WITHOUT ANY WARRANTY; without even the implied warranty of
#    MERCHANTABILITY or FITNESS FOR A PARTICULAR PURPOSE.  See the
#    GNU Affero General Public License for more details.
#
#    You should have received a copy of the GNU Affero General Public License
#    along with this program.  If not, see <http://www.gnu.org/licenses/>.
#
##############################################################################

import sys
import time
from datetime import datetime
from operator import itemgetter

from lxml import etree

from openerp import netsvc
from openerp.osv import fields, osv, orm
from openerp.tools.translate import _
import openerp.addons.decimal_precision as dp
from openerp import tools

class account_move_line(osv.osv):
    _name = "account.move.line"
    _description = "Journal Items"

    def _query_get(self, cr, uid, obj='l', context=None):
        fiscalyear_obj = self.pool.get('account.fiscalyear')
        fiscalperiod_obj = self.pool.get('account.period')
        account_obj = self.pool.get('account.account')
        fiscalyear_ids = []
        if context is None:
            context = {}
        initial_bal = context.get('initial_bal', False)
        company_clause = " "
        if context.get('company_id', False):
            company_clause = " AND " +obj+".company_id = %s" % context.get('company_id', False)
        if not context.get('fiscalyear', False):
            if context.get('all_fiscalyear', False):
                #this option is needed by the aged balance report because otherwise, if we search only the draft ones, an open invoice of a closed fiscalyear won't be displayed
                fiscalyear_ids = fiscalyear_obj.search(cr, uid, [])
            else:
                fiscalyear_ids = fiscalyear_obj.search(cr, uid, [('state', '=', 'draft')])
        else:
            #for initial balance as well as for normal query, we check only the selected FY because the best practice is to generate the FY opening entries
            fiscalyear_ids = [context['fiscalyear']]

        fiscalyear_clause = (','.join([str(x) for x in fiscalyear_ids])) or '0'
        state = context.get('state', False)
        where_move_state = ''
        where_move_lines_by_date = ''

        if context.get('date_from', False) and context.get('date_to', False):
            if initial_bal:
                where_move_lines_by_date = " AND " +obj+".move_id IN (SELECT id FROM account_move WHERE date < '" +context['date_from']+"')"
            else:
                where_move_lines_by_date = " AND " +obj+".move_id IN (SELECT id FROM account_move WHERE date >= '" +context['date_from']+"' AND date <= '"+context['date_to']+"')"

        if state:
            if state.lower() not in ['all']:
                where_move_state= " AND "+obj+".move_id IN (SELECT id FROM account_move WHERE account_move.state = '"+state+"')"
        if context.get('period_from', False) and context.get('period_to', False) and not context.get('periods', False):
            if initial_bal:
                period_company_id = fiscalperiod_obj.browse(cr, uid, context['period_from'], context=context).company_id.id
                first_period = fiscalperiod_obj.search(cr, uid, [('company_id', '=', period_company_id)], order='date_start', limit=1)[0]
                context['periods'] = fiscalperiod_obj.build_ctx_periods(cr, uid, first_period, context['period_from'])
            else:
                context['periods'] = fiscalperiod_obj.build_ctx_periods(cr, uid, context['period_from'], context['period_to'])
        if context.get('periods', False):
            if initial_bal:
                query = obj+".state <> 'draft' AND "+obj+".period_id IN (SELECT id FROM account_period WHERE fiscalyear_id IN (%s)) %s %s" % (fiscalyear_clause, where_move_state, where_move_lines_by_date)
                period_ids = fiscalperiod_obj.search(cr, uid, [('id', 'in', context['periods'])], order='date_start', limit=1)
                if period_ids and period_ids[0]:
                    first_period = fiscalperiod_obj.browse(cr, uid, period_ids[0], context=context)
                    ids = ','.join([str(x) for x in context['periods']])
                    query = obj+".state <> 'draft' AND "+obj+".period_id IN (SELECT id FROM account_period WHERE fiscalyear_id IN (%s) AND date_start <= '%s' AND id NOT IN (%s)) %s %s" % (fiscalyear_clause, first_period.date_start, ids, where_move_state, where_move_lines_by_date)
            else:
                ids = ','.join([str(x) for x in context['periods']])
                query = obj+".state <> 'draft' AND "+obj+".period_id IN (SELECT id FROM account_period WHERE fiscalyear_id IN (%s) AND id IN (%s)) %s %s" % (fiscalyear_clause, ids, where_move_state, where_move_lines_by_date)
        else:
            query = obj+".state <> 'draft' AND "+obj+".period_id IN (SELECT id FROM account_period WHERE fiscalyear_id IN (%s)) %s %s" % (fiscalyear_clause, where_move_state, where_move_lines_by_date)

        if initial_bal and not context.get('periods', False) and not where_move_lines_by_date:
            #we didn't pass any filter in the context, and the initial balance can't be computed using only the fiscalyear otherwise entries will be summed twice
            #so we have to invalidate this query
            raise osv.except_osv(_('Warning!'),_("You have not supplied enough arguments to compute the initial balance, please select a period and a journal in the context."))


        if context.get('journal_ids', False):
            query += ' AND '+obj+'.journal_id IN (%s)' % ','.join(map(str, context['journal_ids']))

        if context.get('chart_account_id', False):
            child_ids = account_obj._get_children_and_consol(cr, uid, [context['chart_account_id']], context=context)
            query += ' AND '+obj+'.account_id IN (%s)' % ','.join(map(str, child_ids))

        query += company_clause
        return query

    def _amount_residual(self, cr, uid, ids, field_names, args, context=None):
        """
           This function returns the residual amount on a receivable or payable account.move.line.
           By default, it returns an amount in the currency of this journal entry (maybe different
           of the company currency), but if you pass 'residual_in_company_currency' = True in the
           context then the returned amount will be in company currency.
        """
        res = {}
        if context is None:
            context = {}
        cur_obj = self.pool.get('res.currency')
        for move_line in self.browse(cr, uid, ids, context=context):
            res[move_line.id] = {
                'amount_residual': 0.0,
                'amount_residual_currency': 0.0,
            }

            if move_line.reconcile_id:
                continue
            if not move_line.account_id.type in ('payable', 'receivable'):
                #this function does not suport to be used on move lines not related to payable or receivable accounts
                continue

            if move_line.currency_id:
                move_line_total = move_line.amount_currency
                sign = move_line.amount_currency < 0 and -1 or 1
            else:
                move_line_total = move_line.debit - move_line.credit
                sign = (move_line.debit - move_line.credit) < 0 and -1 or 1
            line_total_in_company_currency =  move_line.debit - move_line.credit
            context_unreconciled = context.copy()
            if move_line.reconcile_partial_id:
                for payment_line in move_line.reconcile_partial_id.line_partial_ids:
                    if payment_line.id == move_line.id:
                        continue
                    if payment_line.currency_id and move_line.currency_id and payment_line.currency_id.id == move_line.currency_id.id:
                            move_line_total += payment_line.amount_currency
                    else:
                        if move_line.currency_id:
                            context_unreconciled.update({'date': payment_line.date})
                            amount_in_foreign_currency = cur_obj.compute(cr, uid, move_line.company_id.currency_id.id, move_line.currency_id.id, (payment_line.debit - payment_line.credit), round=False, context=context_unreconciled)
                            move_line_total += amount_in_foreign_currency
                        else:
                            move_line_total += (payment_line.debit - payment_line.credit)
                    line_total_in_company_currency += (payment_line.debit - payment_line.credit)

            result = move_line_total
            res[move_line.id]['amount_residual_currency'] =  sign * (move_line.currency_id and self.pool.get('res.currency').round(cr, uid, move_line.currency_id, result) or result)
            res[move_line.id]['amount_residual'] = sign * line_total_in_company_currency
        return res

    def default_get(self, cr, uid, fields, context=None):
        data = self._default_get(cr, uid, fields, context=context)
        for f in data.keys():
            if f not in fields:
                del data[f]
        return data

    def _prepare_analytic_line(self, cr, uid, obj_line, context=None):
        """
        Prepare the values given at the create() of account.analytic.line upon the validation of a journal item having
        an analytic account. This method is intended to be extended in other modules.

        :param obj_line: browse record of the account.move.line that triggered the analytic line creation
        """
        return {'name': obj_line.name,
                'date': obj_line.date,
                'account_id': obj_line.analytic_account_id.id,
                'unit_amount': obj_line.quantity,
                'product_id': obj_line.product_id and obj_line.product_id.id or False,
                'product_uom_id': obj_line.product_uom_id and obj_line.product_uom_id.id or False,
                'amount': (obj_line.credit or  0.0) - (obj_line.debit or 0.0),
                'general_account_id': obj_line.account_id.id,
                'journal_id': obj_line.journal_id.analytic_journal_id.id,
                'ref': obj_line.ref,
                'move_id': obj_line.id,
                'user_id': uid,
               }

    def create_analytic_lines(self, cr, uid, ids, context=None):
        acc_ana_line_obj = self.pool.get('account.analytic.line')
        for obj_line in self.browse(cr, uid, ids, context=context):
            if obj_line.analytic_account_id:
                if not obj_line.journal_id.analytic_journal_id:
                    raise osv.except_osv(_('No Analytic Journal !'),_("You have to define an analytic journal on the '%s' journal!") % (obj_line.journal_id.name, ))
                vals_line = self._prepare_analytic_line(cr, uid, obj_line, context=context)
                acc_ana_line_obj.create(cr, uid, vals_line)
        return True

    def _default_get_move_form_hook(self, cursor, user, data):
        '''Called in the end of default_get method for manual entry in account_move form'''
        if data.has_key('analytic_account_id'):
            del(data['analytic_account_id'])
        if data.has_key('account_tax_id'):
            del(data['account_tax_id'])
        return data

    def convert_to_period(self, cr, uid, context=None):
        if context is None:
            context = {}
        period_obj = self.pool.get('account.period')
        #check if the period_id changed in the context from client side
        if context.get('period_id', False):
            period_id = context.get('period_id')
            if type(period_id) == str:
                ids = period_obj.search(cr, uid, [('name', 'ilike', period_id)])
                context.update({
                    'period_id': ids and ids[0] or False
                })
        return context

    def _default_get(self, cr, uid, fields, context=None):
        #default_get should only do the following:
        #   -propose the next amount in debit/credit in order to balance the move
        #   -propose the next account from the journal (default debit/credit account) accordingly
        if context is None:
            context = {}
        account_obj = self.pool.get('account.account')
        period_obj = self.pool.get('account.period')
        journal_obj = self.pool.get('account.journal')
        move_obj = self.pool.get('account.move')
        tax_obj = self.pool.get('account.tax')
        fiscal_pos_obj = self.pool.get('account.fiscal.position')
        partner_obj = self.pool.get('res.partner')
        currency_obj = self.pool.get('res.currency')

        if not context.get('journal_id', False):
            context['journal_id'] = context.get('search_default_journal_id', False)
        if not context.get('period_id', False):
            context['period_id'] = context.get('search_default_period_id', False)
        context = self.convert_to_period(cr, uid, context)

        # Compute simple values
        data = super(account_move_line, self).default_get(cr, uid, fields, context=context)
        if context.get('journal_id'):
            total = 0.0
            #in account.move form view, it is not possible to compute total debit and credit using
            #a browse record. So we must use the context to pass the whole one2many field and compute the total
            if context.get('line_id'):
                for move_line_dict in move_obj.resolve_2many_commands(cr, uid, 'line_id', context.get('line_id'), context=context):
                    data['name'] = data.get('name') or move_line_dict.get('name')
                    data['partner_id'] = data.get('partner_id') or move_line_dict.get('partner_id')
                    total += move_line_dict.get('debit', 0.0) - move_line_dict.get('credit', 0.0)
            elif context.get('period_id'):
                #find the date and the ID of the last unbalanced account.move encoded by the current user in that journal and period
                move_id = False
                cr.execute('''SELECT move_id, date FROM account_move_line
                    WHERE journal_id = %s AND period_id = %s AND create_uid = %s AND state = %s
                    ORDER BY id DESC limit 1''', (context['journal_id'], context['period_id'], uid, 'draft'))
                res = cr.fetchone()
                move_id = res and res[0] or False
                data['date'] = res and res[1] or period_obj.browse(cr, uid, context['period_id'], context=context).date_start
                data['move_id'] = move_id
                if move_id:
                    #if there exist some unbalanced accounting entries that match the journal and the period,
                    #we propose to continue the same move by copying the ref, the name, the partner...
                    move = move_obj.browse(cr, uid, move_id, context=context)
                    data.setdefault('name', move.line_id[-1].name)
                    for l in move.line_id:
                        data['partner_id'] = data.get('partner_id') or l.partner_id.id
                        data['ref'] = data.get('ref') or l.ref
                        total += (l.debit or 0.0) - (l.credit or 0.0)

            #compute the total of current move
            data['debit'] = total < 0 and -total or 0.0
            data['credit'] = total > 0 and total or 0.0
            #pick the good account on the journal accordingly if the next proposed line will be a debit or a credit
            journal_data = journal_obj.browse(cr, uid, context['journal_id'], context=context)
            account = total > 0 and journal_data.default_credit_account_id or journal_data.default_debit_account_id
            #map the account using the fiscal position of the partner, if needed
            part = data.get('partner_id') and partner_obj.browse(cr, uid, data['partner_id'], context=context) or False
            if account and data.get('partner_id'):
                account = fiscal_pos_obj.map_account(cr, uid, part and part.property_account_position or False, account.id)
                account = account_obj.browse(cr, uid, account, context=context)
            data['account_id'] =  account and account.id or False
            #compute the amount in secondary currency of the account, if needed
            if account and account.currency_id:
                data['currency_id'] = account.currency_id.id
                #set the context for the multi currency change
                compute_ctx = context.copy()
                compute_ctx.update({
                        #the following 2 parameters are used to choose the currency rate, in case where the account
                        #doesn't work with an outgoing currency rate method 'at date' but 'average'
                        'res.currency.compute.account': account,
                        'res.currency.compute.account_invert': True,
                    })
                if data.get('date'):
                    compute_ctx.update({'date': data['date']})
                data['amount_currency'] = currency_obj.compute(cr, uid, account.company_id.currency_id.id, data['currency_id'], -total, context=compute_ctx)
        data = self._default_get_move_form_hook(cr, uid, data)
        return data

    def on_create_write(self, cr, uid, id, context=None):
        if not id:
            return []
        ml = self.browse(cr, uid, id, context=context)
        return map(lambda x: x.id, ml.move_id.line_id)

    def _balance(self, cr, uid, ids, name, arg, context=None):
        if context is None:
            context = {}
        c = context.copy()
        c['initital_bal'] = True
        sql = """SELECT l2.id, SUM(l1.debit-l1.credit)
                    FROM account_move_line l1, account_move_line l2
                    WHERE l2.account_id = l1.account_id
                      AND l1.id <= l2.id
                      AND l2.id IN %s AND """ + \
                self._query_get(cr, uid, obj='l1', context=c) + \
                " GROUP BY l2.id"

        cr.execute(sql, [tuple(ids)])
        return dict(cr.fetchall())

    def _invoice(self, cursor, user, ids, name, arg, context=None):
        invoice_obj = self.pool.get('account.invoice')
        res = {}
        for line_id in ids:
            res[line_id] = False
        cursor.execute('SELECT l.id, i.id ' \
                        'FROM account_move_line l, account_invoice i ' \
                        'WHERE l.move_id = i.move_id ' \
                        'AND l.id IN %s',
                        (tuple(ids),))
        invoice_ids = []
        for line_id, invoice_id in cursor.fetchall():
            res[line_id] = invoice_id
            invoice_ids.append(invoice_id)
        invoice_names = {False: ''}
        for invoice_id, name in invoice_obj.name_get(cursor, user, invoice_ids, context=context):
            invoice_names[invoice_id] = name
        for line_id in res.keys():
            invoice_id = res[line_id]
            res[line_id] = (invoice_id, invoice_names[invoice_id])
        return res

    def name_get(self, cr, uid, ids, context=None):
        if not ids:
            return []
        result = []
        for line in self.browse(cr, uid, ids, context=context):
            if line.ref:
                result.append((line.id, (line.move_id.name or '')+' ('+line.ref+')'))
            else:
                result.append((line.id, line.move_id.name))
        return result

    def _balance_search(self, cursor, user, obj, name, args, domain=None, context=None):
        if context is None:
            context = {}
        if not args:
            return []
        where = ' AND '.join(map(lambda x: '(abs(sum(debit-credit))'+x[1]+str(x[2])+')',args))
        cursor.execute('SELECT id, SUM(debit-credit) FROM account_move_line \
                     GROUP BY id, debit, credit having '+where)
        res = cursor.fetchall()
        if not res:
            return [('id', '=', '0')]
        return [('id', 'in', [x[0] for x in res])]

    def _invoice_search(self, cursor, user, obj, name, args, context=None):
        if not args:
            return []
        invoice_obj = self.pool.get('account.invoice')
        i = 0
        while i < len(args):
            fargs = args[i][0].split('.', 1)
            if len(fargs) > 1:
                args[i] = (fargs[0], 'in', invoice_obj.search(cursor, user,
                    [(fargs[1], args[i][1], args[i][2])]))
                i += 1
                continue
            if isinstance(args[i][2], basestring):
                res_ids = invoice_obj.name_search(cursor, user, args[i][2], [],
                        args[i][1])
                args[i] = (args[i][0], 'in', [x[0] for x in res_ids])
            i += 1
        qu1, qu2 = [], []
        for x in args:
            if x[1] != 'in':
                if (x[2] is False) and (x[1] == '='):
                    qu1.append('(i.id IS NULL)')
                elif (x[2] is False) and (x[1] == '<>' or x[1] == '!='):
                    qu1.append('(i.id IS NOT NULL)')
                else:
                    qu1.append('(i.id %s %s)' % (x[1], '%s'))
                    qu2.append(x[2])
            elif x[1] == 'in':
                if len(x[2]) > 0:
                    qu1.append('(i.id IN (%s))' % (','.join(['%s'] * len(x[2]))))
                    qu2 += x[2]
                else:
                    qu1.append(' (False)')
        if qu1:
            qu1 = ' AND' + ' AND'.join(qu1)
        else:
            qu1 = ''
        cursor.execute('SELECT l.id ' \
                'FROM account_move_line l, account_invoice i ' \
                'WHERE l.move_id = i.move_id ' + qu1, qu2)
        res = cursor.fetchall()
        if not res:
            return [('id', '=', '0')]
        return [('id', 'in', [x[0] for x in res])]

    def _get_move_lines(self, cr, uid, ids, context=None):
        result = []
        for move in self.pool.get('account.move').browse(cr, uid, ids, context=context):
            for line in move.line_id:
                result.append(line.id)
        return result

    def _get_reconcile(self, cr, uid, ids,name, unknow_none, context=None):
        res = dict.fromkeys(ids, False)
        for line in self.browse(cr, uid, ids, context=context):
            if line.reconcile_id:
                res[line.id] = str(line.reconcile_id.name)
            elif line.reconcile_partial_id:
                res[line.id] = str(line.reconcile_partial_id.name)
        return res

    _columns = {
        'name': fields.char('Name', size=64, required=True),
        'quantity': fields.float('Quantity', digits=(16,2), help="The optional quantity expressed by this line, eg: number of product sold. The quantity is not a legal requirement but is very useful for some reports."),
        'product_uom_id': fields.many2one('product.uom', 'Unit of Measure'),
        'product_id': fields.many2one('product.product', 'Product'),
        'debit': fields.float('Debit', digits_compute=dp.get_precision('Account')),
        'credit': fields.float('Credit', digits_compute=dp.get_precision('Account')),
        'account_id': fields.many2one('account.account', 'Account', required=True, ondelete="cascade", domain=[('type','<>','view'), ('type', '<>', 'closed')], select=2),
        'move_id': fields.many2one('account.move', 'Journal Entry', ondelete="cascade", help="The move of this entry line.", select=2, required=True),
        'narration': fields.related('move_id','narration', type='text', relation='account.move', string='Internal Note'),
        'ref': fields.related('move_id', 'ref', string='Reference', type='char', size=64, store=True),
        'statement_id': fields.many2one('account.bank.statement', 'Statement', help="The bank statement used for bank reconciliation", select=1),
        'reconcile_id': fields.many2one('account.move.reconcile', 'Reconcile', readonly=True, ondelete='set null', select=2),
        'reconcile_partial_id': fields.many2one('account.move.reconcile', 'Partial Reconcile', readonly=True, ondelete='set null', select=2),
        'reconcile': fields.function(_get_reconcile, type='char', string='Reconcile Ref'),
        'amount_currency': fields.float('Amount Currency', help="The amount expressed in an optional other currency if it is a multi-currency entry.", digits_compute=dp.get_precision('Account')),
        'amount_residual_currency': fields.function(_amount_residual, string='Residual Amount in Currency', multi="residual", help="The residual amount on a receivable or payable of a journal entry expressed in its currency (maybe different of the company currency)."),
        'amount_residual': fields.function(_amount_residual, string='Residual Amount', multi="residual", help="The residual amount on a receivable or payable of a journal entry expressed in the company currency."),
        'currency_id': fields.many2one('res.currency', 'Currency', help="The optional other currency if it is a multi-currency entry."),
        'journal_id': fields.related('move_id', 'journal_id', string='Journal', type='many2one', relation='account.journal', required=True, select=True,
                                store = {
                                    'account.move': (_get_move_lines, ['journal_id'], 20)
                                }),
        'period_id': fields.related('move_id', 'period_id', string='Period', type='many2one', relation='account.period', required=True, select=True,
                                store = {
                                    'account.move': (_get_move_lines, ['period_id'], 20)
                                }),
        'blocked': fields.boolean('No Follow-up', help="You can check this box to mark this journal item as a litigation with the associated partner"),
        'partner_id': fields.many2one('res.partner', 'Partner', select=1, ondelete='restrict'),
        'date_maturity': fields.date('Due date', select=True ,help="This field is used for payable and receivable journal entries. You can put the limit date for the payment of this line."),
        'date': fields.related('move_id','date', string='Effective date', type='date', required=True, select=True,
                                store = {
                                    'account.move': (_get_move_lines, ['date'], 20)
                                }),
        'date_created': fields.date('Creation date', select=True),
        'analytic_lines': fields.one2many('account.analytic.line', 'move_id', 'Analytic lines'),
        'centralisation': fields.selection([('normal','Normal'),('credit','Credit Centralisation'),('debit','Debit Centralisation'),('currency','Currency Adjustment')], 'Centralisation', size=8),
        'balance': fields.function(_balance, fnct_search=_balance_search, string='Balance'),
        'state': fields.selection([('draft','Unbalanced'), ('valid','Balanced')], 'Status', readonly=True),
        'tax_code_id': fields.many2one('account.tax.code', 'Tax Account', help="The Account can either be a base tax code or a tax code account."),
        'tax_amount': fields.float('Tax/Base Amount', digits_compute=dp.get_precision('Account'), select=True, help="If the Tax account is a tax code account, this field will contain the taxed amount.If the tax account is base tax code, "\
                    "this field will contain the basic amount(without tax)."),
        'invoice': fields.function(_invoice, string='Invoice',
            type='many2one', relation='account.invoice', fnct_search=_invoice_search),
        'account_tax_id':fields.many2one('account.tax', 'Tax'),
        'analytic_account_id': fields.many2one('account.analytic.account', 'Analytic Account'),
        'company_id': fields.related('account_id', 'company_id', type='many2one', relation='res.company', 
                            string='Company', store=True, readonly=True)
    }

    def _get_date(self, cr, uid, context=None):
        if context is None:
            context or {}
        period_obj = self.pool.get('account.period')
        dt = time.strftime('%Y-%m-%d')
        if context.get('journal_id') and context.get('period_id'):
            cr.execute('SELECT date FROM account_move_line ' \
                    'WHERE journal_id = %s AND period_id = %s ' \
                    'ORDER BY id DESC limit 1',
                    (context['journal_id'], context['period_id']))
            res = cr.fetchone()
            if res:
                dt = res[0]
            else:
                period = period_obj.browse(cr, uid, context['period_id'], context=context)
                dt = period.date_start
        return dt

    def _get_currency(self, cr, uid, context=None):
        if context is None:
            context = {}
        if not context.get('journal_id', False):
            return False
        cur = self.pool.get('account.journal').browse(cr, uid, context['journal_id']).currency
        return cur and cur.id or False

    def _get_period(self, cr, uid, context=None):
        """
        Return  default account period value
        """
        context = context or {}
        if context.get('period_id', False):
            return context['period_id']
        account_period_obj = self.pool.get('account.period')
        ids = account_period_obj.find(cr, uid, context=context)
        period_id = False
        if ids:
            period_id = ids[0]
        return period_id

    def _get_journal(self, cr, uid, context=None):
        """
        Return journal based on the journal type
        """
        context = context or {}
        if context.get('journal_id', False):
            return context['journal_id']
        journal_id = False

        journal_pool = self.pool.get('account.journal')
        if context.get('journal_type', False):
            jids = journal_pool.search(cr, uid, [('type','=', context.get('journal_type'))])
            if not jids:
                raise osv.except_osv(_('Configuration Error!'), _('Cannot find any account journal of %s type for this company.\n\nYou can create one in the menu: \nConfiguration/Journals/Journals.') % context.get('journal_type'))
            journal_id = jids[0]
        return journal_id


    _defaults = {
        'blocked': False,
        'centralisation': 'normal',
        'date': _get_date,
        'date_created': fields.date.context_today,
        'state': 'draft',
        'currency_id': _get_currency,
        'journal_id': _get_journal,
        'credit': 0.0,
        'debit': 0.0,
        'amount_currency': 0.0,
        'account_id': lambda self, cr, uid, c: c.get('account_id', False),
        'period_id': _get_period,
        'company_id': lambda self, cr, uid, c: self.pool.get('res.company')._company_default_get(cr, uid, 'account.move.line', context=c)
    }
    _order = "date desc, id desc"
    _sql_constraints = [
        ('credit_debit1', 'CHECK (credit*debit=0)',  'Wrong credit or debit value in accounting entry !'),
        ('credit_debit2', 'CHECK (credit+debit>=0)', 'Wrong credit or debit value in accounting entry !'),
    ]

    def _auto_init(self, cr, context=None):
        super(account_move_line, self)._auto_init(cr, context=context)
        cr.execute('SELECT indexname FROM pg_indexes WHERE indexname = \'account_move_line_journal_id_period_id_index\'')
        if not cr.fetchone():
            cr.execute('CREATE INDEX account_move_line_journal_id_period_id_index ON account_move_line (journal_id, period_id)')

    def _check_no_view(self, cr, uid, ids, context=None):
        lines = self.browse(cr, uid, ids, context=context)
        for l in lines:
            if l.account_id.type == 'view':
                return False
        return True

    def _check_no_closed(self, cr, uid, ids, context=None):
        lines = self.browse(cr, uid, ids, context=context)
        for l in lines:
            if l.account_id.type == 'closed':
                raise osv.except_osv(_('Error!'), _('You cannot create journal items on a closed account %s %s.') % (l.account_id.code, l.account_id.name))
        return True

    def _check_company_id(self, cr, uid, ids, context=None):
        lines = self.browse(cr, uid, ids, context=context)
        for l in lines:
            if l.company_id != l.account_id.company_id or l.company_id != l.period_id.company_id:
                return False
        return True

    def _check_date(self, cr, uid, ids, context=None):
        for l in self.browse(cr, uid, ids, context=context):
            if l.journal_id.allow_date:
                if not time.strptime(l.date[:10],'%Y-%m-%d') >= time.strptime(l.period_id.date_start, '%Y-%m-%d') or not time.strptime(l.date[:10], '%Y-%m-%d') <= time.strptime(l.period_id.date_stop, '%Y-%m-%d'):
                    return False
        return True

    def _check_currency(self, cr, uid, ids, context=None):
        for l in self.browse(cr, uid, ids, context=context):
            if l.account_id.currency_id:
                if not l.currency_id or not l.currency_id.id == l.account_id.currency_id.id:
                    return False
        return True

    def _check_currency_and_amount(self, cr, uid, ids, context=None):
        for l in self.browse(cr, uid, ids, context=context):
            if (l.amount_currency and not l.currency_id):
                return False
        return True

    def _check_currency_amount(self, cr, uid, ids, context=None):
        for l in self.browse(cr, uid, ids, context=context):
            if l.amount_currency:
                if (l.amount_currency > 0.0 and l.credit > 0.0) or (l.amount_currency < 0.0 and l.debit > 0.0):
                    return False
        return True

    def _check_currency_company(self, cr, uid, ids, context=None):
        for l in self.browse(cr, uid, ids, context=context):
            if l.currency_id.id == l.company_id.currency_id.id:
                return False
        return True

    _constraints = [
        (_check_no_view, 'You cannot create journal items on an account of type view.', ['account_id']),
        (_check_no_closed, 'You cannot create journal items on closed account.', ['account_id']),
        (_check_company_id, 'Account and Period must belong to the same company.', ['company_id']),
        (_check_date, 'The date of your Journal Entry is not in the defined period! You should change the date or remove this constraint from the journal.', ['date']),
        (_check_currency, 'The selected account of your Journal Entry forces to provide a secondary currency. You should remove the secondary currency on the account or select a multi-currency view on the journal.', ['currency_id']),
        (_check_currency_and_amount, "You cannot create journal items with a secondary currency without recording both 'currency' and 'amount currency' field.", ['currency_id','amount_currency']),
        (_check_currency_amount, 'The amount expressed in the secondary currency must be positif when journal item are debit and negatif when journal item are credit.', ['amount_currency']),
        (_check_currency_company, "You cannot provide a secondary currency if it is the same than the company one." , ['currency_id']),
    ]

    #TODO: ONCHANGE_ACCOUNT_ID: set account_tax_id
    def onchange_currency(self, cr, uid, ids, account_id, amount, currency_id, date=False, journal=False, context=None):
        if context is None:
            context = {}
        account_obj = self.pool.get('account.account')
        journal_obj = self.pool.get('account.journal')
        currency_obj = self.pool.get('res.currency')
        if (not currency_id) or (not account_id):
            return {}
        result = {}
        acc = account_obj.browse(cr, uid, account_id, context=context)
        if (amount>0) and journal:
            x = journal_obj.browse(cr, uid, journal).default_credit_account_id
            if x: acc = x
        context.update({
                'date': date,
                'res.currency.compute.account': acc,
            })
        v = currency_obj.compute(cr, uid, currency_id, acc.company_id.currency_id.id, amount, context=context)
        result['value'] = {
            'debit': v > 0 and v or 0.0,
            'credit': v < 0 and -v or 0.0
        }
        return result

    def onchange_account_id(self, cr, uid, ids, account_id, context=None):
        res = {'value': {}}
        if account_id:
            res['value']['account_tax_id'] = [x.id for x in self.pool.get('account.account').browse(cr, uid, account_id, context=context).tax_ids]
        return res

    def onchange_partner_id(self, cr, uid, ids, move_id, partner_id, account_id=None, debit=0, credit=0, date=False, journal=False):
        partner_obj = self.pool.get('res.partner')
        payment_term_obj = self.pool.get('account.payment.term')
        journal_obj = self.pool.get('account.journal')
        fiscal_pos_obj = self.pool.get('account.fiscal.position')
        val = {}
        val['date_maturity'] = False

        if not partner_id:
            return {'value':val}
        if not date:
            date = datetime.now().strftime('%Y-%m-%d')
        jt = False
        if journal:
            jt = journal_obj.browse(cr, uid, journal).type
        part = partner_obj.browse(cr, uid, partner_id)

        payment_term_id = False
        if jt and jt in ('purchase', 'purchase_refund') and part.property_supplier_payment_term:
            payment_term_id = part.property_supplier_payment_term.id
        elif jt and part.property_payment_term:
            payment_term_id = part.property_payment_term.id
        if payment_term_id:
            res = payment_term_obj.compute(cr, uid, payment_term_id, 100, date)
            if res:
                val['date_maturity'] = res[0][0]
        if not account_id:
            id1 = part.property_account_payable.id
            id2 =  part.property_account_receivable.id
            if jt:
                if jt in ('sale', 'purchase_refund'):
                    val['account_id'] = fiscal_pos_obj.map_account(cr, uid, part and part.property_account_position or False, id2)
                elif jt in ('purchase', 'sale_refund'):
                    val['account_id'] = fiscal_pos_obj.map_account(cr, uid, part and part.property_account_position or False, id1)
                elif jt in ('general', 'bank', 'cash'):
                    if part.customer:
                        val['account_id'] = fiscal_pos_obj.map_account(cr, uid, part and part.property_account_position or False, id2)
                    elif part.supplier:
                        val['account_id'] = fiscal_pos_obj.map_account(cr, uid, part and part.property_account_position or False, id1)
                if val.get('account_id', False):
                    d = self.onchange_account_id(cr, uid, ids, val['account_id'])
                    val.update(d['value'])
        return {'value':val}

    def onchange_account_id(self, cr, uid, ids, account_id=False, partner_id=False):
        account_obj = self.pool.get('account.account')
        partner_obj = self.pool.get('res.partner')
        fiscal_pos_obj = self.pool.get('account.fiscal.position')
        val = {}
        if account_id:
            res = account_obj.browse(cr, uid, account_id)
            tax_ids = res.tax_ids
            if tax_ids and partner_id:
                part = partner_obj.browse(cr, uid, partner_id)
                tax_id = fiscal_pos_obj.map_tax(cr, uid, part and part.property_account_position or False, tax_ids)[0]
            else:
                tax_id = tax_ids and tax_ids[0].id or False
            val['account_tax_id'] = tax_id
        return {'value': val}
    #
    # type: the type if reconciliation (no logic behind this field, for info)
    #
    # writeoff; entry generated for the difference between the lines
    #
    def search(self, cr, uid, args, offset=0, limit=None, order=None, context=None, count=False):
        if context is None:
            context = {}
        if context and context.get('next_partner_only', False):
            if not context.get('partner_id', False):
                partner = self.list_partners_to_reconcile(cr, uid, context=context)
                if partner:
                    partner = partner[0]
            else:
                partner = context.get('partner_id', False)
            if not partner:
                return []
            args.append(('partner_id', '=', partner[0]))
        return super(account_move_line, self).search(cr, uid, args, offset, limit, order, context, count)

    def list_partners_to_reconcile(self, cr, uid, context=None):
        cr.execute(
             """SELECT partner_id FROM (
<<<<<<< HEAD
                SELECT l.partner_id, p.last_reconciliation_date, SUM(l.debit) AS debit, SUM(l.credit) AS credit, MAX(l.date) AS max_date
=======
                SELECT l.partner_id, p.last_reconciliation_date, SUM(l.debit) AS debit, SUM(l.credit) AS credit, MAX(l.create_date) AS max_reconcil_date
>>>>>>> 772b7d30
                FROM account_move_line l
                RIGHT JOIN account_account a ON (a.id = l.account_id)
                RIGHT JOIN res_partner p ON (l.partner_id = p.id)
                    WHERE a.reconcile IS TRUE
                    AND l.reconcile_id IS NULL
                    AND l.state <> 'draft'
                    GROUP BY l.partner_id, p.last_reconciliation_date
                ) AS s
                WHERE debit > 0 AND credit > 0 AND (last_reconciliation_date IS NULL OR max_date > last_reconciliation_date)
                ORDER BY last_reconciliation_date""")
        ids = cr.fetchall()
        ids = len(ids) and [x[0] for x in ids] or []
        return self.pool.get('res.partner').name_get(cr, uid, ids, context=context)

    def reconcile_partial(self, cr, uid, ids, type='auto', context=None, writeoff_acc_id=False, writeoff_period_id=False, writeoff_journal_id=False):
        move_rec_obj = self.pool.get('account.move.reconcile')
        merges = []
        unmerge = []
        total = 0.0
        merges_rec = []
        company_list = []
        if context is None:
            context = {}
        for line in self.browse(cr, uid, ids, context=context):
            if company_list and not line.company_id.id in company_list:
                raise osv.except_osv(_('Warning!'), _('To reconcile the entries company should be the same for all entries.'))
            company_list.append(line.company_id.id)

        for line in self.browse(cr, uid, ids, context=context):
            if line.account_id.currency_id:
                currency_id = line.account_id.currency_id
            else:
                currency_id = line.company_id.currency_id
            if line.reconcile_id:
                raise osv.except_osv(_('Warning'), _("Journal Item '%s' (id: %s), Move '%s' is already reconciled!") % (line.name, line.id, line.move_id.name)) 
            if line.reconcile_partial_id:
                for line2 in line.reconcile_partial_id.line_partial_ids:
                    if not line2.reconcile_id:
                        if line2.id not in merges:
                            merges.append(line2.id)
                        if line2.account_id.currency_id:
                            total += line2.amount_currency
                        else:
                            total += (line2.debit or 0.0) - (line2.credit or 0.0)
                merges_rec.append(line.reconcile_partial_id.id)
            else:
                unmerge.append(line.id)
                if line.account_id.currency_id:
                    total += line.amount_currency
                else:
                    total += (line.debit or 0.0) - (line.credit or 0.0)
        if self.pool.get('res.currency').is_zero(cr, uid, currency_id, total):
            res = self.reconcile(cr, uid, merges+unmerge, context=context, writeoff_acc_id=writeoff_acc_id, writeoff_period_id=writeoff_period_id, writeoff_journal_id=writeoff_journal_id)
            return res
        r_id = move_rec_obj.create(cr, uid, {
            'type': type,
            'line_partial_ids': map(lambda x: (4,x,False), merges+unmerge)
        })
        move_rec_obj.reconcile_partial_check(cr, uid, [r_id] + merges_rec, context=context)
        return True

    def reconcile(self, cr, uid, ids, type='auto', writeoff_acc_id=False, writeoff_period_id=False, writeoff_journal_id=False, context=None):
        account_obj = self.pool.get('account.account')
        move_obj = self.pool.get('account.move')
        move_rec_obj = self.pool.get('account.move.reconcile')
        partner_obj = self.pool.get('res.partner')
        currency_obj = self.pool.get('res.currency')
        lines = self.browse(cr, uid, ids, context=context)
        unrec_lines = filter(lambda x: not x['reconcile_id'], lines)
        credit = debit = 0.0
        currency = 0.0
        account_id = False
        partner_id = False
        if context is None:
            context = {}
        company_list = []
        for line in self.browse(cr, uid, ids, context=context):
            if company_list and not line.company_id.id in company_list:
                raise osv.except_osv(_('Warning!'), _('To reconcile the entries company should be the same for all entries.'))
            company_list.append(line.company_id.id)
        for line in unrec_lines:
            if line.state <> 'valid':
                raise osv.except_osv(_('Error!'),
                        _('Entry "%s" is not valid !') % line.name)
            credit += line['credit']
            debit += line['debit']
            currency += line['amount_currency'] or 0.0
            account_id = line['account_id']['id']
            partner_id = (line['partner_id'] and line['partner_id']['id']) or False
        writeoff = debit - credit

        # Ifdate_p in context => take this date
        if context.has_key('date_p') and context['date_p']:
            date=context['date_p']
        else:
            date = time.strftime('%Y-%m-%d')

        cr.execute('SELECT account_id, reconcile_id '\
                   'FROM account_move_line '\
                   'WHERE id IN %s '\
                   'GROUP BY account_id,reconcile_id',
                   (tuple(ids), ))
        r = cr.fetchall()
        #TODO: move this check to a constraint in the account_move_reconcile object
        if not unrec_lines:
            raise osv.except_osv(_('Error!'), _('Entry is already reconciled.'))
        account = account_obj.browse(cr, uid, account_id, context=context)
        if r[0][1] != None:
            raise osv.except_osv(_('Error!'), _('Some entries are already reconciled.'))

        if context.get('fy_closing'):
            # We don't want to generate any write-off when being called from the
            # wizard used to close a fiscal year (and it doesn't give us any
            # writeoff_acc_id).
            pass
        elif (not currency_obj.is_zero(cr, uid, account.company_id.currency_id, writeoff)) or \
           (account.currency_id and (not currency_obj.is_zero(cr, uid, account.currency_id, currency))):
            if not writeoff_acc_id:
                raise osv.except_osv(_('Warning!'), _('You have to provide an account for the write off/exchange difference entry.'))
            if writeoff > 0:
                debit = writeoff
                credit = 0.0
                self_credit = writeoff
                self_debit = 0.0
            else:
                debit = 0.0
                credit = -writeoff
                self_credit = 0.0
                self_debit = -writeoff
            # If comment exist in context, take it
            if 'comment' in context and context['comment']:
                libelle = context['comment']
            else:
                libelle = _('Write-Off')

            cur_obj = self.pool.get('res.currency')
            cur_id = False
            amount_currency_writeoff = 0.0
            if context.get('company_currency_id',False) != context.get('currency_id',False):
                cur_id = context.get('currency_id',False)
                for line in unrec_lines:
                    if line.currency_id and line.currency_id.id == context.get('currency_id',False):
                        amount_currency_writeoff += line.amount_currency
                    else:
                        tmp_amount = cur_obj.compute(cr, uid, line.account_id.company_id.currency_id.id, context.get('currency_id',False), abs(line.debit-line.credit), context={'date': line.date})
                        amount_currency_writeoff += (line.debit > 0) and tmp_amount or -tmp_amount

            writeoff_lines = [
                (0, 0, {
                    'name': libelle,
                    'debit': self_debit,
                    'credit': self_credit,
                    'account_id': account_id,
                    'date': date,
                    'partner_id': partner_id,
                    'currency_id': cur_id or (account.currency_id.id or False),
                    'amount_currency': amount_currency_writeoff and -1 * amount_currency_writeoff or (account.currency_id.id and -1 * currency or 0.0)
                }),
                (0, 0, {
                    'name': libelle,
                    'debit': debit,
                    'credit': credit,
                    'account_id': writeoff_acc_id,
                    'analytic_account_id': context.get('analytic_id', False),
                    'date': date,
                    'partner_id': partner_id,
                    'currency_id': cur_id or (account.currency_id.id or False),
                    'amount_currency': amount_currency_writeoff and amount_currency_writeoff or (account.currency_id.id and currency or 0.0)
                })
            ]

            writeoff_move_id = move_obj.create(cr, uid, {
                'period_id': writeoff_period_id,
                'journal_id': writeoff_journal_id,
                'date':date,
                'state': 'draft',
                'line_id': writeoff_lines
            })

            writeoff_line_ids = self.search(cr, uid, [('move_id', '=', writeoff_move_id), ('account_id', '=', account_id)])
            if account_id == writeoff_acc_id:
                writeoff_line_ids = [writeoff_line_ids[1]]
            ids += writeoff_line_ids

        r_id = move_rec_obj.create(cr, uid, {
            'type': type,
            'line_id': map(lambda x: (4, x, False), ids),
            'line_partial_ids': map(lambda x: (3, x, False), ids)
        })
        wf_service = netsvc.LocalService("workflow")
        # the id of the move.reconcile is written in the move.line (self) by the create method above
        # because of the way the line_id are defined: (4, x, False)
        for id in ids:
            wf_service.trg_trigger(uid, 'account.move.line', id, cr)

        if lines and lines[0]:
            partner_id = lines[0].partner_id and lines[0].partner_id.id or False
            if partner_id and not partner_obj.has_something_to_reconcile(cr, uid, partner_id, context=context):
                partner_obj.mark_as_reconciled(cr, uid, [partner_id], context=context)
        return r_id

    def view_header_get(self, cr, user, view_id, view_type, context=None):
        if context is None:
            context = {}
        context = self.convert_to_period(cr, user, context=context)
        if context.get('account_id', False):
            cr.execute('SELECT code FROM account_account WHERE id = %s', (context['account_id'], ))
            res = cr.fetchone()
            if res:
                res = _('Entries: ')+ (res[0] or '')
            return res
        if (not context.get('journal_id', False)) or (not context.get('period_id', False)):
            return False
        if context.get('search_default_journal_id', False):
            context['journal_id'] = context.get('search_default_journal_id')
        cr.execute('SELECT code FROM account_journal WHERE id = %s', (context['journal_id'], ))
        j = cr.fetchone()[0] or ''
        cr.execute('SELECT code FROM account_period WHERE id = %s', (context['period_id'], ))
        p = cr.fetchone()[0] or ''
        if j or p:
            return j + (p and (':' + p) or '')
        return False

    def onchange_date(self, cr, user, ids, date, context=None):
        """
        Returns a dict that contains new values and context
        @param cr: A database cursor
        @param user: ID of the user currently logged in
        @param date: latest value from user input for field date
        @param args: other arguments
        @param context: context arguments, like lang, time zone
        @return: Returns a dict which contains new values, and context
        """
        res = {}
        if context is None:
            context = {}
        period_pool = self.pool.get('account.period')
        ctx = dict(context, account_period_prefer_normal=True)
        pids = period_pool.find(cr, user, date, context=ctx)
        if pids:
            res.update({
                'period_id':pids[0]
            })
            context.update({
                'period_id':pids[0]
            })
        return {
            'value':res,
            'context':context,
        }

    def _check_moves(self, cr, uid, context=None):
        # use the first move ever created for this journal and period
        if context is None:
            context = {}
        cr.execute('SELECT id, state, name FROM account_move WHERE journal_id = %s AND period_id = %s ORDER BY id limit 1', (context['journal_id'],context['period_id']))
        res = cr.fetchone()
        if res:
            if res[1] != 'draft':
                raise osv.except_osv(_('User Error!'),
                       _('The account move (%s) for centralisation ' \
                                'has been confirmed.') % res[2])
        return res

    def _remove_move_reconcile(self, cr, uid, move_ids=None, opening_reconciliation=False, context=None):
        # Function remove move rencocile ids related with moves
        obj_move_line = self.pool.get('account.move.line')
        obj_move_rec = self.pool.get('account.move.reconcile')
        unlink_ids = []
        if not move_ids:
            return True
        recs = obj_move_line.read(cr, uid, move_ids, ['reconcile_id', 'reconcile_partial_id'])
        full_recs = filter(lambda x: x['reconcile_id'], recs)
        rec_ids = [rec['reconcile_id'][0] for rec in full_recs]
        part_recs = filter(lambda x: x['reconcile_partial_id'], recs)
        part_rec_ids = [rec['reconcile_partial_id'][0] for rec in part_recs]
        unlink_ids += rec_ids
        unlink_ids += part_rec_ids
        if unlink_ids:
            if opening_reconciliation:
                obj_move_rec.write(cr, uid, unlink_ids, {'opening_reconciliation': False})
            obj_move_rec.unlink(cr, uid, unlink_ids)
        return True

    def unlink(self, cr, uid, ids, context=None, check=True):
        if context is None:
            context = {}
        move_obj = self.pool.get('account.move')
        self._update_check(cr, uid, ids, context)
        result = False
        move_ids = set()
        for line in self.browse(cr, uid, ids, context=context):
            move_ids.add(line.move_id.id)
            context['journal_id'] = line.journal_id.id
            context['period_id'] = line.period_id.id
            result = super(account_move_line, self).unlink(cr, uid, [line.id], context=context)
        move_ids = list(move_ids)
        if check and move_ids:
            move_obj.validate(cr, uid, move_ids, context=context)
        return result

    def write(self, cr, uid, ids, vals, context=None, check=True, update_check=True):
        if context is None:
            context={}
        move_obj = self.pool.get('account.move')
        account_obj = self.pool.get('account.account')
        journal_obj = self.pool.get('account.journal')
        if isinstance(ids, (int, long)):
            ids = [ids]
        if vals.get('account_tax_id', False):
            raise osv.except_osv(_('Unable to change tax!'), _('You cannot change the tax, you should remove and recreate lines.'))
        if ('account_id' in vals) and not account_obj.read(cr, uid, vals['account_id'], ['active'])['active']:
            raise osv.except_osv(_('Bad Account!'), _('You cannot use an inactive account.'))
        if update_check:
            if ('account_id' in vals) or ('journal_id' in vals) or ('period_id' in vals) or ('move_id' in vals) or ('debit' in vals) or ('credit' in vals) or ('date' in vals):
                self._update_check(cr, uid, ids, context)

        todo_date = None
        if vals.get('date', False):
            todo_date = vals['date']
            del vals['date']

        for line in self.browse(cr, uid, ids, context=context):
            ctx = context.copy()
            if ('journal_id' not in ctx):
                if line.move_id:
                   ctx['journal_id'] = line.move_id.journal_id.id
                else:
                    ctx['journal_id'] = line.journal_id.id
            if ('period_id' not in ctx):
                if line.move_id:
                    ctx['period_id'] = line.move_id.period_id.id
                else:
                    ctx['period_id'] = line.period_id.id
            #Check for centralisation
            journal = journal_obj.browse(cr, uid, ctx['journal_id'], context=ctx)
            if journal.centralisation:
                self._check_moves(cr, uid, context=ctx)
        result = super(account_move_line, self).write(cr, uid, ids, vals, context)
        if check:
            done = []
            for line in self.browse(cr, uid, ids):
                if line.move_id.id not in done:
                    done.append(line.move_id.id)
                    move_obj.validate(cr, uid, [line.move_id.id], context)
                    if todo_date:
                        move_obj.write(cr, uid, [line.move_id.id], {'date': todo_date}, context=context)
        return result

    def _update_journal_check(self, cr, uid, journal_id, period_id, context=None):
        journal_obj = self.pool.get('account.journal')
        period_obj = self.pool.get('account.period')
        jour_period_obj = self.pool.get('account.journal.period')
        cr.execute('SELECT state FROM account_journal_period WHERE journal_id = %s AND period_id = %s', (journal_id, period_id))
        result = cr.fetchall()
        journal = journal_obj.browse(cr, uid, journal_id, context=context)
        period = period_obj.browse(cr, uid, period_id, context=context)
        for (state,) in result:
            if state == 'done':
                raise osv.except_osv(_('Error !'), _('You can not add/modify entries in a closed period %s of journal %s.' % (period.name,journal.name)))                
        if not result:
            jour_period_obj.create(cr, uid, {
                'name': (journal.code or journal.name)+':'+(period.name or ''),
                'journal_id': journal.id,
                'period_id': period.id
            })
        return True

    def _update_check(self, cr, uid, ids, context=None):
        done = {}
        for line in self.browse(cr, uid, ids, context=context):
            err_msg = _('Move name (id): %s (%s)') % (line.move_id.name, str(line.move_id.id))
            if line.move_id.state <> 'draft' and (not line.journal_id.entry_posted):
                raise osv.except_osv(_('Error!'), _('You cannot do this modification on a confirmed entry. You can just change some non legal fields or you must unconfirm the journal entry first.\n%s.') % err_msg)
            if line.reconcile_id:
                raise osv.except_osv(_('Error!'), _('You cannot do this modification on a reconciled entry. You can just change some non legal fields or you must unreconcile first.\n%s.') % err_msg)
            t = (line.journal_id.id, line.period_id.id)
            if t not in done:
                self._update_journal_check(cr, uid, line.journal_id.id, line.period_id.id, context)
                done[t] = True
        return True

    def create(self, cr, uid, vals, context=None, check=True):
        account_obj = self.pool.get('account.account')
        tax_obj = self.pool.get('account.tax')
        move_obj = self.pool.get('account.move')
        cur_obj = self.pool.get('res.currency')
        journal_obj = self.pool.get('account.journal')
        if context is None:
            context = {}
        if vals.get('move_id', False):
            move = self.pool.get('account.move').browse(cr, uid, vals['move_id'], context=context)
            if move.company_id:
                vals['company_id'] = move.company_id.id
            if move.date and not vals.get('date'):
                vals['date'] = move.date
        if ('account_id' in vals) and not account_obj.read(cr, uid, vals['account_id'], ['active'])['active']:
            raise osv.except_osv(_('Bad Account!'), _('You cannot use an inactive account.'))
        if 'journal_id' in vals and vals['journal_id']:
            context['journal_id'] = vals['journal_id']
        if 'period_id' in vals and vals['period_id']:
            context['period_id'] = vals['period_id']
        if ('journal_id' not in context) and ('move_id' in vals) and vals['move_id']:
            m = move_obj.browse(cr, uid, vals['move_id'])
            context['journal_id'] = m.journal_id.id
            context['period_id'] = m.period_id.id
        #we need to treat the case where a value is given in the context for period_id as a string
        if 'period_id' in context and not isinstance(context.get('period_id', ''), (int, long)):
            period_candidate_ids = self.pool.get('account.period').name_search(cr, uid, name=context.get('period_id',''))
            if len(period_candidate_ids) != 1:
                raise osv.except_osv(_('Error!'), _('No period found or more than one period found for the given date.'))
            context['period_id'] = period_candidate_ids[0][0]
        if not context.get('journal_id', False) and context.get('search_default_journal_id', False):
            context['journal_id'] = context.get('search_default_journal_id')
        self._update_journal_check(cr, uid, context['journal_id'], context['period_id'], context)
        move_id = vals.get('move_id', False)
        journal = journal_obj.browse(cr, uid, context['journal_id'], context=context)
        vals['journal_id'] = vals.get('journal_id') or context.get('journal_id')
        vals['period_id'] = vals.get('period_id') or context.get('period_id')
        vals['date'] = vals.get('date') or context.get('date')
        if not move_id:
            if journal.centralisation:
                #Check for centralisation
                res = self._check_moves(cr, uid, context)
                if res:
                    vals['move_id'] = res[0]
            if not vals.get('move_id', False):
                if journal.sequence_id:
                    #name = self.pool.get('ir.sequence').next_by_id(cr, uid, journal.sequence_id.id)
                    v = {
                        'date': vals.get('date', time.strftime('%Y-%m-%d')),
                        'period_id': context['period_id'],
                        'journal_id': context['journal_id']
                    }
                    if vals.get('ref', ''):
                        v.update({'ref': vals['ref']})
                    move_id = move_obj.create(cr, uid, v, context)
                    vals['move_id'] = move_id
                else:
                    raise osv.except_osv(_('No piece number !'), _('Cannot create an automatic sequence for this piece.\nPut a sequence in the journal definition for automatic numbering or create a sequence manually for this piece.'))
        ok = not (journal.type_control_ids or journal.account_control_ids)
        if ('account_id' in vals):
            account = account_obj.browse(cr, uid, vals['account_id'], context=context)
            if journal.type_control_ids:
                type = account.user_type
                for t in journal.type_control_ids:
                    if type.code == t.code:
                        ok = True
                        break
            if journal.account_control_ids and not ok:
                for a in journal.account_control_ids:
                    if a.id == vals['account_id']:
                        ok = True
                        break
            # Automatically convert in the account's secondary currency if there is one and
            # the provided values were not already multi-currency
            if account.currency_id and (vals.get('amount_currency', False) is False) and account.currency_id.id != account.company_id.currency_id.id:
                vals['currency_id'] = account.currency_id.id
                ctx = {}
                if 'date' in vals:
                    ctx['date'] = vals['date']
                vals['amount_currency'] = cur_obj.compute(cr, uid, account.company_id.currency_id.id,
                    account.currency_id.id, vals.get('debit', 0.0)-vals.get('credit', 0.0), context=ctx)
        if not ok:
            raise osv.except_osv(_('Bad Account!'), _('You cannot use this general account in this journal, check the tab \'Entry Controls\' on the related journal.'))

        if vals.get('analytic_account_id',False):
            if journal.analytic_journal_id:
                vals['analytic_lines'] = [(0,0, {
                        'name': vals['name'],
                        'date': vals.get('date', time.strftime('%Y-%m-%d')),
                        'account_id': vals.get('analytic_account_id', False),
                        'unit_amount': vals.get('quantity', 1.0),
                        'amount': vals.get('debit', 0.0) or vals.get('credit', 0.0),
                        'general_account_id': vals.get('account_id', False),
                        'journal_id': journal.analytic_journal_id.id,
                        'ref': vals.get('ref', False),
                        'user_id': uid
            })]

        result = super(account_move_line, self).create(cr, uid, vals, context=context)
        # CREATE Taxes
        if vals.get('account_tax_id', False):
            tax_id = tax_obj.browse(cr, uid, vals['account_tax_id'])
            total = vals['debit'] - vals['credit']
            if journal.type in ('purchase_refund', 'sale_refund'):
                base_code = 'ref_base_code_id'
                tax_code = 'ref_tax_code_id'
                account_id = 'account_paid_id'
                base_sign = 'ref_base_sign'
                tax_sign = 'ref_tax_sign'
            else:
                base_code = 'base_code_id'
                tax_code = 'tax_code_id'
                account_id = 'account_collected_id'
                base_sign = 'base_sign'
                tax_sign = 'tax_sign'
            tmp_cnt = 0
            for tax in tax_obj.compute_all(cr, uid, [tax_id], total, 1.00, force_excluded=True).get('taxes'):
                #create the base movement
                if tmp_cnt == 0:
                    if tax[base_code]:
                        tmp_cnt += 1
                        self.write(cr, uid,[result], {
                            'tax_code_id': tax[base_code],
                            'tax_amount': tax[base_sign] * abs(total)
                        })
                else:
                    data = {
                        'move_id': vals['move_id'],
                        'name': tools.ustr(vals['name'] or '') + ' ' + tools.ustr(tax['name'] or ''),
                        'date': vals['date'],
                        'partner_id': vals.get('partner_id',False),
                        'ref': vals.get('ref',False),
                        'account_tax_id': False,
                        'tax_code_id': tax[base_code],
                        'tax_amount': tax[base_sign] * abs(total),
                        'account_id': vals['account_id'],
                        'credit': 0.0,
                        'debit': 0.0,
                    }
                    if data['tax_code_id']:
                        self.create(cr, uid, data, context)
                #create the Tax movement
                data = {
                    'move_id': vals['move_id'],
                    'name': tools.ustr(vals['name'] or '') + ' ' + tools.ustr(tax['name'] or ''),
                    'date': vals['date'],
                    'partner_id': vals.get('partner_id',False),
                    'ref': vals.get('ref',False),
                    'account_tax_id': False,
                    'tax_code_id': tax[tax_code],
                    'tax_amount': tax[tax_sign] * abs(tax['amount']),
                    'account_id': tax[account_id] or vals['account_id'],
                    'credit': tax['amount']<0 and -tax['amount'] or 0.0,
                    'debit': tax['amount']>0 and tax['amount'] or 0.0,
                }
                if data['tax_code_id']:
                    self.create(cr, uid, data, context)
            del vals['account_tax_id']

        if check and ((not context.get('no_store_function')) or journal.entry_posted):
            tmp = move_obj.validate(cr, uid, [vals['move_id']], context)
            if journal.entry_posted and tmp:
                move_obj.button_validate(cr,uid, [vals['move_id']], context)
        return result

    def list_periods(self, cr, uid, context=None):
        ids = self.pool.get('account.period').search(cr,uid,[])
        return self.pool.get('account.period').name_get(cr, uid, ids, context=context)

    def list_journals(self, cr, uid, context=None):
        ng = dict(self.pool.get('account.journal').name_search(cr,uid,'',[]))
        ids = ng.keys()
        result = []
        for journal in self.pool.get('account.journal').browse(cr, uid, ids, context=context):
            result.append((journal.id,ng[journal.id],journal.type,
                bool(journal.currency),bool(journal.analytic_journal_id)))
        return result

account_move_line()

# vim:expandtab:smartindent:tabstop=4:softtabstop=4:shiftwidth=4:<|MERGE_RESOLUTION|>--- conflicted
+++ resolved
@@ -742,11 +742,7 @@
     def list_partners_to_reconcile(self, cr, uid, context=None):
         cr.execute(
              """SELECT partner_id FROM (
-<<<<<<< HEAD
-                SELECT l.partner_id, p.last_reconciliation_date, SUM(l.debit) AS debit, SUM(l.credit) AS credit, MAX(l.date) AS max_date
-=======
-                SELECT l.partner_id, p.last_reconciliation_date, SUM(l.debit) AS debit, SUM(l.credit) AS credit, MAX(l.create_date) AS max_reconcil_date
->>>>>>> 772b7d30
+                SELECT l.partner_id, p.last_reconciliation_date, SUM(l.debit) AS debit, SUM(l.credit) AS credit, MAX(l.create_date) AS max_date
                 FROM account_move_line l
                 RIGHT JOIN account_account a ON (a.id = l.account_id)
                 RIGHT JOIN res_partner p ON (l.partner_id = p.id)
