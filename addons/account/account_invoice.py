--- conflicted
+++ resolved
@@ -88,7 +88,6 @@
         'move_id.line_ids.amount_residual',
         'move_id.line_ids.currency_id')
     def _compute_residual(self):
-<<<<<<< HEAD
         residual = 0.0
         residual_signed = 0.0
         sign = self.type in ['in_refund', 'in_invoice'] and -1 or 1
@@ -96,7 +95,7 @@
             if line.account_id.internal_type in ('receivable', 'payable'):
                 residual_signed += line.amount_residual * sign
                 if line.currency_id == self.currency_id:
-                    residual += line.currency_id and line.amount_residual_currency or line.amount_residual
+                    residual += line.amount_residual_currency if line.currency_id else line.amount_residual
                 else:
                     from_currency = (line.currency_id and line.currency_id.with_context(date=line.date)) or line.company_id.currency_id.with_context(date=line.date)
                     residual += from_currency.compute(line.amount_residual, self.currency_id)
@@ -105,33 +104,6 @@
         digits_rounding_precision = self.currency_id.rounding
         if float_is_zero(self.residual, digits_rounding_precision):
             self.reconciled = True
-=======
-        self.residual = 0.0
-        # Each partial reconciliation is considered only once for each invoice it appears into,
-        # and its residual amount is divided by this number of invoices
-        partial_reconciliations_done = []
-        for line in self.sudo().move_id.line_id:
-            if line.account_id.type not in ('receivable', 'payable'):
-                continue
-            if line.reconcile_partial_id and line.reconcile_partial_id.id in partial_reconciliations_done:
-                continue
-            # Get the correct line residual amount
-            if line.currency_id == self.currency_id:
-                line_amount = line.amount_residual_currency if line.currency_id else line.amount_residual
-            else:
-                from_currency = line.company_id.currency_id.with_context(date=line.date)
-                line_amount = from_currency.compute(line.amount_residual, self.currency_id)
-            # For partially reconciled lines, split the residual amount
-            if line.reconcile_partial_id:
-                partial_reconciliation_invoices = set()
-                for pline in line.reconcile_partial_id.line_partial_ids:
-                    if pline.invoice and self.type == pline.invoice.type:
-                        partial_reconciliation_invoices.update([pline.invoice.id])
-                line_amount = self.currency_id.round(line_amount / len(partial_reconciliation_invoices))
-                partial_reconciliations_done.append(line.reconcile_partial_id.id)
-            self.residual += line_amount
-        self.residual = max(self.residual, 0.0)
->>>>>>> bf1e9996
 
     @api.one
     def _get_outstanding_info_JSON(self):
@@ -1010,7 +982,6 @@
     def _compute_price(self):
         currency = self.invoice_id and self.invoice_id.currency_id or None
         price = self.price_unit * (1 - (self.discount or 0.0) / 100.0)
-<<<<<<< HEAD
         taxes = False
         if self.invoice_line_tax_ids:
             taxes = self.invoice_line_tax_ids.compute_all(price, currency, self.quantity, product=self.product_id, partner=self.invoice_id.partner_id)
@@ -1019,26 +990,6 @@
             price_subtotal_signed = self.invoice_id.currency_id.compute(price_subtotal_signed, self.invoice_id.company_id.currency_id)
         sign = self.invoice_id.type in ['in_refund', 'out_refund'] and -1 or 1
         self.price_subtotal_signed = price_subtotal_signed * sign
-=======
-        taxes = self.invoice_line_tax_id.compute_all(price, self.quantity,
-                                                     product=self.product_id,
-                                                     partner=self.invoice_id.partner_id)
-        self.price_subtotal = price_subtotal_signed = taxes['total']
-
-        if not self.invoice_id:
-            self.price_subtotal_signed = price_subtotal_signed
-        else:
-            inv_cur = self.invoice_id.currency_id
-            comp_cur = self.invoice_id.company_id.currency_id
-
-            if inv_cur != comp_cur:
-                inv_cur = inv_cur.with_context(date=self.invoice_id.date_invoice)
-                price_subtotal_signed = inv_cur.compute(price_subtotal_signed, comp_cur)
-
-            sign = -1 if self.invoice_id.type in ['in_invoice', 'out_refund'] else 1
-            self.price_subtotal = inv_cur.round(self.price_subtotal)
-            self.price_subtotal_signed = inv_cur.round(price_subtotal_signed * sign)
->>>>>>> bf1e9996
 
     @api.model
     def _default_price_unit(self):
@@ -1220,81 +1171,6 @@
             result['warning'] = warning
         return result
 
-<<<<<<< HEAD
-=======
-    @api.model
-    def move_line_get(self, invoice_id):
-        inv = self.env['account.invoice'].browse(invoice_id)
-        currency = inv.currency_id.with_context(date=inv.date_invoice)
-        company_currency = inv.company_id.currency_id
-
-        res = []
-        for line in inv.invoice_line:
-            mres = self.move_line_get_item(line)
-            mres['invl_id'] = line.id
-            res.append(mres)
-            tax_code_found = False
-            taxes = line.invoice_line_tax_id.compute_all(
-                (line.price_unit * (1.0 - (line.discount or 0.0) / 100.0)),
-                line.quantity, line.product_id, inv.partner_id)['taxes']
-            for tax in taxes:
-                if inv.type in ('out_invoice', 'in_invoice'):
-                    tax_code_id = tax['base_code_id']
-                    tax_amount = tax['price_unit'] * line.quantity * tax['base_sign']
-                else:
-                    tax_code_id = tax['ref_base_code_id']
-                    tax_amount = tax['price_unit'] * line.quantity * tax['ref_base_sign']
-
-                if tax_code_found:
-                    if not tax_code_id:
-                        continue
-                    res.append(dict(mres))
-                    res[-1]['price'] = 0.0
-                    res[-1]['account_analytic_id'] = False
-                elif not tax_code_id:
-                    continue
-                tax_code_found = True
-
-                res[-1]['tax_code_id'] = tax_code_id
-                res[-1]['tax_amount'] = currency.compute(tax_amount, company_currency)
-
-        return res
-
-    @api.model
-    def move_line_get_item(self, line):
-        return {
-            'type': 'src',
-            'name': line.name.split('\n')[0][:64],
-            'price_unit': line.price_unit,
-            'quantity': line.quantity,
-            'price': line.price_subtotal,
-            'account_id': line.account_id.id,
-            'product_id': line.product_id.id,
-            'uos_id': line.uos_id.id,
-            'account_analytic_id': line.account_analytic_id.id,
-            'taxes': line.invoice_line_tax_id,
-        }
-
-    #
-    # Set the tax field according to the account and the fiscal position
-    #
-    @api.multi
-    def onchange_account_id(self, product_id, partner_id, inv_type, fposition_id, account_id, date_invoice=None):
-        if not account_id:
-            return {}
-        unique_tax_ids = []
-        account = self.env['account.account'].browse(account_id)
-        if not product_id:
-            fpos = self.env['account.fiscal.position'].browse(fposition_id)
-            unique_tax_ids = fpos.map_tax(account.tax_ids).ids
-        else:
-            product_change_result = self.product_id_change(product_id, False, type=inv_type,
-                partner_id=partner_id, fposition_id=fposition_id, company_id=account.company_id.id, date_invoice=date_invoice)
-            if 'invoice_line_tax_id' in product_change_result.get('value', {}):
-                unique_tax_ids = product_change_result['value']['invoice_line_tax_id']
-        return {'value': {'invoice_line_tax_id': unique_tax_ids}}
-
->>>>>>> bf1e9996
 
 class AccountInvoiceTax(models.Model):
     _name = "account.invoice.tax"
