--- conflicted
+++ resolved
@@ -74,11 +74,7 @@
                     for tmpline in refund.move_id.line_ids:
                         if tmpline.account_id.id == inv.account_id.id:
                             to_reconcile_lines += tmpline
-<<<<<<< HEAD
-                            to_reconcile_lines.filtered(lambda l: l.reconciled == False).reconcile()
-=======
-                    to_reconcile_lines.reconcile()
->>>>>>> caf78d22
+                    to_reconcile_lines.filtered(lambda l: l.reconciled == False).reconcile()
                     if mode == 'modify':
                         invoice = inv.read(
                                     ['name', 'type', 'number', 'reference',
