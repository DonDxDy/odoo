--- conflicted
+++ resolved
@@ -14,12 +14,7 @@
 from . import company
 from . import res_config_settings
 from . import account_cash_rounding
-<<<<<<< HEAD
 from . import reconciliation_widget
-from . import res_users
 from . import account_incoterms
 from . import digest
-from . import account_invoice_import_wizard
-=======
-from . import reconciliation_widget
->>>>>>> 11994516
+from . import account_invoice_import_wizard