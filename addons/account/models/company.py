--- conflicted
+++ resolved
@@ -1,12 +1,7 @@
 # -*- coding: utf-8 -*-
 
-<<<<<<< HEAD
 from odoo import fields, models, api, _
-from odoo.exceptions import ValidationError
-=======
-from openerp import fields, models, api, _
-from openerp.exceptions import ValidationError, UserError
->>>>>>> 0e881fcd
+from odoo.exceptions import ValidationError, UserError
 from datetime import timedelta
 
 
