import json
from datetime import datetime, timedelta

from babel.dates import format_datetime, format_date

from odoo import models, api, _, fields
from odoo.tools import DEFAULT_SERVER_DATE_FORMAT as DF
from odoo.tools.misc import formatLang

class account_journal(models.Model):
    _inherit = "account.journal"

    @api.one
    def _kanban_dashboard(self):
        self.kanban_dashboard = json.dumps(self.get_journal_dashboard_datas())

    @api.one
    def _kanban_dashboard_graph(self):
        if (self.type in ['sale', 'purchase']):
            self.kanban_dashboard_graph = json.dumps(self.get_bar_graph_datas())
        elif (self.type in ['cash', 'bank']):
            self.kanban_dashboard_graph = json.dumps(self.get_line_graph_datas())

    kanban_dashboard = fields.Text(compute='_kanban_dashboard')
    kanban_dashboard_graph = fields.Text(compute='_kanban_dashboard_graph')
    show_on_dashboard = fields.Boolean(string='Show journal on dashboard', help="Whether this journal should be displayed on the dashboard or not", default=True)

    @api.multi
    def toggle_favorite(self):
        self.write({'show_on_dashboard': False if self.show_on_dashboard else True})
        return False

    @api.multi
    def get_line_graph_datas(self):
        data = []
        today = datetime.today()
        last_month = today + timedelta(days=-30)
        bank_stmt = []
        # Query to optimize loading of data for bank statement graphs
        # Return a list containing the latest bank statement balance per day for the
        # last 30 days for current journal
        query = """SELECT a.date, a.balance_end 
                        FROM account_bank_statement AS a, 
                            (SELECT c.date, max(c.id) AS stmt_id 
                                FROM account_bank_statement AS c 
                                WHERE c.journal_id = %s 
                                    AND c.date > %s 
                                    AND c.date <= %s 
                                    GROUP BY date, id 
                                    ORDER BY date, id) AS b 
                        WHERE a.id = b.stmt_id;"""

        self.env.cr.execute(query, (self.id, last_month, today))
        bank_stmt = self.env.cr.dictfetchall()

        last_bank_stmt = self.env['account.bank.statement'].search([('journal_id', 'in', self.ids),('date', '<=', last_month.strftime(DF))], order="date desc, id desc", limit=1)
        start_balance = last_bank_stmt and last_bank_stmt[0].balance_end or 0

        locale = self._context.get('lang', 'en_US')
        show_date = last_month
        #get date in locale format
        name = format_date(show_date, 'd LLLL Y', locale=locale)
        short_name = format_date(show_date, 'd MMM', locale=locale)
        data.append({'x':short_name,'y':start_balance, 'name':name})

        for stmt in bank_stmt:
            #fill the gap between last data and the new one
            number_day_to_add = (datetime.strptime(stmt.get('date'), DF) - show_date).days
            last_balance = data[len(data) - 1]['y']
            for day in range(0,number_day_to_add + 1):
                show_date = show_date + timedelta(days=1)
                #get date in locale format
                name = format_date(show_date, 'd LLLL Y', locale=locale)
                short_name = format_date(show_date, 'd MMM', locale=locale)
                data.append({'x': short_name, 'y':last_balance, 'name': name})
            #add new stmt value
            data[len(data) - 1]['y'] = stmt.get('balance_end')

        #continue the graph if the last statement isn't today
        if show_date != today:
            number_day_to_add = (today - show_date).days
            last_balance = data[len(data) - 1]['y']
            for day in range(0,number_day_to_add):
                show_date = show_date + timedelta(days=1)
                #get date in locale format
                name = format_date(show_date, 'd LLLL Y', locale=locale)
                short_name = format_date(show_date, 'd MMM', locale=locale)
                data.append({'x': short_name, 'y':last_balance, 'name': name})

        return [{'values': data, 'area': True}]

    @api.multi
    def get_bar_graph_datas(self):
        data = []
        today = datetime.strptime(fields.Date.context_today(self), DF)
        data.append({'label': _('Past'), 'value':0.0, 'type': 'past'})
        day_of_week = int(format_datetime(today, 'e', locale=self._context.get('lang', 'en_US')))
        first_day_of_week = today + timedelta(days=-day_of_week+1)
        for i in range(-1,4):
            if i==0:
                label = _('This Week')
            elif i==3:
                label = _('Future')
            else:
                start_week = first_day_of_week + timedelta(days=i*7)
                end_week = start_week + timedelta(days=6)
                if start_week.month == end_week.month:
                    label = str(start_week.day) + '-' +str(end_week.day)+ ' ' + format_date(end_week, 'MMM', locale=self._context.get('lang', 'en_US'))
                else:
                    label = format_date(start_week, 'd MMM', locale=self._context.get('lang', 'en_US'))+'-'+format_date(end_week, 'd MMM', locale=self._context.get('lang', 'en_US'))
            data.append({'label':label,'value':0.0, 'type': 'past' if i<0 else 'future'})

        # Build SQL query to find amount aggregated by week
        select_sql_clause = """SELECT sum(residual_company_signed) as total, min(date) as aggr_date from account_invoice where journal_id = %(journal_id)s and state = 'open'"""
        query = ''
        start_date = (first_day_of_week + timedelta(days=-7))
        for i in range(0,6):
            if i == 0:
                query += "("+select_sql_clause+" and date < '"+start_date.strftime(DF)+"')"
            elif i == 5:
                query += " UNION ALL ("+select_sql_clause+" and date >= '"+start_date.strftime(DF)+"')"
            else:
                next_date = start_date + timedelta(days=7)
                query += " UNION ALL ("+select_sql_clause+" and date >= '"+start_date.strftime(DF)+"' and date < '"+next_date.strftime(DF)+"')"
                start_date = next_date

        self.env.cr.execute(query, {'journal_id':self.id})
        query_results = self.env.cr.dictfetchall()
        for index in range(0, len(query_results)):
            if query_results[index].get('aggr_date') != None:
                data[index]['value'] = query_results[index].get('total')

        return [{'values': data}]

    @api.multi
    def get_journal_dashboard_datas(self):
        currency = self.currency_id or self.company_id.currency_id
        number_to_reconcile = last_balance = account_sum = 0
        ac_bnk_stmt = []
        title = ''
        number_draft = number_waiting = number_late = sum_draft = sum_waiting = sum_late = 0
        if self.type in ['bank', 'cash']:
            last_bank_stmt = self.env['account.bank.statement'].search([('journal_id', 'in', self.ids)], order="date desc, id desc", limit=1)
            last_balance = last_bank_stmt and last_bank_stmt[0].balance_end or 0
            #Get the number of items to reconcile for that bank journal
            self.env.cr.execute("""SELECT COUNT(DISTINCT(statement_line_id)) 
                        FROM account_move where statement_line_id 
                        IN (SELECT line.id 
                            FROM account_bank_statement_line AS line 
                            LEFT JOIN account_bank_statement AS st 
                            ON line.statement_id = st.id 
                            WHERE st.journal_id IN %s and st.state = 'open')""", (tuple(self.ids),))
            already_reconciled = self.env.cr.fetchone()[0]
            self.env.cr.execute("""SELECT COUNT(line.id) 
                            FROM account_bank_statement_line AS line 
                            LEFT JOIN account_bank_statement AS st 
                            ON line.statement_id = st.id 
                            WHERE st.journal_id IN %s and st.state = 'open'""", (tuple(self.ids),))
            all_lines = self.env.cr.fetchone()[0]
            number_to_reconcile = all_lines - already_reconciled
            # optimization to read sum of balance from account_move_line
            account_ids = tuple(filter(None, [self.default_debit_account_id.id, self.default_credit_account_id.id]))
            if account_ids:
                amount_field = 'balance' if not self.currency_id else 'amount_currency'
                query = """SELECT sum(%s) FROM account_move_line WHERE account_id in %%s;""" % (amount_field,)
                self.env.cr.execute(query, (account_ids,))
                query_results = self.env.cr.dictfetchall()
                if query_results and query_results[0].get('sum') != None:
                    account_sum = query_results[0].get('sum')
        #TODO need to check if all invoices are in the same currency than the journal!!!!
        elif self.type in ['sale', 'purchase']:
            title = _('Bills to pay') if self.type == 'purchase' else _('Invoices owed to you')
            # optimization to find total and sum of invoice that are in draft, open state
            query = """SELECT state, amount_total, currency_id AS currency FROM account_invoice WHERE journal_id = %s AND state NOT IN ('paid', 'cancel');"""
            self.env.cr.execute(query, (self.id,))
            query_results = self.env.cr.dictfetchall()
            today = datetime.today()
            query = """SELECT amount_total, currency_id AS currency FROM account_invoice WHERE journal_id = %s AND date < %s AND state = 'open';"""
            self.env.cr.execute(query, (self.id, today))
            late_query_results = self.env.cr.dictfetchall()
            sum_draft = 0.0
            number_draft = 0
            number_waiting = 0
            for result in query_results:
                cur = self.env['res.currency'].browse(result.get('currency'))
                if result.get('state') in ['draft', 'proforma', 'proforma2']:
                    number_draft += 1
                    sum_draft += cur.compute(result.get('amount_total'), currency)
                elif result.get('state') == 'open':
                    number_waiting += 1
                    sum_waiting += cur.compute(result.get('amount_total'), currency)
            sum_late = 0.0
            number_late = 0
            for result in late_query_results:
                cur = self.env['res.currency'].browse(result.get('currency'))
                number_late += 1
                sum_late += cur.compute(result.get('amount_total'), currency)

        return {
            'number_to_reconcile': number_to_reconcile,
            'account_balance': formatLang(self.env, account_sum, currency_obj=self.currency_id or self.company_id.currency_id),
            'last_balance': formatLang(self.env, last_balance, currency_obj=self.currency_id or self.company_id.currency_id),
            'difference': (last_balance-account_sum) and formatLang(self.env, last_balance-account_sum, currency_obj=self.currency_id or self.company_id.currency_id) or False,
            'number_draft': number_draft,
            'number_waiting': number_waiting,
            'number_late': number_late,
            'sum_draft': formatLang(self.env, sum_draft or 0.0, currency_obj=self.currency_id or self.company_id.currency_id),
            'sum_waiting': formatLang(self.env, sum_waiting or 0.0, currency_obj=self.currency_id or self.company_id.currency_id),
            'sum_late': formatLang(self.env, sum_late or 0.0, currency_obj=self.currency_id or self.company_id.currency_id),
            'currency_id': self.currency_id and self.currency_id.id or self.company_id.currency_id.id,
            'bank_statements_source': self.bank_statements_source,
            'title': title, 
        }

    @api.multi
    def action_create_new(self):
        ctx = self._context.copy()
        model = 'account.invoice'
        if self.type == 'sale':
            ctx.update({'journal_type': self.type, 'default_type': 'out_invoice', 'type': 'out_invoice', 'default_journal_id': self.id})
            if ctx.get('refund'):
                ctx.update({'default_type':'out_refund', 'type':'out_refund'})
            view_id = self.env.ref('account.invoice_form').id
        elif self.type == 'purchase':
            ctx.update({'journal_type': self.type, 'default_type': 'in_invoice', 'type': 'in_invoice', 'default_journal_id': self.id})
            if ctx.get('refund'):
                ctx.update({'default_type': 'in_refund', 'type': 'in_refund'})
            view_id = self.env.ref('account.invoice_supplier_form').id
        else:
            ctx.update({'default_journal_id': self.id})
            view_id = self.env.ref('account.view_move_form').id
            model = 'account.move'
        return {
            'name': _('Create invoice/bill'),
            'type': 'ir.actions.act_window',
            'view_type': 'form',
            'view_mode': 'form',
            'res_model': model,
            'view_id': view_id,
            'context': ctx,
        }

    @api.multi
    def create_cash_statement(self):
        ctx = self._context.copy()
        ctx.update({'journal_id': self.id, 'default_journal_id': self.id, 'default_journal_type': 'cash'})
        return {
            'name': _('Create cash statement'),
            'type': 'ir.actions.act_window',
            'view_type': 'form',
            'view_mode': 'form',
            'res_model': 'account.bank.statement',
            'context': ctx,
        }

    @api.multi
    def action_open_reconcile(self):
        if self.type in ['bank', 'cash']:
            # Open reconciliation view for bank statements belonging to this journal
            bank_stmt = self.env['account.bank.statement'].search([('journal_id', 'in', self.ids)])
            return {
                'type': 'ir.actions.client',
                'tag': 'bank_statement_reconciliation_view',
                'context': {'statement_ids': bank_stmt.ids},
            }
        else:
            # Open reconciliation view for customers/suppliers
            action_context = {'show_mode_selector': False}
            if self.type == 'sale':
                action_context.update({'mode': 'customers'})
            elif self.type == 'purchase':
                action_context.update({'mode': 'suppliers'})
            return {
                'type': 'ir.actions.client',
                'tag': 'manual_reconciliation_view',
                'context': action_context,
            }

    @api.multi
    def open_action(self):
        """return action based on type for related journals"""
        action_name = self._context.get('action_name', False)
        if not action_name:
            if self.type == 'bank':
                action_name = 'action_bank_statement_tree'
            elif self.type == 'cash':
                action_name = 'action_view_bank_statement_tree'
            elif self.type == 'sale':
                action_name = 'action_invoice_tree1'
            elif self.type == 'purchase':
                action_name = 'action_invoice_tree2'
            else:
                action_name = 'action_move_journal_line'

        _journal_invoice_type_map = {
            ('sale', None): 'out_invoice',
            ('purchase', None): 'in_invoice',
            ('sale', 'refund'): 'out_refund',
            ('purchase', 'refund'): 'in_refund',
            ('bank', None): 'bank',
            ('cash', None): 'cash',
            ('general', None): 'general',
        }
        invoice_type = _journal_invoice_type_map[(self.type, self._context.get('invoice_type'))]

        ctx = self._context.copy()
        ctx.pop('group_by', None)
        ctx.update({
            'journal_type': self.type,
            'default_journal_id': self.id,
            'search_default_journal_id': self.id,
            'default_type': invoice_type,
            'type': invoice_type
        })
        [action] = self.env.ref('account.%s' % action_name).read()
        action['context'] = ctx
        action['domain'] = self._context.get('use_domain', [])
        return action

    @api.multi
    def open_spend_money(self):
        return self.open_payments_action('outbound')

    @api.multi
    def open_collect_money(self):
        return self.open_payments_action('inbound')

    @api.multi
    def open_transfer_money(self):
        return self.open_payments_action('transfer')

    @api.multi
    def open_payments_action(self, payment_type):
        ctx = self._context.copy()
        ctx.update({
            'default_payment_type': payment_type,
            'default_journal_id': self.id
        })
        ctx.pop('group_by', None)
        action_rec = self.env['ir.model.data'].xmlid_to_object('account.action_account_payments')
        if action_rec:
            action = action_rec.read([])[0]
            action['context'] = ctx
            action['domain'] = [('journal_id','=',self.id),('payment_type','=',payment_type)]
            return action

    @api.multi
    def open_action_with_context(self):
        action_name = self.env.context.get('action_name', False)
        if not action_name:
            return False
        ctx = dict(self.env.context, default_journal_id=self.id)
        if ctx.get('search_default_journal', False):
            ctx.update(search_default_journal_id=self.id)
<<<<<<< HEAD
        ir_model_obj = self.env['ir.model.data']
        model, action_id = ir_model_obj.get_object_reference('account', action_name)
        [action] = self.env[model].browse(action_id).read()
=======
        ctx.pop('group_by', None)
        ir_model_obj = self.pool['ir.model.data']
        model, action_id = ir_model_obj.get_object_reference(self._cr, self._uid, 'account', action_name)
        action = self.pool[model].read(self._cr, self._uid, action_id, context=self._context)
>>>>>>> 9ad5f26b
        action['context'] = ctx
        if ctx.get('use_domain', False):
            action['domain'] = ['|', ('journal_id', '=', self.id), ('journal_id', '=', False)]
            action['name'] += ' for journal ' + self.name
        return action

    @api.multi
    def create_bank_statement(self):
        """return action to create a bank statements. This button should be called only on journals with type =='bank'"""
        self.bank_statements_source = 'manual'
        action = self.env.ref('account.action_bank_statement_tree').read()[0]
        action.update({
            'views': [[False, 'form']],
            'context': "{'default_journal_id': " + str(self.id) + "}",
        })
        return action<|MERGE_RESOLUTION|>--- conflicted
+++ resolved
@@ -352,16 +352,10 @@
         ctx = dict(self.env.context, default_journal_id=self.id)
         if ctx.get('search_default_journal', False):
             ctx.update(search_default_journal_id=self.id)
-<<<<<<< HEAD
+        ctx.pop('group_by', None)
         ir_model_obj = self.env['ir.model.data']
         model, action_id = ir_model_obj.get_object_reference('account', action_name)
         [action] = self.env[model].browse(action_id).read()
-=======
-        ctx.pop('group_by', None)
-        ir_model_obj = self.pool['ir.model.data']
-        model, action_id = ir_model_obj.get_object_reference(self._cr, self._uid, 'account', action_name)
-        action = self.pool[model].read(self._cr, self._uid, action_id, context=self._context)
->>>>>>> 9ad5f26b
         action['context'] = ctx
         if ctx.get('use_domain', False):
             action['domain'] = ['|', ('journal_id', '=', self.id), ('journal_id', '=', False)]
