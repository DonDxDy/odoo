# -*- coding: utf-8 -*-

from openerp import api, fields, models, _
from openerp.osv import expression
from openerp.tools import float_is_zero
from openerp.tools import float_compare, float_round
from openerp.tools.misc import formatLang
from openerp.exceptions import UserError, ValidationError

import time
import math

class AccountCashboxLine(models.Model):
    """ Cash Box Details """
    _name = 'account.cashbox.line'
    _description = 'CashBox Line'
    _rec_name = 'coin_value'
    _order = 'coin_value'

    @api.one
    @api.depends('coin_value', 'number')
    def _sub_total(self):
        """ Calculates Sub total"""
        self.subtotal = self.coin_value * self.number

    coin_value = fields.Float(string='Coin/Bill Value', required=True, digits=0)
    number = fields.Integer(string='Number of Coins/Bills', help='Opening Unit Numbers')
    subtotal = fields.Float(compute='_sub_total', string='Subtotal', digits=0, readonly=True)
    cashbox_id = fields.Many2one('account.bank.statement.cashbox', string="Cashbox")


class AccountBankStmtCashWizard(models.Model):
    """
    Account Bank Statement popup that allows entering cash details.
    """
    _name = 'account.bank.statement.cashbox'
    _description = 'Account Bank Statement Cashbox Details'

    cashbox_lines_ids = fields.One2many('account.cashbox.line', 'cashbox_id', string='Cashbox Lines')

    @api.multi
    def validate(self):
        bnk_stmt_id = self.env.context.get('bank_statement_id', False) or self.env.context.get('active_id', False)
        bnk_stmt = self.env['account.bank.statement'].browse(bnk_stmt_id)
        total = 0.0
        for lines in self.cashbox_lines_ids:
            total += lines.subtotal
        if self.env.context.get('balance', False) == 'start':
            #starting balance
            bnk_stmt.write({'balance_start': total, 'cashbox_start_id': self.id})
        else:
            #closing balance
            bnk_stmt.write({'balance_end_real': total, 'cashbox_end_id': self.id})
        return {'type': 'ir.actions.act_window_close'}


class AccountBankStmtCloseCheck(models.TransientModel):
    """
    Account Bank Statement wizard that check that closing balance is correct.
    """
    _name = 'account.bank.statement.closebalance'
    _description = 'Account Bank Statement closing balance'

    @api.multi
    def validate(self):
        bnk_stmt_id = self.env.context.get('active_id', False)
        if bnk_stmt_id:
            self.env['account.bank.statement'].browse(bnk_stmt_id).button_confirm_bank()
        return {'type': 'ir.actions.act_window_close'}


class AccountBankStatement(models.Model):

    @api.one
    @api.depends('line_ids', 'balance_start', 'line_ids.amount', 'balance_end_real')
    def _end_balance(self):
        self.total_entry_encoding = sum([line.amount for line in self.line_ids])
        self.balance_end = self.balance_start + self.total_entry_encoding
        self.difference = self.balance_end_real - self.balance_end

    @api.multi
    def _is_difference_zero(self):
        for bank_stmt in self:
            bank_stmt.is_difference_zero = float_is_zero(bank_stmt.difference, precision_digits=bank_stmt.currency_id.decimal_places)

    @api.one
    @api.depends('journal_id')
    def _compute_currency(self):
        self.currency_id = self.journal_id.currency_id or self.company_id.currency_id

    @api.one
    @api.depends('line_ids.journal_entry_ids')
    def _check_lines_reconciled(self):
        self.all_lines_reconciled = all([line.journal_entry_ids.ids or line.account_id.id for line in self.line_ids])

    @api.model
    def _default_journal(self):
        journal_type = self.env.context.get('journal_type', False)
        company_id = self.env['res.company']._company_default_get('account.bank.statement').id
        if journal_type:
            journals = self.env['account.journal'].search([('type', '=', journal_type), ('company_id', '=', company_id)])
            if journals:
                return journals[0]
        return False

    @api.multi
    def _get_opening_balance(self, journal_id):
        last_bnk_stmt = self.search([('journal_id', '=', journal_id)], limit=1)
        if last_bnk_stmt:
            return last_bnk_stmt.balance_end
        return 0

    @api.multi
    def _set_opening_balance(self, journal_id):
        self.balance_start = self._get_opening_balance(journal_id)

    @api.model
    def _default_opening_balance(self):
        #Search last bank statement and set current opening balance as closing balance of previous one
        journal_id = self._context.get('default_journal_id', False) or self._context.get('journal_id', False)
        if journal_id:
            return self._get_opening_balance(journal_id)
        return 0

    _name = "account.bank.statement"
    _description = "Bank Statement"
    _order = "date desc, id desc"
    _inherit = ['mail.thread']

    name = fields.Char(string='Reference', states={'open': [('readonly', False)]}, copy=False, readonly=True)
    reference = fields.Char(string='External Reference', states={'open': [('readonly', False)]}, copy=False, readonly=True, help="Used to hold the reference of the external mean that created this statement (name of imported file, reference of online synchronization...)")
    date = fields.Date(required=True, states={'confirm': [('readonly', True)]}, select=True, copy=False, default=fields.Date.context_today)
    date_done = fields.Datetime(string="Closed On")
    balance_start = fields.Monetary(string='Starting Balance', states={'confirm': [('readonly', True)]}, default=_default_opening_balance)
    balance_end_real = fields.Monetary('Ending Balance', states={'confirm': [('readonly', True)]})
    state = fields.Selection([('open', 'New'), ('confirm', 'Validated')], string='Status', required=True, readonly=True, copy=False, default='open')
    currency_id = fields.Many2one('res.currency', compute='_compute_currency', oldname='currency', string="Currency")
    journal_id = fields.Many2one('account.journal', string='Journal', required=True, states={'confirm': [('readonly', True)]}, default=_default_journal)
    journal_type = fields.Selection(related='journal_id.type', help="Technical field used for usability purposes")
    company_id = fields.Many2one('res.company', related='journal_id.company_id', string='Company', store=True, readonly=True,
        default=lambda self: self.env['res.company']._company_default_get('account.bank.statement'))

    total_entry_encoding = fields.Monetary('Transactions Subtotal', compute='_end_balance', store=True, help="Total of transaction lines.")
    balance_end = fields.Monetary('Computed Balance', compute='_end_balance', store=True, help='Balance as calculated based on Opening Balance and transaction lines')
    difference = fields.Monetary(compute='_end_balance', store=True, help="Difference between the computed ending balance and the specified ending balance.")

    line_ids = fields.One2many('account.bank.statement.line', 'statement_id', string='Statement lines', states={'confirm': [('readonly', True)]}, copy=True)
    move_line_ids = fields.One2many('account.move.line', 'statement_id', string='Entry lines', states={'confirm': [('readonly', True)]})
    all_lines_reconciled = fields.Boolean(compute='_check_lines_reconciled')
    user_id = fields.Many2one('res.users', string='Responsible', required=False, default=lambda self: self.env.user)
    cashbox_start_id = fields.Many2one('account.bank.statement.cashbox', string="Starting Cashbox")
    cashbox_end_id = fields.Many2one('account.bank.statement.cashbox', string="Ending Cashbox")
    is_difference_zero = fields.Boolean(compute='_is_difference_zero', string='Is zero', help="Check if difference is zero.")

    @api.onchange('journal_id')
    def onchange_journal_id(self):
        self._set_opening_balance(self.journal_id.id)

    @api.multi
    def _balance_check(self):
        for stmt in self:
            if not stmt.currency_id.is_zero(stmt.difference):
                if stmt.journal_type == 'cash':
                    if stmt.difference < 0.0:
                        account = stmt.journal_id.loss_account_id
                        name = _('Loss')
                    else:
                        # statement.difference > 0.0
                        account = stmt.journal_id.profit_account_id
                        name = _('Profit')
                    if not account:
                        raise UserError(_('There is no account defined on the journal %s for %s involved in a cash difference.') % (stmt.journal_id.name, name))

                    values = {
                        'statement_id': stmt.id,
                        'account_id': account.id,
                        'amount': stmt.difference,
                        'name': _("Cash difference observed during the counting (%s)") % name,
                    }
                    self.env['account.bank.statement.line'].create(values)
                else:
                    balance_end_real = formatLang(self.env, stmt.balance_end_real, currency_obj=stmt.currency_id)
                    balance_end = formatLang(self.env, stmt.balance_end, currency_obj=stmt.currency_id)
                    raise UserError(_('The ending balance is incorrect !\nThe expected balance (%s) is different from the computed one. (%s)')
                        % (balance_end_real, balance_end))
        return True

    @api.model
    def create(self, vals):
        if not vals.get('name'):
            journal_id = vals.get('journal_id', self._context.get('default_journal_id', False))
            journal = self.env['account.journal'].browse(journal_id)
            vals['name'] = journal.sequence_id.with_context(ir_sequence_date=vals.get('date')).next_by_id()
        return super(AccountBankStatement, self).create(vals)

    @api.multi
    def unlink(self):
        for statement in self:
            if statement.state != 'open':
                raise UserError(_('In order to delete a bank statement, you must first cancel it to delete related journal items.'))
            # Explicitly unlink bank statement lines so it will check that the related journal entries have been deleted first
            statement.line_ids.unlink()
        return super(AccountBankStatement, self).unlink()

    @api.multi
    def open_cashbox_id(self):
        context = dict(self.env.context or {})
        if context.get('cashbox_id'):
            context['active_id'] = self.id
            return {
                'name': _('Cash Control'),
                'view_type': 'form',
                'view_mode': 'form',
                'res_model': 'account.bank.statement.cashbox',
                'view_id': self.env.ref('account.view_account_bnk_stmt_cashbox').id,
                'type': 'ir.actions.act_window',
                'res_id': self.env.context.get('cashbox_id'),
                'context': context,
                'target': 'new'
            }

    @api.multi
    def button_cancel(self):
        for statement in self:
            if any(line.journal_entry_ids.ids for line in statement.line_ids):
                raise UserError(_('A statement cannot be canceled when its lines are reconciled.'))
        self.state = 'open'

    @api.multi
    def check_confirm_bank(self):
        if self.journal_type == 'cash' and not self.currency_id.is_zero(self.difference):
            action_rec = self.env['ir.model.data'].xmlid_to_object('account.action_view_account_bnk_stmt_check')
            if action_rec:
                action = action_rec.read([])[0]
                return action
        return self.button_confirm_bank()

    @api.multi
    def button_confirm_bank(self):
        self._balance_check()
        statements = self.filtered(lambda r: r.state == 'open')
        for statement in statements:
            moves = self.env['account.move']
            for st_line in statement.line_ids:
                if st_line.account_id and not st_line.journal_entry_ids.ids:
                    st_line.fast_counterpart_creation()
                elif not st_line.journal_entry_ids.ids:
                    raise UserError(_('All the account entries lines must be processed in order to close the statement.'))
                moves = (moves | st_line.journal_entry_ids)
            if moves:
                moves.post()
            statement.message_post(body=_('Statement %s confirmed, journal items were created.') % (statement.name,))
        statements.link_bank_to_partner()
        statements.write({'state': 'confirm', 'date_done': time.strftime("%Y-%m-%d %H:%M:%S")})

    @api.multi
    def button_journal_entries(self):
        context = dict(self._context or {})
        context['journal_id'] = self.journal_id.id
        return {
            'name': _('Journal Items'),
            'view_type': 'form',
            'view_mode': 'tree',
            'res_model': 'account.move.line',
            'view_id': False,
            'type': 'ir.actions.act_window',
            'domain': [('statement_id', 'in', self.ids)],
            'context': context,
        }

    @api.multi
    def button_open(self):
        """ Changes statement state to Running."""
        for statement in self:
            if not statement.name:
                context = {'ir_sequence_date', statement.date}
                if statement.journal_id.sequence_id:
                    st_number = statement.journal_id.sequence_id.with_context(context).next_by_id()
                else:
                    SequenceObj = self.env['ir.sequence']
                    st_number = SequenceObj.with_context(context).next_by_code('account.bank.statement')
                statement.name = st_number
            statement.state = 'open'

    @api.multi
    def reconciliation_widget_preprocess(self):
        """ Get statement lines of the specified statements or all unreconciled statement lines and try to automatically reconcile them / find them a partner.
            Return ids of statement lines left to reconcile and other data for the reconciliation widget.
        """
        statements = self
        bsl_obj = self.env['account.bank.statement.line']

        # NB : The field account_id can be used at the statement line creation/import to avoid the reconciliation process on it later on,
        # this is why we filter out statements lines where account_id is set
        st_lines_filter = [('journal_entry_ids', '=', False), ('account_id', '=', False)]
        if statements:
            st_lines_filter += [('statement_id', 'in', statements.ids)]

        # Try to automatically reconcile statement lines
        automatic_reconciliation_entries = []
        st_lines_left = self.env['account.bank.statement.line']
        for st_line in bsl_obj.search(st_lines_filter):
            res = st_line.auto_reconcile()
            if not res:
                st_lines_left = (st_lines_left | st_line)
            else:
                automatic_reconciliation_entries.append(res.ids)

        # Try to set statement line's partner
        for st_line in st_lines_left:
            if st_line.name and not st_line.partner_id:
                additional_domain = [('ref', '=', st_line.name)]
                match_recs = st_line.get_move_lines_for_reconciliation(limit=1, additional_domain=additional_domain, overlook_partner=True)
                if match_recs and match_recs[0].partner_id:
                    st_line.write({'partner_id': match_recs[0].partner_id.id})

        # Collect various informations for the reconciliation widget
        notifications = []
        num_auto_reconciled = len(automatic_reconciliation_entries)
        if num_auto_reconciled > 0:
            auto_reconciled_message = num_auto_reconciled > 1 \
                and _("%d transactions were automatically reconciled.") % num_auto_reconciled \
                or _("1 transaction was automatically reconciled.")
            notifications += [{
                'type': 'info',
                'message': auto_reconciled_message,
                'details': {
                    'name': _("Automatically reconciled items"),
                    'model': 'account.move',
                    'ids': automatic_reconciliation_entries
                }
            }]

        lines = []
        for el in statements:
            lines.extend(el.line_ids.ids)
        lines = list(set(lines))

        return {
            'st_lines_ids': st_lines_left.ids,
            'notifications': notifications,
            'statement_name': len(statements) == 1 and statements[0].name or False,
            'num_already_reconciled_lines': statements and bsl_obj.search_count([('journal_entry_ids', '!=', False), ('id', 'in', lines)]) or 0,
        }

    @api.multi
    def link_bank_to_partner(self):
        for statement in self:
            for st_line in statement.line_ids:
                if st_line.bank_account_id and st_line.partner_id and st_line.bank_account_id.partner_id != st_line.partner_id:
                    st_line.bank_account_id.partner_id = st_line.partner_id


class AccountBankStatementLine(models.Model):
    _name = "account.bank.statement.line"
    _description = "Bank Statement Line"
    _order = "statement_id desc, sequence"
    _inherit = ['ir.needaction_mixin']

    name = fields.Char(string='Memo', required=True)
    date = fields.Date(required=True, default=lambda self: self._context.get('date', fields.Date.context_today(self)))
    amount = fields.Monetary(digits=0, currency_field='journal_currency_id')
    journal_currency_id = fields.Many2one('res.currency', related='statement_id.currency_id',
        help='Utility field to express amount currency', readonly=True)
    partner_id = fields.Many2one('res.partner', string='Partner')
    bank_account_id = fields.Many2one('res.partner.bank', string='Bank Account')
    account_id = fields.Many2one('account.account', string='Counterpart Account', domain=[('deprecated', '=', False)],
        help="This technical field can be used at the statement line creation/import time in order to avoid the reconciliation"
             " process on it later on. The statement line will simply create a counterpart on this account")
    statement_id = fields.Many2one('account.bank.statement', string='Statement', index=True, required=True, ondelete='cascade')
    journal_id = fields.Many2one('account.journal', related='statement_id.journal_id', string='Journal', store=True, readonly=True)
    partner_name = fields.Char(help="This field is used to record the third party name when importing bank statement in electronic format,"
             " when the partner doesn't exist yet in the database (or cannot be found).")
    ref = fields.Char(string='Reference')
    note = fields.Text(string='Notes')
    sequence = fields.Integer(index=True, help="Gives the sequence order when displaying a list of bank statement lines.", default=1)
    company_id = fields.Many2one('res.company', related='statement_id.company_id', string='Company', store=True, readonly=True)
    journal_entry_ids = fields.One2many('account.move', 'statement_line_id', 'Journal Entries', copy=False, readonly=True)
    amount_currency = fields.Monetary(help="The amount expressed in an optional other currency if it is a multi-currency entry.")
    currency_id = fields.Many2one('res.currency', string='Currency', help="The optional other currency if it is a multi-currency entry.")

    @api.one
    @api.constrains('amount')
    def _check_amount(self):
        # This constraint could possibly underline flaws in bank statement import (eg. inability to
        # support hacks such as using dummy transactions to give additional informations)
        if self.amount == 0:
            raise ValidationError(_('A transaction can\'t have a 0 amount.'))

    @api.one
    @api.constrains('amount', 'amount_currency')
    def _check_amount_currency(self):
        if self.amount_currency != 0 and self.amount == 0:
            raise ValidationError(_('If "Amount Currency" is specified, then "Amount" must be as well.'))

    @api.multi
    def unlink(self):
        for line in self:
            if line.journal_entry_ids.ids:
                raise UserError(_('In order to delete a bank statement line, you must first cancel it to delete related journal items.'))
        return super(AccountBankStatementLine, self).unlink()

    @api.model
    def _needaction_domain_get(self):
        return [('journal_entry_ids', '=', False), ('account_id', '=', False)]

    @api.multi
    def button_cancel_reconciliation(self):
        # TOCKECK : might not behave as expected in case of reconciliations (match statement line with already
        # registered payment) or partial reconciliations : it will completely remove the existing payment.
        move_recs = self.env['account.move']
        for st_line in self:
            move_recs = (move_recs | st_line.journal_entry_ids)
        if move_recs:
            for move in move_recs:
                move.line_ids.remove_move_reconcile()
            move_recs.write({'statement_line_id': False})
            move_recs.button_cancel()
            move_recs.unlink()

    ####################################################
    # Reconciliation interface methods
    ####################################################

    @api.multi
    def get_data_for_reconciliation_widget(self, excluded_ids=None):
        """ Returns the data required to display a reconciliation widget, for each statement line in self """
        excluded_ids = excluded_ids or []
        ret = []

        for st_line in self:
            aml_recs = st_line.get_reconciliation_proposition(excluded_ids=excluded_ids)
            target_currency = st_line.currency_id or st_line.journal_id.currency_id or st_line.journal_id.company_id.currency_id
            rp = aml_recs.prepare_move_lines_for_reconciliation_widget(target_currency=target_currency, target_date=st_line.date)
            excluded_ids += [move_line['id'] for move_line in rp]
            ret.append({
                'st_line': st_line.get_statement_line_for_reconciliation_widget(),
                'reconciliation_proposition': rp
            })

        return ret

    def get_statement_line_for_reconciliation_widget(self):
        """ Returns the data required by the bank statement reconciliation widget to display a statement line """
        statement_currency = self.journal_id.currency_id or self.journal_id.company_id.currency_id
        if self.amount_currency and self.currency_id:
            amount = self.amount_currency
            amount_currency = self.amount
            amount_currency_str = amount_currency > 0 and amount_currency or -amount_currency
            amount_currency_str = formatLang(self.env, amount_currency_str, currency_obj=statement_currency)
        else:
            amount = self.amount
            amount_currency_str = ""
        amount_str = formatLang(self.env, abs(amount), currency_obj=self.currency_id or statement_currency)

        data = {
            'id': self.id,
            'ref': self.ref,
            'note': self.note or "",
            'name': self.name,
            'date': self.date,
            'amount': amount,
            'amount_str': amount_str,  # Amount in the statement line currency
            'currency_id': self.currency_id.id or statement_currency.id,
            'partner_id': self.partner_id.id,
            'journal_id': self.journal_id.id,
            'statement_id': self.statement_id.id,
            'account_code': self.journal_id.default_debit_account_id.code,
            'account_name': self.journal_id.default_debit_account_id.name,
            'partner_name': self.partner_id.name,
            'communication_partner_name': self.partner_name,
            'amount_currency_str': amount_currency_str,  # Amount in the statement currency
            'has_no_partner': not self.partner_id.id,
        }
        if self.partner_id:
            if amount > 0:
                data['open_balance_account_id'] = self.partner_id.property_account_receivable_id.id
            else:
                data['open_balance_account_id'] = self.partner_id.property_account_payable_id.id

        return data

    @api.multi
    def get_move_lines_for_reconciliation_widget(self, excluded_ids=None, str=False, offset=0, limit=None):
        """ Returns move lines for the bank statement reconciliation widget, formatted as a list of dicts
        """
        aml_recs = self.get_move_lines_for_reconciliation(excluded_ids=excluded_ids, str=str, offset=offset, limit=limit)
        target_currency = self.currency_id or self.journal_id.currency_id or self.journal_id.company_id.currency_id
        return aml_recs.prepare_move_lines_for_reconciliation_widget(target_currency=target_currency, target_date=self.date)

    ####################################################
    # Reconciliation methods
    ####################################################

    def get_move_lines_for_reconciliation(self, excluded_ids=None, str=False, offset=0, limit=None, additional_domain=None, overlook_partner=False):
        """ Return account.move.line records which can be used for bank statement reconciliation.

            :param excluded_ids:
            :param str:
            :param offset:
            :param limit:
            :param additional_domain:
            :param overlook_partner:
        """
        # Blue lines = payment on bank account not assigned to a statement yet
        reconciliation_aml_accounts = [self.journal_id.default_credit_account_id.id, self.journal_id.default_debit_account_id.id]
        domain_reconciliation = ['&', '&', ('statement_id', '=', False), ('account_id', 'in', reconciliation_aml_accounts), ('payment_id','<>', False)]

        # Black lines = unreconciled & (not linked to a payment or open balance created by statement
        domain_matching = ['&', ('reconciled', '=', False), '|', ('payment_id','=',False), ('statement_id', '<>', False)]
        if self.partner_id.id or overlook_partner:
            domain_matching = expression.AND([domain_matching, [('account_id.internal_type', 'in', ['payable', 'receivable'])]])
        else:
            # TODO : find out what use case this permits (match a check payment, registered on a journal whose account type is other instead of liquidity)
            domain_matching = expression.AND([domain_matching, [('account_id.reconcile', '=', True)]])

        # Let's add what applies to both
        domain = expression.OR([domain_reconciliation, domain_matching])
        if self.partner_id.id and not overlook_partner:
            domain = expression.AND([domain, [('partner_id', '=', self.partner_id.id)]])

        # Domain factorized for all reconciliation use cases
        ctx = dict(self._context or {})
        ctx['bank_statement_line'] = self
        generic_domain = self.env['account.move.line'].with_context(ctx).domain_move_lines_for_reconciliation(excluded_ids=excluded_ids, str=str)
        domain = expression.AND([domain, generic_domain])

        # Domain from caller
        if additional_domain is None:
            additional_domain = []
        else:
            additional_domain = expression.normalize_domain(additional_domain)
        domain = expression.AND([domain, additional_domain])

        return self.env['account.move.line'].search(domain, offset=offset, limit=limit, order="date_maturity asc, id asc")

    def _get_domain_maker_move_line_amount(self):
        """ Returns a function that can create the appropriate domain to search on move.line amount based on statement.line currency/amount """
        company_currency = self.journal_id.company_id.currency_id
        st_line_currency = self.currency_id or self.journal_id.currency_id
        currency = (st_line_currency and st_line_currency != company_currency) and st_line_currency.id or False
        field = currency and 'amount_residual_currency' or 'amount_residual'
        precision = st_line_currency and st_line_currency.decimal_places or company_currency.decimal_places

        def ret(comparator, amount, p=precision, f=field, c=currency):
            if comparator == '<':
                if amount < 0:
                    domain = [(f, '<', 0), (f, '>', amount)]
                else:
                    domain = [(f, '>', 0), (f, '<', amount)]
            elif comparator == '=':
                domain = [(f, '=', float_round(amount, precision_digits=p))]
            else:
                raise UserError(_("Programmation error : domain_maker_move_line_amount requires comparator '=' or '<'"))
            domain += [('currency_id', '=', c)]
            return domain

        return ret

    def get_reconciliation_proposition(self, excluded_ids=None):
        """ Returns move lines that constitute the best guess to reconcile a statement line
            Note: it only looks for move lines in the same currency as the statement line.
        """
        # Look for structured communication match
        if self.name:
            overlook_partner = not self.partner_id  # If the transaction has no partner, look for match in payable and receivable account anyway
            domain = [('ref', '=', self.name)]
            match_recs = self.get_move_lines_for_reconciliation(excluded_ids=excluded_ids, limit=2, additional_domain=domain, overlook_partner=overlook_partner)
            if match_recs and len(match_recs) == 1:
                return match_recs
            elif len(match_recs) == 0:
                move = self.env['account.move'].search([('name', '=', self.name)], limit=1)
                if move:
                    domain = [('move_id', '=', move.id)]
                    match_recs = self.get_move_lines_for_reconciliation(excluded_ids=excluded_ids, limit=2, additional_domain=domain, overlook_partner=overlook_partner)
                    if match_recs and len(match_recs) == 1:
                        return match_recs

        # How to compare statement line amount and move lines amount
        amount_domain_maker = self._get_domain_maker_move_line_amount()
        amount = self.amount_currency or self.amount

        # Look for a single move line with the same amount
        match_recs = self.get_move_lines_for_reconciliation(excluded_ids=excluded_ids, limit=1, additional_domain=amount_domain_maker('=', amount))
        if match_recs:
            return match_recs

        if not self.partner_id:
            return self.env['account.move.line']

        # Select move lines until their total amount is greater than the statement line amount
        domain = [('reconciled', '=', False)]
        domain += [('account_id.user_type_id.type', '=', amount > 0 and 'receivable' or 'payable')]  # Make sure we can't mix receivable and payable
        domain += amount_domain_maker('<', amount)  # Will also enforce > 0
        mv_lines = self.get_move_lines_for_reconciliation(excluded_ids=excluded_ids, limit=5, additional_domain=domain)
        st_line_currency = self.currency_id or self.journal_id.currency_id or self.journal_id.company_id.currency_id
        ret = self.env['account.move.line']
        total = 0
        for line in mv_lines:
            total += line.currency_id and line.amount_residual_currency or line.amount_residual
            if float_compare(total, abs(amount), precision_digits=st_line_currency.rounding) != -1:
                break
            ret = (ret | line)
        return ret

    def _get_move_lines_for_auto_reconcile(self):
        """ Returns the move lines that the method auto_reconcile can use to try to reconcile the statement line """
        pass

    @api.multi
    def auto_reconcile(self):
        """ Try to automatically reconcile the statement.line ; return the counterpart journal entry/ies if the automatic reconciliation succeeded, False otherwise.
            TODO : this method could be greatly improved and made extensible
        """
        self.ensure_one()
        match_recs = self.env['account.move.line']

        # How to compare statement line amount and move lines amount
        amount_domain_maker = self._get_domain_maker_move_line_amount()
        equal_amount_domain = amount_domain_maker('=', self.amount_currency or self.amount)

        # Look for structured communication match
        if self.name:
            overlook_partner = not self.partner_id  # If the transaction has no partner, look for match in payable and receivable account anyway
            domain = equal_amount_domain + [('ref', '=', self.name)]
            match_recs = self.get_move_lines_for_reconciliation(limit=2, additional_domain=domain, overlook_partner=overlook_partner)
            if match_recs and len(match_recs) != 1:
                return False

        # Look for a single move line with the same partner, the same amount
        if not match_recs:
            if self.partner_id:
                match_recs = self.get_move_lines_for_reconciliation(limit=2, additional_domain=equal_amount_domain)
                if match_recs and len(match_recs) != 1:
                    return False

        if not match_recs:
            return False

        # Now reconcile
        counterpart_aml_dicts = []
        payment_aml_rec = self.env['account.move.line']
        for aml in match_recs:
            if aml.account_id.internal_type == 'liquidity':
                payment_aml_rec = (payment_aml_rec | aml)
            else:
                amount = aml.currency_id and aml.amount_residual_currency or aml.amount_residual
                counterpart_aml_dicts.append({
                    'name': aml.name if aml.name != '/' else aml.move_id.name,
                    'debit': amount < 0 and -amount or 0,
                    'credit': amount > 0 and amount or 0,
                    'move_line': aml
                })

        try:
            with self._cr.savepoint():
                counterpart = self.process_reconciliation(counterpart_aml_dicts=counterpart_aml_dicts, payment_aml_rec=payment_aml_rec)
            return counterpart
        except UserError:
            # A configuration / business logic error that makes it impossible to auto-reconcile should not be raised
            # since automatic reconciliation is just an amenity and the user will get the same exception when manually
            # reconciling. Other types of exception are (hopefully) programmation errors and should cause a stacktrace.
            self.invalidate_cache()
            self.env['account.move'].invalidate_cache()
            self.env['account.move.line'].invalidate_cache()
            return False

    def _prepare_reconciliation_move(self, move_name):
        """ Prepare the dict of values to create the move from a statement line. This method may be overridden to adapt domain logic
            through model inheritance (make sure to call super() to establish a clean extension chain).

           :param char st_line_number: will be used as the name of the generated account move
           :return: dict of value to create() the account.move
        """
        return {
            'statement_line_id': self.id,
            'journal_id': self.statement_id.journal_id.id,
            'date': self.date,
            'name': move_name,
            'ref': self.ref,
        }

    def _prepare_reconciliation_move_line(self, move, amount):
        """ Prepare the dict of values to create the move line from a statement line.

            :param recordset move: the account.move to link the move line
            :param float amount: the amount of transaction that wasn't already reconciled
        """
        company_currency = self.journal_id.company_id.currency_id
        statement_currency = self.journal_id.currency_id or company_currency
        st_line_currency = self.currency_id or statement_currency

        amount_currency = False
        if statement_currency != company_currency or st_line_currency != company_currency:
            # First get the ratio total mount / amount not already reconciled
            if statement_currency == company_currency:
                total_amount = self.amount
            elif st_line_currency == company_currency:
                total_amount = self.amount_currency
            else:
                total_amount = statement_currency.with_context({'date': self.date}).compute(self.amount, company_currency)
            ratio = total_amount / amount
            # Then use it to adjust the statement.line field that correspond to the move.line amount_currency
            if statement_currency != company_currency:
                amount_currency = self.amount * ratio
            elif st_line_currency != company_currency:
                amount_currency = self.amount_currency * ratio
        return {
            'name': self.name,
            'date': self.date,
            'ref': self.ref,
            'move_id': move.id,
            'partner_id': self.partner_id and self.partner_id.id or False,
            'account_id': amount >= 0 \
                and self.statement_id.journal_id.default_credit_account_id.id \
                or self.statement_id.journal_id.default_debit_account_id.id,
            'credit': amount < 0 and -amount or 0.0,
            'debit': amount > 0 and amount or 0.0,
            'statement_id': self.statement_id.id,
            'journal_id': self.statement_id.journal_id.id,
            'currency_id': statement_currency != company_currency and statement_currency.id or (st_line_currency != company_currency and st_line_currency.id or False),
            'amount_currency': amount_currency,
        }

    @api.v7
    def process_reconciliations(self, cr, uid, ids, data, context=None):
        """ Handles data sent from the bank statement reconciliation widget (and can otherwise serve as an old-API bridge)

            :param list of dicts data: must contains the keys 'counterpart_aml_dicts', 'payment_aml_ids' and 'new_aml_dicts',
                whose value is the same as described in process_reconciliation except that ids are used instead of recordsets.
        """
        aml_obj = self.pool['account.move.line']
        for id, datum in zip(ids, data):
            st_line = self.browse(cr, uid, id, context)
            payment_aml_rec = aml_obj.browse(cr, uid, datum.get('payment_aml_ids', []), context)
            for aml_dict in datum.get('counterpart_aml_dicts', []):
                aml_dict['move_line'] = aml_obj.browse(cr, uid, aml_dict['counterpart_aml_id'], context)
                del aml_dict['counterpart_aml_id']
            st_line.process_reconciliation(datum.get('counterpart_aml_dicts', []), payment_aml_rec, datum.get('new_aml_dicts', []))

    def fast_counterpart_creation(self):
        for st_line in self:
            # Technical functionality to automatically reconcile by creating a new move line
            vals = {
                'name': st_line.name,
                'debit': st_line.amount < 0 and -st_line.amount or 0.0,
                'credit': st_line.amount > 0 and st_line.amount or 0.0,
                'account_id': st_line.account_id.id,
            }
            st_line.process_reconciliation(new_aml_dicts=[vals])

    def process_reconciliation(self, counterpart_aml_dicts=None, payment_aml_rec=None, new_aml_dicts=None):
        """ Match statement lines with existing payments (eg. checks) and/or payables/receivables (eg. invoices and refunds) and/or new move lines (eg. write-offs).
            If any new journal item needs to be created (via new_aml_dicts or counterpart_aml_dicts), a new journal entry will be created and will contain those
            items, as well as a journal item for the bank statement line.
            Finally, mark the statement line as reconciled by putting the matched moves ids in the column journal_entry_ids.

            :param (list of dicts) counterpart_aml_dicts: move lines to create to reconcile with existing payables/receivables.
                The expected keys are :
                - 'name'
                - 'debit'
                - 'credit'
                - 'move_line'
                    # The move line to reconcile (partially if specified debit/credit is lower than move line's credit/debit)

            :param (list of recordsets) payment_aml_rec: recordset move lines representing existing payments (which are already fully reconciled)

            :param (list of dicts) new_aml_dicts: move lines to create. The expected keys are :
                - 'name'
                - 'debit'
                - 'credit'
                - 'account_id'
                - (optional) 'tax_ids'
                - (optional) Other account.move.line fields like analytic_account_id or analytics_id

            :returns: The journal entries with which the transaction was matched. If there was at least an entry in counterpart_aml_dicts or new_aml_dicts, this list contains
                the move created by the reconciliation, containing entries for the statement.line (1), the counterpart move lines (0..*) and the new move lines (0..*).
        """
        counterpart_aml_dicts = counterpart_aml_dicts or []
        payment_aml_rec = payment_aml_rec or self.env['account.move.line']
        new_aml_dicts = new_aml_dicts or []

        aml_obj = self.env['account.move.line']

        company_currency = self.journal_id.company_id.currency_id
        statement_currency = self.journal_id.currency_id or company_currency
        st_line_currency = self.currency_id or statement_currency

        counterpart_moves = self.env['account.move']

        # Check and prepare received data
        if self.journal_entry_ids.ids:
            raise UserError(_('The bank statement line was already reconciled.'))
        if any(rec.statement_id for rec in payment_aml_rec):
            raise UserError(_('A selected move line was already reconciled.'))
        for aml_dict in counterpart_aml_dicts:
            if aml_dict['move_line'].reconciled:
                raise UserError(_('A selected move line was already reconciled.'))
            if isinstance(aml_dict['move_line'], (int, long)):
                aml_dict['move_line'] = aml_obj.browse(aml_dict['move_line'])
        for aml_dict in (counterpart_aml_dicts + new_aml_dicts):
            if aml_dict.get('tax_ids') and aml_dict['tax_ids'] and isinstance(aml_dict['tax_ids'][0], (int, long)):
                # Transform the value in the format required for One2many and Many2many fields
                aml_dict['tax_ids'] = map(lambda id: (4, id, None), aml_dict['tax_ids'])

        # Fully reconciled moves are just linked to the bank statement
        total = self.amount
        for aml_rec in payment_aml_rec:
            total -= aml_rec.debit-aml_rec.credit
            aml_rec.write({'statement_id': self.statement_id.id})
            aml_rec.move_id.write({'statement_line_id': self.id})
            counterpart_moves = (counterpart_moves | aml_rec.move_id)

        # Create move line(s). Either matching an existing journal entry (eg. invoice), in which
        # case we reconcile the existing and the new move lines together, or being a write-off.
        if counterpart_aml_dicts or new_aml_dicts:
            st_line_currency = self.currency_id or statement_currency
            st_line_currency_rate = self.currency_id and (self.amount_currency / self.amount) or False

            # Create the move
            move_name = (self.statement_id.name or self.name) + "/" + str(self.sequence)
            move_vals = self._prepare_reconciliation_move(move_name)
            move = self.env['account.move'].create(move_vals)
            counterpart_moves = (counterpart_moves | move)

            # Create The payment
            payment_id = False
            if abs(total)>0.00001:
                partner_id = self.partner_id and self.partner_id.id or False
                partner_type = False
                if partner_id:
                    if total < 0:
                        partner_type = 'supplier'
                    else:
                        partner_type = 'customer'

                payment_methods = (total>0) and self.journal_id.inbound_payment_method_ids or self.journal_id.outbound_payment_method_ids
                currency = self.journal_id.currency_id or self.company_id.currency_id
                payment_id = self.env['account.payment'].create({
                    'payment_method_id': payment_methods and payment_methods[0].id or False,
                    'payment_type': total >0 and 'inbound' or 'outbound',
                    'partner_id': self.partner_id and self.partner_id.id or False,
                    'partner_type': partner_type,
                    'journal_id': self.statement_id.journal_id.id,
                    'payment_date': self.date,
                    'state': 'reconciled',
                    'currency_id': currency.id,
                    'amount': abs(total),
                    'communication': self.name or '',
                    'name': self.statement_id.name,
                }).id

            # Complete dicts to create both counterpart move lines and write-offs
            to_create = (counterpart_aml_dicts + new_aml_dicts)
            ctx = dict(self._context, date=self.date)
            for aml_dict in to_create:
                aml_dict['move_id'] = move.id
                aml_dict['partner_id'] = self.partner_id.id
                aml_dict['statement_id'] = self.statement_id.id
                if st_line_currency.id != company_currency.id:
                    aml_dict['amount_currency'] = aml_dict['debit'] - aml_dict['credit']
                    aml_dict['currency_id'] = st_line_currency.id
                    if self.currency_id and statement_currency.id == company_currency.id and st_line_currency_rate:
                        # Statement is in company currency but the transaction is in foreign currency
                        aml_dict['debit'] = company_currency.round(aml_dict['debit'] / st_line_currency_rate)
                        aml_dict['credit'] = company_currency.round(aml_dict['credit'] / st_line_currency_rate)
                    elif self.currency_id and st_line_currency_rate:
                        # Statement is in foreign currency and the transaction is in another one
                        aml_dict['debit'] = statement_currency.with_context(ctx).compute(aml_dict['debit'] / st_line_currency_rate, company_currency)
                        aml_dict['credit'] = statement_currency.with_context(ctx).compute(aml_dict['credit'] / st_line_currency_rate, company_currency)
                    else:
                        # Statement is in foreign currency and no extra currency is given for the transaction
                        aml_dict['debit'] = st_line_currency.with_context(ctx).compute(aml_dict['debit'], company_currency)
                        aml_dict['credit'] = st_line_currency.with_context(ctx).compute(aml_dict['credit'], company_currency)
                elif statement_currency.id != company_currency.id:
                    # Statement is in foreign currency but the transaction is in company currency
                    prorata_factor = (aml_dict['debit'] - aml_dict['credit']) / self.amount_currency
                    aml_dict['amount_currency'] = prorata_factor * self.amount
                    aml_dict['currency_id'] = statement_currency.id

<<<<<<< HEAD
            # Create the move line for the statement line using the total credit/debit of the counterpart
            # This leaves out the amount already reconciled and avoids rounding errors from currency conversion
            st_line_amount = sum(aml_dict['credit'] - aml_dict['debit'] for aml_dict in to_create)
            aml_dict = self._prepare_reconciliation_move_line(move, st_line_amount)
            aml_dict['payment_id'] = payment_id
            aml_obj.with_context(check_move_validity=False).create(aml_dict)

            # Create write-offs
            for aml_dict in new_aml_dicts:
                aml_dict['payment_id'] = payment_id
                aml_obj.with_context(check_move_validity=False).create(aml_dict, apply_taxes=False)
=======
            # Create write-offs
            for aml_dict in new_aml_dicts:
                aml_obj.with_context(check_move_validity=False).create(aml_dict)
>>>>>>> bb8f0f1f

            # Create counterpart move lines and reconcile them
            for aml_dict in counterpart_aml_dicts:
                if aml_dict['move_line'].partner_id.id:
                    aml_dict['partner_id'] = aml_dict['move_line'].partner_id.id
                aml_dict['account_id'] = aml_dict['move_line'].account_id.id
                aml_dict['payment_id'] = payment_id

                counterpart_move_line = aml_dict.pop('move_line')
                if counterpart_move_line.currency_id and counterpart_move_line.currency_id != company_currency and not aml_dict.get('currency_id'):
                    aml_dict['currency_id'] = counterpart_move_line.currency_id.id
                    aml_dict['amount_currency'] = company_currency.with_context(ctx).compute(aml_dict['debit'] - aml_dict['credit'], counterpart_move_line.currency_id)
                new_aml = aml_obj.with_context(check_move_validity=False).create(aml_dict)

                (new_aml | counterpart_move_line).reconcile()

            # Create the move line for the statement line using the bank statement line as the remaining amount
            # This leaves out the amount already reconciled and avoids rounding errors from currency conversion
            st_line_amount = -sum([x.balance for x in move.line_ids])
            aml_obj.with_context(check_move_validity=False).create(self._prepare_reconciliation_move_line(move, st_line_amount))

            move.post()
        counterpart_moves.assert_balanced()
        return counterpart_moves<|MERGE_RESOLUTION|>--- conflicted
+++ resolved
@@ -878,23 +878,11 @@
                     aml_dict['amount_currency'] = prorata_factor * self.amount
                     aml_dict['currency_id'] = statement_currency.id
 
-<<<<<<< HEAD
-            # Create the move line for the statement line using the total credit/debit of the counterpart
-            # This leaves out the amount already reconciled and avoids rounding errors from currency conversion
-            st_line_amount = sum(aml_dict['credit'] - aml_dict['debit'] for aml_dict in to_create)
-            aml_dict = self._prepare_reconciliation_move_line(move, st_line_amount)
-            aml_dict['payment_id'] = payment_id
-            aml_obj.with_context(check_move_validity=False).create(aml_dict)
 
             # Create write-offs
             for aml_dict in new_aml_dicts:
                 aml_dict['payment_id'] = payment_id
-                aml_obj.with_context(check_move_validity=False).create(aml_dict, apply_taxes=False)
-=======
-            # Create write-offs
-            for aml_dict in new_aml_dicts:
                 aml_obj.with_context(check_move_validity=False).create(aml_dict)
->>>>>>> bb8f0f1f
 
             # Create counterpart move lines and reconcile them
             for aml_dict in counterpart_aml_dicts:
@@ -914,7 +902,9 @@
             # Create the move line for the statement line using the bank statement line as the remaining amount
             # This leaves out the amount already reconciled and avoids rounding errors from currency conversion
             st_line_amount = -sum([x.balance for x in move.line_ids])
-            aml_obj.with_context(check_move_validity=False).create(self._prepare_reconciliation_move_line(move, st_line_amount))
+            aml_dict = self._prepare_reconciliation_move_line(move, st_line_amount)
+            aml_dict['payment_id'] = payment_id
+            aml_obj.with_context(check_move_validity=False).create(aml_dict)            
 
             move.post()
         counterpart_moves.assert_balanced()
