--- conflicted
+++ resolved
@@ -14,13 +14,9 @@
         self.account_invoice_line_model = self.registry('account.invoice.line')
         self.acc_bank_stmt_model = self.registry('account.bank.statement')
         self.acc_bank_stmt_line_model = self.registry('account.bank.statement.line')
-<<<<<<< HEAD
-
-=======
         self.res_currency_model = self.registry('res.currency')
         self.res_currency_rate_model = self.registry('res.currency.rate')
-        
->>>>>>> 9fe05902
+
         self.partner_agrolait_id = self.registry("ir.model.data").get_object_reference(self.cr, self.uid, "base", "res_partner_2")[1]
         self.currency_swiss_id = self.registry("ir.model.data").get_object_reference(self.cr, self.uid, "base", "CHF")[1]
         self.currency_usd_id = self.registry("ir.model.data").get_object_reference(self.cr, self.uid, "base", "USD")[1]
@@ -92,39 +88,12 @@
         #we check that the line is balanced (bank statement line)
         self.assertEquals(len(move_line_ids), len(aml_dict))
         for move_line in move_line_ids:
-<<<<<<< HEAD
             self.assertEquals(round(move_line.debit, 2), aml_dict[move_line.account_id.id]['debit'])
             self.assertEquals(round(move_line.credit, 2), aml_dict[move_line.account_id.id]['credit'])
             self.assertEquals(round(move_line.amount_currency, 2), aml_dict[move_line.account_id.id]['amount_currency'])
             self.assertEquals(move_line.currency_id.id, aml_dict[move_line.account_id.id]['currency_id'])
 
     def make_customer_and_supplier_flows(self, invoice_currency, bank_journal, amount, amount_currency, transaction_currency):
-=======
-            if move_line.account_id.id == self.account_usd_id:
-                self.assertEquals(move_line.debit, 27.47)
-                self.assertEquals(move_line.credit, 0.0)
-                self.assertEquals(move_line.amount_currency, 42)
-                self.assertEquals(move_line.currency_id.id, self.currency_usd_id)
-                checked_line += 1
-                continue
-            if move_line.account_id.id == self.account_rcv_id:
-                self.assertEquals(move_line.debit, 0.0)
-                self.assertEquals(move_line.credit, 38.21)
-                self.assertEquals(move_line.amount_currency, -50)
-                self.assertEquals(move_line.currency_id.id, self.currency_swiss_id)
-                checked_line += 1
-                continue
-            if move_line.account_id.id == self.account_fx_expense_id:
-                self.assertEquals(move_line.debit, 10.74)
-                self.assertEquals(move_line.credit, 0.0)
-                checked_line += 1
-                continue
-        self.assertEquals(checked_line, 3)
-
-        
-
-    def test_balanced_supplier_invoice(self):
->>>>>>> 9fe05902
         cr, uid = self.cr, self.uid
         #we create an invoice in given invoice_currency
         invoice_record = self.create_invoice(type='out_invoice', currency=invoice_currency)
@@ -166,12 +135,12 @@
         self.check_results(customer_move_lines, {
             self.account_usd_id: {'debit': 40.0, 'credit': 0.0, 'amount_currency': 50, 'currency_id': self.currency_usd_id},
             self.account_rcv_id: {'debit': 0.0, 'credit': 32.70, 'amount_currency': -50, 'currency_id': self.currency_usd_id},
-            self.account_rsa_id: {'debit': 0.0, 'credit': 7.30, 'amount_currency': 0.0, 'currency_id': self.currency_usd_id},
+            self.account_fx_income_id: {'debit': 0.0, 'credit': 7.30, 'amount_currency': 0.0, 'currency_id': self.currency_usd_id},
         })
         self.check_results(supplier_move_lines, {
             self.account_usd_id: {'debit': 0.0, 'credit': 40.0, 'amount_currency': -50, 'currency_id': self.currency_usd_id},
             self.account_rcv_id: {'debit': 32.70, 'credit': 0.0, 'amount_currency': 50, 'currency_id': self.currency_usd_id},
-            self.account_rsa_id: {'debit': 7.30, 'credit': 0.0, 'amount_currency': 0.0, 'currency_id': self.currency_usd_id},
+            self.account_fx_income_id: {'debit': 7.30, 'credit': 0.0, 'amount_currency': 0.0, 'currency_id': self.currency_usd_id},
         })
 
     def test_statement_usd_invoice_chf_transaction_chf(self):
@@ -179,12 +148,12 @@
         self.check_results(customer_move_lines, {
             self.account_usd_id: {'debit': 27.47, 'credit': 0.0, 'amount_currency': 42, 'currency_id': self.currency_usd_id},
             self.account_rcv_id: {'debit': 0.0, 'credit': 38.21, 'amount_currency': -50, 'currency_id': self.currency_swiss_id},
-            self.account_rsa_id: {'debit': 10.74, 'credit': 0.0, 'amount_currency': 0.0, 'currency_id': self.currency_usd_id},
+            self.account_fx_income_id: {'debit': 10.74, 'credit': 0.0, 'amount_currency': 0.0, 'currency_id': self.currency_usd_id},
         })
         self.check_results(supplier_move_lines, {
             self.account_usd_id: {'debit': 0.0, 'credit': 27.47, 'amount_currency': -42, 'currency_id': self.currency_usd_id},
             self.account_rcv_id: {'debit': 38.21, 'credit': 0.0, 'amount_currency': 50, 'currency_id': self.currency_swiss_id},
-            self.account_rsa_id: {'debit': 0.0, 'credit': 10.74, 'amount_currency': 0.0, 'currency_id': self.currency_usd_id},
+            self.account_fx_income_id: {'debit': 0.0, 'credit': 10.74, 'amount_currency': 0.0, 'currency_id': self.currency_usd_id},
         })
 
     def test_statement_eur_invoice_usd_transaction_usd(self):
@@ -192,12 +161,12 @@
         self.check_results(customer_move_lines, {
             self.account_euro_id: {'debit': 40.0, 'credit': 0.0, 'amount_currency': 50, 'currency_id': self.currency_usd_id},
             self.account_rcv_id: {'debit': 0.0, 'credit': 32.7, 'amount_currency': -50, 'currency_id': self.currency_usd_id},
-            self.account_rsa_id: {'debit': 0.0, 'credit': 7.30, 'amount_currency': 0.0, 'currency_id': False},
+            self.account_fx_income_id: {'debit': 0.0, 'credit': 7.30, 'amount_currency': 0.0, 'currency_id': False},
         })
         self.check_results(supplier_move_lines, {
             self.account_euro_id: {'debit': 0.0, 'credit': 40.0, 'amount_currency': -50, 'currency_id': self.currency_usd_id},
             self.account_rcv_id: {'debit': 32.7, 'credit': 0.0, 'amount_currency': 50, 'currency_id': self.currency_usd_id},
-            self.account_rsa_id: {'debit': 7.30, 'credit': 0.0, 'amount_currency': 0.0, 'currency_id': False},
+            self.account_fx_income_id: {'debit': 7.30, 'credit': 0.0, 'amount_currency': 0.0, 'currency_id': False},
         })
 
     def test_statement_eur_invoice_usd_transaction_eur(self):
@@ -211,43 +180,18 @@
             self.account_rcv_id: {'debit': 40.0, 'credit': 0.0, 'amount_currency': 61.16, 'currency_id': self.currency_usd_id},
         })
 
-<<<<<<< HEAD
     def test_statement_euro_invoice_usd_transaction_chf(self):
         customer_move_lines, supplier_move_lines = self.make_customer_and_supplier_flows(self.currency_usd_id, self.bank_journal_euro_id, 42, 50, self.currency_swiss_id)
         self.check_results(customer_move_lines, {
             self.account_euro_id: {'debit': 42.0, 'credit': 0.0, 'amount_currency': 50, 'currency_id': self.currency_swiss_id},
             self.account_rcv_id: {'debit': 0.0, 'credit': 38.21, 'amount_currency': -50, 'currency_id': self.currency_swiss_id},
-            self.account_rsa_id: {'debit': 0.0, 'credit': 3.79, 'amount_currency': 0.0, 'currency_id': False},
+            self.account_fx_income_id: {'debit': 0.0, 'credit': 3.79, 'amount_currency': 0.0, 'currency_id': False},
         })
         self.check_results(supplier_move_lines, {
             self.account_euro_id: {'debit': 0.0, 'credit': 42.0, 'amount_currency': -50, 'currency_id': self.currency_swiss_id},
             self.account_rcv_id: {'debit': 38.21, 'credit': 0.0, 'amount_currency': 50, 'currency_id': self.currency_swiss_id},
-            self.account_rsa_id: {'debit': 3.79, 'credit': 0.0, 'amount_currency': 0.0, 'currency_id': False},
-        })
-=======
-        self.assertEquals(len(move_line_ids), 3)
-        checked_line = 0
-        for move_line in move_line_ids:
-            if move_line.account_id.id == self.account_usd_id:
-                self.assertEquals(move_line.debit, 0.0)
-                self.assertEquals(move_line.credit, 27.47)
-                self.assertEquals(move_line.amount_currency, -42)
-                self.assertEquals(move_line.currency_id.id, self.currency_usd_id)
-                checked_line += 1
-                continue
-            if move_line.account_id.id == self.account_rcv_id:
-                self.assertEquals(move_line.debit, 38.21)
-                self.assertEquals(move_line.credit, 0.0)
-                self.assertEquals(move_line.amount_currency, 50)
-                self.assertEquals(move_line.currency_id.id, self.currency_swiss_id)
-                checked_line += 1
-                continue
-            if move_line.account_id.id == self.account_fx_income_id:
-                self.assertEquals(move_line.debit, 0.0)
-                self.assertEquals(move_line.credit, 10.74)
-                checked_line += 1
-                continue
-        self.assertEquals(checked_line, 3)
+            self.account_fx_income_id: {'debit': 3.79, 'credit': 0.0, 'amount_currency': 0.0, 'currency_id': False},
+        })
 
     def test_balanced_exchanges_gain_loss(self):
         # The point of this test is to show that we handle correctly the gain/loss exchanges during reconciliations in foreign currencies.
@@ -341,5 +285,4 @@
             if line.account_id.id == self.account_fx_expense_id:
                 counterpart_exchange_loss_line = line
         #  We should be able to find a move line of 0.01 EUR on the Foreign Exchange Loss account
-        self.assertTrue(counterpart_exchange_loss_line, 'There should be one move line of 0.01 EUR on account "Foreign Exchange Loss"')
->>>>>>> 9fe05902
+        self.assertTrue(counterpart_exchange_loss_line, 'There should be one move line of 0.01 EUR on account "Foreign Exchange Loss"')