--- conflicted
+++ resolved
@@ -3,11 +3,7 @@
     <data>
         <template id="report_invoice_document">
             <t t-call="web.external_layout">
-<<<<<<< HEAD
-                <t t-set="o" t-value="o.with_context({'lang': lang})"/>
-=======
-                <t t-set="o" t-value="o.with_context(lang=o.partner_id.lang)" />
->>>>>>> c23d1186
+                <t t-set="o" t-value="o.with_context(lang=lang)" />
                 <div class="page">
                     <div class="row">
                         <div name="invoice_address" class="col-xs-5 col-xs-offset-7">
