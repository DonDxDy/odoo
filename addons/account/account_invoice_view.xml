<?xml version="1.0" encoding="utf-8"?>
<openerp>
    <data>

        <!--
        Invoices
        -->

        <record id="view_invoice_line_calendar" model="ir.ui.view">
            <field name="name">account.invoice.calendar</field>
            <field name="model">account.invoice</field>
            <field name="type">calendar</field>
            <field name="arch" type="xml">
                <calendar string="Invoices" color="journal_id" date_start="date_invoice">
                    <field name="partner_id"/>
                    <field name="amount_total"/>
                </calendar>
            </field>
        </record>
        <record model="ir.ui.view" id="view_invoice_graph">
            <field name="name">account.invoice.graph</field>
            <field name="model">account.invoice</field>
            <field name="type">graph</field>
            <field name="arch" type="xml">
                <graph string="Invoices" type="bar">
                    <field name="partner_id"/>
                    <field name="amount_total" operator="+"/>
                </graph>
            </field>
        </record>
        <record id="view_invoice_line_tree" model="ir.ui.view">
            <field name="name">account.invoice.line.tree</field>
            <field name="model">account.invoice.line</field>
            <field name="type">tree</field>
            <field name="arch" type="xml">
                <tree string="Invoice Line">
                    <field name="name"/>
                    <field name="account_id" groups="base.group_user"/>
                    <field name="quantity"/>
                    <field name="uos_id"/>
                    <field name="price_unit"/>
                    <field name="discount"/>
                    <field name="price_subtotal"/>
                </tree>
            </field>
        </record>
        <record id="view_invoice_line_form" model="ir.ui.view">
            <field name="name">account.invoice.line.form</field>
            <field name="model">account.invoice.line</field>
            <field name="type">form</field>
            <field name="arch" type="xml">
                <form string="Invoice Line">
                    <notebook>
                        <page string="Line">
                            <field name="product_id" on_change="product_id_change(product_id, uos_id, quantity, name, parent.type, parent.partner_id, parent.fiscal_position, price_unit, parent.address_invoice_id, parent.currency_id, {'company_id': parent.company_id})"/>
                            <field name="uos_id"/>
                            <field name="quantity"/>
                            <field name="price_unit"/>
                            <field name="discount"/>
                            <field colspan="4" name="name"/>
                            <field colspan="4" name="origin" groups="base.group_extended"/>
                            <field domain="[('company_id', '=', parent.company_id), ('journal_id', '=', parent.journal_id), ('type', '&lt;&gt;', 'view')]" name="account_id" on_change="onchange_account_id(parent.fiscal_position,account_id)" groups="base.group_user"/>
                            <field domain="[('type','&lt;&gt;','view'), ('company_id', '=', parent.company_id)]" name="account_analytic_id" groups="base.group_user,base.group_extended"/>
                            <newline/>
                            <field name="price_subtotal"/>
                            <field name="company_id" groups="base.group_multi_company" widget="selection"/>
                            <field colspan="4" name="invoice_line_tax_id" context="{'type':parent.type}" domain="[('parent_id','=',False),('company_id', '=', parent.company_id)]"/>
                        </page>
                        <page string="Notes">
                            <field colspan="4" name="note" nolabel="1"/>
                        </page>
                    </notebook>
                </form>
            </field>
        </record>
        <record id="view_invoice_tax_tree" model="ir.ui.view">
            <field name="name">account.invoice.tax.tree</field>
            <field name="model">account.invoice.tax</field>
            <field name="type">tree</field>
            <field name="arch" type="xml">
                <tree string="Manual Invoice Taxes">
                    <field name="sequence"/>
                    <field name="manual"/>
                    <field name="name"/>
                    <field name="account_id" groups="base.group_user"/>
                    <field name="base"/>
                    <field name="amount"/>
                </tree>
            </field>
        </record>
        <record id="view_invoice_tax_form" model="ir.ui.view">
            <field name="name">account.invoice.tax.form</field>
            <field name="model">account.invoice.tax</field>
            <field name="type">form</field>
            <field name="arch" type="xml">
                <form string="Manual Invoice Taxes">
                    <field name="name"/>
                    <field name="sequence"/>
                    <field name="account_id" groups="base.group_user"/>
                    <field name="manual"/>
                    <field name="amount"/>
                    <field name="base" readonly="0"/>
                    <separator colspan="4" string="Tax codes"/>
                    <field name="base_code_id"/>
                    <field name="base_amount"/>
                    <field name="tax_code_id"/>
                    <field name="tax_amount"/>
                </form>
            </field>
        </record>

        <record id="invoice_tree" model="ir.ui.view">
            <field name="name">account.invoice.tree</field>
            <field name="model">account.invoice</field>
            <field name="type">tree</field>
            <field name="arch" type="xml">
                <tree colors="blue:state in ('draft');black:state not in ('draft')" string="Invoice">
                    <field name="date_invoice"/>
                    <field name="number"/>
                    <field name="partner_id" groups="base.group_user"/>
                    <field name="name"/>
                    <field name="journal_id" invisible="1"/>
                    <field name="period_id" invisible="1"/>
                    <field name="company_id" groups="base.group_multi_company" widget="selection"/>
                    <field name="user_id"/>
                    <field name="date_due"/>
                    <field name="origin"/>
                    <field name="currency_id"/>
                    <field name="residual" sum="Residual Amount"/>
                    <field name="amount_untaxed" sum="Untaxed Amount"/>
                    <field name="amount_total" sum="Total Amount"/>
                    <field name="state"/>
                </tree>
            </field>
        </record>

        <record id="invoice_supplier_form" model="ir.ui.view">
            <field name="name">account.invoice.supplier.form</field>
            <field name="model">account.invoice</field>
            <field name="type">form</field>
            <field name="priority">2</field>
            <field name="arch" type="xml">
                <form string="Supplier invoice">
					<group col="8" colspan="4">
						<field domain="[('type', '=', 'purchase')]" name="journal_id"/>
						<field name="number" readonly="1"/>
						<field name="type" invisible="1"/>
						<field name="currency_id" domain="[('company_id','=', company_id)]" on_change="onchange_currency_id(currency_id, company_id)" width="50"/>
						<button name="%(action_account_change_currency)d" type="action" icon="gtk-apply" string="Change Currency"/>
						<newline/>
						<field name="partner_id" domain="[('supplier','=', 1)]" on_change="onchange_partner_id(type,partner_id,date_invoice,payment_term, partner_bank,company_id)" context="{'default_customer': 0}"/>
						<field domain="[('partner_id','=',partner_id)]" name="address_invoice_id"/>
						<field name="fiscal_position" groups="base.group_extended" widget="selection"/>
						<newline/>
						<field name="date_invoice"/>
						<field name="period_id" groups="base.group_user"/>
						<group colspan="2" col="1" groups="base.group_user">
						    <label align="0.0" string="(keep empty to use the current period)"/>
						</group>
					</group>
                    <notebook colspan="4">
                        <page string="Invoice">
                           <field domain="[('type','&lt;&gt;','view'), ('company_id', '=', company_id),('journal_id','=',journal_id)]" name="account_id" groups="base.group_user"/>
                            <field name="reference_type" nolabel="1" size="0"/>
                            <field name="reference" nolabel="1"/>
                            <field name="date_due"/>
                            <field name="check_total" required="2"/>
                            <field colspan="4" default_get="{'check_total': check_total, 'invoice_line': invoice_line, 'address_invoice_id': address_invoice_id, 'partner_id': partner_id, 'price_type': 'price_type' in dir() and price_type or False}" name="invoice_line" nolabel="1">
                                <tree string="Invoice lines">
                                    <field name="product_id" on_change="product_id_change(product_id, uos_id, quantity, name, parent.type, parent.partner_id, parent.fiscal_position, price_unit, parent.address_invoice_id, parent.currency_id, {'company_id': parent.company_id})"/>
                                    <field domain="[('company_id', '=', parent.company_id), ('journal_id', '=', parent.journal_id), ('type', '&lt;&gt;', 'view')]" name="account_id" on_change="onchange_account_id(parent.fiscal_position,account_id)"/>
                                    <field name="invoice_line_tax_id" view_mode="2" context="{'type':parent.type}" domain="[('parent_id','=',False)]"/>
                                    <field domain="[('type','&lt;&gt;','view'), ('company_id', '=', parent.company_id)]" name="account_analytic_id"/>
                                    <field name="quantity"/>
                                    <field name="price_unit"/>
                                     <!-- Removed if subtotal is set -->
                                    <field name="price_subtotal"/>
                                    <field name="name"/>
                                    <field invisible="True" name="uos_id"/>
                                </tree>
                            </field>
                            <group col="1" colspan="2">
                                <field name="tax_line" nolabel="1">
                                    <tree editable="bottom" string="Taxes">
                                        <field name="name"/>
                                        <field name="base" on_change="base_change(base,parent.currency_id,parent.company_id,parent.date_invoice)" readonly="1"/>
                                        <field name="amount" on_change="amount_change(amount,parent.currency_id,parent.company_id,parent.date_invoice)"/>

                                        <field invisible="True" name="base_amount"/>
                                        <field invisible="True" name="tax_amount"/>
                                    </tree>
                                </field>
                            </group>
                            <group col="4" colspan="2">
                                <button colspan="2" name="button_reset_taxes" states="draft" string="Compute Taxes" type="object" icon="gtk-apply"/>
                                <field name="amount_untaxed"/>
                                <label string="" colspan="2"/>
                                <field name="amount_tax"/>
                                <field name="reconciled"/>
                                <field name="amount_total"/>
                                <field name="state"/>
                                <field name="residual"/>
                                <group col="3" colspan="4">
									<button name="invoice_open" states="draft,proforma2" string="Validate" icon="gtk-apply"/>
									<button name="%(action_account_invoice_pay)d" type='action' string='Pay Invoice' states='open' icon="gtk-ok"/>
									<button name="invoice_cancel" states="draft,proforma2,sale,open" string="Cancel" icon="gtk-cancel"/>
									<button name="action_cancel_draft" states="cancel" string="Set to Draft" type="object" icon="gtk-convert"/>
									<button name="%(action_account_state_open)d" type='action' string='Re-Open' states='paid' icon="gtk-convert"/>
									<button name="%(action_account_invoice_refund)d" type='action' string='Credit Note' states='paid' icon="gtk-execute"/>
                                </group>
                            </group>
                        </page>
                        <page string="Other Info">
                            <field domain="[('partner_id', '=', partner_id)]" name="partner_bank" on_change="onchange_partner_bank(partner_bank)"/>

                            <field name="company_id" on_change="onchange_company_id(company_id,partner_id,type,invoice_line,currency_id)" widget="selection" groups="base.group_multi_company"/>
                            <newline/>
                            <field name="payment_term" widget="selection"/>
                            <field name="name"/>
                            <newline/>
                            <field name="origin" groups="base.group_extended"/>
                            <field colspan="4" domain="[('partner_id','=',partner_id)]" name="address_contact_id" groups="base.group_extended"/>
                            <field name="move_id"/>
                            <separator colspan="4" string="Additional Information"/>
                            <field colspan="4" name="comment" nolabel="1"/>
                        </page>
                        <page string="Payments" groups="base.group_extended">
                            <field name="payment_ids" colspan="4" nolabel="1" >
                                <tree string="Payments">
                                    <field name="date"/>
                                    <field name="ref"/>
                                    <field name="name"/>
                                    <field name="journal_id"/>
                                    <field name="debit"/>
                                    <field name="credit"/>
                                    <field name="amount_currency"/>
                                    <field name="currency_id"/>
                                </tree>
                            </field>
                        </page>
                    </notebook>
                </form>
            </field>
        </record>


        <record id="invoice_form" model="ir.ui.view">
            <field name="name">account.invoice.form</field>
            <field name="model">account.invoice</field>
            <field name="type">form</field>
            <field name="arch" type="xml">
                <form string="Invoice">
					<group colspan="4" col="8">
					<field name="journal_id" groups="base.group_user"/>
					<field name="number"/>
					<field name="type" invisible="1"/>
					<field name="currency_id" domain="[('company_id','=', company_id)]" on_change="onchange_currency_id(currency_id, company_id)" width="50"/>
					<button name="%(action_account_change_currency)d" type="action" icon="gtk-apply" string="Change Currency"/>
					<newline/>
					<field name="partner_id" on_change="onchange_partner_id(type,partner_id,date_invoice,payment_term, partner_bank,company_id)" groups="base.group_user"/>
					<field domain="[('partner_id','=',partner_id)]" name="address_invoice_id"/>
					<field name="fiscal_position" groups="base.group_extended" widget="selection"/>
					<newline/>
					<field name="date_invoice"/>
					<field name="period_id" groups="base.group_user"/>
					<group colspan="2" col="1" groups="base.group_user">
					    <label align="0.0" string="(keep empty to use the current period)"/>
					</group>
					</group>
                    <notebook colspan="4">
                        <page string="Invoice">
                            <field domain="[('type','&lt;&gt;','view'), ('company_id', '=', company_id),('journal_id','=',journal_id)]" name="account_id" groups="base.group_user"/>
                            <field name="name"/>
                            <field name="payment_term" widget="selection"/>
                            <field colspan="4" name="invoice_line" nolabel="1" widget="one2many_list"/>
                            <group col="1" colspan="2">
                                <field name="tax_line" nolabel="1">
                                    <tree editable="bottom" string="Taxes">
                                        <field name="name"/>
                                         <field name="base" on_change="base_change(base,parent.currency_id,parent.company_id,parent.date_invoice)" readonly="1"/>
                                        <field name="amount" on_change="amount_change(amount,parent.currency_id,parent.company_id,parent.date_invoice)"/>
                                        <field invisible="True" name="base_amount"/>
                                        <field invisible="True" name="tax_amount"/>
                                    </tree>
                                </field>
                            </group>
                            <group col="4" colspan="2">
                                <button colspan="2" name="button_reset_taxes" states="draft" string="Compute Taxes" type="object" groups="base.group_user" icon="gtk-apply"/>
                                <field name="amount_untaxed"/>
                                <label string="" colspan="2"/>
                                <field name="amount_tax"/>
                                <field name="reconciled"/>
                                <field name="amount_total"/>
                                <field name="state"/>
                                <field name="residual"/>
                                <group col="4" colspan="4" groups="base.group_user">
									<button name="invoice_proforma2" states="draft" string="PRO-FORMA" icon="gtk-print"/>
									<button name="invoice_open" states="draft,proforma2" string="Create" icon="gtk-execute"/>
									<button name="%(action_account_invoice_pay)d" type='action' string='Pay Invoice' states='open' icon="gtk-ok"/>
									<button name="invoice_cancel" states="draft,proforma2,sale,open" string="Cancel" icon="gtk-cancel"/>
									<button name="action_cancel_draft" states="cancel" string="Set to Draft" type="object" icon="gtk-convert"/>
									<button name='%(action_account_state_open)d' type='action' string='Re-Open' states='paid' icon="gtk-convert"/>
									<button name="%(action_account_invoice_refund)d" type='action' string='Credit Note' states='paid' icon="gtk-execute"/>
                                </group>
                            </group>
                        </page>
                        <page string="Other Info">
                            <field name="company_id" on_change="onchange_company_id(company_id,partner_id,type,invoice_line,currency_id)" widget="selection"  groups="base.group_multi_company"/>
                            <newline/>
                            <field name="date_due"/>
                            <field name="user_id"/>
                            <newline/>
                            <field domain="[('partner_id.ref_companies', 'in', [company_id])]" name="partner_bank"
                                groups="base.group_extended"/>
                            <field name="origin"/>
                            <field colspan="4" domain="[('partner_id','=',partner_id)]" name="address_contact_id"
                                groups="base.group_extended"/>
                            <field name="move_id" groups="base.group_user"/>
                            <separator colspan="4" string="Additionnal Information"/>
                            <field colspan="4" name="comment" nolabel="1"/>
                        </page>
                        <page string="Payments">
                            <field name="payment_ids" colspan="4" nolabel="1">
                                <tree string="Payments">
                                    <field name="date"/>
                                    <field name="ref"/>
                                    <field name="name"/>
                                    <field name="journal_id" groups="base.group_user"/>
                                    <field name="debit"/>
                                    <field name="credit"/>
                                    <field name="amount_currency"/>
                                    <field name="currency_id"/>
                                </tree>
                            </field>
                        </page>
                    </notebook>
                </form>
            </field>
        </record>

        <record id="view_account_invoice_filter" model="ir.ui.view">
            <field name="name">account.invoice.select</field>
            <field name="model">account.invoice</field>
            <field name="type">search</field>
            <field name="arch" type="xml">
                <search string="Search Invoice">
                   <group col="10" colspan="4">
                        <filter icon="terp-account" string="Draft" domain="[('state','=','draft')]" help="Draft Invoices"/>
                        <filter icon="terp-account" string="Proforma" domain="[('state','=','proforma2')]" help="Proforma Invoices"/>
                        <filter icon="terp-account" string="Unpaid" domain="[('state','=','open')]" help="Unpaid Invoices"/>
                        <separator orientation="vertical"/>
                        <field name="number"/>
                        <field name="partner_id"/>
                        <field name="user_id" default="uid"/>
                        <field name="origin"/>
                        <field name="amount_total"/>
                    </group>
                    <newline/>
                    <group expand="1" string="Group By..." colspan="12" col="10">
                        <filter string="Journal" icon="terp-account" domain="[]" context="{'group_by':'journal_id'}"/>
                        <filter string="Period" icon="terp-account" domain="[]" context="{'group_by':'period_id'}"/>
                        <separator orientation="vertical"/>
                        <filter string="Partner" icon="terp-account" domain="[]" context="{'group_by':'partner_id'}"/>
                        <filter string="Salesman" icon="terp-account" domain="[]"  context="{'group_by':'user_id'}"/>
                        <filter string="State" icon="terp-account" domain="[]"  context="{'group_by':'state'}"/>
                        <separator orientation="vertical"/>
                        <filter string="Invoice Date" icon="terp-account" domain="[]"  context="{'group_by':'date_invoice'}"/>
                        <filter string="Due Date" icon="terp-account" domain="[]"  context="{'group_by':'date_due'}"/>
                    </group>
               </search>
            </field>
        </record>

        <record id="action_invoice_tree" model="ir.actions.act_window">
            <field name="name">Invoices</field>
            <field name="res_model">account.invoice</field>
            <field name="view_type">form</field>
            <field name="view_mode">tree,form,calendar,graph</field>
            <field name="view_id" ref="invoice_tree"/>
            <field name="context">{'type':'out_invoice'}</field>
            <field name="search_view_id" ref="view_account_invoice_filter"/>
        </record>

        <record id="action_invoice_tree_pending_invoice" model="ir.actions.act_window">
            <field name="name">Pending Invoice</field>
            <field name="res_model">account.invoice</field>
            <field name="view_type">form</field>
            <field name="view_mode">tree,form,calendar,graph</field>
            <field name="view_id" ref="invoice_tree"/>
            <field name="context">{'type':'out_invoice'}</field>
            <field name="domain">[('state','=','draft')]</field>
           <!-- <field name="search_view_id" ref="view_account_invoice_filter"/>-->
        </record>

        <record id="action_invoice_tree_view1" model="ir.actions.act_window.view">
            <field eval="1" name="sequence"/>
            <field name="view_mode">tree</field>
            <field name="act_window_id" ref="action_invoice_tree"/>
        </record>
        <record id="action_invoice_tree_view2" model="ir.actions.act_window.view">
            <field eval="2" name="sequence"/>
            <field name="view_mode">form</field>
            <field name="view_id" ref="invoice_form"/>
            <field name="act_window_id" ref="action_invoice_tree"/>
        </record>
        <menuitem name="Invoices" id="menu_finance_invoice" parent="account.menu_finance" sequence="2"/>

        <record id="action_invoice_tree1" model="ir.actions.act_window">
            <field name="name">Customer Invoices</field>
            <field name="res_model">account.invoice</field>
            <field name="view_type">form</field>
            <field name="view_mode">tree,form,calendar,graph</field>
            <field eval="False" name="view_id"/>
            <field name="domain">[('type','=','out_invoice')]</field>
            <field name="context">{'type':'out_invoice'}</field>
            <field name="search_view_id" ref="view_account_invoice_filter"/>
        </record>
        <record id="action_invoice_tree1_view1" model="ir.actions.act_window.view">
            <field eval="1" name="sequence"/>
            <field name="view_mode">tree</field>
            <field name="act_window_id" ref="action_invoice_tree1"/>
        </record>
        <record id="action_invoice_tree1_view2" model="ir.actions.act_window.view">
            <field eval="2" name="sequence"/>
            <field name="view_mode">form</field>
            <field name="view_id" ref="invoice_form"/>
            <field name="act_window_id" ref="action_invoice_tree1"/>
        </record>
        <menuitem action="action_invoice_tree1" id="menu_action_invoice_tree1" parent="account.menu_finance_invoice"/>

        <record id="action_invoice_tree2" model="ir.actions.act_window">
            <field name="name">Supplier Invoices</field>
            <field name="res_model">account.invoice</field>
            <field name="view_type">form</field>
            <field name="view_mode">tree,form,calendar,graph</field>
            <field eval="False" name="view_id"/>
            <field name="domain">[('type','=','in_invoice')]</field>
            <field name="context">{'type':'in_invoice'}</field>
            <field name="search_view_id" ref="view_account_invoice_filter"/>
        </record>
        <menuitem action="action_invoice_tree2" id="menu_action_invoice_tree2" parent="account.menu_finance_invoice"/>

        <record id="action_invoice_tree3" model="ir.actions.act_window">
            <field name="name">Customer Refunds</field>
            <field name="res_model">account.invoice</field>
            <field name="view_type">form</field>
            <field name="view_mode">tree,form,calendar,graph</field>
            <field eval="False" name="view_id"/>
            <field name="domain">[('type','=','out_refund')]</field>
            <field name="context">{'type':'out_refund'}</field>
            <field name="search_view_id" ref="view_account_invoice_filter"/>
        </record>

        <record id="action_invoice_tree3_view1" model="ir.actions.act_window.view">
            <field eval="1" name="sequence"/>
            <field name="view_mode">tree</field>
            <field name="act_window_id" ref="action_invoice_tree3"/>
        </record>

        <record id="action_invoice_tree3_view2" model="ir.actions.act_window.view">
            <field eval="2" name="sequence"/>
            <field name="view_mode">form</field>
            <field name="view_id" ref="invoice_form"/>
            <field name="act_window_id" ref="action_invoice_tree3"/>
        </record>

        <menuitem action="action_invoice_tree3" id="menu_action_invoice_tree3" parent="account.menu_finance_invoice"/>

        <record id="action_invoice_tree4" model="ir.actions.act_window">
            <field name="name">Supplier Refunds</field>
            <field name="res_model">account.invoice</field>
            <field name="view_type">form</field>
            <field name="view_mode">tree,form,calendar,graph</field>
            <field eval="False" name="view_id"/>
            <field name="domain">[('type','=','in_refund')]</field>
            <field name="context">{'type':'in_refund'}</field>
            <field name="search_view_id" ref="view_account_invoice_filter"/>
        </record>
        <menuitem action="action_invoice_tree4" id="menu_action_invoice_tree4" parent="account.menu_finance_invoice"/>

        <act_window domain="[('partner_id','=',active_id)]" id="act_res_partner_2_account_invoice_opened" name="Invoices" res_model="account.invoice" src_model="res.partner"/>

        <act_window domain="[('journal_id','=',active_id),('state','!=','draft'),('reconciled','=',False)]" id="act_account_journal_2_account_invoice_opened" name="Unpaid invoices" res_model="account.invoice" src_model="account.journal"/>

        <act_window domain="[('account_analytic_id', '=', active_id)]" id="act_account_analytic_account_2_account_invoice_line" name="Invoice lines" res_model="account.invoice.line" src_model="account.analytic.account"/>
<<<<<<< HEAD

		<!--  Partners inherited form -->
=======
        
        <!--  Partners inherited form -->
>>>>>>> c99638ab

        <record id="view_invoice_partner_info_form" model="ir.ui.view">
            <field name="name">res.partner.invoice.info.inherit</field>
            <field name="model">res.partner</field>
            <field name="type">form</field>
            <field name="inherit_id" ref="base.view_partner_form"/>
            <field name="arch" type="xml">
                <notebook position="inside">
                    <page string="Account Info">
                        <field name="invoice_ids" colspan="4" nolabel="1" context="{'group_by':'product_id'}"/>
                    </page>
                </notebook>
            </field>
        </record>

<<<<<<< HEAD

=======
>>>>>>> c99638ab
    </data>
</openerp><|MERGE_RESOLUTION|>--- conflicted
+++ resolved
@@ -483,13 +483,8 @@
         <act_window domain="[('journal_id','=',active_id),('state','!=','draft'),('reconciled','=',False)]" id="act_account_journal_2_account_invoice_opened" name="Unpaid invoices" res_model="account.invoice" src_model="account.journal"/>
 
         <act_window domain="[('account_analytic_id', '=', active_id)]" id="act_account_analytic_account_2_account_invoice_line" name="Invoice lines" res_model="account.invoice.line" src_model="account.analytic.account"/>
-<<<<<<< HEAD
 
 		<!--  Partners inherited form -->
-=======
-        
-        <!--  Partners inherited form -->
->>>>>>> c99638ab
 
         <record id="view_invoice_partner_info_form" model="ir.ui.view">
             <field name="name">res.partner.invoice.info.inherit</field>
@@ -504,10 +499,5 @@
                 </notebook>
             </field>
         </record>
-
-<<<<<<< HEAD
-
-=======
->>>>>>> c99638ab
     </data>
 </openerp>