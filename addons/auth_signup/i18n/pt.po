--- conflicted
+++ resolved
@@ -3,23 +3,15 @@
 # * auth_signup
 # 
 # Translators:
-<<<<<<< HEAD
-=======
 # Manuela Silva <h_manuela_rodsilva@gmail.com>, 2015
 # Ricardo Correia <rcorreiavv@gmail.com>, 2015
->>>>>>> da2b88bb
 msgid ""
 msgstr ""
 "Project-Id-Version: Odoo 9.0\n"
 "Report-Msgid-Bugs-To: \n"
 "POT-Creation-Date: 2015-09-14 10:27+0000\n"
-<<<<<<< HEAD
-"PO-Revision-Date: 2015-10-20 14:26+0000\n"
-"Last-Translator: Martin Trigaux\n"
-=======
 "PO-Revision-Date: 2015-11-25 14:00+0000\n"
 "Last-Translator: Ricardo Correia <rcorreiavv@gmail.com>\n"
->>>>>>> da2b88bb
 "Language-Team: Portuguese (http://www.transifex.com/odoo/odoo-9/language/pt/)\n"
 "MIME-Version: 1.0\n"
 "Content-Type: text/plain; charset=UTF-8\n"
@@ -90,7 +82,7 @@
 #. module: auth_signup
 #: model:ir.model.fields,field_description:auth_signup.field_base_config_settings_auth_signup_uninvited
 msgid "Allow external users to sign up"
-msgstr "Permitir registo aos utilizadores externos "
+msgstr "Permitir que os utilizadores externos se registem"
 
 #. module: auth_signup
 #: code:addons/auth_signup/controllers/main.py:60
@@ -140,12 +132,12 @@
 #. module: auth_signup
 #: model:ir.model.fields,field_description:auth_signup.field_base_config_settings_auth_signup_reset_password
 msgid "Enable password reset from Login page"
-msgstr "Permitir reset da password a partir da página de login"
+msgstr "Permitir reposição da senha a partir da página de iniciar sessão"
 
 #. module: auth_signup
 #: model:ir.model.fields,help:auth_signup.field_base_config_settings_auth_signup_uninvited
 msgid "If unchecked, only invited users may sign up."
-msgstr "Se não der o visto, apenas utilizadores convidados se poderão registar"
+msgstr "Se desmarcado, apenas os utilizadores convidados poderão registar-se."
 
 #. module: auth_signup
 #: code:addons/auth_signup/controllers/main.py:91
@@ -253,7 +245,7 @@
 #. module: auth_signup
 #: model:ir.model.fields,help:auth_signup.field_base_config_settings_auth_signup_reset_password
 msgid "This allows users to trigger a password reset from the Login page."
-msgstr "Isto permite aos utilizadores activar o reset da password a partir da página de login."
+msgstr "Isto permite aos utilizadores ativarem a reposição de senha a partir da página de iniciar sessão."
 
 #. module: auth_signup
 #: model:ir.model,name:auth_signup.model_res_users
