--- conflicted
+++ resolved
@@ -488,11 +488,7 @@
         })
         self.assertEqual(rec.message_partner_ids, self.partners | self.env.user.partner_id)
 
-<<<<<<< HEAD
-        with self.assertQueryCount(__system__=61, emp=76):  # com runbot: 61 - 76 // test_mail only: 60 - 72
-=======
-        with self.assertQueryCount(__system__=62, emp=79):  # com runbot: 61 - 75 // test_mail only: 60 - 72
->>>>>>> ff9ddfda
+        with self.assertQueryCount(__system__=62, emp=76):  # com runbot: 61 - 76 // test_mail only: 60 - 72
             rec.write({'user_id': self.user_portal.id})
 
         self.assertEqual(rec.message_partner_ids, self.partners | self.env.user.partner_id | self.user_portal.partner_id)
