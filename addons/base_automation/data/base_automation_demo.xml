<?xml version="1.0" encoding="utf-8"?>
<odoo>

        <record id="test_rule_on_create" model="base.automation">
            <field name="name">Base Automation: test rule on create</field>
            <field name="model_id" ref="base_automation.model_base_automation_lead_test"/>
            <field name="state">code</field>
            <field name="code" eval="'records.write({\'user_id\': %s})' % ref('base.user_demo')"/>
            <field name="trigger">on_create</field>
            <field name="active" eval="True"/>
            <field name="model_id" ref="base_automation.model_base_automation_lead_test"/>
            <field name="filter_domain">[('state', '=', 'draft')]</field>
        </record>

        <record id="test_rule_on_write" model="base.automation">
            <field name="name">Base Automation: test rule on write</field>
            <field name="model_id" ref="base_automation.model_base_automation_lead_test"/>
            <field name="state">code</field>
            <field name="code" eval="'records.write({\'user_id\': %s})' % ref('base.user_demo')"/>
            <field name="trigger">on_write</field>
            <field name="active" eval="True"/>
            <field name="model_id" ref="base_automation.model_base_automation_lead_test"/>
            <field name="filter_domain">[('state', '=', 'done')]</field>
            <field name="filter_pre_domain">[('state', '=', 'open')]</field>
        </record>

        <record id="test_rule_on_recompute" model="base.automation">
            <field name="name">Base Automation: test rule on recompute</field>
            <field name="model_id" ref="base_automation.model_base_automation_lead_test"/>
            <field name="state">code</field>
            <field name="code" eval="'records.write({\'user_id\': %s})' % ref('base.user_demo')"/>
            <field name="trigger">on_write</field>
            <field name="active" eval="True"/>
            <field name="model_id" ref="base_automation.model_base_automation_lead_test"/>
            <field name="filter_domain">[('customer', '=', True)]</field>
        </record>

        <record id="test_rule_recursive" model="base.automation">
            <field name="name">Base Automation: test recursive rule</field>
            <field name="model_id" ref="base_automation.model_base_automation_lead_test"/>
            <field name="trigger">on_write</field>
            <field name="active" eval="True"/>
            <field name="state">code</field>
            <field name="code">
record = model.browse(env.context['active_id'])
if 'partner_id' in env.context['old_values'][record.id]:
    record.write({'state': 'draft'})
            </field>
        </record>

        <record id="test_rule_on_line" model="base.automation">
            <field name="name">Base Automation: test rule on secondary model</field>
            <field name="model_id" ref="base_automation.model_base_automation_line_test"/>
            <field name="state">code</field>
            <field name="code" eval="'records.write({\'user_id\': %s})' % ref('base.user_demo')"/>
            <field name="trigger">on_create</field>
            <field name="active" eval="True"/>
            <field name="model_id" ref="base_automation.model_base_automation_line_test"/>
        </record>

        <record id="test_rule_on_write_check_context" model="base.automation">
            <field name="name">Base Automation: test rule on write check context</field>
            <field name="model_id" ref="base_automation.model_base_automation_lead_test"/>
            <field name="trigger">on_write</field>
            <field name="active" eval="True"/>
            <field name="state">code</field>
            <field name="code">
record = model.browse(env.context['active_id'])
if 'user_id' in env.context['old_values'][record.id]:
    record.write({'is_assigned_to_admin': (record.user_id.id == 1)})
            </field>
        </record>

<<<<<<< HEAD
        <record id="test_rule_with_trigger" model="base.automation">
            <field name="name">Base Automation: test rule with trigger</field>
            <field name="model_id" ref="base_automation.model_base_automation_lead_test"/>
            <field name="trigger_field_ids" eval="[(4,ref('base_automation.field_base_automation_lead_test__state'))]"/>
            <field name="trigger">on_write</field>
            <field name="active" eval="True"/>
            <field name="state">code</field>
            <field name="code">
record = model.browse(env.context['active_id'])
record['name'] = record.name + 'X'
            </field>
        </record>

=======
        <record id="test_mail_template_automation" model="mail.template">
            <field name="name">Template Automation</field>
            <field name="model_id" ref="base_automation.model_base_automation_lead_test"/>
            <field name="body_html">&lt;div&gt;Email automation&lt;/div&gt;</field>
        </record>
        <record id="test_rule_on_write_recompute_send_email" model="base.automation">
            <field name="name">Base Automation: test send an email</field>
            <field name="model_id" ref="base_automation.model_base_automation_lead_test"/>
            <field name="template_id" ref="base_automation.test_mail_template_automation"/>
            <field name="state">email</field>
            <field name="trigger">on_write</field>
            <field name="active" eval="True"/>
            <field name="filter_domain">[('deadline', '!=', False)]</field>
            <field name="filter_pre_domain">[('deadline', '=', False)]</field>
        </record>
>>>>>>> c9f832d9
</odoo><|MERGE_RESOLUTION|>--- conflicted
+++ resolved
@@ -71,7 +71,6 @@
             </field>
         </record>
 
-<<<<<<< HEAD
         <record id="test_rule_with_trigger" model="base.automation">
             <field name="name">Base Automation: test rule with trigger</field>
             <field name="model_id" ref="base_automation.model_base_automation_lead_test"/>
@@ -85,7 +84,6 @@
             </field>
         </record>
 
-=======
         <record id="test_mail_template_automation" model="mail.template">
             <field name="name">Template Automation</field>
             <field name="model_id" ref="base_automation.model_base_automation_lead_test"/>
@@ -101,5 +99,4 @@
             <field name="filter_domain">[('deadline', '!=', False)]</field>
             <field name="filter_pre_domain">[('deadline', '=', False)]</field>
         </record>
->>>>>>> c9f832d9
 </odoo>