# -*- coding: utf-8 -*-
# Part of Odoo. See LICENSE file for full copyright and licensing details.

import base64
import xml.etree.ElementTree as ET
from collections import namedtuple

from odoo import api, exceptions, fields, models, _

INTRASTAT_XMLNS = 'http://www.onegate.eu/2010-01-01'


class XmlDeclaration(models.TransientModel):
    """
    Intrastat XML Declaration
    """
    _name = "l10n_be_intrastat_xml.xml_decl"
    _description = 'Intrastat XML Declaration'

    def _default_get_month(self):
        return fields.Date.from_string(fields.Date.context_today(self)).strftime('%m')

    def _default_get_year(self):
        return fields.Date.from_string(fields.Date.context_today(self)).strftime('%Y')

    name = fields.Char(string='File Name', default='intrastat.xml')
    month = fields.Selection([('01', 'January'), ('02', 'February'), ('03', 'March'),
                               ('04', 'April'), ('05', 'May'), ('06', 'June'), ('07', 'July'),
                               ('08', 'August'), ('09', 'September'), ('10', 'October'),
                               ('11', 'November'), ('12', 'December')], string='Month', required=True, default=_default_get_month)
    year = fields.Char(size=4, required=True, default=_default_get_year)
    company_id = fields.Many2one('res.company', string='Company', required=True, default=lambda self: self.env.user.company_id)
    arrivals = fields.Selection([('be-exempt', 'Exempt'),
                                  ('be-standard', 'Standard'),
                                  ('be-extended', 'Extended')],
                                 required=True, default='be-standard')
    dispatches = fields.Selection([('be-exempt', 'Exempt'),
                                  ('be-standard', 'Standard'),
                                  ('be-extended', 'Extended')],
                                   required=True, default='be-standard')
    file_save = fields.Binary(string='Intrastat Report File', readonly=True)
    state = fields.Selection([('draft', 'Draft'), ('download', 'Download')], default='draft')

    @api.model
    def _company_warning(self, translated_msg):
        """ Raise a error with custom message, asking user to configure company settings """
        raise exceptions.RedirectWarning(
            translated_msg, self.env.ref('base.action_res_company_form').id, _('Go to company configuration screen'))

    @api.multi
    def create_xml(self):
        """Creates xml that is to be exported and sent to estate for partner vat intra.
        :return: Value for next action.
        :rtype: dict
        """
        self.ensure_one()
        company = self.company_id
        if not (company.partner_id and company.partner_id.country_id and
                company.partner_id.country_id.id):
            self._company_warning(_('The country of your company is not set, '
                  'please make sure to configure it first.'))
        if not company.company_registry:
            self._company_warning(_('The registry number of your company is not set, '
                  'please make sure to configure it first.'))
        if len(self.year) != 4:
            raise exceptions.Warning(_('Year must be 4 digits number (YYYY)'))

        #Create root declaration
        decl = ET.Element('DeclarationReport')
        decl.set('xmlns', INTRASTAT_XMLNS)

        #Add Administration elements
        admin = ET.SubElement(decl, 'Administration')
        fromtag = ET.SubElement(admin, 'From')
        fromtag.text = company.company_registry
        fromtag.set('declarerType', 'KBO')
        ET.SubElement(admin, 'To').text = "NBB"
        ET.SubElement(admin, 'Domain').text = "SXX"
        if self.arrivals == 'be-standard':
            decl.append(self.sudo()._get_lines(dispatchmode=False, extendedmode=False))
        elif self.arrivals == 'be-extended':
            decl.append(self.sudo()._get_lines(dispatchmode=False, extendedmode=True))
        if self.dispatches == 'be-standard':
            decl.append(self.sudo()._get_lines(dispatchmode=True, extendedmode=False))
        elif self.dispatches == 'be-extended':
            decl.append(self.sudo()._get_lines(dispatchmode=True, extendedmode=True))

        #Get xml string with declaration
        data_file = ET.tostring(decl, encoding='UTF-8', method='xml')

        #change state of the wizard
        self.write({'name': 'intrastat_%s%s.xml' % (self.year, self.month),
                    'file_save': base64.encodestring(data_file),
                    'state': 'download'})
        return {
            'name': _('Save'),
            'view_type': 'form',
            'view_mode': 'form',
            'res_model': 'l10n_be_intrastat_xml.xml_decl',
            'type': 'ir.actions.act_window',
            'target': 'new',
            'res_id': self.id,
        }

    def _build_intrastat_line(self, numlgn, item, linekey, amounts, dispatchmode, extendedmode):
        self._set_Dim(item, 'EXSEQCODE', unicode(numlgn))
        self._set_Dim(item, 'EXTRF', unicode(linekey.EXTRF))
        self._set_Dim(item, 'EXCNT', unicode(linekey.EXCNT))
        self._set_Dim(item, 'EXTTA', unicode(linekey.EXTTA))
        self._set_Dim(item, 'EXREG', unicode(linekey.EXREG))
        self._set_Dim(item, 'EXTGO', unicode(linekey.EXGO))
        if extendedmode:
            self._set_Dim(item, 'EXTPC', unicode(linekey.EXTPC))
            self._set_Dim(item, 'EXDELTRM', unicode(linekey.EXDELTRM))
        self._set_Dim(item, 'EXTXVAL', unicode(round(amounts[0], 0)).replace(".", ","))
        self._set_Dim(item, 'EXWEIGHT', unicode(round(amounts[1], 0)).replace(".", ","))
        self._set_Dim(item, 'EXUNITS', unicode(round(amounts[2], 0)).replace(".", ","))

    def _get_intrastat_linekey(self, declcode, inv_line, dispatchmode, extendedmode):
        IntrastatRegion = self.env['l10n_be_intrastat.region']
        company = self.company_id

        #Check type of transaction
        if inv_line.intrastat_transaction_id:
            extta = inv_line.intrastat_transaction_id.code
        else:
            extta = "1"
        #Check country
        if inv_line.invoice_id.intrastat_country_id:
            excnt = inv_line.invoice_id.intrastat_country_id.code
        else:
            excnt = inv_line.invoice_id.partner_shipping_id.country_id.code or inv_line.invoice_id.partner_id.country_id.code

        #Check region
        #If purchase, comes from purchase order, linked to a location,
        #which is linked to the warehouse
        #if sales, the sale order is linked to the warehouse
        #if sales, from a delivery order, linked to a location,
        #which is linked to the warehouse
        #If none found, get the company one.
        exreg = None
        if inv_line.invoice_id.type in ('in_invoice', 'in_refund'):
            #comes from purchase
            po_lines = self.env['purchase.order.line'].search([('invoice_lines', 'in', inv_line.id)], limit=1)
            if po_lines:
                if self._is_situation_triangular(company, po_line=po_lines):
                    return
                location = self.env['stock.location'].browse(po_lines.order_id._get_destination_location())
                region_id = self.env['stock.warehouse'].get_regionid_from_locationid(location)
                if region_id:
                    exreg = IntrastatRegion.browse(region_id).code
        elif inv_line.invoice_id.type in ('out_invoice', 'out_refund'):
            #comes from sales
            so_lines = self.env['sale.order.line'].search([('invoice_lines', 'in', inv_line.id)], limit=1)
            if so_lines:
                if self._is_situation_triangular(company, so_line=so_lines):
                    return
                saleorder = so_lines.order_id
                if saleorder and saleorder.warehouse_id and saleorder.warehouse_id.region_id:
                    exreg = IntrastatRegion.browse(saleorder.warehouse_id.region_id.id).code

        if not exreg:
            if company.region_id:
                exreg = company.region_id.code
            else:
                self._company_warning(_('The Intrastat Region of the selected company is not set, '
                      'please make sure to configure it first.'))

        #Check commodity codes
        intrastat_id = inv_line.product_id.get_intrastat_recursively()
        if intrastat_id:
            exgo = self.env['report.intrastat.code'].browse(intrastat_id).name
        else:
            raise exceptions.Warning(
                _('Product "%s" has no intrastat code, please configure it') % inv_line.product_id.display_name)

        #In extended mode, 2 more fields required
        if extendedmode:
            #Check means of transport
            if inv_line.invoice_id.transport_mode_id:
                extpc = inv_line.invoice_id.transport_mode_id.code
            elif company.transport_mode_id:
                extpc = company.transport_mode_id.code
            else:
                self._company_warning(_('The default Intrastat transport mode of your company '
                      'is not set, please make sure to configure it first.'))

            #Check incoterm
            if inv_line.invoice_id.incoterm_id:
                exdeltrm = inv_line.invoice_id.incoterm_id.code
            elif company.incoterm_id:
                exdeltrm = company.incoterm_id.code
            else:
                self._company_warning(_('The default Incoterm of your company is not set, '
                      'please make sure to configure it first.'))
        else:
            extpc = ""
            exdeltrm = ""
        intrastatkey = namedtuple("intrastatkey",
                                  ['EXTRF', 'EXCNT', 'EXTTA', 'EXREG',
                                   'EXGO', 'EXTPC', 'EXDELTRM'])
        return intrastatkey(EXTRF=declcode, EXCNT=excnt,
                            EXTTA=extta, EXREG=exreg, EXGO=exgo,
                            EXTPC=extpc, EXDELTRM=exdeltrm)

    def _get_reception_code(self, extended):
        return 'EX19E' if extended else 'EX19S'

    def _get_reception_form(self, extended):
        return 'EXF19E' if extended else 'EXF19S'

    def _get_expedition_code(self, extended):
        return 'EX29E' if extended else 'EX29S'

    def _get_expedition_form(self, extended):
        return 'EXF29E' if extended else 'EXF29S'

    @api.multi
    def _get_lines(self, dispatchmode=False, extendedmode=False):
        company = self.company_id

        if dispatchmode:
            mode1 = 'out_invoice'
            mode2 = 'in_refund'
            declcode = self._get_expedition_code(extendedmode)
            declform = self._get_expedition_form(extendedmode)
        else:
            mode1 = 'in_invoice'
            mode2 = 'out_refund'
            declcode = self._get_reception_code(extendedmode)
            declform = self._get_reception_form(extendedmode)

        decl = ET.Element('Report')
        decl.set('code', declcode)
        decl.set('date', '%s-%s' % (self.year, self.month))
        datas = ET.SubElement(decl, 'Data')
        datas.set('form', declform)
        datas.set('close', 'true')
        entries = {}

        query = """
            SELECT
                inv_line.id
            FROM
                account_invoice_line inv_line
                JOIN account_invoice inv ON inv_line.invoice_id=inv.id
                LEFT JOIN res_country ON res_country.id = inv.intrastat_country_id
                LEFT JOIN res_partner ON res_partner.id = inv.partner_id
                LEFT JOIN res_country countrypartner ON countrypartner.id = res_partner.country_id
                JOIN product_product ON inv_line.product_id=product_product.id
                JOIN product_template ON product_product.product_tmpl_id=product_template.id
            WHERE
                inv.state IN ('open','paid')
                AND inv.company_id=%s
                AND not product_template.type='service'
                AND (res_country.intrastat=true OR (inv.intrastat_country_id is NULL
                                                    AND countrypartner.intrastat=true))
                AND ((res_country.code IS NOT NULL AND not res_country.code=%s)
                     OR (res_country.code is NULL AND countrypartner.code IS NOT NULL
                     AND not countrypartner.code=%s))
                AND inv.type IN (%s, %s)
                AND to_char(inv.date_invoice, 'YYYY')=%s
                AND to_char(inv.date_invoice, 'MM')=%s
            """

        self.env.cr.execute(query, (company.id, company.partner_id.country_id.code,
                            company.partner_id.country_id.code, mode1, mode2,
                            self.year, self.month))
        lines = self.env.cr.fetchall()
        invoicelines_ids = [rec[0] for rec in lines]
        invoicelines = self.env['account.invoice.line'].browse(invoicelines_ids)

        for inv_line in invoicelines:
            linekey = self._get_intrastat_linekey(declcode, inv_line, dispatchmode, extendedmode)
            if linekey is None:
                continue

<<<<<<< HEAD
            #Check type of transaction
            if inv_line.intrastat_transaction_id:
                extta = inv_line.intrastat_transaction_id.code
            else:
                extta = "1"
            #Check country
            if inv_line.invoice_id.intrastat_country_id:
                excnt = inv_line.invoice_id.intrastat_country_id.code
            else:
                excnt = inv_line.invoice_id.partner_shipping_id.country_id.code or inv_line.invoice_id.partner_id.country_id.code

            #Check region
            #If purchase, comes from purchase order, linked to a location,
            #which is linked to the warehouse
            #if sales, the sales order is linked to the warehouse
            #if sales, from a delivery order, linked to a location,
            #which is linked to the warehouse
            #If none found, get the company one.
            exreg = None
            if inv_line.invoice_id.type in ('in_invoice', 'in_refund'):
                #comes from purchase
                po_lines = self.env['purchase.order.line'].search([('invoice_lines', 'in', inv_line.id)], limit=1)
                if po_lines:
                    if self._is_situation_triangular(company, po_line=po_lines):
                        continue
                    location = self.env['stock.location'].browse(po_lines.order_id._get_destination_location())
                    region_id = self.env['stock.warehouse'].get_regionid_from_locationid(location)
                    if region_id:
                        exreg = IntrastatRegion.browse(region_id).code
            elif inv_line.invoice_id.type in ('out_invoice', 'out_refund'):
                #comes from sales
                so_lines = self.env['sale.order.line'].search([('invoice_lines', 'in', inv_line.id)], limit=1)
                if so_lines:
                    if self._is_situation_triangular(company, so_line=so_lines):
                        continue
                    saleorder = so_lines.order_id
                    if saleorder and saleorder.warehouse_id and saleorder.warehouse_id.region_id:
                        exreg = IntrastatRegion.browse(saleorder.warehouse_id.region_id.id).code

            if not exreg:
                if company.region_id:
                    exreg = company.region_id.code
                else:
                    self._company_warning(_('The Intrastat Region of the selected company is not set, '
                          'please make sure to configure it first.'))

            #Check commodity codes
            intrastat_id = inv_line.product_id.get_intrastat_recursively()
            if intrastat_id:
                exgo = self.env['report.intrastat.code'].browse(intrastat_id).name
            else:
                raise exceptions.Warning(
                    _('Product "%s" has no intrastat code, please configure it') % inv_line.product_id.display_name)

            #In extended mode, 2 more fields required
            if extendedmode:
                #Check means of transport
                if inv_line.invoice_id.transport_mode_id:
                    extpc = inv_line.invoice_id.transport_mode_id.code
                elif company.transport_mode_id:
                    extpc = company.transport_mode_id.code
                else:
                    self._company_warning(_('The default Intrastat transport mode of your company '
                          'is not set, please make sure to configure it first.'))

                #Check incoterm
                if inv_line.invoice_id.incoterm_id:
                    exdeltrm = inv_line.invoice_id.incoterm_id.code
                elif company.incoterm_id:
                    exdeltrm = company.incoterm_id.code
                else:
                    self._company_warning(_('The default Incoterm of your company is not set, '
                          'please make sure to configure it first.'))
            else:
                extpc = ""
                exdeltrm = ""
            linekey = intrastatkey(EXTRF=declcode, EXCNT=excnt,
                                   EXTTA=extta, EXREG=exreg, EXGO=exgo,
                                   EXTPC=extpc, EXDELTRM=exdeltrm)
=======
>>>>>>> 90c1af11
            #We have the key
            #calculate amounts
            if inv_line.price_unit and inv_line.quantity:
                amount = inv_line.price_unit * inv_line.quantity
            else:
                amount = 0
            weight = (inv_line.product_id.weight or 0.0) * \
                inv_line.uom_id._compute_quantity(inv_line.quantity, inv_line.product_id.uom_id)
            if not inv_line.product_id.uom_id.category_id:
                supply_units = inv_line.quantity
            else:
                supply_units = inv_line.quantity * inv_line.uom_id.factor
            amounts = entries.setdefault(linekey, (0, 0, 0))
            amounts = (amounts[0] + amount, amounts[1] + weight, amounts[2] + supply_units)
            entries[linekey] = amounts

        numlgn = 0
        for linekey in entries:
            amounts = entries[linekey]
            if round(amounts[0], 0) == 0:
                continue
            numlgn += 1
            item = ET.SubElement(datas, 'Item')
            self._build_intrastat_line(numlgn, item, linekey, amounts, dispatchmode, extendedmode)

        if numlgn == 0:
            #no datas
            datas.set('action', 'nihil')
        return decl

    def _set_Dim(self, item, prop, value):
        dim = ET.SubElement(item, 'Dim')
        dim.set('prop', prop)
        dim.text = value

    def _is_situation_triangular(self, company, po_line=False, so_line=False):
        # Ignoring what is purchased and sold by us with a dropshipping route
        # outside of our country, or completely within it
        # https://www.nbb.be/doc/dq/f_pdf_ex/intra2017fr.pdf (§ 4.x)
        dropship_pick_type = self.env.ref('stock_dropshipping.picking_type_dropship', raise_if_not_found=False)
        if not dropship_pick_type:
            return False
        stock_move_domain = [('picking_type_id', '=', dropship_pick_type.id)]

        if po_line:
            stock_move_domain.append(('purchase_line_id', '=', po_line.id))
        if so_line:
            stock_move_domain.append(('procurement_id.sale_line_id', '=', so_line.id))

        stock_move = self.env['stock.move'].search(stock_move_domain, limit=1)
        return stock_move and (
            (stock_move.partner_id.country_id.code != company.country_id.code and
                stock_move.picking_partner_id.country_id.code != company.country_id.code) or
            (stock_move.partner_id.country_id.code == company.country_id.code and
                stock_move.picking_partner_id.country_id.code == company.country_id.code))<|MERGE_RESOLUTION|>--- conflicted
+++ resolved
@@ -134,7 +134,7 @@
         #Check region
         #If purchase, comes from purchase order, linked to a location,
         #which is linked to the warehouse
-        #if sales, the sale order is linked to the warehouse
+        #if sales, the sales order is linked to the warehouse
         #if sales, from a delivery order, linked to a location,
         #which is linked to the warehouse
         #If none found, get the company one.
@@ -275,88 +275,6 @@
             if linekey is None:
                 continue
 
-<<<<<<< HEAD
-            #Check type of transaction
-            if inv_line.intrastat_transaction_id:
-                extta = inv_line.intrastat_transaction_id.code
-            else:
-                extta = "1"
-            #Check country
-            if inv_line.invoice_id.intrastat_country_id:
-                excnt = inv_line.invoice_id.intrastat_country_id.code
-            else:
-                excnt = inv_line.invoice_id.partner_shipping_id.country_id.code or inv_line.invoice_id.partner_id.country_id.code
-
-            #Check region
-            #If purchase, comes from purchase order, linked to a location,
-            #which is linked to the warehouse
-            #if sales, the sales order is linked to the warehouse
-            #if sales, from a delivery order, linked to a location,
-            #which is linked to the warehouse
-            #If none found, get the company one.
-            exreg = None
-            if inv_line.invoice_id.type in ('in_invoice', 'in_refund'):
-                #comes from purchase
-                po_lines = self.env['purchase.order.line'].search([('invoice_lines', 'in', inv_line.id)], limit=1)
-                if po_lines:
-                    if self._is_situation_triangular(company, po_line=po_lines):
-                        continue
-                    location = self.env['stock.location'].browse(po_lines.order_id._get_destination_location())
-                    region_id = self.env['stock.warehouse'].get_regionid_from_locationid(location)
-                    if region_id:
-                        exreg = IntrastatRegion.browse(region_id).code
-            elif inv_line.invoice_id.type in ('out_invoice', 'out_refund'):
-                #comes from sales
-                so_lines = self.env['sale.order.line'].search([('invoice_lines', 'in', inv_line.id)], limit=1)
-                if so_lines:
-                    if self._is_situation_triangular(company, so_line=so_lines):
-                        continue
-                    saleorder = so_lines.order_id
-                    if saleorder and saleorder.warehouse_id and saleorder.warehouse_id.region_id:
-                        exreg = IntrastatRegion.browse(saleorder.warehouse_id.region_id.id).code
-
-            if not exreg:
-                if company.region_id:
-                    exreg = company.region_id.code
-                else:
-                    self._company_warning(_('The Intrastat Region of the selected company is not set, '
-                          'please make sure to configure it first.'))
-
-            #Check commodity codes
-            intrastat_id = inv_line.product_id.get_intrastat_recursively()
-            if intrastat_id:
-                exgo = self.env['report.intrastat.code'].browse(intrastat_id).name
-            else:
-                raise exceptions.Warning(
-                    _('Product "%s" has no intrastat code, please configure it') % inv_line.product_id.display_name)
-
-            #In extended mode, 2 more fields required
-            if extendedmode:
-                #Check means of transport
-                if inv_line.invoice_id.transport_mode_id:
-                    extpc = inv_line.invoice_id.transport_mode_id.code
-                elif company.transport_mode_id:
-                    extpc = company.transport_mode_id.code
-                else:
-                    self._company_warning(_('The default Intrastat transport mode of your company '
-                          'is not set, please make sure to configure it first.'))
-
-                #Check incoterm
-                if inv_line.invoice_id.incoterm_id:
-                    exdeltrm = inv_line.invoice_id.incoterm_id.code
-                elif company.incoterm_id:
-                    exdeltrm = company.incoterm_id.code
-                else:
-                    self._company_warning(_('The default Incoterm of your company is not set, '
-                          'please make sure to configure it first.'))
-            else:
-                extpc = ""
-                exdeltrm = ""
-            linekey = intrastatkey(EXTRF=declcode, EXCNT=excnt,
-                                   EXTTA=extta, EXREG=exreg, EXGO=exgo,
-                                   EXTPC=extpc, EXDELTRM=exdeltrm)
-=======
->>>>>>> 90c1af11
             #We have the key
             #calculate amounts
             if inv_line.price_unit and inv_line.quantity:
