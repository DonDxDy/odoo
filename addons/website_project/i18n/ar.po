# Arabic translation for openobject-addons
# Copyright (c) 2014 Rosetta Contributors and Canonical Ltd 2014
# This file is distributed under the same license as the openobject-addons package.
# FIRST AUTHOR <EMAIL@ADDRESS>, 2014.
#
msgid ""
msgstr ""
<<<<<<< HEAD
"Project-Id-Version: openobject-addons\n"
"Report-Msgid-Bugs-To: FULL NAME <EMAIL@ADDRESS>\n"
"POT-Creation-Date: 2014-08-14 13:09+0000\n"
"PO-Revision-Date: 2014-11-14 18:27+0000\n"
"Last-Translator: FULL NAME <EMAIL@ADDRESS>\n"
"Language-Team: Arabic <ar@li.org>\n"
=======
"Project-Id-Version: Odoo 8.0\n"
"Report-Msgid-Bugs-To: \n"
"POT-Creation-Date: 2015-01-21 14:09+0000\n"
"PO-Revision-Date: 2016-01-15 07:33+0000\n"
"Last-Translator: Mustafa Rawi <mustafa@cubexco.com>\n"
"Language-Team: Arabic (http://www.transifex.com/odoo/odoo-8/language/ar/)\n"
>>>>>>> 1812b8f3
"MIME-Version: 1.0\n"
"Content-Type: text/plain; charset=UTF-8\n"
"Content-Transfer-Encoding: 8bit\n"
"X-Launchpad-Export-Date: 2014-11-15 07:02+0000\n"
"X-Generator: Launchpad (build 17241)\n"

#. module: website_project
#: view:website:website_project.task_kanban_card
msgid "Assigned to"
msgstr ""

#. module: website_project
#: view:website:website_project.task_kanban_card
msgid "Ending Date:"
msgstr ""

#. module: website_project
#: model:ir.model,name:website_project.model_project_project
#: view:website:website_project.index
msgid "Project"
msgstr ""

#. module: website_project
#: model:ir.model,name:website_project.model_project_task
msgid "Task"
msgstr ""

#. module: website_project
#: field:project.project,website_meta_description:0
#: field:project.task,website_meta_description:0
msgid "Website meta description"
msgstr ""

#. module: website_project
#: field:project.project,website_meta_keywords:0
#: field:project.task,website_meta_keywords:0
msgid "Website meta keywords"
msgstr ""

#. module: website_project
#: field:project.project,website_meta_title:0
#: field:project.task,website_meta_title:0
msgid "Website meta title"
msgstr ""

#. module: website_project
#: view:website:website_project.index
msgid "project.task"
msgstr ""

#. module: website_project
#: view:website:website_project.index
msgid "stage_id"
msgstr ""

#. module: website_project
#: view:website:website_project.index
msgid "website_project.task_kanban_card"
msgstr ""<|MERGE_RESOLUTION|>--- conflicted
+++ resolved
@@ -1,81 +1,74 @@
-# Arabic translation for openobject-addons
-# Copyright (c) 2014 Rosetta Contributors and Canonical Ltd 2014
-# This file is distributed under the same license as the openobject-addons package.
-# FIRST AUTHOR <EMAIL@ADDRESS>, 2014.
-#
+# Translation of Odoo Server.
+# This file contains the translation of the following modules:
+# * website_project
+# 
+# Translators:
+# hoxhe aits <hoxhe0@gmail.com>, 2015
+# Mustafa Rawi <mustafa@cubexco.com>, 2015
 msgid ""
 msgstr ""
-<<<<<<< HEAD
-"Project-Id-Version: openobject-addons\n"
-"Report-Msgid-Bugs-To: FULL NAME <EMAIL@ADDRESS>\n"
-"POT-Creation-Date: 2014-08-14 13:09+0000\n"
-"PO-Revision-Date: 2014-11-14 18:27+0000\n"
-"Last-Translator: FULL NAME <EMAIL@ADDRESS>\n"
-"Language-Team: Arabic <ar@li.org>\n"
-=======
 "Project-Id-Version: Odoo 8.0\n"
 "Report-Msgid-Bugs-To: \n"
 "POT-Creation-Date: 2015-01-21 14:09+0000\n"
 "PO-Revision-Date: 2016-01-15 07:33+0000\n"
 "Last-Translator: Mustafa Rawi <mustafa@cubexco.com>\n"
 "Language-Team: Arabic (http://www.transifex.com/odoo/odoo-8/language/ar/)\n"
->>>>>>> 1812b8f3
 "MIME-Version: 1.0\n"
 "Content-Type: text/plain; charset=UTF-8\n"
-"Content-Transfer-Encoding: 8bit\n"
-"X-Launchpad-Export-Date: 2014-11-15 07:02+0000\n"
-"X-Generator: Launchpad (build 17241)\n"
+"Content-Transfer-Encoding: \n"
+"Language: ar\n"
+"Plural-Forms: nplurals=6; plural=n==0 ? 0 : n==1 ? 1 : n==2 ? 2 : n%100>=3 && n%100<=10 ? 3 : n%100>=11 && n%100<=99 ? 4 : 5;\n"
 
 #. module: website_project
 #: view:website:website_project.task_kanban_card
 msgid "Assigned to"
-msgstr ""
+msgstr "مسند إلى"
 
 #. module: website_project
 #: view:website:website_project.task_kanban_card
 msgid "Ending Date:"
-msgstr ""
+msgstr "تاريخ الانتهاء:"
 
 #. module: website_project
 #: model:ir.model,name:website_project.model_project_project
 #: view:website:website_project.index
 msgid "Project"
-msgstr ""
+msgstr "المشروع"
 
 #. module: website_project
 #: model:ir.model,name:website_project.model_project_task
 msgid "Task"
-msgstr ""
+msgstr "المهمة"
 
 #. module: website_project
 #: field:project.project,website_meta_description:0
 #: field:project.task,website_meta_description:0
 msgid "Website meta description"
-msgstr ""
+msgstr "الوصف الدلالي للموقع"
 
 #. module: website_project
 #: field:project.project,website_meta_keywords:0
 #: field:project.task,website_meta_keywords:0
 msgid "Website meta keywords"
-msgstr ""
+msgstr "الكلمات الدلالية بالموقع"
 
 #. module: website_project
 #: field:project.project,website_meta_title:0
 #: field:project.task,website_meta_title:0
 msgid "Website meta title"
-msgstr ""
+msgstr "العنوان الدلالي بالموقع"
 
 #. module: website_project
 #: view:website:website_project.index
 msgid "project.task"
-msgstr ""
+msgstr "project.task"
 
 #. module: website_project
 #: view:website:website_project.index
 msgid "stage_id"
-msgstr ""
+msgstr "stage_id"
 
 #. module: website_project
 #: view:website:website_project.index
 msgid "website_project.task_kanban_card"
-msgstr ""+msgstr "website_project.task_kanban_card"