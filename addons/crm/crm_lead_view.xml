<?xml version="1.0"?>
<openerp>
<data>

<!--Lead Stage Form view -->

    <record id="crm_lead_stage_act" model="ir.actions.act_window">
        <field name="name">Lead Stages</field>
        <field name="res_model">crm.case.stage</field>
        <field name="view_type">form</field>
        <field name="view_id" ref="crm.crm_case_stage_tree"/>
        <field name="domain">[('object_id.model', '=', 'crm.lead')]</field>
        <field name="context">{'object_id':'crm.lead'}</field>
    </record>
    <menuitem action="crm_lead_stage_act" id="menu_crm_lead_stage_act"
        groups="base.group_extended"
        parent="crm.menu_crm_case_stage" />

    <!--  Resource Type Form View -->

        <record id="crm_lead_resource_act" model="ir.actions.act_window">
            <field name="name">Lead Resource Type</field>
            <field name="res_model">crm.case.resource.type</field>
            <field name="view_type">form</field>
            <field name="view_id" ref="crm.crm_case_resource_type_tree"/>
            <field name="domain">[('object_id.model', '=', 'crm.lead')]</field>
            <field name="context">{'object_id':'crm.lead'}</field>
        </record>
        <menuitem action="crm_lead_resource_act"
            id="menu_crm_lead_resource_act"
            groups="base.group_extended"
            parent="crm.menu_crm_case_resource_type" />

<!-- CRM Lead Form View  -->

        <record model="ir.ui.view" id="crm_case_form_view_leads">
        <field name="name">CRM - Leads Form</field>
        <field name="model">crm.lead</field>
        <field name="type">form</field>
        <field name="arch" type="xml">
            <form string="Leads Form">
                <group colspan="4" col="7">
                    <field name="name" required="1" string="Name"/>
                    <field name="priority"/>
                    <field name="date_deadline"/>
                    <button
                         name="convert_opportunity"
                         string="Convert"
                         help="Convert to Opportunity"
<<<<<<< HEAD
                         icon="gtk-index"   
                         type="object"
                         attrs="{'invisible':[('opportunity_id','!=',False)]}"/>
=======
                         icon="gtk-index"
                         type="object"/>
>>>>>>> f30e575d
                    <newline />
                    <field name="section_id" colspan="1"
                        widget="selection" />
                    <field name="user_id" />
                    <field name="stage_id" widget="selection"
                        domain="[('object_id.model', '=', 'crm.lead')]" />
                    <group col="2" colspan="1">
                        <button name="stage_previous" string="Previous"
                            states="open,pending" type="object"
                            icon="gtk-go-back" />
                        <button name="stage_next" string="Next"
                            states="open,pending" type="object"
                            icon="gtk-go-forward" />
                    </group>
                </group>
                <notebook colspan="4">
                <page string="Lead">
                    <group colspan="2" col="4">
                        <separator string="Contact" colspan="4" col="4"/>
                        <field name="partner_name" string="Partner Name" colspan="4"/>
                        <newline/>
                        <field domain="[('domain', '=', 'contact')]" name="title"/>
                        <field name="function_name" />
                        <field name="street" colspan="4"/>
                        <field name="street2" colspan="4"/>
                        <field name="zip"/>
                        <field name="city"/>
                        <field name="country_id"/>
                        <field name="state_id"/>
                    </group>
                    <group colspan="2" col="3">
                        <separator string="Communication" colspan="4" col="3"/>
                        <field name="email_from" widget="email"/>
                        <newline/>
                        <field name="phone"/>
                        <newline/>
                        <field name="fax"/>
                        <newline/>
                        <field name="mobile"/>
                        <newline/>
                        <separator string="Links" colspan="4" col="3"/>
                        <field name="partner_id"/>
                        <button
                            name="%(action_crm_lead2partner)d"
                            icon="gtk-index" type="action"
                            string="Create"
                            attrs="{'invisible':[('partner_id','!=',False)]}"/>
                    </group>
                    <separator colspan="4" string="Notes"/>
                    <field name="description" nolabel="1" colspan="4"/>
                    <separator colspan="4"/>
                    <group col="8" colspan="4">
                        <field name="state"/>
                        <button name="case_open" string="Open"
                            states="draft,pending" type="object"
                            icon="gtk-go-forward" />
                        <button name="case_close" string="Close"
                            states="open,draft,pending" type="object"
                            icon="gtk-close" />
                        <button name="case_pending" string="Pending"
                            states="draft,open" type="object"
                            icon="gtk-media-pause" />
                        <button name="case_cancel" string="Cancel"
                            states="draft,open,pending" type="object"
                            icon="gtk-cancel" />
                        <button name="case_escalate" string="Escalate"
                            states="open,draft,pending" type="object"
                            groups="base.group_extended"
                            icon="gtk-go-up" />
                        <button name="case_reset"
                            string="Reset to Draft" states="done,cancel"
                            type="object" icon="gtk-convert" />
                    </group>
                 </page>
                 <page string="Extra Info" groups="base.group_extended">
                    <group colspan="2" col="2">
                        <separator string="Categorization" colspan="2" col="2"/>
                        <field name="company_id"
                            groups="base.group_multi_company"
                            widget="selection" colspan="2" />
                        <field name="categ_id"
                            widget="selection"
                            domain="[('object_id.model', '=', 'crm.lead')]" />
                        <field name="type_id" string="Campaign" select="1"/>
                        <field name="referred"/>
                    </group>
                    <group colspan="2" col="2">
                        <separator string="Dates" colspan="2" col="2"/>
                        <field name="create_date"/>
                        <field name="write_date"/>
                        <field name="date_open"/>
                        <field name="date_closed"/>
                    </group>
                    <group colspan="2" col="2">
                        <separator string="Statistics" colspan="2" col="2"/>
                        <field name="day_open"/>
                        <field name="day_close"/>
                    </group>
                 </page>
                 <page string="Emails" groups="base.group_extended">
                   <group colspan="4">
                       <field colspan="4" name="email_cc" string="CC"/>
                   </group>
                    <!-- TODO-->
                    <field name="message_ids" colspan="4" nolabel="1" mode="form,tree">
                        <form string="Communication history">
                            <group col="6" colspan="4">
                                <field name="date"/>
                                <field name="email_to"/>
                                <field name="email_from"/>
                            </group>
                            <newline/>
                            <field name="description" colspan="4" nolabel="1"/>
                            <button colspan="4"
                                string="Reply to Last Email"
                                name="%(action_crm_send_mail)d"
                                context="{'mail':'reply', 'model': 'crm.lead', 'include_original' : True}"
                                icon="gtk-undo" type="action" />
                        </form>
                        <tree string="Communication history">
                            <field name="name" />
                            <field name="date"/>
                            <field name="email_from" />
                            <field name="email_to"/>
                            <field name="description"/>
                        </tree>
                    </field>
                    <button colspan="2" string="Send New Email"
                        name="%(action_crm_send_mail)d"
                        context="{'mail':'new', 'model': 'crm.lead'}"
                        icon="gtk-go-forward" type="action" />
                    <button colspan="2" string="Forward to Partner"
                        name="%(crm_lead_forward_to_partner_act)d"
                        icon="gtk-go-forward" type="action" />
                 </page>

                </notebook>
            </form>
        </field>
    </record>

<!-- CRM Lead Tree View -->

    <record model="ir.ui.view" id="crm_case_tree_view_leads">
        <field name="name">CRM - Leads Tree</field>
        <field name="model">crm.lead</field>
        <field name="type">tree</field>
        <field name="arch" type="xml">
            <tree string="Leads Tree"  colors="blue:state=='pending';grey:state in ('cancel', 'done');red:date_deadline &lt; current_date">
                <field name="date_deadline" invisible="1"/>
                <field name="create_date"/>
                <field name="partner_name"/>
                <field name="name"/>
                <field name="email_from"/>
                <field name="phone"/>

                <field name="categ_id" invisible="1"/>
                <field name="type_id" invisible="1"/>
                <field name="referred" invisible="1"/>

                <field name="stage_id"/>
                <button name="stage_previous" string="Previous"
                    states="open,pending" type="object" icon="gtk-go-back" />
                <button name="stage_next" string="Next"
                    states="open,pending" type="object"
                    icon="gtk-go-forward" />
                <field name="section_id"
                    invisible="context.get('invisible_section', True)" />
                <field name="user_id" />
                <field name="state" />
                <button name="case_open" string="Open"
                    states="draft,pending" type="object"
                    icon="gtk-go-forward" />
                <button name="case_close" string="Close"
                    states="open,draft,pending" type="object"
                    icon="gtk-close" />
                <button string="Convert to Opportunity"
                    name="convert_opportunity"
                    states="draft,open,pending" icon="gtk-index"
                    type="object" />
                <button name="case_escalate" string="Escalate"
                    states="open,draft,pending" type="object"
                    icon="gtk-go-up" />
                <button name="case_cancel" string="Cancel"
                    states="draft,open,pending" type="object"
                    icon="gtk-cancel" />
            </tree>
        </field>
    </record>

<!-- CRM Lead Calendar View -->

    <record model="ir.ui.view" id="crm_case_calendar_view_leads">
        <field name="name">CRM - Leads Calendar</field>
        <field name="model">crm.lead</field>
        <field name="type">calendar</field>
        <field name="priority" eval="2"/>
        <field name="arch" type="xml">
            <calendar string="Meeting For Leads Generation"
                date_start="create_date" color="user_id"
                date_delay="duration">
                <field name="name" />
                <field name="partner_name" />
                <field name="partner_contact" />
            </calendar>
        </field>
    </record>

<!-- CRM Lead Search View -->

    <record id="view_crm_case_leads_filter" model="ir.ui.view">
        <field name="name">CRM - Leads Search</field>
        <field name="model">crm.lead</field>
        <field name="type">search</field>
        <field name="arch" type="xml">
            <search string="Search Leads">
                <filter icon="terp-project"
                    string="Current"
                    default="1" name="current"
                    domain="[('state','in',('draft','open'))]"/>
                <filter icon="terp-project"
                    string="Open"
                    domain="[('state','=','open')]"/>
                <filter icon="terp-project"
                    string="Pending"
                    domain="[('state','=','pending')]"/>

                <separator orientation="vertical"/>
                <filter icon="gtk-home" string="Today"
                    domain="[('create_date','&lt;', time.strftime('%%Y-%%m-%%d 23:59:59')), \
                            ('create_date','&gt;=', time.strftime('%%Y-%%m-%%d 23:59:59'))]"
                    help="Todays' Opportunities" />
                <filter icon="gtk-media-rewind" string="7 Days"
                    help="Opportunities during last 7 days"
                    domain="[('create_date','&lt;', time.strftime('%%Y-%%m-%%d')),\
                     ('create_date','&gt;=',(datetime.date.today()-datetime.timedelta(days=7)).strftime('%%Y-%%m-%%d'))]"
                />
                <separator orientation="vertical"/>
                <field name="partner_name"/>
                <field name="email_from"/>
                <field name="user_id" widget="selection">
                    <filter icon="terp-partner"
                        domain="[('user_id','=', False)]"
                        help="Unassigned Leads" />
                </field>
                <field name="section_id" default="context.get('section_id', False)" widget="selection"
                    context="{'invisible_section': False}">
                    <filter icon="terp-crm"
                        context="{'invisible_section': False}"
                        domain="[('section_id.user_id','=',uid)]"
                        help="My Sale Team"/>
                    <filter icon="terp-crm"
                        context="{'invisible_section': False}"
                        domain="[]"
                        help="Show Sales Team"/>
                </field>
                <newline/>
                <group expand="0" string="Group By..." colspan="14">
                    <filter string="Stage" icon="terp-crm" domain="[]" context="{'group_by':'stage_id'}"/>
                    <filter string="State" icon="terp-crm" domain="[]" context="{'group_by':'state'}"/>
                    <filter string="Source" icon="terp-crm" domain="[]" context="{'group_by':'categ_id'}"/>
                    <separator orientation="vertical"/>
                    <filter string="Team" icon="terp-crm" domain="[]" context="{'group_by':'section_id'}"/>
                    <filter string="Salesman" icon="terp-crm" domain="[]" context="{'group_by':'user_id'}"/>
                    <filter string="Referrer" icon="terp-crm" domain="[]" context="{'group_by':'referred'}"/>
                    <separator orientation="vertical"/>
                    <filter string="Creation" icon="terp-project"
                        domain="[]" context="{'group_by':'create_date'}" />
                </group>
           </search>
        </field>
    </record>


</data>
</openerp><|MERGE_RESOLUTION|>--- conflicted
+++ resolved
@@ -47,14 +47,8 @@
                          name="convert_opportunity"
                          string="Convert"
                          help="Convert to Opportunity"
-<<<<<<< HEAD
-                         icon="gtk-index"   
-                         type="object"
-                         attrs="{'invisible':[('opportunity_id','!=',False)]}"/>
-=======
                          icon="gtk-index"
                          type="object"/>
->>>>>>> f30e575d
                     <newline />
                     <field name="section_id" colspan="1"
                         widget="selection" />
