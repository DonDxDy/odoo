# -*- coding: utf-8 -*-
##############################################################################
#
#    OpenERP, Open Source Management Solution
#    Copyright (C) 2004-today OpenERP SA (<http://www.openerp.com>)
#
#    This program is free software: you can redistribute it and/or modify
#    it under the terms of the GNU Affero General Public License as
#    published by the Free Software Foundation, either version 3 of the
#    License, or (at your option) any later version.
#
#    This program is distributed in the hope that it will be useful,
#    but WITHOUT ANY WARRANTY; without even the implied warranty of
#    MERCHANTABILITY or FITNESS FOR A PARTICULAR PURPOSE.  See the
#    GNU Affero General Public License for more details.
#
#    You should have received a copy of the GNU Affero General Public License
#    along with this program.  If not, see <http://www.gnu.org/licenses/>.
#
##############################################################################

import binascii
from base_status.base_stage import base_stage
import crm
from datetime import datetime
from mail.mail_message import to_email
from osv import fields, osv
import time
import tools
from tools.translate import _

CRM_LEAD_PENDING_STATES = (
    crm.AVAILABLE_STATES[2][0], # Cancelled
    crm.AVAILABLE_STATES[3][0], # Done
    crm.AVAILABLE_STATES[4][0], # Pending
)

class crm_lead(base_stage, osv.osv):
    """ CRM Lead Case """
    _name = "crm.lead"
    _description = "Lead/Opportunity"
    _order = "priority,date_action,id desc"
    _inherit = ['ir.needaction_mixin', 'mail.thread']
    _mail_compose_message = True

    def _get_default_section_id(self, cr, uid, context=None):
        """ Gives default section by checking if present in the context """
        return (self._resolve_section_id_from_context(cr, uid, context=context) or False)

    def _get_default_stage_id(self, cr, uid, context=None):
        """ Gives default stage_id """
        section_id = self._get_default_section_id(cr, uid, context=context)
        return self.stage_find(cr, uid, [], section_id, [('state', '=', 'draft'), ('type', '=', 'both')], context=context)

    def _resolve_section_id_from_context(self, cr, uid, context=None):
        """ Returns ID of section based on the value of 'section_id'
            context key, or None if it cannot be resolved to a single
            Sales Team.
        """
        if context is None:
            context = {}
        if type(context.get('default_section_id')) in (int, long):
            return context.get('default_section_id')
        if isinstance(context.get('default_section_id'), basestring):
            section_name = context['default_section_id']
            section_ids = self.pool.get('crm.case.section').name_search(cr, uid, name=section_name, context=context)
            if len(section_ids) == 1:
                return int(section_ids[0][0])
        return None

    def _resolve_type_from_context(self, cr, uid, context=None):
        """ Returns the type (lead or opportunity) from the type context
            key. Returns None if it cannot be resolved.
        """
        if context is None:
            context = {}
        return context.get('default_type')

    def _read_group_stage_ids(self, cr, uid, ids, domain, read_group_order=None, access_rights_uid=None, context=None):
        access_rights_uid = access_rights_uid or uid
        stage_obj = self.pool.get('crm.case.stage')
        order = stage_obj._order
        # lame hack to allow reverting search, should just work in the trivial case
        if read_group_order == 'stage_id desc':
            order = "%s desc" % order
        # retrieve section_id from the context and write the domain
        # - ('id', 'in', 'ids'): add columns that should be present
        # - OR ('case_default', '=', True), ('fold', '=', False): add default columns that are not folded
        # - OR ('section_ids', '=', section_id), ('fold', '=', False) if section_id: add section columns that are not folded
        search_domain = []
        section_id = self._resolve_section_id_from_context(cr, uid, context=context)
        if section_id:
            search_domain += ['|', '&', ('section_ids', '=', section_id), ('fold', '=', False)]
        search_domain += ['|', ('id', 'in', ids), '&', ('case_default', '=', True), ('fold', '=', False)]
        # retrieve type from the context (if set: choose 'type' or 'both')
        type = self._resolve_type_from_context(cr, uid, context=context)
        if type:
            search_domain += ['|', ('type', '=', type), ('type', '=', 'both')]
        # perform search
        stage_ids = stage_obj._search(cr, uid, search_domain, order=order, access_rights_uid=access_rights_uid, context=context)
        result = stage_obj.name_get(cr, access_rights_uid, stage_ids, context=context)
        # restore order of the search
        result.sort(lambda x,y: cmp(stage_ids.index(x[0]), stage_ids.index(y[0])))
        return result

    _group_by_full = {
        'stage_id': _read_group_stage_ids
    }

    def _compute_day(self, cr, uid, ids, fields, args, context=None):
        """
        @param cr: the current row, from the database cursor,
        @param uid: the current user’s ID for security checks,
        @param ids: List of Openday’s IDs
        @return: difference between current date and log date
        @param context: A standard dictionary for contextual values
        """
        cal_obj = self.pool.get('resource.calendar')
        res_obj = self.pool.get('resource.resource')

        res = {}
        for lead in self.browse(cr, uid, ids, context=context):
            for field in fields:
                res[lead.id] = {}
                duration = 0
                ans = False
                if field == 'day_open':
                    if lead.date_open:
                        date_create = datetime.strptime(lead.create_date, "%Y-%m-%d %H:%M:%S")
                        date_open = datetime.strptime(lead.date_open, "%Y-%m-%d %H:%M:%S")
                        ans = date_open - date_create
                        date_until = lead.date_open
                elif field == 'day_close':
                    if lead.date_closed:
                        date_create = datetime.strptime(lead.create_date, "%Y-%m-%d %H:%M:%S")
                        date_close = datetime.strptime(lead.date_closed, "%Y-%m-%d %H:%M:%S")
                        date_until = lead.date_closed
                        ans = date_close - date_create
                if ans:
                    resource_id = False
                    if lead.user_id:
                        resource_ids = res_obj.search(cr, uid, [('user_id','=',lead.user_id.id)])
                        if len(resource_ids):
                            resource_id = resource_ids[0]

                    duration = float(ans.days)
                    if lead.section_id and lead.section_id.resource_calendar_id:
                        duration =  float(ans.days) * 24
                        new_dates = cal_obj.interval_get(cr,
                            uid,
                            lead.section_id.resource_calendar_id and lead.section_id.resource_calendar_id.id or False,
                            datetime.strptime(lead.create_date, '%Y-%m-%d %H:%M:%S'),
                            duration,
                            resource=resource_id
                        )
                        no_days = []
                        date_until = datetime.strptime(date_until, '%Y-%m-%d %H:%M:%S')
                        for in_time, out_time in new_dates:
                            if in_time.date not in no_days:
                                no_days.append(in_time.date)
                            if out_time > date_until:
                                break
                        duration =  len(no_days)
                res[lead.id][field] = abs(int(duration))
        return res

    def _history_search(self, cr, uid, obj, name, args, context=None):
        res = []
        msg_obj = self.pool.get('mail.message')
        message_ids = msg_obj.search(cr, uid, [('email_from','!=',False), ('subject', args[0][1], args[0][2])], context=context)
        lead_ids = self.search(cr, uid, [('message_ids', 'in', message_ids)], context=context)

        if lead_ids:
            return [('id', 'in', lead_ids)]
        else:
            return [('id', '=', '0')]

    def _get_email_subject(self, cr, uid, ids, fields, args, context=None):
        res = {}
        for obj in self.browse(cr, uid, ids, context=context):
            res[obj.id] = ''
            for msg in obj.message_ids:
                if msg.email_from:
                    res[obj.id] = msg.subject
                    break
        return res

    _columns = {
        'partner_id': fields.many2one('res.partner', 'Partner', ondelete='set null',
            select=True, help="Optional linked partner, usually after conversion of the lead"),

        'id': fields.integer('ID', readonly=True),
        'name': fields.char('Subject', size=64, required=True, select=1),
        'active': fields.boolean('Active', required=False),
        'date_action_last': fields.datetime('Last Action', readonly=1),
        'date_action_next': fields.datetime('Next Action', readonly=1),
        'email_from': fields.char('Email', size=128, help="Email address of the contact", select=1),
        'section_id': fields.many2one('crm.case.section', 'Sales Team', \
                        select=True, help='When sending mails, the default email address is taken from the sales team.'),
        'create_date': fields.datetime('Creation Date' , readonly=True),
        'email_cc': fields.text('Global CC', size=252 , help="These email addresses will be added to the CC field of all inbound and outbound emails for this record before being sent. Separate multiple email addresses with a comma"),
        'description': fields.text('Notes'),
        'write_date': fields.datetime('Update Date' , readonly=True),
        'categ_ids': fields.many2many('crm.case.categ', 'crm_lead_category_rel', 'lead_id', 'category_id', 'Categories', \
            domain="['|',('section_id','=',section_id),('section_id','=',False), ('object_id.model', '=', 'crm.lead')]"),
        'type_id': fields.many2one('crm.case.resource.type', 'Campaign', \
            domain="['|',('section_id','=',section_id),('section_id','=',False)]", help="From which campaign (seminar, marketing campaign, mass mailing, ...) did this contact come from?"),
        'channel_id': fields.many2one('crm.case.channel', 'Channel', help="Communication channel (mail, direct, phone, ...)"),
        'contact_name': fields.char('Contact Name', size=64),
        'partner_name': fields.char("Customer Name", size=64,help='The name of the future partner company that will be created while converting the lead into opportunity', select=1),
        'opt_out': fields.boolean('Opt-Out', oldname='optout', help="If opt-out is checked, this contact has refused to receive emails or unsubscribed to a campaign."),
        'type':fields.selection([ ('lead','Lead'), ('opportunity','Opportunity'), ],'Type', help="Type is used to separate Leads and Opportunities"),
        'priority': fields.selection(crm.AVAILABLE_PRIORITIES, 'Priority', select=True),
        'date_closed': fields.datetime('Closed', readonly=True),
        'stage_id': fields.many2one('crm.case.stage', 'Stage',
                        domain="['&', '|', ('section_ids', '=', section_id), ('case_default', '=', True), '|', ('type', '=', type), ('type', '=', 'both')]"),
        'user_id': fields.many2one('res.users', 'Salesperson'),
        'referred': fields.char('Referred By', size=64),
        'date_open': fields.datetime('Opened', readonly=True),
        'day_open': fields.function(_compute_day, string='Days to Open', \
                                multi='day_open', type="float", store=True),
        'day_close': fields.function(_compute_day, string='Days to Close', \
                                multi='day_close', type="float", store=True),
        'state': fields.related('stage_id', 'state', type="selection", store=True,
                selection=crm.AVAILABLE_STATES, string="State", readonly=True,
                help='The state is set to \'Draft\', when a case is created.\
                      If the case is in progress the state is set to \'Open\'.\
                      When the case is over, the state is set to \'Done\'.\
                      If the case needs to be reviewed then the state is \
                      set to \'Pending\'.'),
        'subjects': fields.function(_get_email_subject, fnct_search=_history_search, string='Subject of Email', type='char', size=64),

        # Only used for type opportunity
        'probability': fields.float('Success Rate (%)',group_operator="avg"),
        'planned_revenue': fields.float('Expected Revenue'),
        'ref': fields.reference('Reference', selection=crm._links_get, size=128),
        'ref2': fields.reference('Reference 2', selection=crm._links_get, size=128),
        'phone': fields.char("Phone", size=64),
        'date_deadline': fields.date('Expected Closing'),
        'date_action': fields.date('Next Action Date', select=True),
        'title_action': fields.char('Next Action', size=64),
        'color': fields.integer('Color Index'),
        'partner_address_name': fields.related('partner_id', 'name', type='char', string='Partner Contact Name', readonly=True),
        'partner_address_email': fields.related('partner_id', 'email', type='char', string='Partner Contact Email', readonly=True),
        'company_currency': fields.related('company_id', 'currency_id', 'symbol', type='char', string='Company Currency', readonly=True),
        'user_email': fields.related('user_id', 'email', type='char', string='User Email', readonly=True),
        'user_login': fields.related('user_id', 'login', type='char', string='User Login', readonly=True),

        # Fields for address, due to separation from crm and res.partner
        'street': fields.char('Street', size=128),
        'street2': fields.char('Street2', size=128),
        'zip': fields.char('Zip', change_default=True, size=24),
        'city': fields.char('City', size=128),
        'state_id': fields.many2one("res.country.state", 'State', domain="[('country_id','=',country_id)]"),
        'country_id': fields.many2one('res.country', 'Country'),
        'phone': fields.char('Phone', size=64),
        'fax': fields.char('Fax', size=64),
        'mobile': fields.char('Mobile', size=64),
        'function': fields.char('Function', size=128),
        'title': fields.many2one('res.partner.title', 'Title'),
        'company_id': fields.many2one('res.company', 'Company', select=1),
        'payment_mode': fields.many2one('crm.payment.mode', 'Payment Mode', \
                            domain="[('section_id','=',section_id)]"),
        'planned_cost': fields.float('Planned Costs'),
    }

    _defaults = {
        'active': 1,
        'type': 'lead',
        'user_id': lambda s, cr, uid, c: s._get_default_user(cr, uid, c),
        'email_from': lambda s, cr, uid, c: s._get_default_email(cr, uid, c),
        'stage_id': lambda s, cr, uid, c: s._get_default_stage_id(cr, uid, c),
        'section_id': lambda s, cr, uid, c: s._get_default_section_id(cr, uid, c),
        'company_id': lambda s, cr, uid, c: s.pool.get('res.company')._company_default_get(cr, uid, 'crm.lead', context=c),
        'priority': lambda *a: crm.AVAILABLE_PRIORITIES[2][0],
        'color': 0,
    }

    def create(self, cr, uid, vals, context=None):
        obj_id = super(crm_lead, self).create(cr, uid, vals, context)
        obj = self.browse(cr, uid, obj_id, context)
        if obj.user_id:
            self.message_subscribe(cr, uid, [obj_id], [obj.user_id.id], context = context)
        self.create_send_note(cr, uid, [obj_id], context=context)
        return obj_id

    def onchange_stage_id(self, cr, uid, ids, stage_id, context=None):
        if not stage_id:
            return {'value':{}}
        stage = self.pool.get('crm.case.stage').browse(cr, uid, stage_id, context)
        if not stage.on_change:
            return {'value':{}}
        return {'value':{'probability': stage.probability}}

    def on_change_partner(self, cr, uid, ids, partner_id, context=None):
        result = {}
        if partner_id:
            partner = self.pool.get('res.partner').browse(cr, uid, partner_id, context=context)
            values = {
                'partner_name' : partner.name, 
                'street' : partner.street,
                'street2' : partner.street2,
                'city' : partner.city,
                'state_id' : partner.state_id and partner.state_id.id or False,
                'country_id' : partner.country_id and partner.country_id.id or False,
            }
        return {'value' : values}


    def _check(self, cr, uid, ids=False, context=None):
        """ Override of the base.stage method.
            Function called by the scheduler to process cases for date actions
            Only works on not done and cancelled cases
        """
        cr.execute('select * from crm_case \
                where (date_action_last<%s or date_action_last is null) \
                and (date_action_next<=%s or date_action_next is null) \
                and state not in (\'cancel\',\'done\')',
                (time.strftime("%Y-%m-%d %H:%M:%S"),
                    time.strftime('%Y-%m-%d %H:%M:%S')))

        ids2 = map(lambda x: x[0], cr.fetchall() or [])
        cases = self.browse(cr, uid, ids2, context=context)
        return self._action(cr, uid, cases, False, context=context)

    def stage_find(self, cr, uid, cases, section_id, domain=[], order='sequence', context=None):
        """ Override of the base.stage method
            Parameter of the stage search taken from the lead:
            - type: stage type must be the same or 'both'
            - section_id: if set, stages must belong to this section or
              be a default stage; if not set, stages must be default
              stages
        """
        if isinstance(cases, (int, long)):
            cases = self.browse(cr, uid, cases, context=context)
        # collect all section_ids
        section_ids = []
        types = ['both']
        if section_id:
            section_ids.append(section_id)
        for lead in cases:
            if lead.section_id:
                section_ids.append(lead.section_id.id)
            if lead.type not in types:
                types.append(lead.type)
        # OR all section_ids and OR with case_default
        search_domain = []
        if section_ids:
            search_domain += [('|')] * len(section_ids)
            for section_id in section_ids:
                search_domain.append(('section_ids', '=', section_id))
        search_domain.append(('case_default', '=', True))
        # AND with cases types
        search_domain.append(('type', 'in', types))
        # AND with the domain in parameter
        search_domain += list(domain)
        # perform search, return the first found
        stage_ids = self.pool.get('crm.case.stage').search(cr, uid, search_domain, order=order, context=context)
        if stage_ids:
            return stage_ids[0]
        return False

    def case_cancel(self, cr, uid, ids, context=None):
        """ Overrides case_cancel from base_stage to set probability """
        res = super(crm_lead, self).case_cancel(cr, uid, ids, context=context)
        self.write(cr, uid, ids, {'probability' : 0.0}, context=context)
        return res

    def case_reset(self, cr, uid, ids, context=None):
        """ Overrides case_reset from base_stage to set probability """
        res = super(crm_lead, self).case_reset(cr, uid, ids, context=context)
        self.write(cr, uid, ids, {'probability': 0.0}, context=context)
        return res

    def case_mark_lost(self, cr, uid, ids, context=None):
        """ Mark the case as lost: state=cancel and probability=0 """
        for lead in self.browse(cr, uid, ids):
            stage_id = self.stage_find(cr, uid, [lead], lead.section_id.id or False, [('probability', '=', 0.0)], context=context)
            if stage_id:
                self.case_set(cr, uid, [lead.id], values_to_update={'probability': 0.0}, new_stage_id=stage_id, context=context)
        self.case_mark_lost_send_note(cr, uid, ids, context=context)
        return True

    def case_mark_won(self, cr, uid, ids, context=None):
        """ Mark the case as lost: state=done and probability=100 """
        for lead in self.browse(cr, uid, ids):
            stage_id = self.stage_find(cr, uid, [lead], lead.section_id.id or False, [('probability', '=', 100.0)], context=context)
            if stage_id:
                self.case_set(cr, uid, [lead.id], values_to_update={'probability': 100.0}, new_stage_id=stage_id, context=context)
        self.case_mark_won_send_note(cr, uid, ids, context=context)
        return True

    def set_priority(self, cr, uid, ids, priority):
        """ Set lead priority
        """
        return self.write(cr, uid, ids, {'priority' : priority})

    def set_high_priority(self, cr, uid, ids, context=None):
        """ Set lead priority to high
        """
        return self.set_priority(cr, uid, ids, '1')

    def set_normal_priority(self, cr, uid, ids, context=None):
        """ Set lead priority to normal
        """
        return self.set_priority(cr, uid, ids, '3')

    def _merge_data(self, cr, uid, ids, oldest, fields, context=None):
        # prepare opportunity data into dictionary for merging
        opportunities = self.browse(cr, uid, ids, context=context)
        def _get_first_not_null(attr):
            if hasattr(oldest, attr):
                return getattr(oldest, attr)
            for opportunity in opportunities:
                if hasattr(opportunity, attr):
                    return getattr(opportunity, attr)
            return False

        def _get_first_not_null_id(attr):
            res = _get_first_not_null(attr)
            return res and res.id or False

        def _concat_all(attr):
            return ', '.join(filter(lambda x: x, [getattr(opportunity, attr) or '' for opportunity in opportunities if hasattr(opportunity, attr)]))

        data = {}
        for field_name in fields:
            field_info = self._all_columns.get(field_name)
            if field_info is None:
                continue
            field = field_info.column
            if field._type in ('many2many', 'one2many'):
                continue
            elif field._type == 'many2one':
                data[field_name] = _get_first_not_null_id(field_name)  # !!
            elif field._type == 'text':
                data[field_name] = _concat_all(field_name)  #not lost
            else:
                data[field_name] = _get_first_not_null(field_name)  #not lost
        return data

    def _merge_find_oldest(self, cr, uid, ids, context=None):
        if context is None:
            context = {}
        #TOCHECK: where pass 'convert' in context ?
        if context.get('convert'):
            ids = list(set(ids) - set(context.get('lead_ids', False)) )

        #search opportunities order by create date
        opportunity_ids = self.search(cr, uid, [('id', 'in', ids)], order='create_date' , context=context)
        oldest_id = opportunity_ids[0]
        return self.browse(cr, uid, oldest_id, context=context)

    def _mail_body_text(self, cr, uid, lead, fields, title=False, context=None):
        body = []
        if title:
            body.append("%s\n" % (title))
        for field_name in fields:
            field_info = self._all_columns.get(field_name)
            if field_info is None:
                continue
            field = field_info.column
            value = None

            if field._type == 'selection':
                if hasattr(field.selection, '__call__'):
                    key = field.selection(self, cr, uid, context=context)
                else:
                    key = field.selection
                value = dict(key).get(lead[field_name], lead[field_name])
            elif field._type == 'many2one':
                if lead[field_name]:
                    value = lead[field_name].name_get()[0][1]
            else:
                value = lead[field_name]

            body.append("%s: %s" % (field.string, value or ''))
        return "\n".join(body + ['---'])

    def _merge_notification(self, cr, uid, opportunity_id, opportunities, context=None):
        #TOFIX: mail template should be used instead of fix body, subject text
        details = []
        merge_message = _('Merged opportunities')
        subject = [merge_message]
        fields = ['name', 'partner_id', 'stage_id', 'section_id', 'user_id', 'categ_ids', 'channel_id', 'company_id', 'contact_name',
                  'email_from', 'phone', 'fax', 'mobile', 'state_id', 'description', 'probability', 'planned_revenue',
                  'country_id', 'city', 'street', 'street2', 'zip']
        for opportunity in opportunities:
            subject.append(opportunity.name)
            title = "%s : %s" % (merge_message, opportunity.name)
            details.append(self._mail_body_text(cr, uid, opportunity, fields, title=title, context=context))

        subject = subject[0] + ", ".join(subject[1:])
        details = "\n\n".join(details)
        return self.message_append_note(cr, uid, [opportunity_id], subject=subject, body=details)

    def _merge_opportunity_history(self, cr, uid, opportunity_id, opportunities, context=None):
        message = self.pool.get('mail.message')
        for opportunity in opportunities:
            for history in opportunity.message_ids:
                message.write(cr, uid, history.id, {
                        'res_id': opportunity_id,
                        'subject' : _("From %s : %s") % (opportunity.name, history.subject)
                }, context=context)

        return True

    def _merge_opportunity_attachments(self, cr, uid, opportunity_id, opportunities, context=None):
        attachment = self.pool.get('ir.attachment')

        # return attachments of opportunity
        def _get_attachments(opportunity_id):
            attachment_ids = attachment.search(cr, uid, [('res_model', '=', self._name), ('res_id', '=', opportunity_id)], context=context)
            return attachment.browse(cr, uid, attachment_ids, context=context)

        count = 1
        first_attachments = _get_attachments(opportunity_id)
        for opportunity in opportunities:
            attachments = _get_attachments(opportunity.id)
            for first in first_attachments:
                for attachment in attachments:
                    if attachment.name == first.name:
                        values = dict(
                            name = "%s (%s)" % (attachment.name, count,),
                            res_id = opportunity_id,
                        )
                        attachment.write(values)
                        count+=1

        return True

    def merge_opportunity(self, cr, uid, ids, context=None):
        """
        To merge opportunities
            :param ids: list of opportunities ids to merge
        """
        if context is None: context = {}

        #TOCHECK: where pass lead_ids in context?
        lead_ids = context and context.get('lead_ids', []) or []

        if len(ids) <= 1:
            raise osv.except_osv(_('Warning!'),_('Please select more than one opportunity from the list view.'))

        ctx_opportunities = self.browse(cr, uid, lead_ids, context=context)
        opportunities = self.browse(cr, uid, ids, context=context)
        opportunities_list = list(set(opportunities) - set(ctx_opportunities))
        oldest = self._merge_find_oldest(cr, uid, ids, context=context)
        if ctx_opportunities :
            first_opportunity = ctx_opportunities[0]
            tail_opportunities = opportunities_list
        else:
            first_opportunity = opportunities_list[0]
            tail_opportunities = opportunities_list[1:]

        fields = ['partner_id', 'title', 'name', 'categ_ids', 'channel_id', 'city', 'company_id', 'contact_name', 'country_id', 'type_id', 'user_id', 'section_id', 'state_id', 'description', 'email', 'fax', 'mobile',
            'partner_name', 'phone', 'probability', 'planned_revenue', 'street', 'street2', 'zip', 'create_date', 'date_action_last',
            'date_action_next', 'email_from', 'email_cc', 'partner_name']

        data = self._merge_data(cr, uid, ids, oldest, fields, context=context)

        # merge data into first opportunity
        self.write(cr, uid, [first_opportunity.id], data, context=context)

        #copy message and attachements into the first opportunity
        self._merge_opportunity_history(cr, uid, first_opportunity.id, tail_opportunities, context=context)
        self._merge_opportunity_attachments(cr, uid, first_opportunity.id, tail_opportunities, context=context)

        #Notification about loss of information
        self._merge_notification(cr, uid, first_opportunity, opportunities, context=context)
        #delete tail opportunities
        self.unlink(cr, uid, [x.id for x in tail_opportunities], context=context)

        #open first opportunity
        self.case_open(cr, uid, [first_opportunity.id])
        return first_opportunity.id

    def _convert_opportunity_data(self, cr, uid, lead, customer, section_id=False, context=None):
        crm_stage = self.pool.get('crm.case.stage')
        contact_id = False
        if customer:
            contact_id = self.pool.get('res.partner').address_get(cr, uid, [customer.id])['default']
        if not section_id:
            section_id = lead.section_id and lead.section_id.id or False
        if section_id:
            stage_ids = crm_stage.search(cr, uid, [('sequence','>=',1), ('section_ids','=', section_id)])
        else:
            stage_ids = crm_stage.search(cr, uid, [('sequence','>=',1)])
        stage_id = stage_ids and stage_ids[0] or False
        return {
                'planned_revenue': lead.planned_revenue,
                'probability': lead.probability,
                'name': lead.name,
                'partner_id': customer and customer.id or False,
                'user_id': (lead.user_id and lead.user_id.id),
                'type': 'opportunity',
                'stage_id': stage_id or False,
                'date_action': time.strftime('%Y-%m-%d %H:%M:%S'),
                'date_open': time.strftime('%Y-%m-%d %H:%M:%S'),
        }

    def convert_opportunity(self, cr, uid, ids, partner_id, user_ids=False, section_id=False, context=None):
        partner = self.pool.get('res.partner')
        mail_message = self.pool.get('mail.message')
        customer = False
        if partner_id:
            customer = partner.browse(cr, uid, partner_id, context=context)
        for lead in self.browse(cr, uid, ids, context=context):
            if lead.state in ('done', 'cancel'):
                continue
            if user_ids or section_id:
                self.allocate_salesman(cr, uid, [lead.id], user_ids, section_id, context=context)

            vals = self._convert_opportunity_data(cr, uid, lead, customer, section_id, context=context)
            self.write(cr, uid, [lead.id], vals, context=context)

            self.convert_opportunity_send_note(cr, uid, lead, context=context)
            #TOCHECK: why need to change partner details in all messages of lead ?
            if lead.partner_id:
                msg_ids = [ x.id for x in lead.message_ids]
                mail_message.write(cr, uid, msg_ids, {
                        'partner_id': lead.partner_id.id
                    }, context=context)
        return True

    def _lead_create_contact(self, cr, uid, lead, name, is_company, parent_id=False, context=None):
        partner = self.pool.get('res.partner')
        vals = { 'name': name,
            'user_id': lead.user_id.id,
            'comment': lead.description,
            'section_id': lead.section_id.id or False,
            'parent_id': parent_id,
            'phone': lead.phone,
            'mobile': lead.mobile,
            'email': lead.email_from and to_email(lead.email_from)[0],
            'fax': lead.fax,
            'title': lead.title and lead.title.id or False,
            'function': lead.function,
            'street': lead.street,
            'street2': lead.street2,
            'zip': lead.zip,
            'city': lead.city,
            'country_id': lead.country_id and lead.country_id.id or False,
            'state_id': lead.state_id and lead.state_id.id or False,
            'is_company': is_company,
            'type': 'contact'
        }
        partner = partner.create(cr, uid,vals, context)
        return partner

    def _create_lead_partner(self, cr, uid, lead, context=None):
        partner_id =  False
        if lead.partner_name and lead.contact_name:
            partner_id = self._lead_create_contact(cr, uid, lead, lead.partner_name, True, context=context)
            self._lead_create_contact(cr, uid, lead, lead.contact_name, False, partner_id, context=context)
        elif lead.partner_name and not lead.contact_name:
            partner_id = self._lead_create_contact(cr, uid, lead, lead.partner_name, True, context=context)
        elif not lead.partner_name and lead.contact_name:
            partner_id = self._lead_create_contact(cr, uid, lead, lead.contact_name, False, context=context)
        else:
            partner_id = self._lead_create_contact(cr, uid, lead, lead.name, False, context=context)
        return partner_id

    def _lead_set_partner(self, cr, uid, lead, partner_id, context=None):
        res = False
        res_partner = self.pool.get('res.partner')
        if partner_id:
            res_partner.write(cr, uid, partner_id, {'section_id': lead.section_id.id or False})
            contact_id = res_partner.address_get(cr, uid, [partner_id])['default']
            res = lead.write({'partner_id' : partner_id, }, context=context)
            self._lead_set_partner_send_note(cr, uid, [lead.id], context)
        return res

    def convert_partner(self, cr, uid, ids, action='create', partner_id=False, context=None):
        """
        This function convert partner based on action.
        if action is 'create', create new partner with contact and assign lead to new partner_id.
        otherwise assign lead to specified partner_id
        """
        if context is None:
            context = {}
        partner_ids = {}
        for lead in self.browse(cr, uid, ids, context=context):
            if action == 'create':
                if not partner_id:
                    partner_id = self._create_lead_partner(cr, uid, lead, context)
            self._lead_set_partner(cr, uid, lead, partner_id, context=context)
            partner_ids[lead.id] = partner_id
        return partner_ids

    def _send_mail_to_salesman(self, cr, uid, lead, context=None):
        """
        Send mail to salesman with updated Lead details.
        @ lead: browse record of 'crm.lead' object.
        """
        #TOFIX: mail template should be used here instead of fix subject, body text.
        message = self.pool.get('mail.message')
        email_to = lead.user_id and lead.user_id.email
        if not email_to:
            return False

        email_from = lead.section_id and lead.section_id.user_id and lead.section_id.user_id.email or email_to
        partner = lead.partner_id and lead.partner_id.name or lead.partner_name
        subject = "lead %s converted into opportunity" % lead.name
        body = "Info \n Id : %s \n Subject: %s \n Partner: %s \n Description : %s " % (lead.id, lead.name, lead.partner_id.name, lead.description)
        return message.schedule_with_attach(cr, uid, email_from, [email_to], subject, body)


    def allocate_salesman(self, cr, uid, ids, user_ids, team_id=False, context=None):
        index = 0
        for lead_id in ids:
            value = {}
            if team_id:
                value['section_id'] = team_id
            if index < len(user_ids):
                value['user_id'] = user_ids[index]
                index += 1
            if value:
                self.write(cr, uid, [lead_id], value, context=context)
        return True

    def schedule_phonecall(self, cr, uid, ids, schedule_time, call_summary, desc, phone, contact_name, user_id=False, section_id=False, categ_id=False, action='schedule', context=None):
        """
        action :('schedule','Schedule a call'), ('log','Log a call')
        """
        phonecall = self.pool.get('crm.phonecall')
        model_data = self.pool.get('ir.model.data')
        phonecall_dict = {}
        if not categ_id:
            res_id = model_data._get_id(cr, uid, 'crm', 'categ_phone2')
            if res_id:
                categ_id = model_data.browse(cr, uid, res_id, context=context).res_id
        for lead in self.browse(cr, uid, ids, context=context):
            if not section_id:
                section_id = lead.section_id and lead.section_id.id or False
            if not user_id:
                user_id = lead.user_id and lead.user_id.id or False
            vals = {
                    'name' : call_summary,
                    'opportunity_id' : lead.id,
                    'user_id' : user_id or False,
                    'categ_id' : categ_id or False,
                    'description' : desc or '',
                    'date' : schedule_time,
                    'section_id' : section_id or False,
                    'partner_id': lead.partner_id and lead.partner_id.id or False,
                    'partner_phone' : phone or lead.phone or (lead.partner_id and lead.partner_id.phone or False),
                    'partner_mobile' : lead.partner_id and lead.partner_id.mobile or False,
                    'priority': lead.priority,
            }
            new_id = phonecall.create(cr, uid, vals, context=context)
            phonecall.case_open(cr, uid, [new_id], context=context)
            if action == 'log':
                phonecall.case_close(cr, uid, [new_id], context=context)
            phonecall_dict[lead.id] = new_id
            self.schedule_phonecall_send_note(cr, uid, [lead.id], new_id, action, context=context)
        return phonecall_dict


    def redirect_opportunity_view(self, cr, uid, opportunity_id, context=None):
        models_data = self.pool.get('ir.model.data')

        # Get Opportunity views
        form_view = models_data.get_object_reference(cr, uid, 'crm', 'crm_case_form_view_oppor')
        tree_view = models_data.get_object_reference(cr, uid, 'crm', 'crm_case_tree_view_oppor')
        return {
                'name': _('Opportunity'),
                'view_type': 'form',
                'view_mode': 'tree, form',
                'res_model': 'crm.lead',
                'domain': [('type', '=', 'opportunity')],
                'res_id': int(opportunity_id),
                'view_id': False,
                'views': [(form_view and form_view[1] or False, 'form'),
                          (tree_view and tree_view[1] or False, 'tree'),
                          (False, 'calendar'), (False, 'graph')],
                'type': 'ir.actions.act_window',
        }

    def action_makeMeeting(self, cr, uid, ids, context=None):
        """ This opens Meeting's calendar view to schedule meeting on current Opportunity
            @return : Dictionary value for created Meeting view
        """
        opportunity = self.browse(cr, uid, ids[0], context)
        res = self.pool.get('ir.actions.act_window').for_xml_id(cr, uid, 'base_calendar', 'action_crm_meeting', context)
        res['context'] = {
            'default_opportunity_id': opportunity.id,
            'default_partner_id': opportunity.partner_id and opportunity.partner_id.id or False,
            'default_partner_ids' : opportunity.partner_id and [opportunity.partner_id.id] or False,
            'default_user_id': uid,
            'default_section_id': opportunity.section_id and opportunity.section_id.id or False,
            'default_email_from': opportunity.email_from,
            'default_state': 'open',
            'default_name': opportunity.name,
        }
        return res

    def unlink(self, cr, uid, ids, context=None):
        for lead in self.browse(cr, uid, ids, context):
            if (not lead.section_id.allow_unlink) and (lead.state != 'draft'):
                raise osv.except_osv(_('Error!'),
                    _("You cannot delete lead '%s' because it is not in 'Draft' state. " \
                      "You can still cancel it, instead of deleting it.") % lead.name)
        return super(crm_lead, self).unlink(cr, uid, ids, context)

    def write(self, cr, uid, ids, vals, context=None):
        if vals.get('stage_id') and not vals.get('probability'):
            # change probability of lead(s) if required by stage
            stage = self.pool.get('crm.case.stage').browse(cr, uid, vals['stage_id'], context=context)
            if stage.on_change:
                vals['probability'] = stage.probability
        return super(crm_lead,self).write(cr, uid, ids, vals, context)

    # ----------------------------------------
    # Mail Gateway
    # ----------------------------------------

    def message_new(self, cr, uid, msg, custom_values=None, context=None):
        """ Overrides mail_thread message_new that is called by the mailgateway
            through message_process.
            This override updates the document according to the email.
        """
        if custom_values is None: custom_values = {}
        custom_values.update({
            'name':  msg.get('subject') or _("No Subject"),
            'description': msg.get('body_text'),
            'email_from': msg.get('from'),
            'email_cc': msg.get('cc'),
            'user_id': False,
        })
        if msg.get('priority') in dict(crm.AVAILABLE_PRIORITIES):
            custom_values['priority'] = msg.get('priority')
        custom_values.update(self.message_partner_by_email(cr, uid, msg.get('from', False), context=context))
        return super(crm_lead, self).message_new(cr, uid, msg, custom_values=custom_values, context=context)

    def message_update(self, cr, uid, ids, msg, update_vals=None, context=None):
        """ Overrides mail_thread message_update that is called by the mailgateway
            through message_process.
            This method updates the document according to the email.
        """
        if isinstance(ids, (str, int, long)):
            ids = [ids]
        if update_vals is None: update_vals = {}

        if msg.get('priority') in dict(crm.AVAILABLE_PRIORITIES):
            vals['priority'] = msg.get('priority')
        maps = {
            'cost':'planned_cost',
            'revenue': 'planned_revenue',
            'probability':'probability',
        }
        for line in msg.get('body_text', '').split('\n'):
            line = line.strip()
            res = tools.misc.command_re.match(line)
            if res and maps.get(res.group(1).lower()):
                key = maps.get(res.group(1).lower())
                vals[key] = res.group(2).lower()

        return super(crm_lead, self).message_update(cr, uid, ids, msg, update_vals=update_vals, context=context)

    # ----------------------------------------
    # OpenChatter methods and notifications
    # ----------------------------------------

<<<<<<< HEAD
=======
    def message_get_monitored_follower_fields(self, cr, uid, ids, context=None):
        """ Add 'user_id' to the monitored fields """
        res = super(crm_lead, self).message_get_monitored_follower_fields(cr, uid, ids, context=context)
        return res + ['user_id']

>>>>>>> b1f3d314
    def stage_set_send_note(self, cr, uid, ids, stage_id, context=None):
        """ Override of the (void) default notification method. """
        stage_name = self.pool.get('crm.case.stage').name_get(cr, uid, [stage_id], context=context)[0][1]
        return self.message_append_note(cr, uid, ids, body= _("Stage changed to <b>%s</b>.") % (stage_name), subtype="stage change",context=context)

    def case_get_note_msg_prefix(self, cr, uid, lead, context=None):
        if isinstance(lead, (int, long)):
            lead = self.browse(cr, uid, [lead], context=context)[0]
        return ('Opportunity' if lead.type == 'opportunity' else 'Lead')

    def create_send_note(self, cr, uid, ids, context=None):
        for id in ids:
            message = _("%s has been <b>created</b>.")% (self.case_get_note_msg_prefix(cr, uid, id, context=context))
            self.message_append_note(cr, uid, [id], body=message, subtype="new", context=context)
        return True

    def case_mark_lost_send_note(self, cr, uid, ids, context=None):
        message = _("Opportunity has been <b>lost</b>.")
        return self.message_append_note(cr, uid, ids, body=message,subtype="lost", context=context)

    def case_mark_won_send_note(self, cr, uid, ids, context=None):
        message = _("Opportunity has been <b>won</b>.")
        return self.message_append_note(cr, uid, ids, body=message, subtype="won", context=context)

    def schedule_phonecall_send_note(self, cr, uid, ids, phonecall_id, action, context=None):
        phonecall = self.pool.get('crm.phonecall').browse(cr, uid, [phonecall_id], context=context)[0]
        if action == 'log': prefix = 'Logged'
        else: prefix = 'Scheduled'
        message = _("<b>%s a call</b> for the <em>%s</em>.") % (prefix, phonecall.date)
        return self.message_append_note(cr, uid, ids, body=message, context=context)

    def _lead_set_partner_send_note(self, cr, uid, ids, context=None):
        for lead in self.browse(cr, uid, ids, context=context):
            message = _("%s <b>partner</b> is now set to <em>%s</em>." % (self.case_get_note_msg_prefix(cr, uid, lead, context=context), lead.partner_id.name))
            lead.message_append_note(body=message)
        return True

    def convert_opportunity_send_note(self, cr, uid, lead, context=None):
        message = _("Lead has been <b>converted to an opportunity</b>.")
        lead.message_append_note(body=message)
        return True

crm_lead()

# vim:expandtab:smartindent:tabstop=4:softtabstop=4:shiftwidth=4:<|MERGE_RESOLUTION|>--- conflicted
+++ resolved
@@ -862,14 +862,11 @@
     # OpenChatter methods and notifications
     # ----------------------------------------
 
-<<<<<<< HEAD
-=======
     def message_get_monitored_follower_fields(self, cr, uid, ids, context=None):
         """ Add 'user_id' to the monitored fields """
         res = super(crm_lead, self).message_get_monitored_follower_fields(cr, uid, ids, context=context)
         return res + ['user_id']
 
->>>>>>> b1f3d314
     def stage_set_send_note(self, cr, uid, ids, stage_id, context=None):
         """ Override of the (void) default notification method. """
         stage_name = self.pool.get('crm.case.stage').name_get(cr, uid, [stage_id], context=context)[0][1]
