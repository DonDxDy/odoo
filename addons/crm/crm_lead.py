# -*- coding: utf-8 -*-
##############################################################################
#
#    OpenERP, Open Source Management Solution
#    Copyright (C) 2004-today OpenERP SA (<http://www.openerp.com>)
#
#    This program is free software: you can redistribute it and/or modify
#    it under the terms of the GNU Affero General Public License as
#    published by the Free Software Foundation, either version 3 of the
#    License, or (at your option) any later version.
#
#    This program is distributed in the hope that it will be useful,
#    but WITHOUT ANY WARRANTY; without even the implied warranty of
#    MERCHANTABILITY or FITNESS FOR A PARTICULAR PURPOSE.  See the
#    GNU Affero General Public License for more details.
#
#    You should have received a copy of the GNU Affero General Public License
#    along with this program.  If not, see <http://www.gnu.org/licenses/>.
#
##############################################################################

import binascii
from base_status.base_stage import base_stage
import crm
from datetime import datetime
from mail.mail_message import to_email
from osv import fields, osv
import time
import tools
from tools.translate import _

CRM_LEAD_PENDING_STATES = (
    crm.AVAILABLE_STATES[2][0], # Cancelled
    crm.AVAILABLE_STATES[3][0], # Done
    crm.AVAILABLE_STATES[4][0], # Pending
)

class crm_lead(base_stage, osv.osv):
    """ CRM Lead Case """
    _name = "crm.lead"
    _description = "Lead/Opportunity"
    _order = "priority,date_action,id desc"
<<<<<<< HEAD
    _inherit = ['ir.needaction_mixin', 'mail.thread', 'res.partner']
=======
    _inherit = ['ir.needaction_mixin', 'mail.thread']
>>>>>>> 9c9141cc

    def _get_default_section_id(self, cr, uid, context=None):
        """ Gives default section by checking if present in the context """
        return (self._resolve_section_id_from_context(cr, uid, context=context) or False)

    def _get_default_stage_id(self, cr, uid, context=None):
        """ Gives default stage_id """
        section_id = self._get_default_section_id(cr, uid, context=context)
        return self.stage_find(cr, uid, [], section_id, [('state', '=', 'draft'), ('type', '=', 'both')], context=context)

    def _resolve_section_id_from_context(self, cr, uid, context=None):
        """ Returns ID of section based on the value of 'section_id'
            context key, or None if it cannot be resolved to a single
            Sales Team.
        """
        if context is None:
            context = {}
        if type(context.get('default_section_id')) in (int, long):
            return context.get('default_section_id')
        if isinstance(context.get('default_section_id'), basestring):
            section_name = context['default_section_id']
            section_ids = self.pool.get('crm.case.section').name_search(cr, uid, name=section_name, context=context)
            if len(section_ids) == 1:
                return int(section_ids[0][0])
        return None

    def _resolve_type_from_context(self, cr, uid, context=None):
        """ Returns the type (lead or opportunity) from the type context
            key. Returns None if it cannot be resolved.
        """
        if context is None:
            context = {}
        return context.get('default_type')

    def _read_group_stage_ids(self, cr, uid, ids, domain, read_group_order=None, access_rights_uid=None, context=None):
        access_rights_uid = access_rights_uid or uid
        stage_obj = self.pool.get('crm.case.stage')
        order = stage_obj._order
        # lame hack to allow reverting search, should just work in the trivial case
        if read_group_order == 'stage_id desc':
            order = "%s desc" % order
        # retrieve section_id from the context and write the domain
        # - ('id', 'in', 'ids'): add columns that should be present
        # - OR ('case_default', '=', True), ('fold', '=', False): add default columns that are not folded
        # - OR ('section_ids', '=', section_id), ('fold', '=', False) if section_id: add section columns that are not folded
        search_domain = []
        section_id = self._resolve_section_id_from_context(cr, uid, context=context)
        if section_id:
            search_domain += ['|', '&', ('section_ids', '=', section_id), ('fold', '=', False)]
        search_domain += ['|', ('id', 'in', ids), '&', ('case_default', '=', True), ('fold', '=', False)]
        # retrieve type from the context (if set: choose 'type' or 'both')
        type = self._resolve_type_from_context(cr, uid, context=context)
        if type:
            search_domain += ['|', ('type', '=', type), ('type', '=', 'both')]
        # perform search
        stage_ids = stage_obj._search(cr, uid, search_domain, order=order, access_rights_uid=access_rights_uid, context=context)
        result = stage_obj.name_get(cr, access_rights_uid, stage_ids, context=context)
        # restore order of the search
        result.sort(lambda x,y: cmp(stage_ids.index(x[0]), stage_ids.index(y[0])))
        return result

    _group_by_full = {
        'stage_id': _read_group_stage_ids
    }

    def _compute_day(self, cr, uid, ids, fields, args, context=None):
        """
        @param cr: the current row, from the database cursor,
        @param uid: the current user’s ID for security checks,
        @param ids: List of Openday’s IDs
        @return: difference between current date and log date
        @param context: A standard dictionary for contextual values
        """
        cal_obj = self.pool.get('resource.calendar')
        res_obj = self.pool.get('resource.resource')

        res = {}
        for lead in self.browse(cr, uid, ids, context=context):
            for field in fields:
                res[lead.id] = {}
                duration = 0
                ans = False
                if field == 'day_open':
                    if lead.date_open:
                        date_create = datetime.strptime(lead.create_date, "%Y-%m-%d %H:%M:%S")
                        date_open = datetime.strptime(lead.date_open, "%Y-%m-%d %H:%M:%S")
                        ans = date_open - date_create
                        date_until = lead.date_open
                elif field == 'day_close':
                    if lead.date_closed:
                        date_create = datetime.strptime(lead.create_date, "%Y-%m-%d %H:%M:%S")
                        date_close = datetime.strptime(lead.date_closed, "%Y-%m-%d %H:%M:%S")
                        date_until = lead.date_closed
                        ans = date_close - date_create
                if ans:
                    resource_id = False
                    if lead.user_id:
                        resource_ids = res_obj.search(cr, uid, [('user_id','=',lead.user_id.id)])
                        if len(resource_ids):
                            resource_id = resource_ids[0]

                    duration = float(ans.days)
                    if lead.section_id and lead.section_id.resource_calendar_id:
                        duration =  float(ans.days) * 24
                        new_dates = cal_obj.interval_get(cr,
                            uid,
                            lead.section_id.resource_calendar_id and lead.section_id.resource_calendar_id.id or False,
                            datetime.strptime(lead.create_date, '%Y-%m-%d %H:%M:%S'),
                            duration,
                            resource=resource_id
                        )
                        no_days = []
                        date_until = datetime.strptime(date_until, '%Y-%m-%d %H:%M:%S')
                        for in_time, out_time in new_dates:
                            if in_time.date not in no_days:
                                no_days.append(in_time.date)
                            if out_time > date_until:
                                break
                        duration =  len(no_days)
                res[lead.id][field] = abs(int(duration))
        return res

    def _history_search(self, cr, uid, obj, name, args, context=None):
        res = []
        msg_obj = self.pool.get('mail.message')
        message_ids = msg_obj.search(cr, uid, [('email_from','!=',False), ('subject', args[0][1], args[0][2])], context=context)
        lead_ids = self.search(cr, uid, [('message_ids', 'in', message_ids)], context=context)

        if lead_ids:
            return [('id', 'in', lead_ids)]
        else:
            return [('id', '=', '0')]

    def _get_email_subject(self, cr, uid, ids, fields, args, context=None):
        res = {}
        for obj in self.browse(cr, uid, ids, context=context):
            res[obj.id] = ''
            for msg in obj.message_ids:
                if msg.email_from:
                    res[obj.id] = msg.subject
                    break
        return res

    _columns = {
        'partner_id': fields.many2one('res.partner', 'Partner', ondelete='set null',
            select=True, help="Optional linked partner, usually after conversion of the lead"),

        'id': fields.integer('ID', readonly=True),
        'name': fields.char('Subject', size=64, required=True, select=1),
        'active': fields.boolean('Active', required=False),
        'date_action_last': fields.datetime('Last Action', readonly=1),
        'date_action_next': fields.datetime('Next Action', readonly=1),
        'email_from': fields.char('Email', size=128, help="Email address of the contact", select=1),
        'section_id': fields.many2one('crm.case.section', 'Sales Team', \
                        select=True, help='When sending mails, the default email address is taken from the sales team.'),
        'create_date': fields.datetime('Creation Date' , readonly=True),
        'email_cc': fields.text('Global CC', size=252 , help="These email addresses will be added to the CC field of all inbound and outbound emails for this record before being sent. Separate multiple email addresses with a comma"),
        'description': fields.text('Notes'),
        'write_date': fields.datetime('Update Date' , readonly=True),
        'categ_id': fields.many2one('crm.case.categ', 'Category', \
            domain="['|',('section_id','=',section_id),('section_id','=',False), ('object_id.model', '=', 'crm.lead')]"),
        'type_id': fields.many2one('crm.case.resource.type', 'Campaign', \
            domain="['|',('section_id','=',section_id),('section_id','=',False)]", help="From which campaign (seminar, marketing campaign, mass mailing, ...) did this contact come from?"),
        'channel_id': fields.many2one('crm.case.channel', 'Channel', help="Communication channel (mail, direct, phone, ...)"),
        'contact_name': fields.char('Contact Name', size=64),
        'partner_name': fields.char("Customer Name", size=64,help='The name of the future partner company that will be created while converting the lead into opportunity', select=1),
        'opt_in': fields.boolean('Opt-In', oldname='optin', help="If opt-in is checked, this contact has accepted to receive emails."),
        'opt_out': fields.boolean('Opt-Out', oldname='optout', help="If opt-out is checked, this contact has refused to receive emails or unsubscribed to a campaign."),
        'type':fields.selection([ ('lead','Lead'), ('opportunity','Opportunity'), ],'Type', help="Type is used to separate Leads and Opportunities"),
        'priority': fields.selection(crm.AVAILABLE_PRIORITIES, 'Priority', select=True),
        'date_closed': fields.datetime('Closed', readonly=True),
        'stage_id': fields.many2one('crm.case.stage', 'Stage',
                        domain="['&', '|', ('section_ids', '=', section_id), ('case_default', '=', True), '|', ('type', '=', type), ('type', '=', 'both')]"),
        'user_id': fields.many2one('res.users', 'Salesperson'),
        'referred': fields.char('Referred By', size=64),
        'date_open': fields.datetime('Opened', readonly=True),
        'day_open': fields.function(_compute_day, string='Days to Open', \
                                multi='day_open', type="float", store=True),
        'day_close': fields.function(_compute_day, string='Days to Close', \
                                multi='day_close', type="float", store=True),
        'state': fields.related('stage_id', 'state', type="selection", store=True,
                selection=crm.AVAILABLE_STATES, string="State", readonly=True,
                help='The state is set to \'Draft\', when a case is created.\
                      If the case is in progress the state is set to \'Open\'.\
                      When the case is over, the state is set to \'Done\'.\
                      If the case needs to be reviewed then the state is \
                      set to \'Pending\'.'),
        'subjects': fields.function(_get_email_subject, fnct_search=_history_search, string='Subject of Email', type='char', size=64),

        # Only used for type opportunity
        'probability': fields.float('Success Rate (%)',group_operator="avg"),
        'planned_revenue': fields.float('Expected Revenue'),
        'ref': fields.reference('Reference', selection=crm._links_get, size=128),
        'ref2': fields.reference('Reference 2', selection=crm._links_get, size=128),
        'phone': fields.char("Phone", size=64),
        'date_deadline': fields.date('Expected Closing'),
        'date_action': fields.date('Next Action Date', select=True),
        'title_action': fields.char('Next Action', size=64),
        'color': fields.integer('Color Index'),
        'partner_address_name': fields.related('partner_id', 'name', type='char', string='Partner Contact Name', readonly=True),
        'partner_address_email': fields.related('partner_id', 'email', type='char', string='Partner Contact Email', readonly=True),
        'company_currency': fields.related('company_id', 'currency_id', 'symbol', type='char', string='Company Currency', readonly=True),
        'user_email': fields.related('user_id', 'user_email', type='char', string='User Email', readonly=True),
        'user_login': fields.related('user_id', 'login', type='char', string='User Login', readonly=True),
        
        # Fields for address, due to separation from crm and res.partner
        'street': fields.char('Street', size=128),
        'street2': fields.char('Street2', size=128),
        'zip': fields.char('Zip', change_default=True, size=24),
        'city': fields.char('City', size=128),
        'state_id': fields.many2one("res.country.state", 'State', domain="[('country_id','=',country_id)]"),
        'country_id': fields.many2one('res.country', 'Country'),
        'phone': fields.char('Phone', size=64),
        'fax': fields.char('Fax', size=64),
        'mobile': fields.char('Mobile', size=64),
        'function': fields.char('Function', size=128),
        'title': fields.many2one('res.partner.title', 'Title'),
        'company_id': fields.many2one('res.company', 'Company', select=1),
    }

    _defaults = {
        'active': 1,
        'type': 'lead',
        'user_id': lambda s, cr, uid, c: s._get_default_user(cr, uid, c),
        'email_from': lambda s, cr, uid, c: s._get_default_email(cr, uid, c),
        'stage_id': lambda s, cr, uid, c: s._get_default_stage_id(cr, uid, c),
        'section_id': lambda s, cr, uid, c: s._get_default_section_id(cr, uid, c),
        'company_id': lambda s, cr, uid, c: s.pool.get('res.company')._company_default_get(cr, uid, 'crm.lead', context=c),
        'priority': lambda *a: crm.AVAILABLE_PRIORITIES[2][0],
        'color': 0,
    }

    def create(self, cr, uid, vals, context=None):
        obj_id = super(crm_lead, self).create(cr, uid, vals, context)
        self.create_send_note(cr, uid, [obj_id], context=context)
        return obj_id
    
    def on_change_opt_in(self, cr, uid, ids, opt_in):
        return {'value':{'opt_in':opt_in,'opt_out':False}}

    def on_change_opt_out(self, cr, uid, ids, opt_out):
        return {'value':{'opt_out':opt_out,'opt_in':False}}

    def onchange_stage_id(self, cr, uid, ids, stage_id, context={}):
        if not stage_id:
            return {'value':{}}
        stage = self.pool.get('crm.case.stage').browse(cr, uid, stage_id, context)
        if not stage.on_change:
            return {'value':{}}
        return {'value':{'probability': stage.probability}}

    def _check(self, cr, uid, ids=False, context=None):
        """ Override of the base.stage method.
            Function called by the scheduler to process cases for date actions
            Only works on not done and cancelled cases
        """
        cr.execute('select * from crm_case \
                where (date_action_last<%s or date_action_last is null) \
                and (date_action_next<=%s or date_action_next is null) \
                and state not in (\'cancel\',\'done\')',
                (time.strftime("%Y-%m-%d %H:%M:%S"),
                    time.strftime('%Y-%m-%d %H:%M:%S')))

        ids2 = map(lambda x: x[0], cr.fetchall() or [])
        cases = self.browse(cr, uid, ids2, context=context)
        return self._action(cr, uid, cases, False, context=context)

    def stage_find(self, cr, uid, cases, section_id, domain=[], order='sequence', context=None):
        """ Override of the base.stage method
            Parameter of the stage search taken from the lead:
            - type: stage type must be the same or 'both'
            - section_id: if set, stages must belong to this section or
              be a default stage; if not set, stages must be default
              stages
        """
        if isinstance(cases, (int, long)):
            cases = self.browse(cr, uid, cases, context=context)
        # collect all section_ids
        section_ids = []
        types = ['both']
        if section_id:
            section_ids.append(section_id)
        for lead in cases:
            if lead.section_id:
                section_ids.append(lead.section_id.id)
            if lead.type not in types:
                types.append(lead.type)
        # OR all section_ids and OR with case_default
        search_domain = []
        if section_ids:
            search_domain += [('|')] * len(section_ids)
            for section_id in section_ids:
                search_domain.append(('section_ids', '=', section_id))
        search_domain.append(('case_default', '=', True))
        # AND with cases types
        search_domain.append(('type', 'in', types))
        # AND with the domain in parameter
        search_domain += list(domain)
        # perform search, return the first found
        stage_ids = self.pool.get('crm.case.stage').search(cr, uid, search_domain, order=order, context=context)
        if stage_ids:
            return stage_ids[0]
        return False

    def case_cancel(self, cr, uid, ids, context=None):
        """ Overrides case_cancel from base_stage to set probability """
        res = super(crm_lead, self).case_cancel(cr, uid, ids, context=context)
        self.write(cr, uid, ids, {'probability' : 0.0}, context=context)
        return res

    def case_reset(self, cr, uid, ids, context=None):
        """ Overrides case_reset from base_stage to set probability """
        res = super(crm_lead, self).case_reset(cr, uid, ids, context=context)
        self.write(cr, uid, ids, {'probability': 0.0}, context=context)
        return res

    def case_mark_lost(self, cr, uid, ids, context=None):
        """ Mark the case as lost: state=cancel and probability=0 """
        for lead in self.browse(cr, uid, ids):
            stage_id = self.stage_find(cr, uid, [lead], lead.section_id.id or False, [('probability', '=', 0.0)], context=context)
            if stage_id:
                self.case_set(cr, uid, [lead.id], values_to_update={'probability': 0.0}, new_stage_id=stage_id, context=context)
        self.case_mark_lost_send_note(cr, uid, ids, context=context)
        return True

    def case_mark_won(self, cr, uid, ids, context=None):
        """ Mark the case as lost: state=done and probability=100 """
        for lead in self.browse(cr, uid, ids):
            stage_id = self.stage_find(cr, uid, [lead], lead.section_id.id or False, [('probability', '=', 100.0)], context=context)
            if stage_id:
                self.case_set(cr, uid, [lead.id], values_to_update={'probability': 100.0}, new_stage_id=stage_id, context=context)
        self.case_mark_won_send_note(cr, uid, ids, context=context)
        return True

    def set_priority(self, cr, uid, ids, priority):
        """ Set lead priority
        """
        return self.write(cr, uid, ids, {'priority' : priority})

    def set_high_priority(self, cr, uid, ids, context=None):
        """ Set lead priority to high
        """
        return self.set_priority(cr, uid, ids, '1')

    def set_normal_priority(self, cr, uid, ids, context=None):
        """ Set lead priority to normal
        """
        return self.set_priority(cr, uid, ids, '3')

    def _merge_data(self, cr, uid, ids, oldest, fields, context=None):
        # prepare opportunity data into dictionary for merging
        opportunities = self.browse(cr, uid, ids, context=context)
        def _get_first_not_null(attr):
            if hasattr(oldest, attr):
                return getattr(oldest, attr)
            for opportunity in opportunities:
                if hasattr(opportunity, attr):
                    return getattr(opportunity, attr)
            return False

        def _get_first_not_null_id(attr):
            res = _get_first_not_null(attr)
            return res and res.id or False

        def _concat_all(attr):
            return ', '.join(filter(lambda x: x, [getattr(opportunity, attr) or '' for opportunity in opportunities if hasattr(opportunity, attr)]))

        data = {}
        for field_name in fields:
            field_info = self._all_columns.get(field_name)
            if field_info is None:
                continue
            field = field_info.column
            if field._type in ('many2many', 'one2many'):
                continue
            elif field._type == 'many2one':
                data[field_name] = _get_first_not_null_id(field_name)  # !!
            elif field._type == 'text':
                data[field_name] = _concat_all(field_name)  #not lost
            else:
                data[field_name] = _get_first_not_null(field_name)  #not lost
        return data

    def _merge_find_oldest(self, cr, uid, ids, context=None):
        if context is None:
            context = {}
        #TOCHECK: where pass 'convert' in context ?
        if context.get('convert'):
            ids = list(set(ids) - set(context.get('lead_ids', False)) )

        #search opportunities order by create date
        opportunity_ids = self.search(cr, uid, [('id', 'in', ids)], order='create_date' , context=context)
        oldest_id = opportunity_ids[0]
        return self.browse(cr, uid, oldest_id, context=context)

    def _mail_body_text(self, cr, uid, lead, fields, title=False, context=None):
        body = []
        if title:
            body.append("%s\n" % (title))
        for field_name in fields:
            field_info = self._all_columns.get(field_name)
            if field_info is None:
                continue
            field = field_info.column
            value = None

            if field._type == 'selection':
                if hasattr(field.selection, '__call__'):
                    key = field.selection(self, cr, uid, context=context)
                else:
                    key = field.selection
                value = dict(key).get(lead[field_name], lead[field_name])
            elif field._type == 'many2one':
                if lead[field_name]:
                    value = lead[field_name].name_get()[0][1]
            else:
                value = lead[field_name]

            body.append("%s: %s" % (field.string, value or ''))
        return "\n".join(body + ['---'])

    def _merge_notification(self, cr, uid, opportunity_id, opportunities, context=None):
        #TOFIX: mail template should be used instead of fix body, subject text
        details = []
        merge_message = _('Merged opportunities')
        subject = [merge_message]
        fields = ['name', 'partner_id', 'stage_id', 'section_id', 'user_id', 'categ_id', 'channel_id', 'company_id', 'contact_name',
                  'email_from', 'phone', 'fax', 'mobile', 'state_id', 'description', 'probability', 'planned_revenue',
                  'country_id', 'city', 'street', 'street2', 'zip']
        for opportunity in opportunities:
            subject.append(opportunity.name)
            title = "%s : %s" % (merge_message, opportunity.name)
            details.append(self._mail_body_text(cr, uid, opportunity, fields, title=title, context=context))

        subject = subject[0] + ", ".join(subject[1:])
        details = "\n\n".join(details)
        return self.message_append_note(cr, uid, [opportunity_id], subject=subject, body=details)

    def _merge_opportunity_history(self, cr, uid, opportunity_id, opportunities, context=None):
        message = self.pool.get('mail.message')
        for opportunity in opportunities:
            for history in opportunity.message_ids:
                message.write(cr, uid, history.id, {
                        'res_id': opportunity_id,
                        'subject' : _("From %s : %s") % (opportunity.name, history.subject)
                }, context=context)

        return True

    def _merge_opportunity_attachments(self, cr, uid, opportunity_id, opportunities, context=None):
        attachment = self.pool.get('ir.attachment')

        # return attachments of opportunity
        def _get_attachments(opportunity_id):
            attachment_ids = attachment.search(cr, uid, [('res_model', '=', self._name), ('res_id', '=', opportunity_id)], context=context)
            return attachment.browse(cr, uid, attachment_ids, context=context)

        count = 1
        first_attachments = _get_attachments(opportunity_id)
        for opportunity in opportunities:
            attachments = _get_attachments(opportunity.id)
            for first in first_attachments:
                for attachment in attachments:
                    if attachment.name == first.name:
                        values = dict(
                            name = "%s (%s)" % (attachment.name, count,),
                            res_id = opportunity_id,
                        )
                        attachment.write(values)
                        count+=1

        return True

    def merge_opportunity(self, cr, uid, ids, context=None):
        """
        To merge opportunities
            :param ids: list of opportunities ids to merge
        """
        if context is None: context = {}

        #TOCHECK: where pass lead_ids in context?
        lead_ids = context and context.get('lead_ids', []) or []

        if len(ids) <= 1:
            raise osv.except_osv(_('Warning !'),_('Please select more than one opportunity from the list view.'))

        ctx_opportunities = self.browse(cr, uid, lead_ids, context=context)
        opportunities = self.browse(cr, uid, ids, context=context)
        opportunities_list = list(set(opportunities) - set(ctx_opportunities))
        oldest = self._merge_find_oldest(cr, uid, ids, context=context)
        if ctx_opportunities :
            first_opportunity = ctx_opportunities[0]
            tail_opportunities = opportunities_list
        else:
            first_opportunity = opportunities_list[0]
            tail_opportunities = opportunities_list[1:]

        fields = ['partner_id', 'title', 'name', 'categ_id', 'channel_id', 'city', 'company_id', 'contact_name', 'country_id', 'type_id', 'user_id', 'section_id', 'state_id', 'description', 'email', 'fax', 'mobile',
            'partner_name', 'phone', 'probability', 'planned_revenue', 'street', 'street2', 'zip', 'create_date', 'date_action_last',
            'date_action_next', 'email_from', 'email_cc', 'partner_name']

        data = self._merge_data(cr, uid, ids, oldest, fields, context=context)

        # merge data into first opportunity
        self.write(cr, uid, [first_opportunity.id], data, context=context)

        #copy message and attachements into the first opportunity
        self._merge_opportunity_history(cr, uid, first_opportunity.id, tail_opportunities, context=context)
        self._merge_opportunity_attachments(cr, uid, first_opportunity.id, tail_opportunities, context=context)

        #Notification about loss of information
        self._merge_notification(cr, uid, first_opportunity, opportunities, context=context)
        #delete tail opportunities
        self.unlink(cr, uid, [x.id for x in tail_opportunities], context=context)

        #open first opportunity
        self.case_open(cr, uid, [first_opportunity.id])
        return first_opportunity.id

    def _convert_opportunity_data(self, cr, uid, lead, customer, section_id=False, context=None):
        crm_stage = self.pool.get('crm.case.stage')
        contact_id = False
        if customer:
            contact_id = self.pool.get('res.partner').address_get(cr, uid, [customer.id])['default']
        if not section_id:
            section_id = lead.section_id and lead.section_id.id or False
        if section_id:
            stage_ids = crm_stage.search(cr, uid, [('sequence','>=',1), ('section_ids','=', section_id)])
        else:
            stage_ids = crm_stage.search(cr, uid, [('sequence','>=',1)])
        stage_id = stage_ids and stage_ids[0] or False
        return {
                'planned_revenue': lead.planned_revenue,
                'probability': lead.probability,
                'name': lead.name,
                'partner_id': customer and customer.id or False,
                'user_id': (lead.user_id and lead.user_id.id),
                'type': 'opportunity',
                'stage_id': stage_id or False,
                'date_action': time.strftime('%Y-%m-%d %H:%M:%S'),
                'date_open': time.strftime('%Y-%m-%d %H:%M:%S'),
        }

    def convert_opportunity(self, cr, uid, ids, partner_id, user_ids=False, section_id=False, context=None):
        partner = self.pool.get('res.partner')
        mail_message = self.pool.get('mail.message')
        customer = False
        if partner_id:
            customer = partner.browse(cr, uid, partner_id, context=context)
        for lead in self.browse(cr, uid, ids, context=context):
            if lead.state in ('done', 'cancel'):
                continue
            if user_ids or section_id:
                self.allocate_salesman(cr, uid, [lead.id], user_ids, section_id, context=context)

            vals = self._convert_opportunity_data(cr, uid, lead, customer, section_id, context=context)
            self.write(cr, uid, [lead.id], vals, context=context)

            self.convert_opportunity_send_note(cr, uid, lead, context=context)
            #TOCHECK: why need to change partner details in all messages of lead ?
            if lead.partner_id:
                msg_ids = [ x.id for x in lead.message_ids]
                mail_message.write(cr, uid, msg_ids, {
                        'partner_id': lead.partner_id.id
                    }, context=context)
        return True

    def _lead_create_contact(self, cr, uid, lead, name, is_company, parent_id=False, context=None):
        partner = self.pool.get('res.partner')
        vals = { 'name': name,
            'user_id': lead.user_id.id,
            'comment': lead.description,
            'section_id': lead.section_id.id or False,
            'parent_id': parent_id,
            'phone': lead.phone,
            'mobile': lead.mobile,
            'email': lead.email_from and to_email(lead.email_from)[0],
            'fax': lead.fax,
            'title': lead.title and lead.title.id or False,
            'function': lead.function,
            'street': lead.street,
            'street2': lead.street2,
            'zip': lead.zip,
            'city': lead.city,
            'country_id': lead.country_id and lead.country_id.id or False,
            'state_id': lead.state_id and lead.state_id.id or False,
            'is_company': is_company,
            'type': 'contact'
        }
        partner = partner.create(cr, uid,vals, context)
        return partner

    def _create_lead_partner(self, cr, uid, lead, context=None):
        partner_id =  False
        if lead.partner_name and lead.contact_name:
            partner_id = self._lead_create_contact(cr, uid, lead, lead.partner_name, True, context=context)
            self._lead_create_contact(cr, uid, lead, lead.contact_name, False, partner_id, context=context)
        elif lead.partner_name and not lead.contact_name:
            partner_id = self._lead_create_contact(cr, uid, lead, lead.partner_name, True, context=context)
        elif not lead.partner_name and lead.contact_name:
            partner_id = self._lead_create_contact(cr, uid, lead, lead.contact_name, False, context=context)
        else:
            partner_id = self._lead_create_contact(cr, uid, lead, lead.name, False, context=context)
        return partner_id

    def _lead_set_partner(self, cr, uid, lead, partner_id, context=None):
        res = False
        res_partner = self.pool.get('res.partner')
        if partner_id:
            res_partner.write(cr, uid, partner_id, {'section_id': lead.section_id.id or False})
            contact_id = res_partner.address_get(cr, uid, [partner_id])['default']
            res = lead.write({'partner_id' : partner_id, }, context=context)
            self._lead_set_partner_send_note(cr, uid, [lead.id], context)
        return res

    def convert_partner(self, cr, uid, ids, action='create', partner_id=False, context=None):
        """
        This function convert partner based on action.
        if action is 'create', create new partner with contact and assign lead to new partner_id.
        otherwise assign lead to specified partner_id
        """
        if context is None:
            context = {}
        partner_ids = {}
        for lead in self.browse(cr, uid, ids, context=context):
            if action == 'create':
                if not partner_id:
                    partner_id = self._create_lead_partner(cr, uid, lead, context)
            self._lead_set_partner(cr, uid, lead, partner_id, context=context)
            partner_ids[lead.id] = partner_id
        return partner_ids

    def _send_mail_to_salesman(self, cr, uid, lead, context=None):
        """
        Send mail to salesman with updated Lead details.
        @ lead: browse record of 'crm.lead' object.
        """
        #TOFIX: mail template should be used here instead of fix subject, body text.
        message = self.pool.get('mail.message')
        email_to = lead.user_id and lead.user_id.user_email
        if not email_to:
            return False

        email_from = lead.section_id and lead.section_id.user_id and lead.section_id.user_id.user_email or email_to
        partner = lead.partner_id and lead.partner_id.name or lead.partner_name
        subject = "lead %s converted into opportunity" % lead.name
        body = "Info \n Id : %s \n Subject: %s \n Partner: %s \n Description : %s " % (lead.id, lead.name, lead.partner_id.name, lead.description)
        return message.schedule_with_attach(cr, uid, email_from, [email_to], subject, body)


    def allocate_salesman(self, cr, uid, ids, user_ids, team_id=False, context=None):
        index = 0
        for lead_id in ids:
            value = {}
            if team_id:
                value['section_id'] = team_id
            if index < len(user_ids):
                value['user_id'] = user_ids[index]
                index += 1
            if value:
                self.write(cr, uid, [lead_id], value, context=context)
        return True

    def schedule_phonecall(self, cr, uid, ids, schedule_time, call_summary, desc, phone, contact_name, user_id=False, section_id=False, categ_id=False, action='schedule', context=None):
        """
        action :('schedule','Schedule a call'), ('log','Log a call')
        """
        phonecall = self.pool.get('crm.phonecall')
        model_data = self.pool.get('ir.model.data')
        phonecall_dict = {}
        if not categ_id:
            res_id = model_data._get_id(cr, uid, 'crm', 'categ_phone2')
            if res_id:
                categ_id = model_data.browse(cr, uid, res_id, context=context).res_id
        for lead in self.browse(cr, uid, ids, context=context):
            if not section_id:
                section_id = lead.section_id and lead.section_id.id or False
            if not user_id:
                user_id = lead.user_id and lead.user_id.id or False
            vals = {
                    'name' : call_summary,
                    'opportunity_id' : lead.id,
                    'user_id' : user_id or False,
                    'categ_id' : categ_id or False,
                    'description' : desc or '',
                    'date' : schedule_time,
                    'section_id' : section_id or False,
                    'partner_id': lead.partner_id and lead.partner_id.id or False,
                    'partner_phone' : phone or lead.phone or (lead.partner_id and lead.partner_id.phone or False),
                    'partner_mobile' : lead.partner_id and lead.partner_id.mobile or False,
                    'priority': lead.priority,
            }
            new_id = phonecall.create(cr, uid, vals, context=context)
            phonecall.case_open(cr, uid, [new_id], context=context)
            if action == 'log':
                phonecall.case_close(cr, uid, [new_id], context=context)
            phonecall_dict[lead.id] = new_id
            self.schedule_phonecall_send_note(cr, uid, [lead.id], new_id, action, context=context)
        return phonecall_dict


    def redirect_opportunity_view(self, cr, uid, opportunity_id, context=None):
        models_data = self.pool.get('ir.model.data')

        # Get Opportunity views
        form_view = models_data.get_object_reference(cr, uid, 'crm', 'crm_case_form_view_oppor')
        tree_view = models_data.get_object_reference(cr, uid, 'crm', 'crm_case_tree_view_oppor')
        return {
                'name': _('Opportunity'),
                'view_type': 'form',
                'view_mode': 'tree, form',
                'res_model': 'crm.lead',
                'domain': [('type', '=', 'opportunity')],
                'res_id': int(opportunity_id),
                'view_id': False,
                'views': [(form_view and form_view[1] or False, 'form'),
                          (tree_view and tree_view[1] or False, 'tree'),
                          (False, 'calendar'), (False, 'graph')],
                'type': 'ir.actions.act_window',
        }

    def action_makeMeeting(self, cr, uid, ids, context=None):
        """
        This opens Meeting's calendar view to schedule meeting on current Opportunity
        @return : Dictionary value for created Meeting view
        """
        if context is None:
            context = {}
        value = {}
        data_obj = self.pool.get('ir.model.data')
        for opp in self.browse(cr, uid, ids, context=context):
            # Get meeting views
            tree_view = data_obj.get_object_reference(cr, uid, 'crm', 'crm_case_tree_view_meet')
            form_view = data_obj.get_object_reference(cr, uid, 'crm', 'crm_case_form_view_meet')
            calander_view = data_obj.get_object_reference(cr, uid, 'crm', 'crm_case_calendar_view_meet')
            search_view = data_obj.get_object_reference(cr, uid, 'crm', 'view_crm_case_meetings_filter')
            context.update({
                'default_opportunity_id': opp.id,
                'default_partner_id': opp.partner_id and opp.partner_id.id or False,
                'default_user_id': uid,
                'default_section_id': opp.section_id and opp.section_id.id or False,
                'default_email_from': opp.email_from,
                'default_state': 'open',
                'default_name': opp.name
            })
            value = {
                'name': _('Meetings'),
                'context': context,
                'view_type': 'form',
                'view_mode': 'calendar,form,tree',
                'res_model': 'crm.meeting',
                'view_id': False,
                'views': [(calander_view and calander_view[1] or False, 'calendar'), (form_view and form_view[1] or False, 'form'), (tree_view and tree_view[1] or False, 'tree')],
                'type': 'ir.actions.act_window',
                'search_view_id': search_view and search_view[1] or False,
                'nodestroy': True
            }
        return value


    def unlink(self, cr, uid, ids, context=None):
        for lead in self.browse(cr, uid, ids, context):
            if (not lead.section_id.allow_unlink) and (lead.state != 'draft'):
                raise osv.except_osv(_('Error'),
                    _("You cannot delete lead '%s'; it must be in state 'Draft' to be deleted. " \
                      "You should better cancel it, instead of deleting it.") % lead.name)
        return super(crm_lead, self).unlink(cr, uid, ids, context)

    def write(self, cr, uid, ids, vals, context=None):
        if vals.get('stage_id') and not vals.get('probability'):
            # change probability of lead(s) if required by stage
            stage = self.pool.get('crm.case.stage').browse(cr, uid, vals['stage_id'], context=context)
            if stage.on_change:
                vals['probability'] = stage.probability
        return super(crm_lead,self).write(cr, uid, ids, vals, context)

    # ----------------------------------------
    # Mail Gateway
    # ----------------------------------------

    def message_new(self, cr, uid, msg, custom_values=None, context=None):
        """ Overrides mail_thread message_new that is called by the mailgateway
            through message_process.
            This override updates the document according to the email.
        """
        if custom_values is None: custom_values = {}
        custom_values.update({
            'name':  msg.get('subject') or _("No Subject"),
            'description': msg.get('body_text'),
            'email_from': msg.get('from'),
            'email_cc': msg.get('cc'),
            'user_id': False,
        })
        if msg.get('priority') in dict(crm.AVAILABLE_PRIORITIES):
            custom_values['priority'] = msg.get('priority')
        custom_values.update(self.message_partner_by_email(cr, uid, msg.get('from', False), context=context))
        return super(crm_lead, self).message_new(cr, uid, msg, custom_values=custom_values, context=context)

    def message_update(self, cr, uid, ids, msg, update_vals=None, context=None):
        """ Overrides mail_thread message_update that is called by the mailgateway
            through message_process.
            This method updates the document according to the email.
        """
        if isinstance(ids, (str, int, long)):
            ids = [ids]
        if update_vals is None: update_vals = {}

        if msg.get('priority') in dict(crm.AVAILABLE_PRIORITIES):
            vals['priority'] = msg.get('priority')
        maps = {
            'cost':'planned_cost',
            'revenue': 'planned_revenue',
            'probability':'probability',
        }
        for line in msg.get('body_text', '').split('\n'):
            line = line.strip()
            res = tools.misc.command_re.match(line)
            if res and maps.get(res.group(1).lower()):
                key = maps.get(res.group(1).lower())
                vals[key] = res.group(2).lower()

        return super(crm_lead, self).message_update(cr, uid, ids, msg, update_vals=update_vals, context=context)

    # ----------------------------------------
    # OpenChatter methods and notifications
    # ----------------------------------------

    def message_get_subscribers(self, cr, uid, ids, context=None):
        """ Override to add the salesman. """
        user_ids = super(crm_lead, self).message_get_subscribers(cr, uid, ids, context=context)
        for obj in self.browse(cr, uid, ids, context=context):
            if obj.user_id and not obj.user_id.id in user_ids:
                user_ids.append(obj.user_id.id)
        return user_ids

    def stage_set_send_note(self, cr, uid, ids, stage_id, context=None):
        """ Override of the (void) default notification method. """
        stage_name = self.pool.get('crm.case.stage').name_get(cr, uid, [stage_id], context=context)[0][1]
        return self.message_append_note(cr, uid, ids, body= _("Stage changed to <b>%s</b>.") % (stage_name), context=context)
        
    def case_get_note_msg_prefix(self, cr, uid, lead, context=None):
        if isinstance(lead, (int, long)):
            lead = self.browse(cr, uid, [lead], context=context)[0]
        return ('Opportunity' if lead.type == 'opportunity' else 'Lead')
    
    def create_send_note(self, cr, uid, ids, context=None):
        for id in ids:
            message = _("%s has been <b>created</b>.")% (self.case_get_note_msg_prefix(cr, uid, id, context=context))
            self.message_append_note(cr, uid, [id], body=message, context=context)
        return True

    def case_mark_lost_send_note(self, cr, uid, ids, context=None):
        message = _("Opportunity has been <b>lost</b>.")
        return self.message_append_note(cr, uid, ids, body=message, context=context)

    def case_mark_won_send_note(self, cr, uid, ids, context=None):
        message = _("Opportunity has been <b>won</b>.")
        return self.message_append_note(cr, uid, ids, body=message, context=context)

    def schedule_phonecall_send_note(self, cr, uid, ids, phonecall_id, action, context=None):
        phonecall = self.pool.get('crm.phonecall').browse(cr, uid, [phonecall_id], context=context)[0]
        if action == 'log': prefix = 'Logged'
        else: prefix = 'Scheduled'
        message = _("<b>%s a call</b> for the <em>%s</em>.") % (prefix, phonecall.date)
        return self.message_append_note(cr, uid, ids, body=message, context=context)

    def _lead_set_partner_send_note(self, cr, uid, ids, context=None):
        for lead in self.browse(cr, uid, ids, context=context):
            message = _("%s <b>partner</b> is now set to <em>%s</em>." % (self.case_get_note_msg_prefix(cr, uid, lead, context=context), lead.partner_id.name))
            lead.message_append_note(body=message)
        return True
    
    def convert_opportunity_send_note(self, cr, uid, lead, context=None):
        message = _("Lead has been <b>converted to an opportunity</b>.")
        lead.message_append_note(body=message)
        return True

crm_lead()

# vim:expandtab:smartindent:tabstop=4:softtabstop=4:shiftwidth=4:<|MERGE_RESOLUTION|>--- conflicted
+++ resolved
@@ -40,11 +40,7 @@
     _name = "crm.lead"
     _description = "Lead/Opportunity"
     _order = "priority,date_action,id desc"
-<<<<<<< HEAD
-    _inherit = ['ir.needaction_mixin', 'mail.thread', 'res.partner']
-=======
     _inherit = ['ir.needaction_mixin', 'mail.thread']
->>>>>>> 9c9141cc
 
     def _get_default_section_id(self, cr, uid, context=None):
         """ Gives default section by checking if present in the context """
