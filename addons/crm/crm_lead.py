# -*- coding: utf-8 -*-
##############################################################################
#
#    OpenERP, Open Source Management Solution
#    Copyright (C) 2004-2010 Tiny SPRL (<http://tiny.be>).
#
#    This program is free software: you can redistribute it and/or modify
#    it under the terms of the GNU Affero General Public License as
#    published by the Free Software Foundation, either version 3 of the
#    License, or (at your option) any later version.
#
#    This program is distributed in the hope that it will be useful,
#    but WITHOUT ANY WARRANTY; without even the implied warranty of
#    MERCHANTABILITY or FITNESS FOR A PARTICULAR PURPOSE.  See the
#    GNU Affero General Public License for more details.
#
#    You should have received a copy of the GNU Affero General Public License
#    along with this program.  If not, see <http://www.gnu.org/licenses/>.
#
##############################################################################

from osv import fields, osv, orm
from datetime import datetime, timedelta
import crm
import math
import time
import mx.DateTime
from tools.translate import _
from crm import crm_case

class crm_lead(osv.osv, crm_case):
    """ CRM Lead Case """

    _name = "crm.lead"
    _description = "Leads Cases"
    _order = "priority, id desc"
    _inherit = ['res.partner.address', 'mailgate.thread']

    def _compute_day(self, cr, uid, ids, fields, args, context={}):
        """
        @param cr: the current row, from the database cursor,
        @param uid: the current user’s ID for security checks,
        @param ids: List of Openday’s IDs
        @return: difference between current date and log date
        @param context: A standard dictionary for contextual values
        """
        cal_obj = self.pool.get('resource.calendar')
        res_obj = self.pool.get('resource.resource')

        res = {}
        for lead in self.browse(cr, uid, ids , context):
            for field in fields:
                res[lead.id] = {}
                duration = 0
                ans = False
                if field == 'day_open':
                    if lead.date_open:
                        date_create = datetime.strptime(lead.create_date, "%Y-%m-%d %H:%M:%S")
                        date_open = datetime.strptime(lead.date_open, "%Y-%m-%d %H:%M:%S")
                        ans = date_open - date_create
                        date_until = lead.date_open
                elif field == 'day_close':
                    if lead.date_closed:
                        date_create = datetime.strptime(lead.create_date, "%Y-%m-%d %H:%M:%S")
                        date_close = datetime.strptime(lead.date_closed, "%Y-%m-%d %H:%M:%S")
                        date_until = lead.date_closed
                        ans = date_close - date_create
                if ans:
                    resource_id = False
                    if lead.user_id:
                        resource_ids = res_obj.search(cr, uid, [('user_id','=',lead.user_id.id)])
                        if len(resource_ids):
                            resource_id = resource_ids[0]

                    duration = float(ans.days)
                    if lead.section_id and lead.section_id.resource_calendar_id:
<<<<<<< HEAD
                        duration =  float(ans.days) * 24                        
=======
                        duration =  float(ans.days) * 24
>>>>>>> 4b41a8ab
                        new_dates = cal_obj.interval_get(cr,
                            uid,
                            lead.section_id.resource_calendar_id and lead.section_id.resource_calendar_id.id or False,
                            mx.DateTime.strptime(lead.create_date, '%Y-%m-%d %H:%M:%S'),
                            duration,
                            resource=resource_id
                        )
                        no_days = []
                        date_until = mx.DateTime.strptime(date_until, '%Y-%m-%d %H:%M:%S')
                        for in_time, out_time in new_dates:
                            if in_time.date not in no_days:
                                no_days.append(in_time.date)
                            if out_time > date_until:
                                break
                        duration =  len(no_days)
                res[lead.id][field] = abs(int(duration))
        return res

    _columns = {
        # From crm.case
        'email_from': fields.char('Email', size=128, help="These people will receive email."),
        'section_id': fields.many2one('crm.case.section', 'Sales Team', \
                        select=True, help='Sales team to which Case belongs to.\
                             Define Responsible user and Email account for mail gateway.'),
        'create_date': fields.datetime('Creation Date' , readonly=True),
        'email_cc': fields.text('Watchers Emails', size=252 , help="These \
people will receive a copy of the future communication between partner \
and users by email"),
        'description': fields.text('Description'),
        'write_date': fields.datetime('Update Date' , readonly=True),

        # Lead fields
        'categ_id': fields.many2one('crm.case.categ', 'Lead Source', \
                        domain="[('section_id','=',section_id),\
                        ('object_id.model', '=', 'crm.lead')]"),
        'type_id': fields.many2one('crm.case.resource.type', 'Lead Type', \
                         domain="[('section_id','=',section_id),\
                        ('object_id.model', '=', 'crm.lead')]"),
        'partner_name': fields.char("Partner Name", size=64),
        'type':fields.selection([
            ('lead','Lead'),
            ('opportunity','Opportunity'),

        ],'Type', help="Type is used to separate Leads and Opportunities"),
        'priority': fields.selection(crm.AVAILABLE_PRIORITIES, 'Priority'),
        'date_closed': fields.datetime('Closed', readonly=True),
        'stage_id': fields.many2one('crm.case.stage', 'Stage', \
                            domain="[('section_id','=',section_id),\
                            ('object_id.model', '=', 'crm.lead')]"),
        'user_id': fields.many2one('res.users', 'Salesman',help='By Default Salesman is Administrator when create New User'),
        'referred': fields.char('Referred By', size=64),
        'date_open': fields.datetime('Opened', readonly=True),
        'day_open': fields.function(_compute_day, string='Days to Open', \
                                method=True, multi='day_open', type="float", store=True),
        'day_close': fields.function(_compute_day, string='Days to Close', \
                                method=True, multi='day_close', type="float", store=True),
        'function_name': fields.char('Function', size=64),
        'state': fields.selection(crm.AVAILABLE_STATES, 'State', size=16, readonly=True,
                                  help='The state is set to \'Draft\', when a case is created.\
                                  \nIf the case is in progress the state is set to \'Open\'.\
                                  \nWhen the case is over, the state is set to \'Done\'.\
                                  \nIf the case needs to be reviewed then the state is set to \'Pending\'.'),
        }

    _defaults = {
        'active': lambda *a: 1,
        'user_id': crm_case._get_default_user,
        'email_from': crm_case._get_default_email,
        'state': lambda *a: 'draft',
        'section_id': crm_case._get_section,
        'company_id': lambda s, cr, uid, c: s.pool.get('res.company')._company_default_get(cr, uid, 'crm.lead', context=c),
        'priority': lambda *a: crm.AVAILABLE_PRIORITIES[2][0],
    }

    def case_open(self, cr, uid, ids, *args):
        """Overrides cancel for crm_case for setting Open Date
        @param self: The object pointer
        @param cr: the current row, from the database cursor,
        @param uid: the current user’s ID for security checks,
        @param ids: List of case's Ids
        @param *args: Give Tuple Value
        """
        res = super(crm_lead, self).case_open(cr, uid, ids, *args)
        self.write(cr, uid, ids, {'date_open': time.strftime('%Y-%m-%d %H:%M:%S')})
        return res

    def case_close(self, cr, uid, ids, *args):
        """Overrides close for crm_case for setting close date
        @param self: The object pointer
        @param cr: the current row, from the database cursor,
        @param uid: the current user’s ID for security checks,
        @param ids: List of case Ids
        @param *args: Tuple Value for additional Params
        """
        res = super(crm_lead, self).case_close(cr, uid, ids, args)
        self.write(cr, uid, ids, {'date_closed': time.strftime('%Y-%m-%d %H:%M:%S')})
        return res

    def convert_opportunity(self, cr, uid, ids, context=None):
        """ Precomputation for converting lead to opportunity
        @param cr: the current row, from the database cursor,
        @param uid: the current user’s ID for security checks,
        @param ids: List of closeday’s IDs
        @param context: A standard dictionary for contextual values
        @return: Value of action in dict
        """
        if not context:
            context = {}
        context.update({'active_ids': ids})

        data_obj = self.pool.get('ir.model.data')
        data_id = data_obj._get_id(cr, uid, 'crm', 'view_crm_lead2opportunity_create')
        value = {}

        view_id = False
        if data_id:
            view_id = data_obj.browse(cr, uid, data_id, context=context).res_id
        for case in self.browse(cr, uid, ids):
            context.update({'active_id': case.id})
            if not case.partner_id:
                data_id = data_obj._get_id(cr, uid, 'crm', 'view_crm_lead2opportunity_partner')
                view_id1 = False
                if data_id:
                    view_id1 = data_obj.browse(cr, uid, data_id, context=context).res_id
                value = {
                        'name': _('Create Partner'),
                        'view_type': 'form',
                        'view_mode': 'form,tree',
                        'res_model': 'crm.lead2opportunity.partner',
                        'view_id': False,
                        'context': context,
                        'views': [(view_id1, 'form')],
                        'type': 'ir.actions.act_window',
                        'target': 'new',
                        'nodestroy': True
                        }
                break
            else:
                value = {
                        'name': _('Create Opportunity'),
                        'view_type': 'form',
                        'view_mode': 'form,tree',
                        'res_model': 'crm.lead2opportunity',
                        'view_id': False,
                        'context': context,
                        'views': [(view_id, 'form')],
                        'type': 'ir.actions.act_window',
                        'target': 'new',
                        'nodestroy': True
                        }
        return value

crm_lead()

# vim:expandtab:smartindent:tabstop=4:softtabstop=4:shiftwidth=4:<|MERGE_RESOLUTION|>--- conflicted
+++ resolved
@@ -74,11 +74,7 @@
 
                     duration = float(ans.days)
                     if lead.section_id and lead.section_id.resource_calendar_id:
-<<<<<<< HEAD
-                        duration =  float(ans.days) * 24                        
-=======
                         duration =  float(ans.days) * 24
->>>>>>> 4b41a8ab
                         new_dates = cal_obj.interval_get(cr,
                             uid,
                             lead.section_id.resource_calendar_id and lead.section_id.resource_calendar_id.id or False,
