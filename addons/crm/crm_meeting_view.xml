--- conflicted
+++ resolved
@@ -260,18 +260,9 @@
         <field name="arch" type="xml">
                 <search string="Search Meetings">
                        <group col="12" colspan="4">
-<<<<<<< HEAD
-                       		<filter icon="terp-project" name="current" string="Current"
-	                           domain="[('state','in',('draft', 'open'))]"
-	                           help="Current Meetings"/>
-                           <filter icon="terp-partner" string="My Meetings"
-                               domain="[('user_id','=',uid)]"
-                               help="My Meetings" />
-=======
-                           <filter icon="terp-crm" name="current" string="Current"
-                           domain="[('state','in',('draft', 'open'))]"
-                           help="Current Meetings"/>
->>>>>>> 8728f6bd
+                           <filter icon="terp-project" name="current" string="Current"
+                                domain="[('state','in',('draft', 'open'))]"
+                                help="Current Meetings"/>
                            <separator orientation="vertical"/>
                            <field name="name" select="1" string="Subject"/>
                            <field name="partner_id" select="1" />
