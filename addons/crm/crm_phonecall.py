# -*- coding: utf-8 -*-
##############################################################################
#
#    OpenERP, Open Source Management Solution
#    Copyright (C) 2004-2010 Tiny SPRL (<http://tiny.be>).
#
#    This program is free software: you can redistribute it and/or modify
#    it under the terms of the GNU Affero General Public License as
#    published by the Free Software Foundation, either version 3 of the
#    License, or (at your option) any later version.
#
#    This program is distributed in the hope that it will be useful,
#    but WITHOUT ANY WARRANTY; without even the implied warranty of
#    MERCHANTABILITY or FITNESS FOR A PARTICULAR PURPOSE.  See the
#    GNU Affero General Public License for more details.
#
#    You should have received a copy of the GNU Affero General Public License
#    along with this program.  If not, see <http://www.gnu.org/licenses/>.
#
##############################################################################

from crm import crm_base
from osv import fields, osv
from tools.translate import _
import crm
import time
from datetime import datetime

class crm_phonecall(crm_base, osv.osv):
    """ Phonecall Cases """

    _name = "crm.phonecall"
    _description = "Phonecall"
    _order = "id desc"
    _inherit = ['mail.thread']
    _columns = {
        # From crm.case
        'id': fields.integer('ID', readonly=True),
        'name': fields.char('Call Summary', size=64, required=True),
        'active': fields.boolean('Active', required=False),
        'date_action_last': fields.datetime('Last Action', readonly=1),
        'date_action_next': fields.datetime('Next Action', readonly=1),
        'create_date': fields.datetime('Creation Date' , readonly=True),
        'section_id': fields.many2one('crm.case.section', 'Sales Team', \
                        select=True, help='Sales team to which Case belongs to.'),
        'user_id': fields.many2one('res.users', 'Responsible'),
        'partner_id': fields.many2one('res.partner', 'Partner'),
        'partner_address_id': fields.many2one('res.partner.address', 'Partner Contact', \
                                 domain="[('partner_id','=',partner_id)]"),
        'company_id': fields.many2one('res.company', 'Company'),
        'description': fields.text('Description'),
        'state': fields.selection([
                                    ('draft', 'Draft'),
                                    ('open', 'Todo'),
                                    ('cancel', 'Cancelled'),
                                    ('done', 'Held'),
                                    ('pending', 'Not Held'),
                                ], 'State', size=16, readonly=True,
                                  help='The state is set to \'Todo\', when a case is created.\
                                  \nIf the case is in progress the state is set to \'Open\'.\
                                  \nWhen the call is over, the state is set to \'Held\'.\
                                  \nIf the call needs to be done then the state is set to \'Not Held\'.'),
        'email_from': fields.char('Email', size=128, help="These people will receive email."),
        'date_open': fields.datetime('Opened', readonly=True),
        # phonecall fields
        'duration': fields.float('Duration', help="Duration in Minutes"),
        'categ_id': fields.many2one('crm.case.categ', 'Category', \
                        domain="['|',('section_id','=',section_id),('section_id','=',False),\
                        ('object_id.model', '=', 'crm.phonecall')]"),
        'partner_phone': fields.char('Phone', size=32),
        'partner_contact': fields.related('partner_address_id', 'name', \
                                 type="char", string="Contact", size=128),
        'partner_mobile': fields.char('Mobile', size=32),
        'priority': fields.selection(crm.AVAILABLE_PRIORITIES, 'Priority'),
        'date_closed': fields.datetime('Closed', readonly=True),
        'date': fields.datetime('Date'),
        'opportunity_id': fields.many2one ('crm.lead', 'Lead/Opportunity'),
        'message_ids': fields.one2many('mail.message', 'res_id', 'Messages', domain=[('model','=',_name)]),
    }

    def _get_default_state(self, cr, uid, context=None):
        if context and context.get('default_state', False):
            return context.get('default_state')
        return 'open'

    _defaults = {
        'date': lambda *a: time.strftime('%Y-%m-%d %H:%M:%S'),
        'priority': crm.AVAILABLE_PRIORITIES[2][0],
        'state':  _get_default_state,
        'user_id': lambda self,cr,uid,ctx: uid,
        'active': 1,
    }

<<<<<<< HEAD
=======
    def case_get_note_msg_prefix(self, cr, uid, id, context=None):
        return ''

>>>>>>> a9765260
    def create(self, cr, uid, vals, context=None):
        obj_id = super(crm_phonecall, self).create(cr, uid, vals, context)
        for phonecall in self.browse(cr, uid, [obj_id], context=context):
            if not phonecall.opportunity_id:
                self.case_open_send_note(cr, uid, [obj_id], context=context)
        return obj_id

    def get_needaction_user_id(self, cr, uid, ids, name, arg, context=None):
        result = {}
        for obj in self.browse(cr, uid, ids, context=context):
            result[obj.id] = False
            if (obj.state == 'draft' and obj.user_id):
                result[obj.id] = obj.user_id.id
        return result

    def case_cancel_send_note(self, cr, uid, ids, context=None):
        for phonecall in self.browse(cr, uid, ids, context=context):
            message = _("Phonecall has been <b>cancelled</b>.")
            phonecall.message_append_note( _('System notification'),
                        message, type='notification', context=context)
        return True

    def case_pending_send_note(self, cr, uid, ids, context=None):
        for phonecall in self.browse(cr, uid, ids, context=context):
            message = _("Phonecall is <b>pending</b>.")
            phonecall.message_append_note('' ,message)
        return True

    def case_done_send_note(self, cr, uid, ids, context=None):
        for phonecall in self.browse(cr, uid, ids, context=context):
            message = _("Phonecall has been <b>done</b>.")
            phonecall.message_append_note('', message)
        return True

    def case_open_send_note(self, cr, uid, ids, context=None):
        lead_obj = self.pool.get('crm.lead')
        for phonecall in self.browse(cr, uid, ids, context=context):
            phonecall.message_subscribe([phonecall.user_id.id], context=context)
            if phonecall.opportunity_id :
                for lead in lead_obj.browse(cr, uid, [phonecall.opportunity_id.id], context=context):
                    message = _("Phonecall linked to the opportunity <em>%s</em> has been <b>created and opened </b>on <em>%s</em>.") % (lead.name, phonecall.date)
            else:
                message = _("Phonecall has been <b>created and opened</b>.")
            phonecall.message_append_note('' ,message)
        return True

<<<<<<< HEAD
    def case_partner_send_note(self, cr, uid, ids, context=None):
=======
    def set_partner_send_note(self, cr, uid, ids, context=None):
>>>>>>> a9765260
        for phonecall in self.browse(cr, uid, ids, context=context):
            message = _("Partner has been <b>created</b>")
            phonecall.message_append_note('' ,message)
        return True

    # From crm.case
    def onchange_partner_address_id(self, cr, uid, ids, add, email=False):
        res = super(crm_phonecall, self).onchange_partner_address_id(cr, uid, ids, add, email)
        res.setdefault('value', {})
        if add:
            address = self.pool.get('res.partner.address').browse(cr, uid, add)
            res['value']['partner_phone'] = address.phone
            res['value']['partner_mobile'] = address.mobile
        return res

    def case_close(self, cr, uid, ids, context=None):
        """Overrides close for crm_case for setting close date
        """
        res = True
        for phone in self.browse(cr, uid, ids):
            phone_id = phone.id
            data = {'date_closed': time.strftime('%Y-%m-%d %H:%M:%S')}
            if phone.duration <=0:
                duration = datetime.now() - datetime.strptime(phone.date, '%Y-%m-%d %H:%M:%S')
                data.update({'duration': duration.seconds/float(60)})
            res = super(crm_phonecall, self).case_close(cr, uid, [phone_id], context)
            self.write(cr, uid, [phone_id], data)
            self.case_done_send_note(cr, uid, [phone_id], context);
        return res

    def case_reset(self, cr, uid, ids, context=None):
        """Resets case as Todo
        """
        res = super(crm_phonecall, self).case_reset(cr, uid, ids, context)
        self.write(cr, uid, ids, {'duration': 0.0, 'state':'open'})
        self.case_open_send_note(cr, uid, ids, context=context)
        return res


    def case_open(self, cr, uid, ids, context=None):
        """Overrides cancel for crm_case for setting Open Date
        """
        res = super(crm_phonecall, self).case_open(cr, uid, ids, context)
        self.write(cr, uid, ids, {'date_open': time.strftime('%Y-%m-%d %H:%M:%S')})
        return res

    def schedule_another_phonecall(self, cr, uid, ids, schedule_time, call_summary, \
                    user_id=False, section_id=False, categ_id=False, action='schedule', context=None):
        """
        action :('schedule','Schedule a call'), ('log','Log a call')
        """
        model_data = self.pool.get('ir.model.data')
        phonecall_dict = {}
        if not categ_id:
            res_id = model_data._get_id(cr, uid, 'crm', 'categ_phone2')
            if res_id:
                categ_id = model_data.browse(cr, uid, res_id, context=context).res_id
        for call in self.browse(cr, uid, ids, context=context):
            if not section_id:
                section_id = call.section_id and call.section_id.id or False
            if not user_id:
                user_id = call.user_id and call.user_id.id or False
            vals = {
                    'name' : call_summary,
                    'user_id' : user_id or False,
                    'categ_id' : categ_id or False,
                    'description' : call.description or False,
                    'date' : schedule_time,
                    'section_id' : section_id or False,
                    'partner_id': call.partner_id and call.partner_id.id or False,
                    'partner_address_id': call.partner_address_id and call.partner_address_id.id or False,
                    'partner_phone' : call.partner_phone,
                    'partner_mobile' : call.partner_mobile,
                    'priority': call.priority,
            }
            new_id = self.create(cr, uid, vals, context=context)
            if action == 'log':
                self.case_close(cr, uid, [new_id])
            phonecall_dict[call.id] = new_id
        return phonecall_dict

    def _call_create_partner(self, cr, uid, phonecall, context=None):
        partner = self.pool.get('res.partner')
        partner_id = partner.create(cr, uid, {
                    'name': phonecall.name,
                    'user_id': phonecall.user_id.id,
                    'comment': phonecall.description,
                    'address': []
        })
        return partner_id

    def _call_set_partner(self, cr, uid, ids, partner_id, context=None):
        self.write(cr, uid, ids, {'partner_id' : partner_id}, context=context)
<<<<<<< HEAD
        self.case_partner_send_note(cr, uid, ids, context)
=======
        self.set_partner_send_note(cr, uid, ids, context)
>>>>>>> a9765260

    def _call_create_partner_address(self, cr, uid, phonecall, partner_id, context=None):
        address = self.pool.get('res.partner.address')
        return address.create(cr, uid, {
                    'partner_id': partner_id,
                    'name': phonecall.name,
                    'phone': phonecall.partner_phone,
        })

    def convert_partner(self, cr, uid, ids, action='create', partner_id=False, context=None):
        """
        This function convert partner based on action.
        if action is 'create', create new partner with contact and assign lead to new partner_id.
        otherwise assign lead to specified partner_id
        """
        if context is None:
            context = {}
        partner_ids = {}
        for call in self.browse(cr, uid, ids, context=context):
            if action == 'create':
               if not partner_id:
                   partner_id = self._call_create_partner(cr, uid, call, context=context)
               self._call_create_partner_address(cr, uid, call, partner_id, context=context)
            self._call_set_partner(cr, uid, [call.id], partner_id, context=context)
            partner_ids[call.id] = partner_id
        return partner_ids


    def redirect_phonecall_view(self, cr, uid, phonecall_id, context=None):
        model_data = self.pool.get('ir.model.data')
        # Select the view
        tree_view = model_data.get_object_reference(cr, uid, 'crm', 'crm_case_phone_tree_view')
        form_view = model_data.get_object_reference(cr, uid, 'crm', 'crm_case_phone_form_view')
        search_view = model_data.get_object_reference(cr, uid, 'crm', 'view_crm_case_phonecalls_filter')
        value = {
                'name': _('Phone Call'),
                'view_type': 'form',
                'view_mode': 'tree,form',
                'res_model': 'crm.phonecall',
                'res_id' : int(phonecall_id),
                'views': [(form_view and form_view[1] or False, 'form'), (tree_view and tree_view[1] or False, 'tree'), (False, 'calendar')],
                'type': 'ir.actions.act_window',
                'search_view_id': search_view and search_view[1] or False,
        }
        return value


    def convert_opportunity(self, cr, uid, ids, opportunity_summary=False, partner_id=False, planned_revenue=0.0, probability=0.0, context=None):
        partner = self.pool.get('res.partner')
        address = self.pool.get('res.partner.address')
        opportunity = self.pool.get('crm.lead')
        opportunity_dict = {}
        default_contact = False
        for call in self.browse(cr, uid, ids, context=context):
            if not partner_id:
                partner_id = call.partner_id and call.partner_id.id or False
            if partner_id:
                address_id = partner.address_get(cr, uid, [partner_id])['default']
                if address_id:
                    default_contact = address.browse(cr, uid, address_id, context=context)
            opportunity_id = opportunity.create(cr, uid, {
                            'name': opportunity_summary or call.name,
                            'planned_revenue': planned_revenue,
                            'probability': probability,
                            'partner_id': partner_id or False,
                            'partner_address_id': default_contact and default_contact.id,
                            'phone': default_contact and default_contact.phone,
                            'mobile': default_contact and default_contact.mobile,
                            'section_id': call.section_id and call.section_id.id or False,
                            'description': call.description or False,
                            'priority': call.priority,
                            'type': 'opportunity',
                            'phone': call.partner_phone or False,
                            'email_from': default_contact and default_contact.email,
                        })
            vals = {
                    'partner_id': partner_id,
                    'opportunity_id' : opportunity_id,
            }
            self.write(cr, uid, [call.id], vals)
            self.case_close(cr, uid, [call.id])
            opportunity.case_open(cr, uid, [opportunity_id])
            opportunity_dict[call.id] = opportunity_id
        return opportunity_dict

    def action_make_meeting(self, cr, uid, ids, context=None):
        """
        This opens Meeting's calendar view to schedule meeting on current Phonecall
        @return : Dictionary value for created Meeting view
        """
        value = {}
        for phonecall in self.browse(cr, uid, ids, context=context):
            data_obj = self.pool.get('ir.model.data')

            # Get meeting views
            result = data_obj._get_id(cr, uid, 'crm', 'view_crm_case_meetings_filter')
            res = data_obj.read(cr, uid, result, ['res_id'])
            id1 = data_obj._get_id(cr, uid, 'crm', 'crm_case_calendar_view_meet')
            id2 = data_obj._get_id(cr, uid, 'crm', 'crm_case_form_view_meet')
            id3 = data_obj._get_id(cr, uid, 'crm', 'crm_case_tree_view_meet')
            if id1:
                id1 = data_obj.browse(cr, uid, id1, context=context).res_id
            if id2:
                id2 = data_obj.browse(cr, uid, id2, context=context).res_id
            if id3:
                id3 = data_obj.browse(cr, uid, id3, context=context).res_id

            context = {
                        'default_phonecall_id': phonecall.id,
                        'default_partner_id': phonecall.partner_id and phonecall.partner_id.id or False,
                        'default_email': phonecall.email_from ,
                        'default_name': phonecall.name
                    }

            value = {
                'name': _('Meetings'),
                'domain' : "[('user_id','=',%s)]" % (uid),
                'context': context,
                'view_type': 'form',
                'view_mode': 'calendar,form,tree',
                'res_model': 'crm.meeting',
                'view_id': False,
                'views': [(id1, 'calendar'), (id2, 'form'), (id3, 'tree')],
                'type': 'ir.actions.act_window',
                'search_view_id': res['res_id'],
                'nodestroy': True
                }

        return value

crm_phonecall()


# vim:expandtab:smartindent:tabstop=4:softtabstop=4:shiftwidth=4:<|MERGE_RESOLUTION|>--- conflicted
+++ resolved
@@ -91,12 +91,9 @@
         'active': 1,
     }
 
-<<<<<<< HEAD
-=======
     def case_get_note_msg_prefix(self, cr, uid, id, context=None):
         return ''
 
->>>>>>> a9765260
     def create(self, cr, uid, vals, context=None):
         obj_id = super(crm_phonecall, self).create(cr, uid, vals, context)
         for phonecall in self.browse(cr, uid, [obj_id], context=context):
@@ -143,11 +140,7 @@
             phonecall.message_append_note('' ,message)
         return True
 
-<<<<<<< HEAD
-    def case_partner_send_note(self, cr, uid, ids, context=None):
-=======
     def set_partner_send_note(self, cr, uid, ids, context=None):
->>>>>>> a9765260
         for phonecall in self.browse(cr, uid, ids, context=context):
             message = _("Partner has been <b>created</b>")
             phonecall.message_append_note('' ,message)
@@ -241,11 +234,7 @@
 
     def _call_set_partner(self, cr, uid, ids, partner_id, context=None):
         self.write(cr, uid, ids, {'partner_id' : partner_id}, context=context)
-<<<<<<< HEAD
-        self.case_partner_send_note(cr, uid, ids, context)
-=======
         self.set_partner_send_note(cr, uid, ids, context)
->>>>>>> a9765260
 
     def _call_create_partner_address(self, cr, uid, phonecall, partner_id, context=None):
         address = self.pool.get('res.partner.address')
