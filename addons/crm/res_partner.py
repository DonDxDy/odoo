# -*- coding: utf-8 -*-
# Part of Odoo. See LICENSE file for full copyright and licensing details.

from openerp.osv import fields,osv

class res_partner(osv.osv):
    """ Inherits partner and adds CRM information in the partner form """
    _inherit = 'res.partner'

    def _opportunity_meeting_count(self, cr, uid, ids, field_name, arg, context=None):
        res = dict(map(lambda x: (x,{'opportunity_count': 0, 'meeting_count': 0}), ids))
        # the user may not have access rights for opportunities or meetings
        try:
            for partner in self.browse(cr, uid, ids, context):
                if partner.is_company:
                    operator = 'child_of'
                else:
                    operator = '='
                opp_ids = self.pool['crm.lead'].search(cr, uid, [('partner_id', operator, partner.id), ('type', '=', 'opportunity'), ('probability', '<', '100')], context=context)
                res[partner.id] = {
                    'opportunity_count': len(opp_ids),
                    'meeting_count': len(partner.meeting_ids),
                }
        except:
            pass
        return res

    _columns = {
        'team_id': fields.many2one('crm.team', 'Sales Team', oldname='section_id'),
        'opportunity_ids': fields.one2many('crm.lead', 'partner_id',\
            'Opportunities', domain=[('type', '=', 'opportunity')]),
        'meeting_ids': fields.many2many('calendar.event', 'calendar_event_res_partner_rel','res_partner_id', 'calendar_event_id',
<<<<<<< HEAD
            'Meetings'),
        'opportunity_count': fields.function(_opportunity_meeting_count, string="Opportunity", type='integer', multi='opp_meet'),
        'meeting_count': fields.function(_opportunity_meeting_count, string="# Meetings", type='integer', multi='opp_meet'),
=======
            'Meetings', copy=False),
        'phonecall_ids': fields.one2many('crm.phonecall', 'partner_id',\
            'Phonecalls'),
        'opportunity_count': fields.function(_opportunity_meeting_phonecall_count, string="Opportunity", type='integer', multi='opp_meet'),
        'meeting_count': fields.function(_opportunity_meeting_phonecall_count, string="# Meetings", type='integer', multi='opp_meet'),
        'phonecall_count': fields.function(_phonecall_count, string="Phonecalls", type="integer"),
>>>>>>> 8958bfe5
    }

    def redirect_partner_form(self, cr, uid, partner_id, context=None):
        search_view = self.pool.get('ir.model.data').get_object_reference(cr, uid, 'base', 'view_res_partner_filter')
        value = {
            'domain': "[]",
            'view_type': 'form',
            'view_mode': 'form,tree',
            'res_model': 'res.partner',
            'res_id': int(partner_id),
            'view_id': False,
            'context': context,
            'type': 'ir.actions.act_window',
            'search_view_id': search_view and search_view[1] or False
        }
        return value

    def make_opportunity(self, cr, uid, ids, opportunity_summary, planned_revenue=0.0, probability=0.0, partner_id=None, context=None):
        lead_obj = self.pool.get('crm.lead')
        tag_ids = self.pool['crm.lead.tag'].search(cr, uid, [])
        opportunity_ids = {}
        for partner in self.browse(cr, uid, ids, context=context):
            if not partner_id:
                partner_id = partner.id
            opportunity_id = lead_obj.create(cr, uid, {
                'name' : opportunity_summary,
                'planned_revenue' : planned_revenue,
                'probability' : probability,
                'partner_id' : partner_id,
                'tag_ids' : tag_ids and tag_ids[0] or [],
                'type': 'opportunity'
            }, context=context)
            opportunity_ids[partner_id] = opportunity_id
        return opportunity_ids

    def schedule_meeting(self, cr, uid, ids, context=None):
        partner_ids = list(ids)
        partner_ids.append(self.pool.get('res.users').browse(cr, uid, uid).partner_id.id)
        res = self.pool.get('ir.actions.act_window').for_xml_id(cr, uid, 'calendar', 'action_calendar_event', context)
        res['context'] = {
            'search_default_partner_ids': context['partner_name'],
            'default_partner_ids': partner_ids,
        }
        return res<|MERGE_RESOLUTION|>--- conflicted
+++ resolved
@@ -30,18 +30,9 @@
         'opportunity_ids': fields.one2many('crm.lead', 'partner_id',\
             'Opportunities', domain=[('type', '=', 'opportunity')]),
         'meeting_ids': fields.many2many('calendar.event', 'calendar_event_res_partner_rel','res_partner_id', 'calendar_event_id',
-<<<<<<< HEAD
-            'Meetings'),
+            'Meetings', copy=False),
         'opportunity_count': fields.function(_opportunity_meeting_count, string="Opportunity", type='integer', multi='opp_meet'),
         'meeting_count': fields.function(_opportunity_meeting_count, string="# Meetings", type='integer', multi='opp_meet'),
-=======
-            'Meetings', copy=False),
-        'phonecall_ids': fields.one2many('crm.phonecall', 'partner_id',\
-            'Phonecalls'),
-        'opportunity_count': fields.function(_opportunity_meeting_phonecall_count, string="Opportunity", type='integer', multi='opp_meet'),
-        'meeting_count': fields.function(_opportunity_meeting_phonecall_count, string="# Meetings", type='integer', multi='opp_meet'),
-        'phonecall_count': fields.function(_phonecall_count, string="Phonecalls", type="integer"),
->>>>>>> 8958bfe5
     }
 
     def redirect_partner_form(self, cr, uid, partner_id, context=None):
