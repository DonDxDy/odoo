--- conflicted
+++ resolved
@@ -99,14 +99,9 @@
         (_check_recursion, 'Error ! You cannot create recursive sections.', ['parent_id'])
     ]
 
-<<<<<<< HEAD
-    def name_get(self, cr, uid, ids, context={}):
-
-        """ Overrides orm name_get method
-=======
+
     def name_get(self, cr, uid, ids, context=None):
         """Overrides orm name_get method
->>>>>>> aa70854c
         @param self: The object pointer
         @param cr: the current row, from the database cursor,
         @param uid: the current user’s ID for security checks,
@@ -144,11 +139,8 @@
 
     def _find_object_id(self, cr, uid, context=None):
 
-<<<<<<< HEAD
-        """ Find Object's Id for Category
-=======
+
         """Finds id for case object
->>>>>>> aa70854c
         @param self: The object pointer
         @param cr: the current row, from the database cursor,
         @param uid: the current user’s ID for security checks,
@@ -164,10 +156,7 @@
 
     }
 
-<<<<<<< HEAD
-
-=======
->>>>>>> aa70854c
+
 crm_case_categ()
 
 
@@ -185,21 +174,12 @@
     }
 
     def _find_object_id(self, cr, uid, context=None):
-<<<<<<< HEAD
-
-        """ Find object's Id for resource Type
-=======
         """Finds id for case object
->>>>>>> aa70854c
-        @param self: The object pointer
-        @param cr: the current row, from the database cursor,
-        @param uid: the current user’s ID for security checks,
-        @param context: A standard dictionary for contextual values
-        """
-<<<<<<< HEAD
-
-=======
->>>>>>> aa70854c
+        @param self: The object pointer
+        @param cr: the current row, from the database cursor,
+        @param uid: the current user’s ID for security checks,
+        @param context: A standard dictionary for contextual values
+        """
         object_id = context and context.get('object_id', False) or False
         ids = self.pool.get('ir.model').search(cr, uid, [('model', '=', object_id)])
         return ids and ids[0]
@@ -230,16 +210,9 @@
                          help="Change Probability on next and previous stages."), 
         'requirements': fields.text('Requirements')
     }
-<<<<<<< HEAD
-
-    def _find_object_id(self, cr, uid, context=None):
-
-        """ Find Object's Id of case stage
-=======
 
     def _find_object_id(self, cr, uid, context=None):
         """Finds id for case object
->>>>>>> aa70854c
         @param self: The object pointer
         @param cr: the current row, from the database cursor,
         @param uid: the current user’s ID for security checks,
@@ -257,17 +230,6 @@
 
 crm_case_stage()
 
-<<<<<<< HEAD
-def _links_get(self, cr, uid, context={}):
-
-    """ Get Link for Object and name
-        @param self: The object pointer
-        @param cr: the current row, from the database cursor,
-        @param uid: the current user’s ID for security checks,
-        @param context: A standard dictionary for contextual values
-        """
-
-=======
 def _links_get(self, cr, uid, context=None):
     """Gets links value for reference field
     @param self: The object pointer
@@ -277,7 +239,6 @@
     """
     if not context:
         context = {}
->>>>>>> aa70854c
     obj = self.pool.get('res.request.link')
     ids = obj.search(cr, uid, [])
     res = obj.read(cr, uid, ids, ['object', 'name'], context)
@@ -320,14 +281,9 @@
         default.update({'state': 'draft', 'id': False})
         return super(crm_case, self).copy(cr, uid, id, default, context)
 
-<<<<<<< HEAD
-    def _get_log_ids(self, cr, uid, ids, field_names, arg, context={}):
-
-        """ Get Log's Id for crm case
-=======
+
     def _get_log_ids(self, cr, uid, ids, field_names, arg, context=None):
         """Gets id for case log from history of particular case
->>>>>>> aa70854c
         @param self: The object pointer
         @param cr: the current row, from the database cursor,
         @param uid: the current user’s ID for security checks,
@@ -401,16 +357,9 @@
                                   \nIf the case needs to be reviewed then the state is set to \'Pending\'.'), 
         'company_id': fields.many2one('res.company', 'Company'), 
     }
-<<<<<<< HEAD
-
-    def _get_default_partner_address(self, cr, uid, context):
-
-        """ Get Partner Address for current user
-=======
 
     def _get_default_partner_address(self, cr, uid, context):
         """Gives id of default address for current user
->>>>>>> aa70854c
         @param self: The object pointer
         @param cr: the current row, from the database cursor,
         @param uid: the current user’s ID for security checks,
@@ -421,12 +370,7 @@
         return self.pool.get('res.users').browse(cr, uid, uid, context).address_id.id
 
     def _get_default_partner(self, cr, uid, context):
-<<<<<<< HEAD
-
-        """ Get Partner for current user
-=======
         """Gives id of partner for current user
->>>>>>> aa70854c
         @param self: The object pointer
         @param cr: the current row, from the database cursor,
         @param uid: the current user’s ID for security checks,
@@ -440,12 +384,7 @@
         return user.address_id.partner_id.id
 
     def _get_default_email(self, cr, uid, context):
-<<<<<<< HEAD
-
-        """ Get User Email Address
-=======
         """Gives default email address for current user
->>>>>>> aa70854c
         @param self: The object pointer
         @param cr: the current row, from the database cursor,
         @param uid: the current user’s ID for security checks,
@@ -459,12 +398,7 @@
         return user.address_id.email
 
     def _get_default_user(self, cr, uid, context):
-<<<<<<< HEAD
-
-        """ Get Default User
-=======
         """Gives current user id
->>>>>>> aa70854c
         @param self: The object pointer
         @param cr: the current row, from the database cursor,
         @param uid: the current user’s ID for security checks,
@@ -475,12 +409,7 @@
         return uid
 
     def _get_section(self, cr, uid, context):
-<<<<<<< HEAD
-
-        """ Get User's Section
-=======
         """Gives section id for current User
->>>>>>> aa70854c
         @param self: The object pointer
         @param cr: the current row, from the database cursor,
         @param uid: the current user’s ID for security checks,
@@ -502,14 +431,8 @@
 
     _order = 'date_deadline desc, create_date desc,id desc'
 
-<<<<<<< HEAD
-    def unlink(self, cr, uid, ids, context={}):
-
-        """ Unlink the crm case data
-=======
     def unlink(self, cr, uid, ids, context=None):
         """Overrides orm unlink method
->>>>>>> aa70854c
         @param self: The object pointer
         @param cr: the current row, from the database cursor,
         @param uid: the current user’s ID for security checks,
@@ -525,15 +448,9 @@
                     _('You can not delete this case. You should better cancel it.'))
         return super(crm_case, self).unlink(cr, uid, ids, context)
 
-<<<<<<< HEAD
-    def stage_next(self, cr, uid, ids, context={}):
-
-        """ Get Next Stage's ID
-=======
     def stage_next(self, cr, uid, ids, context=None):
         """This function computes next stage for case from its current stage
              using available stage for that case type 
->>>>>>> aa70854c
         @param self: The object pointer
         @param cr: the current row, from the database cursor,
         @param uid: the current user’s ID for security checks,
@@ -551,14 +468,8 @@
                     self.write(cr, uid, [case.id], {'stage_id': s[section][st]})
         return True
 
-<<<<<<< HEAD
-    def get_stage_dict(self, cr, uid, ids, context={}):
-
-        """ Gets stage id and maps it to section according to stage sequence
-=======
     def get_stage_dict(self, cr, uid, ids, context=None):
         """This function gives dictionary for stage according to stage levels
->>>>>>> aa70854c
         @param self: The object pointer
         @param cr: the current row, from the database cursor,
         @param uid: the current user’s ID for security checks,
@@ -578,16 +489,6 @@
             previous[section] = stage.id
         return s
 
-<<<<<<< HEAD
-    def stage_previous(self, cr, uid, ids, context={}):
-
-        """ Get Previous stage's Id
-        @param self: The object pointer
-        @param cr: the current row, from the database cursor,
-        @param uid: the current user’s ID for security checks,
-        @param ids: List of stage previous’s IDs
-        @param context: A standard dictionary for contextual values """
-=======
     def stage_previous(self, cr, uid, ids, context=None):
         """This function computes previous stage for case from its current stage
              using available stage for that case type 
@@ -598,7 +499,6 @@
         @param context: A standard dictionary for contextual values"""
         if not context:
             context = {}
->>>>>>> aa70854c
 
         s = self.get_stage_dict(cr, uid, ids, context=context)
         for case in self.browse(cr, uid, ids, context):
@@ -611,47 +511,6 @@
                     self.write(cr, uid, [case.id], {'stage_id': s[section][st]})
         return True
 
-<<<<<<< HEAD
-    def onchange_case_id(self, cr, uid, ids, case_id, name, partner_id, context={}):
-
-        """ Get Partner Address and email Address depend on the Partner Id
-        @param self: The object pointer
-        @param cr: the current row, from the database cursor,
-        @param uid: the current user’s ID for security checks,
-        @param ids: List of case’s IDs
-        @partner_id: Get Partner Id
-        @param context: A standard dictionary for contextual values
-
-        """
-
-        if not case_id:
-            return {}
-        case = self.browse(cr, uid, case_id, context=context)
-        value = {}
-        if not name:
-            value['name'] = case.name
-
-        if (not partner_id) and case.partner_id:
-            value['partner_id'] = case.partner_id.id
-
-            if case.partner_address_id:
-                value['partner_address_id'] = case.partner_address_id.id
-            if case.email_from:
-                value['email_from'] = case.email_from
-        return {'value': value}
-
-    def history(self, cr, uid, ids, keyword, history=False, email=False, details=None, context={}):
-
-        """ Get History For Email
-        @param self: The object pointer
-        @param cr: the current row, from the database cursor,
-        @param uid: the current user’s ID for security checks,
-        @param ids: List of History’s IDs
-        @param context: A standard dictionary for contextual values
-        @history: Get the History If pass Value else False
-        @email: Get email if pass Value else False
-        @details: Get Detail if pass Value else False """
-=======
     def history(self, cr, uid, ids, keyword, history=False, email=False, details=None, context=None):
         """This function is used to make entry in case history according to action performed
         @param self: The object pointer
@@ -666,28 +525,12 @@
         
         if not context:
             context = {}
->>>>>>> aa70854c
-
         cases = self.browse(cr, uid, ids, context=context)
         return self.__history(cr, uid, cases, keyword=keyword, \
                                history=history, email=email, details=details, \
                                context=context)
 
-<<<<<<< HEAD
-    def __history(self, cr, uid, cases, keyword, history=False, email=False, details=None, context={}):
-
-        """ Get History For Email
-        @param self: The object pointer
-        @param cr: the current row, from the database cursor,
-        @param uid: the current user’s ID for security checks,
-        @param ids: List of History’s IDs
-        @param context: A standard dictionary for contextual values
-        @history: Get the History If pass Value else False
-        @email: Get email if pass Value else False
-        @details: Get Detail if pass Value else False"""
-
-        model_obj = self.pool.get('ir.model')
-=======
+
     def __history(self, cr, uid, cases, keyword, history=False, email=False, details=None, email_from=False, context=None):
         """This function is used to make entry in case history according to action performed
         @param self: The object pointer
@@ -701,10 +544,8 @@
         @param context: A standard dictionary for contextual values"""
         if not context:
             context = {}
-
         model_obj = self.pool.get('ir.model')
         obj = self.pool.get('crm.case.log')
->>>>>>> aa70854c
         for case in cases:
             model_ids = model_obj.search(cr, uid, [('model', '=', case._name)])
             data = {
@@ -747,12 +588,7 @@
         return res
 
     def add_reply(self, cursor, user, ids, context=None):
-<<<<<<< HEAD
-
-        """ Reply For Particular Email Address
-=======
         """This function finds last email and gives its description value for reply mail
->>>>>>> aa70854c
         @param self: The object pointer
         @param cursor: the current row, from the database cursor,
         @param user: the current user’s ID for security checks
@@ -767,83 +603,6 @@
                     }, context=context)
         return True
 
-<<<<<<< HEAD
-    def case_log(self, cr, uid, ids, context={}, email=False, *args):
-
-        """ Display case Log For Particular Email Address
-        @param self: The object pointer
-        @param cr: the current row, from the database cursor,
-        @param uid: the current user’s ID for security checks,
-        @param context: A standard dictionary for contextual values
-        @param *args: Give Tuple Value
-        @email: Get Email if pass Value else False
-        """
-
-        cases = self.browse(cr, uid, ids)
-        self.__history(cr, uid, cases, _('Historize'), history=True, email=email)
-        return self.write(cr, uid, ids, {'description': False, 'som': False,
-            'canal_id': False})
-
-    def case_log_reply(self, cr, uid, ids, context={}, email=False, *args):
-
-        """ Give Reply on particular Email Address
-        @param self: The object pointer
-        @param cr: the current row, from the database cursor,
-        @param uid: the current user’s ID for security checks,
-        @param context: A standard dictionary for contextual values
-        @param *args: Give Tuple Value
-        """
-
-        cases = self.browse(cr, uid, ids)
-        for case in cases:
-            if not case.email_from:
-                raise osv.except_osv(_('Error!'),
-                        _('You must put a Partner eMail to use this action!'))
-
-            if not case.user_id:
-                raise osv.except_osv(_('Error!'),
-                        _('You must define a responsible user for this case in order to use this action!'))
-
-            if not case.description:
-                raise osv.except_osv(_('Error!'),
-                        _('Can not send mail with empty body,you should have description in the body'))
-
-        self.__history(cr, uid, cases, _('Send'), history=True, email=False)
-        for case in cases:
-            self.write(cr, uid, [case.id], {
-                'description': False,
-                'som': False,
-                'canal_id': False,
-                })
-            emails = [case.email_from] + (case.email_cc or '').split(',')
-            emails = filter(None, emails)
-            body = case.description or ''
-            if case.user_id.signature:
-                body += '\n\n%s' % (case.user_id.signature)
-
-            emailfrom = case.user_id.address_id and case.user_id.address_id.email or False
-            if not emailfrom:
-                raise osv.except_osv(_('Error!'),
-                        _("No E-Mail ID Found for your Company address!"))
-
-            tools.email_send(
-                emailfrom,
-                emails,
-                '[' + str(case.id) + '] ' + case.name,
-                self.format_body(body),
-                reply_to = case.section_id.reply_to,
-                openobject_id = str(case.id)
-            )
-        return True
-
-    def onchange_partner_id(self, cr, uid, ids, part, email=False):
-
-        """ Get Partner Contact on partner ID
-        @param self: The object pointer
-        @param cr: the current row, from the database cursor,
-        @param uid: the current user’s ID for security checks,
-        @email: Get email if pass Value else False
-=======
     def onchange_partner_id(self, cr, uid, ids, part, email=False):
         """This function returns value of partner address based on partner
         @param self: The object pointer
@@ -852,7 +611,6 @@
         @param ids: List of case IDs
         @param part: Partner's id
         @email: Partner's email ID 
->>>>>>> aa70854c
         """
         if not part:
             return {'value': {'partner_address_id': False, 
@@ -864,14 +622,6 @@
         return {'value': data}
 
     def onchange_partner_address_id(self, cr, uid, ids, add, email=False):
-<<<<<<< HEAD
-
-        """ Get Email Address
-        @param self: The object pointer
-        @param cr: the current row, from the database cursor,
-        @param uid: the current user’s ID for security checks,
-        @email: Get email if pass Value else False
-=======
         """This function returns value of partner email based on Partner Address
         @param self: The object pointer
         @param cr: the current row, from the database cursor,
@@ -879,7 +629,6 @@
         @param ids: List of case IDs
         @param add: Id of Partner's address
         @email: Partner's email ID 
->>>>>>> aa70854c
         """
         if not add:
             return {'value': {'email_from': False, 'partner_name2': False}}
@@ -887,12 +636,7 @@
         return {'value': {'email_from': address.email}}
 
     def case_close(self, cr, uid, ids, *args):
-<<<<<<< HEAD
-
-        """ case close when state apply done
-=======
         """Closes Case
->>>>>>> aa70854c
         @param self: The object pointer
         @param cr: the current row, from the database cursor,
         @param uid: the current user’s ID for security checks,
@@ -910,12 +654,7 @@
         return True
 
     def case_escalate(self, cr, uid, ids, *args):
-<<<<<<< HEAD
-
-        """ Escalates case to upper level
-=======
         """Escalates case to top level
->>>>>>> aa70854c
         @param self: The object pointer
         @param cr: the current row, from the database cursor,
         @param uid: the current user’s ID for security checks,
@@ -939,12 +678,7 @@
         return True
 
     def case_open(self, cr, uid, ids, *args):
-<<<<<<< HEAD
-
-        """ case open when state apply open
-=======
         """Opens Case
->>>>>>> aa70854c
         @param self: The object pointer
         @param cr: the current row, from the database cursor,
         @param uid: the current user’s ID for security checks,
@@ -963,12 +697,7 @@
         return True
 
     def case_cancel(self, cr, uid, ids, *args):
-<<<<<<< HEAD
-
-        """ case cancel when state apply cancel
-=======
         """Cancels Case
->>>>>>> aa70854c
         @param self: The object pointer
         @param cr: the current row, from the database cursor,
         @param uid: the current user’s ID for security checks,
@@ -983,12 +712,7 @@
         return True
 
     def case_pending(self, cr, uid, ids, *args):
-<<<<<<< HEAD
-
-        """ case pending when state apply pending
-=======
         """Marks case as pending
->>>>>>> aa70854c
         @param self: The object pointer
         @param cr: the current row, from the database cursor,
         @param uid: the current user’s ID for security checks,
@@ -1003,12 +727,7 @@
         return True
 
     def case_reset(self, cr, uid, ids, *args):
-<<<<<<< HEAD
-
-        """ case reset to draft when state apply draft
-=======
         """Resets case as draft
->>>>>>> aa70854c
         @param self: The object pointer
         @param cr: the current row, from the database cursor,
         @param uid: the current user’s ID for security checks,
@@ -1032,23 +751,12 @@
 
     _order = "id desc"
     _columns = {
-<<<<<<< HEAD
-        'name': fields.char('Status', size=64),
-        'som': fields.many2one('res.partner.som', 'State of Mind'),
-        'date': fields.datetime('Date'),
-        'canal_id': fields.many2one('res.partner.canal', 'Channel'),
-        'section_id': fields.many2one('crm.case.section', 'Section'),
-        'user_id': fields.many2one('res.users', 'User Responsible', readonly=True),
-        'model_id': fields.many2one('ir.model', "Model"),
-        'res_id': fields.integer('Resource ID'),
-=======
         'name': fields.char('Status', size=64), 
         'date': fields.datetime('Date'), 
         'section_id': fields.many2one('crm.case.section', 'Section'), 
         'user_id': fields.many2one('res.users', 'User Responsible', readonly=True), 
         'model_id': fields.many2one('ir.model', "Model"), 
         'res_id': fields.integer('Resource ID'), 
->>>>>>> aa70854c
     }
 
     _defaults = {
@@ -1066,23 +774,12 @@
     _inherits = {'crm.case.log': "log_id"}
 
     def _note_get(self, cursor, user, ids, name, arg, context=None):
-<<<<<<< HEAD
-
-        """
-            @param self: The object pointer
-            @param cr: the current row, from the database cursor,
-            @param uid: the current user’s ID for security checks,
-            @param ids: List of case History’s IDs
-            @param context: A standard dictionary for contextual values
-            @return: email address ,date and description
-=======
         """ Gives case History Description
         @param self: The object pointer
         @param cr: the current row, from the database cursor,
         @param uid: the current user’s ID for security checks,
         @param ids: List of case History’s IDs
         @param context: A standard dictionary for contextual values
->>>>>>> aa70854c
         """
         res = {}
         for hist in self.browse(cursor, user, ids, context or {}):
@@ -1091,19 +788,11 @@
         return res
 
     _columns = {
-<<<<<<< HEAD
-        'description': fields.text('Description'),
-        'note': fields.function(_note_get, method=True, string="Description", type="text"),
-        'email': fields.char('Email', size=84),
-        'email_from' : fields.char('From Email', size=84),
-        'log_id': fields.many2one('crm.case.log', 'Log', ondelete='cascade'),
-=======
         'description': fields.text('Description'), 
         'note': fields.function(_note_get, method=True, string="Description", type="text"), 
         'email_to': fields.char('Email TO', size=84), 
         'email_from' : fields.char('Email From', size=84), 
         'log_id': fields.many2one('crm.case.log', 'Log', ondelete='cascade'), 
->>>>>>> aa70854c
     }
 
 crm_case_history()
