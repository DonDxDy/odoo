# -*- coding: utf-8 -*-
##############################################################################
#
#    OpenERP, Open Source Management Solution
#    Copyright (C) 2004-2010 Tiny SPRL (<http://tiny.be>).
#
#    This program is free software: you can redistribute it and/or modify
#    it under the terms of the GNU Affero General Public License as
#    published by the Free Software Foundation, either version 3 of the
#    License, or (at your option) any later version.
#
#    This program is distributed in the hope that it will be useful,
#    but WITHOUT ANY WARRANTY; without even the implied warranty of
#    MERCHANTABILITY or FITNESS FOR A PARTICULAR PURPOSE.  See the
#    GNU Affero General Public License for more details.
#
#    You should have received a copy of the GNU Affero General Public License
#    along with this program.  If not, see <http://www.gnu.org/licenses/>.
#
##############################################################################

import time
import re
import os
import base64
import tools
import mx.DateTime

from tools.translate import _
from osv import fields 
from osv import osv 
from osv import orm
from osv.orm import except_orm

MAX_LEVEL = 15
AVAILABLE_STATES = [
    ('draft','Draft'),
    ('open','Open'),
    ('cancel', 'Cancelled'),
    ('done', 'Closed'),
    ('pending','Pending')
]

AVAILABLE_PRIORITIES = [
    ('5','Lowest'),
    ('4','Low'),
    ('3','Normal'),
    ('2','High'),
    ('1','Highest')
]

icon_lst = {
    'form':'STOCK_NEW',
    'tree':'STOCK_JUSTIFY_FILL',
    'calendar':'STOCK_SELECT_COLOR'
}

class crm_case_section(osv.osv):
    _name = "crm.case.section"
    _description = "Case Section"
    _order = "name"
    _columns = {
        'name': fields.char('Case Section',size=64, required=True, translate=True),
        'code': fields.char('Section Code',size=8),
        'active': fields.boolean('Active', help="If the active field is set to true, it will allow you to hide the case section without removing it."),
        'allow_unlink': fields.boolean('Allow Delete', help="Allows to delete non draft cases"),
        'user_id': fields.many2one('res.users', 'Responsible User'),
        'reply_to': fields.char('Reply-To', size=64, help="The email address put in the 'Reply-To' of all emails sent by Open ERP about cases in this section"),
        'parent_id': fields.many2one('crm.case.section', 'Parent Section'),
        'child_ids': fields.one2many('crm.case.section', 'parent_id', 'Child Sections'),
    }
    _defaults = {
        'active': lambda *a: 1,
        'allow_unlink': lambda *a: 1,
    }
    _sql_constraints = [
        ('code_uniq', 'unique (code)', 'The code of the section must be unique !')
    ]
    def _check_recursion(self, cr, uid, ids):
        level = 100
        while len(ids):
            cr.execute('select distinct parent_id from crm_case_section where id =ANY(%s)',(ids,))
            ids = filter(None, map(lambda x:x[0], cr.fetchall()))
            if not level:
                return False
            level -= 1
        return True
    _constraints = [
        (_check_recursion, 'Error ! You cannot create recursive sections.', ['parent_id'])
    ]
    def name_get(self, cr, uid, ids, context={}):
        if not len(ids):
            return []
        reads = self.read(cr, uid, ids, ['name','parent_id'], context)
        res = []
        for record in reads:
            name = record['name']
            if record['parent_id']:
                name = record['parent_id'][1]+' / '+name
            res.append((record['id'], name))
        return res
crm_case_section()

class crm_case_categ(osv.osv):
    _name = "crm.case.categ"
    _description = "Category of case"

    _columns = {
        'name': fields.char('Case Category Name', size=64, required=True, translate=True),
        'probability': fields.float('Probability (%)', required=True),
        'section_id': fields.many2one('crm.case.section', 'Case Section'),
        'object_id': fields.many2one('ir.model','Object Name'),        
    }
    def _find_object_id(self, cr, uid, context=None):
        object_id = context and context.get('object_id', False) or False
        ids =self.pool.get('ir.model').search(cr, uid, [('model', '=', object_id)])
        return ids and ids[0] 
    _defaults = {
        'probability': lambda *args: 0.0,
        'object_id' : _find_object_id
    }
#               
crm_case_categ()

class crm_case_resource_type(osv.osv):
    _name = "crm.case.resource.type"
    _description = "Resource Type of case"
    _rec_name = "name"
    _columns = {
        'name': fields.char('Case Resource Type', size=64, required=True, translate=True),
        'section_id': fields.many2one('crm.case.section', 'Case Section'),
        'object_id': fields.many2one('ir.model','Object Name'),        
    }
    def _find_object_id(self, cr, uid, context=None):
        object_id = context and context.get('object_id', False) or False
        ids =self.pool.get('ir.model').search(cr, uid, [('model', '=', object_id)])
        return ids and ids[0] 
    _defaults = {
        'object_id' : _find_object_id
    }    
crm_case_resource_type()


class crm_case_stage(osv.osv):
    _name = "crm.case.stage"
    _description = "Stage of case"
    _rec_name = 'name'
    _order = "sequence"
    _columns = {
        'name': fields.char('Stage Name', size=64, required=True, translate=True),
        'section_id': fields.many2one('crm.case.section', 'Case Section'),
        'sequence': fields.integer('Sequence', help="Gives the sequence order when displaying a list of case stages."),
        'object_id': fields.many2one('ir.model','Object Name'),
    }
    def _find_object_id(self, cr, uid, context=None):
        object_id = context and context.get('object_id', False) or False
        ids =self.pool.get('ir.model').search(cr, uid, [('model', '=', object_id)])
        return ids and ids[0]     
    _defaults = {
        'sequence': lambda *args: 1,
        'object_id' : _find_object_id
    }
    
crm_case_stage()

class base_action_rule(osv.osv):
    _inherit = 'base.action.rule'
    _description = 'Action Rules'
    
    def _check(self, cr, uid, ids=False, context={}):
        '''
        Function called by the scheduler to process cases for date actions
        Only works on not done and cancelled cases
        '''
        obj = self.pool.get('base.action.rule')
        ids2 = obj.search(cr, uid, [('name.model','=','crm.case')])
        cases = obj.browse(cr, uid, ids2, context)
        return obj._action(cr, uid, cases, False, context=context)

    def _action(self, cr, uid, cases, state_to, scrit=None, context={}):
        if not scrit:
            scrit = []
        history = []
        history_obj = self.pool.get('base.action.rule.history')
        cr.execute("select nextcall from ir_cron where model='base.action.rule'")
        action_next = cr.fetchone()[0]
        action_ids = self.pool.get('base.action.rule').search(cr, uid, scrit)
        level = MAX_LEVEL
        if cases and action_ids:
            cr.execute('select id, rule_id, res_id, date_action_last, date_action_next' \
                       ' from base_action_rule_history where rule_id in (%s)' %(','.join(map(lambda x: "'"+str(x.id)+"'",cases))))
            history = cr.fetchall()
            checkids = map(lambda x: x[1], history or [])
            if not len(history) or len(history) < len(cases):
                for case in cases:
                    if case.id not in checkids:
                        lastDate = mx.DateTime.strptime(case.create_date[:19], '%Y-%m-%d %H:%M:%S')
                        history_obj.create(cr, uid, {'rule_id': case.id, 'res_id': case.name.id, 'date_action_last': lastDate, 'date_action_next': action_next})
        caseobj = self.pool.get('crm.case')
        case_ids = caseobj.search(cr, uid, [('state', 'not in', ('cancel','done'))])
        
        while len(action_ids) and level:
            newactions = []
            actions = self.pool.get('base.action.rule').browse(cr, uid, action_ids, context)
            for case in cases:
                for line in actions:
                    for action in line.rule_lines:
                        for cs in caseobj.browse(cr, uid, case_ids):
                            ok = True
                            ok = ok and (not action.trg_state_from or action.trg_state_from==cs.state)
                            ok = ok and (not action.trg_state_to or action.trg_state_to==state_to)
                            ok = ok and (not action.trg_section_id or action.trg_section_id.id==cs.section_id.id)
                            ok = ok and (not action.trg_categ_id or action.trg_categ_id.id==cs.categ_id.id)
                            ok = ok and (not action.trg_user_id.id or action.trg_user_id.id==cs.user_id.id)
                            ok = ok and (not action.trg_partner_id.id or action.trg_partner_id.id==cs.partner_id.id)
                            ok = ok and (not action.trg_max_history or action.trg_max_history<=(len(cs.history_line)+1))
                            ok = ok and (
                                not action.trg_partner_categ_id.id or
                                (
                                    cs.partner_id.id and
                                    (action.trg_partner_categ_id.id in map(lambda x: x.id, cs.partner_id.category_id or []))
                                )
                            )
        
                            reg_name = action.regex_name
                            result_name = True
                            if reg_name:
                                ptrn = re.compile(str(reg_name))
                                _result = ptrn.search(str(cs.name))
                                if not _result:
                                    result_name = False
                            regex_n = not reg_name or result_name
                            ok = ok and regex_n
        
                            reg_history = action.regex_history
                            result_history = True
                            if reg_history:
                                ptrn = re.compile(str(reg_history))
                                if cs.history_line:
                                    _result = ptrn.search(str(cs.history_line[0].description))
                                    if not _result:
                                        result_history = False
                            regex_h = not reg_history or result_history
                            ok = ok and regex_h
        
                            if not ok:
                                continue
        
                            base = False
                            if action.trg_date_type=='create':
                                base = mx.DateTime.strptime(case.create_date[:19], '%Y-%m-%d %H:%M:%S')
                            elif action.trg_date_type=='action_last':
                                for hist in history:
                                    if hist[3]:
                                        base = mx.DateTime.strptime(hist[3], '%Y-%m-%d %H:%M:%S')
                                    else:
                                        base = mx.DateTime.strptime(cs.create_date[:19], '%Y-%m-%d %H:%M:%S')
                            elif action.trg_date_type=='deadline' and cs.date_deadline:
                                base = mx.DateTime.strptime(cs.date_deadline, '%Y-%m-%d %H:%M:%S')
                            elif action.trg_date_type=='date' and cs.date:
                                base = mx.DateTime.strptime(cs.date, '%Y-%m-%d %H:%M:%S')
                            if base:
                                fnct = {
                                    'minutes': lambda interval: mx.DateTime.RelativeDateTime(minutes=interval),
                                    'day': lambda interval: mx.DateTime.RelativeDateTime(days=interval),
                                    'hour': lambda interval: mx.DateTime.RelativeDateTime(hours=interval),
                                    'month': lambda interval: mx.DateTime.RelativeDateTime(months=interval),
                                }
                                d = base + fnct[action.trg_date_range_type](action.trg_date_range)
                                dt = d.strftime('%Y-%m-%d %H:%M:%S')
                                for hist in history:
                                    ok = (dt <= time.strftime('%Y-%m-%d %H:%M:%S')) and \
                                            ((not hist[4]) or \
                                            (dt >= hist[4] and \
                                            hist[3] < hist[4]))
                                    if not ok:
                                        if not hist[4] or dt < hist[4]:
                                            history_obj.write(cr, uid, [hist[0]], {'date_action_next': dt}, context)
        
                            else:
                                ok = action.trg_date_type=='none'
        
                            if ok:
                                if action.server_action_id:
                                    context.update({'active_id': cs.id,'active_ids': [cs.id]})
                                    self.pool.get('ir.actions.server').run(cr, uid, [action.server_action_id.id], context)
                                write = {}
                                if action.act_state:
                                    cs.state = action.act_state
                                    write['state'] = action.act_state
                                if action.act_section_id:
                                    cs.section_id = action.act_section_id
                                    write['section_id'] = action.act_section_id.id
                                if action.act_user_id:
                                    cs.user_id = action.act_user_id
                                    write['user_id'] = action.act_user_id.id
                                if action.act_priority:
                                    cs.priority = action.act_priority
                                    write['priority'] = action.act_priority
                                if action.act_email_cc:
                                    if '@' in (cs.email_cc or ''):
                                        emails = cs.email_cc.split(",")
                                        if  action.act_email_cc not in emails:# and '<'+str(action.act_email_cc)+">" not in emails:
                                            write['email_cc'] = cs.email_cc+','+action.act_email_cc
                                    else:
                                        write['email_cc'] = action.act_email_cc
                                caseobj.write(cr, uid, [cs.id], write, context)
                                if action.act_remind_user:
                                    caseobj.remind_user(cr, uid, [cs.id], context, attach=action.act_remind_attach)
                                if action.act_remind_partner:
                                    caseobj.remind_partner(cr, uid, [cs.id], context, attach=action.act_remind_attach)
                                if action.act_method:
                                    getattr(caseobj, 'act_method')(cr, uid, [cs.id], action, context)
                                emails = []
                                if action.act_mail_to_user:
                                    if cs.user_id and cs.user_id.address_id:
                                        emails.append(cs.user_id.address_id.email)
                                if action.act_mail_to_partner:
                                    emails.append(cs.email_from)
                                if action.act_mail_to_watchers:
                                    emails += (action.act_email_cc or '').split(',')
                                if action.act_mail_to_email:
                                    emails += (action.act_mail_to_email or '').split(',')
                                emails = filter(None, emails)
                                if len(emails) and action.act_mail_body:
                                    emails = list(set(emails))
                                    caseobj.email_send(cr, uid, cs, emails, action.act_mail_body)
                for hist in history:
                    if hist[3]:
                        base = hist[4]
                    history_obj.write(cr, uid, [hist[0]], {'date_action_last': base, 'date_action_next': action_next})
            action_ids = newactions
            level -= 1
        return True
    
base_action_rule()

class base_action_rule_line(osv.osv):
    _inherit = 'base.action.rule.line'
    _columns = {
        'trg_section_id': fields.many2one('crm.case.section', 'Section'),
        'trg_max_history': fields.integer('Maximum Communication History'),
        'trg_categ_id':  fields.many2one('crm.case.categ', 'Category', domain="[('section_id','=',trg_section_id)]"),
        'regex_history' : fields.char('Regular Expression on Case History', size=128),
        'act_section_id': fields.many2one('crm.case.section', 'Set section to'),
        'trg_date_type':  fields.selection([
            ('none','None'),
            ('create','Creation Date'),
            ('action_last','Last Action Date'),
            ('deadline','Deadline'),
            ('date','Date'),
            ], 'Trigger Date', size=16),
<<<<<<< HEAD
=======
        'trg_date_range': fields.integer('Delay after trigger date',help="Delay After Trigger Date, specifies you can put a negative number " \
                                                             "if you need a delay before the trigger date, like sending a reminder 15 minutes before a meeting."),
        'trg_date_range_type': fields.selection([('minutes', 'Minutes'),('hour','Hours'),('day','Days'),('month','Months')], 'Delay type'),

        'trg_section_id': fields.many2one('crm.case.section', 'Section'),
    
#        'trg_categ_id':  fields.many2one('crm.case.categ', 'Category', domain="[('section_id','=',trg_section_id)]"),
        'trg_user_id':  fields.many2one('res.users', 'Responsible'),

        'trg_partner_id': fields.many2one('res.partner', 'Partner'),
        'trg_partner_categ_id': fields.many2one('res.partner.category', 'Partner Category'),

        'trg_priority_from': fields.selection([('','')] + AVAILABLE_PRIORITIES, 'Minimum Priority'),
        'trg_priority_to': fields.selection([('','')] + AVAILABLE_PRIORITIES, 'Maximim Priority'),
        'trg_max_history': fields.integer('Maximum Communication History'),

        'act_method': fields.char('Call Object Method', size=64),
        'act_state': fields.selection([('','')]+AVAILABLE_STATES, 'Set state to', size=16),
        'act_section_id': fields.many2one('crm.case.section', 'Set section to'),
        'act_user_id': fields.many2one('res.users', 'Set responsible to'),
        'act_priority': fields.selection([('','')] + AVAILABLE_PRIORITIES, 'Set priority to'),
        'act_email_cc': fields.char('Add watchers (Cc)', size=250, help="These people will receive a copy of the future communication between partner and users by email"),

        'act_remind_partner': fields.boolean('Remind Partner', help="Check this if you want the rule to send a reminder by email to the partner."),
        'act_remind_user': fields.boolean('Remind responsible', help="Check this if you want the rule to send a reminder by email to the user."),
        'act_remind_attach': fields.boolean('Remind with attachment', help="Check this if you want that all documents attached to the case be attached to the reminder email sent."),

        'act_mail_to_user': fields.boolean('Mail to responsible',help="Check this if you want the rule to send an email to the responsible person."),
        'act_mail_to_partner': fields.boolean('Mail to partner',help="Check this if you want the rule to send an email to the partner."),
        'act_mail_to_watchers': fields.boolean('Mail to watchers (CC)',help="Check this if you want the rule to mark CC(mail to any other person defined in actions)."),
        'act_mail_to_email': fields.char('Mail to these emails', size=128,help="Email-id of the persons whom mail is to be sent"),
        'act_mail_body': fields.text('Mail body',help="Content of mail"),
        'regex_name' : fields.char('Regular Expression on Case Name', size=128),
        'regex_history' : fields.char('Regular Expression on Case History', size=128),
        'server_action_id' : fields.many2one('ir.actions.server','Server Action',help="Describes the action name." \
                                                    "eg:on which object which ation to be taken on basis of which condition"),
>>>>>>> 327397bc
    }
    
base_action_rule_line()

def _links_get(self, cr, uid, context={}):
    obj = self.pool.get('res.request.link')
    ids = obj.search(cr, uid, [])
    res = obj.read(cr, uid, ids, ['object', 'name'], context)
    return [(r['object'], r['name']) for r in res]


class crm_case(osv.osv):
    _name = "crm.case"
    _description = "Case"

    def _email_last(self, cursor, user, ids, name, arg, context=None):
        res = {}
        for case in self.browse(cursor, user, ids):
            if case.history_line:
                res[case.id] = case.history_line[0].description
            else:
                res[case.id] = False
        return res

    def copy(self, cr, uid, id, default=None, context={}):
        if not default: default = {}
        default.update( {'state':'draft', 'id':False})
        return super(crm_case, self).copy(cr, uid, id, default, context)

    def _get_log_ids(self, cr, uid, ids, field_names, arg, context={}):
        result = {}
        history_obj = False
        model_obj = self.pool.get('ir.model')
        if 'history_line' in field_names:
            history_obj = self.pool.get('crm.case.history')
            name = 'history_line'
        if 'log_ids' in field_names:
            history_obj = self.pool.get('crm.case.log')
            name = 'log_ids'
        if not history_obj:
            return result
        for case in self.browse(cr, uid, ids, context):
            model_ids = model_obj.search(cr, uid, [('model','=',case._name)])
            history_ids = history_obj.search(cr, uid, [('model_id','=',model_ids[0]),('res_id','=',case.id)])             
            if history_ids:
                result[case.id] = {name:history_ids}
            else:
                result[case.id] = {name:[]}         
        return result

    _columns = {
        'id': fields.integer('ID', readonly=True),
        'name': fields.char('Description', size=1024, required=True),
        'active': fields.boolean('Active', help="If the active field is set to true, it will allow you to hide the case without removing it."),
        'description': fields.text('Your action'),
        'section_id': fields.many2one('crm.case.section', 'Section', select=True, help='Section to which Case belongs to. Define Responsible user and Email account for mail gateway.'),
        'email_from': fields.char('Partner Email', size=128, help="These people will receive email."),
        'email_cc': fields.char('Watchers Emails', size=252 , help="These people will receive a copy of the future" \
                                                                    " communication between partner and users by email"),
        'email_last': fields.function(_email_last, method=True,
            string='Latest E-Mail', type='text'),
        'partner_id': fields.many2one('res.partner', 'Partner'),
        'partner_address_id': fields.many2one('res.partner.address', 'Partner Contact', domain="[('partner_id','=',partner_id)]"),
        'date': fields.datetime('Date'),
        'create_date': fields.datetime('Created' ,readonly=True),
        'date_deadline': fields.datetime('Deadline'),
        'user_id': fields.many2one('res.users', 'Responsible'),
        'history_line': fields.function(_get_log_ids, method=True, type='one2many', multi="history_line", relation="crm.case.history", string="Communication"),
        'log_ids': fields.function(_get_log_ids, method=True, type='one2many', multi="log_ids", relation="crm.case.log", string="Logs History"),
        'state': fields.selection(AVAILABLE_STATES, 'State', size=16, readonly=True,
                                  help='The state is set to \'Draft\', when a case is created.\
                                  \nIf the case is in progress the state is set to \'Open\'.\
                                  \nWhen the case is over, the state is set to \'Done\'.\
                                  \nIf the case needs to be reviewed then the state is set to \'Pending\'.'),
        'company_id': fields.many2one('res.company','Company'),
    }
    def _get_default_partner_address(self, cr, uid, context):
        if not context.get('portal',False):
            return False
        return self.pool.get('res.users').browse(cr, uid, uid, context).address_id.id
    def _get_default_partner(self, cr, uid, context):
        if not context.get('portal',False):
            return False
        user = self.pool.get('res.users').browse(cr, uid, uid, context)
        if not user.address_id:
            return False
        return user.address_id.partner_id.id
    def _get_default_email(self, cr, uid, context):
        if not context.get('portal',False):
            return False
        user = self.pool.get('res.users').browse(cr, uid, uid, context)
        if not user.address_id:
            return False
        return user.address_id.email
    def _get_default_user(self, cr, uid, context):
        if context.get('portal', False):
            return False
        return uid

    def _get_section(self, cr, uid, context):
       user = self.pool.get('res.users').browse(cr, uid, uid,context=context)
       return user.context_section_id

    _defaults = {
        'active': lambda *a: 1,
        'user_id': _get_default_user,
        'partner_id': _get_default_partner,
        'partner_address_id': _get_default_partner_address,
        'email_from': _get_default_email,
        'state': lambda *a: 'draft',
        'date': lambda *a: time.strftime('%Y-%m-%d %H:%M:%S'),
        'section_id': _get_section,
    }
    _order = 'date_deadline desc, date desc,id desc'

    def unlink(self, cr, uid, ids, context={}):
        for case in self.browse(cr, uid, ids, context):
            if (not case.section_id.allow_unlink) and (case.state <> 'draft'):
                raise osv.except_osv(_('Warning !'),
                    _('You can not delete this case. You should better cancel it.'))
        return super(crm_case, self).unlink(cr, uid, ids, context)

    def stage_next(self, cr, uid, ids, context={}):
        ok = False
        sid = self.pool.get('crm.case.stage').search(cr, uid, [('object_id.model', '=', self._name)], context=context)
        s = {}
        previous = {}
        for stage in self.pool.get('crm.case.stage').browse(cr, uid, sid, context=context):
            section = stage.section_id.id or False
            s.setdefault(section, {})
            s[section][previous.get(section, False)] = stage.id
            previous[section] = stage.id

        for case in self.browse(cr, uid, ids, context):
            section = (case.section_id.id or False)
            if section in s:
                st = case.stage_id.id  or False
                if st in s[section]:
                    self.write(cr, uid, [case.id], {'stage_id': s[section][st]})

        return True

    def onchange_categ_id(self, cr, uid, ids, categ, context={}):
        if not categ:
            return {'value':{}}
        cat = self.pool.get('crm.case.categ').browse(cr, uid, categ, context).probability
        return {'value':{'probability':cat}}

    def onchange_case_id(self, cr, uid, ids, case_id, name, partner_id, context={}):
        if not case_id:
            return {}
        case = self.browse(cr, uid, case_id, context=context)
        value = {}
        if not name:
            value['name'] = case.name
        if (not partner_id) and case.partner_id:
            value['partner_id'] = case.partner_id.id
            if case.partner_address_id:
                value['partner_address_id'] = case.partner_address_id.id
            if case.email_from:
                value['email_from'] = case.email_from
        return {'value': value}

    def __history(self, cr, uid, cases, keyword, history=False, email=False, details=None, context={}):
        model_obj = self.pool.get('ir.model')        
        for case in cases:
            model_ids = model_obj.search(cr, uid, [('model','=',case._name)])            
            data = {
                'name': keyword,                
                'user_id': uid,
                'date': time.strftime('%Y-%m-%d %H:%M:%S'),
                'model_id' : model_ids and model_ids[0] or False,
                'res_id': case.id,
                'section_id': case.section_id.id
            }
            obj = self.pool.get('crm.case.log')
            if history and case.description:
                obj = self.pool.get('crm.case.history')
                data['description'] = details or case.description
                data['email'] = email or \
                        (case.user_id and case.user_id.address_id and \
                            case.user_id.address_id.email) or False
            res = obj.create(cr, uid, data, context)            
        return True
    _history = __history

    def create(self, cr, uid, *args, **argv):
        res = super(crm_case, self).create(cr, uid, *args, **argv)
        cases = self.browse(cr, uid, [res])
        cases[0].state # to fill the browse record cache
        obj = self.pool.get('base.action.rule')
        objids = obj.search(cr, uid, [('name.model','=','crm.case')])
        if len(objids):
            rules = obj.browse(cr, uid, objids)
            obj._action(cr,uid, rules, 'draft')
        return res

    def remind_partner(self, cr, uid, ids, context={}, attach=False):
        return self.remind_user(cr, uid, ids, context, attach,
                destination=False)

    def remind_user(self, cr, uid, ids, context={}, attach=False, 
            destination=True):
        for case in self.browse(cr, uid, ids):
            if not case.section_id.reply_to:
<<<<<<< HEAD
                raise osv.except_osv(_('Error!'),("Reply To is not specified in Section"))
=======
                raise osv.except_osv(_('Error!'), ("Reply To is not specified in Section"))
>>>>>>> 327397bc
            if not case.email_from:
                raise osv.except_osv(_('Error!'), ("Partner Email is not specified in Case"))
            if case.section_id.reply_to and case.email_from:
                src = case.email_from
                dest = case.section_id.reply_to
                body = case.email_last or case.description
                if not destination:
                    src, dest = dest, src
                    if case.user_id.signature:
                        body += '\n\n%s' % (case.user_id.signature or '')
                dest = [dest]

                attach_to_send = None

                if attach:
                    attach_ids = self.pool.get('ir.attachment').search(cr, uid, [('res_model', '=', 'crm.case'), ('res_id', '=', case.id)])
                    attach_to_send = self.pool.get('ir.attachment').read(cr, uid, attach_ids, ['datas_fname','datas'])
                    attach_to_send = map(lambda x: (x['datas_fname'], base64.decodestring(x['datas'])), attach_to_send)

                # Send an email
                flag = tools.email_send(
                    src,
                    dest,
                    "Reminder: [%s] %s" % (str(case.id), case.name, ),
                    self.format_body(body),
                    reply_to=case.section_id.reply_to,
                    openobject_id=str(case.id),
                    attach=attach_to_send
                )
                if flag:
                    raise osv.except_osv(_('Email!'),("Email Successfully Sent"))
                else:
                    raise osv.except_osv(_('Email Fail!'),("Email is not sent successfully"))
        return True

    def add_reply(self, cursor, user, ids, context=None):
        for case in self.browse(cursor, user, ids, context=context):
            if case.email_last:
                description = email_last
                self.write(cursor, user, case.id, {
                    'description': '> ' + description.replace('\n','\n> '),
                    }, context=context)
        return True

    def case_log(self, cr, uid, ids,context={}, email=False, *args):
        cases = self.browse(cr, uid, ids)
        self.__history(cr, uid, cases, _('Historize'), history=True, email=email)
        return self.write(cr, uid, ids, {'description': False, 'som': False,
            'canal_id': False})

    def case_log_reply(self, cr, uid, ids, context={}, email=False, *args):
        cases = self.browse(cr, uid, ids)
        for case in cases:
            if not case.email_from:
                raise osv.except_osv(_('Error!'),
                        _('You must put a Partner eMail to use this action!'))
            if not case.user_id:
                raise osv.except_osv(_('Error!'),
                        _('You must define a responsible user for this case in order to use this action!'))
            if not case.description:
                raise osv.except_osv(_('Error!'),
                        _('Can not send mail with empty body,you should have description in the body'))
        self.__history(cr, uid, cases, _('Send'), history=True, email=False)
        for case in cases:
            self.write(cr, uid, [case.id], {
                'description': False,
                'som': False,
                'canal_id': False,
                })
            emails = [case.email_from] + (case.email_cc or '').split(',')
            emails = filter(None, emails)
            body = case.description or ''
            if case.user_id.signature:
                body += '\n\n%s' % (case.user_id.signature)

            emailfrom = case.user_id.address_id and case.user_id.address_id.email or False
            if not emailfrom:
                raise osv.except_osv(_('Error!'),
                        _("No E-Mail ID Found for your Company address!"))

            tools.email_send(
                emailfrom,
                emails,
                '['+str(case.id)+'] '+case.name,
                self.format_body(body),
                reply_to=case.section_id.reply_to,
                openobject_id=str(case.id)
            )
        return True

    def onchange_partner_id(self, cr, uid, ids, part, email=False):
        if not part:
            return {'value':{'partner_address_id': False, 
                            'email_from': False,
                            'partner_name2': False}}
        addr = self.pool.get('res.partner').address_get(cr, uid, [part], ['contact'])
        data = {'partner_address_id': addr['contact']}
        data.update(self.onchange_partner_address_id(cr, uid, ids, addr['contact'])['value'])
        return {'value':data}

    def onchange_partner_address_id(self, cr, uid, ids, add, email=False):
        data = {}
        if not add:
            return {'value': {'email_from': False, 'partner_name2': False}}
        address= self.pool.get('res.partner.address').browse(cr, uid, add)
        data['email_from'] = address.email
        data['partner_name2'] = address.name or ''
        return {'value': data}

    def case_close(self, cr, uid, ids, *args):
        cases = self.browse(cr, uid, ids)
        cases[0].state # to fill the browse record cache
        self.__history(cr, uid, cases, _('Close'))
        self.write(cr, uid, ids, {'state':'done', 'date_closed': time.strftime('%Y-%m-%d %H:%M:%S')})
        #
        # We use the cache of cases to keep the old case state
        #
        obj = self.pool.get('base.action.rule')
        objids = obj.search(cr, uid, [('name.model','=','crm.case')])
        if len(objids):
            rules = obj.browse(cr, uid, objids)
            obj._action(cr,uid, rules, 'done')
        return True

    def case_escalate(self, cr, uid, ids, *args):
        cases = self.browse(cr, uid, ids)
        for case in cases:
            data = {'active':True, 'user_id': False}
            if case.section_id.parent_id:
                data['section_id'] = case.section_id.parent_id.id
                if case.section_id.parent_id.user_id:
                    data['user_id'] = case.section_id.parent_id.user_id.id
            else:
                raise osv.except_osv(_('Error !'), _('You can not escalate this case.\nYou are already at the top level.'))
            self.write(cr, uid, ids, data)
        cases = self.browse(cr, uid, ids)
        self.__history(cr, uid, cases, _('Escalate'))
        obj = self.pool.get('base.action.rule')
        objids = obj.search(cr, uid, [('name.model','=','crm.case')])
        if len(objids):
            rules = obj.browse(cr, uid, objids)
            obj._action(cr, uid, rules, 'escalate')
        return True


    def case_open(self, cr, uid, ids, *args):
        cases = self.browse(cr, uid, ids)
        self.__history(cr, uid, cases, _('Open'))
        for case in cases:
            data = {'state':'open', 'active':True}
            if not case.user_id:
                data['user_id'] = uid
            self.write(cr, uid, ids, data)
        obj = self.pool.get('base.action.rule')
        objids = obj.search(cr, uid, [('name.model','=','crm.case')])
        if len(objids):
            rules = obj.browse(cr, uid, objids)
            obj._action(cr,uid, rules, 'open')
        return True


    def case_cancel(self, cr, uid, ids, *args):
        cases = self.browse(cr, uid, ids)
        cases[0].state # to fill the browse record cache
        self.__history(cr, uid, cases, _('Cancel'))
        self.write(cr, uid, ids, {'state':'cancel', 'active':True})
        obj = self.pool.get('base.action.rule')
        objids = obj.search(cr, uid, [('name.model','=','crm.case')])
        if len(objids):
            rules = obj.browse(cr, uid, objids)
            obj._action(cr,uid, rules, 'cancel')
        return True

    def case_pending(self, cr, uid, ids, *args):
        cases = self.browse(cr, uid, ids)
        cases[0].state # to fill the browse record cache
        self.__history(cr, uid, cases, _('Pending'))
        self.write(cr, uid, ids, {'state':'pending', 'active':True})
        obj = self.pool.get('base.action.rule')
        objids = obj.search(cr, uid, [('name.model','=','crm.case')])
        if len(objids):
            rules = obj.browse(cr, uid, objids)
            obj._action(cr,uid, rules, 'pending')
        return True

    def case_reset(self, cr, uid, ids, *args):
        cases = self.browse(cr, uid, ids)
        cases[0].state # to fill the browse record cache
        self.__history(cr, uid, cases, _('Draft'))
        self.write(cr, uid, ids, {'state':'draft', 'active':True})
        obj = self.pool.get('base.action.rule')
        objids = obj.search(cr, uid, [('name.model','=','crm.case')])
        if len(objids):
            rules = obj.browse(cr, uid, objids)
            obj._action(cr, uid, rules, 'draft')
        return True
crm_case()


class crm_case_log(osv.osv):
    _name = "crm.case.log"
    _description = "Case Communication History"
    _order = "id desc"
    _columns = {
        'name': fields.char('Status', size=64),
        'som': fields.many2one('res.partner.som', 'State of Mind'),
        'date': fields.datetime('Date'),
        'canal_id': fields.many2one('res.partner.canal', 'Channel'),
        'section_id': fields.many2one('crm.case.section', 'Section'),
        'user_id': fields.many2one('res.users', 'User Responsible', readonly=True),
        'model_id': fields.many2one('ir.model', "Model"),
        'res_id': fields.integer('Resource ID'),
    }
    _defaults = {
        'date': lambda *a: time.strftime('%Y-%m-%d %H:%M:%S'),
    }
crm_case_log()

class crm_case_history(osv.osv):
    _name = "crm.case.history"
    _description = "Case history"
    _order = "id desc"
    _inherits = {'crm.case.log':"log_id"}    

    def _note_get(self, cursor, user, ids, name, arg, context=None):
        res = {}
        for hist in self.browse(cursor, user, ids, context or {}):
            res[hist.id] = (hist.email or '/') + ' (' + str(hist.date) + ')\n'
            res[hist.id] += (hist.description or '')
        return res
    _columns = {
        'description': fields.text('Description'),
        'note': fields.function(_note_get, method=True, string="Description", type="text"),
        'email': fields.char('Email', size=84),
        'log_id': fields.many2one('crm.case.log','Log',ondelete='cascade'),
    }
crm_case_history()

class crm_email_add_cc_wizard(osv.osv_memory):
    _name = "crm.email.add.cc"
    _description = "Email Add CC"
    _columns = {
        'name': fields.selection([('user','User'),('partner','Partner'),('email','Email Address')], 'Send to', required=True),
        'user_id': fields.many2one('res.users',"User"),
        'partner_id': fields.many2one('res.partner',"Partner"),
        'email': fields.char('Email', size=32),
        'subject': fields.char('Subject', size=32),
    }

    def change_email(self, cr, uid, ids, user, partner):
        if (not partner and not user):
            return {'value':{'email': False}}
        email = False
        if partner:
            addr = self.pool.get('res.partner').address_get(cr, uid, [partner], ['contact'])
            if addr:
                email = self.pool.get('res.partner.address').read(cr, uid,addr['contact'] , ['email'])['email']
        elif user:
            addr = self.pool.get('res.users').read(cr, uid, user, ['address_id'])['address_id']
            if addr:
                email = self.pool.get('res.partner.address').read(cr, uid,addr[0] , ['email'])['email']
        return {'value':{'email': email}}


    def add_cc(self, cr, uid, ids, context={}):
        data = self.read(cr, uid, ids[0])
        email = data['email']
        subject = data['subject']

        if not context:
            return {}
        history_line = self.pool.get('crm.case.history').browse(cr, uid, context['active_id'])
        model = history_line.log_id.model_id.model
        model_pool = self.pool.get(model)
        case = model_pool.browse(cr, uid, history_line.log_id.res_id)
        body = history_line.description.replace('\n','\n> ')
        flag = tools.email_send(
            case.user_id.address_id.email,
            [case.email_from],
            subject or '['+str(case.id)+'] '+case.name,
            model_pool.format_body(body),
            email_cc = [email],
            openobject_id=str(case.id),
            subtype="html"
        )
        if flag:
            model_pool.write(cr, uid, case.id, {'email_cc' : case.email_cc and case.email_cc +','+ email or email})
        else:
            raise osv.except_osv(_('Email Fail!'),("Lastest Email is not sent successfully"))
        return {}

crm_email_add_cc_wizard()

def _section_get(self, cr, uid, context={}):
    obj = self.pool.get('crm.case.section')
    ids = obj.search(cr, uid, [])
    res = obj.read(cr, uid, ids, ['id','name'], context)
    res = [(str(r['id']),r['name']) for r in res]
    return res

class users(osv.osv):
    _inherit = 'res.users'
    _description = "Users"
    _columns = {
        'context_section_id': fields.selection(_section_get, 'Sales Section'),
    }
users()<|MERGE_RESOLUTION|>--- conflicted
+++ resolved
@@ -350,47 +350,8 @@
             ('deadline','Deadline'),
             ('date','Date'),
             ], 'Trigger Date', size=16),
-<<<<<<< HEAD
-=======
-        'trg_date_range': fields.integer('Delay after trigger date',help="Delay After Trigger Date, specifies you can put a negative number " \
-                                                             "if you need a delay before the trigger date, like sending a reminder 15 minutes before a meeting."),
-        'trg_date_range_type': fields.selection([('minutes', 'Minutes'),('hour','Hours'),('day','Days'),('month','Months')], 'Delay type'),
-
-        'trg_section_id': fields.many2one('crm.case.section', 'Section'),
-    
-#        'trg_categ_id':  fields.many2one('crm.case.categ', 'Category', domain="[('section_id','=',trg_section_id)]"),
-        'trg_user_id':  fields.many2one('res.users', 'Responsible'),
-
-        'trg_partner_id': fields.many2one('res.partner', 'Partner'),
-        'trg_partner_categ_id': fields.many2one('res.partner.category', 'Partner Category'),
-
-        'trg_priority_from': fields.selection([('','')] + AVAILABLE_PRIORITIES, 'Minimum Priority'),
-        'trg_priority_to': fields.selection([('','')] + AVAILABLE_PRIORITIES, 'Maximim Priority'),
-        'trg_max_history': fields.integer('Maximum Communication History'),
-
-        'act_method': fields.char('Call Object Method', size=64),
-        'act_state': fields.selection([('','')]+AVAILABLE_STATES, 'Set state to', size=16),
-        'act_section_id': fields.many2one('crm.case.section', 'Set section to'),
-        'act_user_id': fields.many2one('res.users', 'Set responsible to'),
-        'act_priority': fields.selection([('','')] + AVAILABLE_PRIORITIES, 'Set priority to'),
-        'act_email_cc': fields.char('Add watchers (Cc)', size=250, help="These people will receive a copy of the future communication between partner and users by email"),
-
-        'act_remind_partner': fields.boolean('Remind Partner', help="Check this if you want the rule to send a reminder by email to the partner."),
-        'act_remind_user': fields.boolean('Remind responsible', help="Check this if you want the rule to send a reminder by email to the user."),
-        'act_remind_attach': fields.boolean('Remind with attachment', help="Check this if you want that all documents attached to the case be attached to the reminder email sent."),
-
-        'act_mail_to_user': fields.boolean('Mail to responsible',help="Check this if you want the rule to send an email to the responsible person."),
-        'act_mail_to_partner': fields.boolean('Mail to partner',help="Check this if you want the rule to send an email to the partner."),
-        'act_mail_to_watchers': fields.boolean('Mail to watchers (CC)',help="Check this if you want the rule to mark CC(mail to any other person defined in actions)."),
-        'act_mail_to_email': fields.char('Mail to these emails', size=128,help="Email-id of the persons whom mail is to be sent"),
-        'act_mail_body': fields.text('Mail body',help="Content of mail"),
-        'regex_name' : fields.char('Regular Expression on Case Name', size=128),
-        'regex_history' : fields.char('Regular Expression on Case History', size=128),
-        'server_action_id' : fields.many2one('ir.actions.server','Server Action',help="Describes the action name." \
-                                                    "eg:on which object which ation to be taken on basis of which condition"),
->>>>>>> 327397bc
-    }
-    
+    }
+
 base_action_rule_line()
 
 def _links_get(self, cr, uid, context={}):
@@ -594,11 +555,7 @@
             destination=True):
         for case in self.browse(cr, uid, ids):
             if not case.section_id.reply_to:
-<<<<<<< HEAD
-                raise osv.except_osv(_('Error!'),("Reply To is not specified in Section"))
-=======
                 raise osv.except_osv(_('Error!'), ("Reply To is not specified in Section"))
->>>>>>> 327397bc
             if not case.email_from:
                 raise osv.except_osv(_('Error!'), ("Partner Email is not specified in Case"))
             if case.section_id.reply_to and case.email_from:
