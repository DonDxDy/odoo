--- conflicted
+++ resolved
@@ -54,11 +54,7 @@
                 cr.execute("select count(*) from crm_opportunity where \
                     section_id =%s and state='%s'"%(case.section_id.id, state))
                 state_cases = cr.fetchone()[0]
-<<<<<<< HEAD
-                perc_state = (state_cases / float(case.nbr) ) * 100
-=======
                 perc_state = (state_cases / float(case.nbr)) * 100
->>>>>>> a85d3e23
 
                 res[case.id] = perc_state
             else:
@@ -83,14 +79,6 @@
         'section_id':fields.many2one('crm.case.section', 'Section', readonly=True),
         'nbr': fields.integer('# of Cases', readonly=True),
         'state': fields.selection(AVAILABLE_STATES, 'State', size=16, readonly=True),
-<<<<<<< HEAD
-#        'avg_answers': fields.function(_get_data,string='Avg. Answers', method=True,type="integer"),
-#        'perc_done': fields.function(_get_data,string='%Done', method=True,type="float"),
-#        'perc_cancel': fields.function(_get_data,string='%Cancel', method=True,type="float"),
-        'month':fields.selection([('01','January'), ('02','February'), ('03','March'), ('04','April'), ('05','May'), ('06','June'),
-                                  ('07','July'), ('08','August'), ('09','September'), ('10','October'), ('11','November'), ('12','December')],'Month',readonly=True),
-        'company_id': fields.many2one('res.company','Company',readonly=True),
-=======
         'avg_answers': fields.function(_get_data, string='Avg. Answers', method=True, type="integer"),
         'perc_done': fields.function(_get_data, string='%Done', method=True, type="float"),
         'perc_cancel': fields.function(_get_data, string='%Cancel', method=True, type="float"),
@@ -101,7 +89,6 @@
                                   ('09', 'September'), ('10', 'October'),\
                                   ('11', 'November'), ('12', 'December')], 'Month', readonly=True),
         'company_id': fields.many2one('res.company', 'Company', readonly=True),
->>>>>>> a85d3e23
     }
 
     _order = 'name desc, user_id'
@@ -137,10 +124,6 @@
     _name = "report.crm.case.service.dashboard"
     _description = "Report of Closed and Open CRM Cases within past 15 days"
     _auto = False
-<<<<<<< HEAD
-=======
-
->>>>>>> a85d3e23
     _columns = {
         'date_deadline': fields.datetime('Deadline', readonly=True),
         'name': fields.char('Description', size=64, readonly=True),
