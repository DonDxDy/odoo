# Translation of Odoo Server.
# This file contains the translation of the following modules:
# * crm
# 
# Translators:
msgid ""
msgstr ""
"Project-Id-Version: Odoo 9.0\n"
"Report-Msgid-Bugs-To: \n"
"POT-Creation-Date: 2015-10-09 09:17+0000\n"
<<<<<<< HEAD
"PO-Revision-Date: 2015-10-10 09:47+0000\n"
=======
"PO-Revision-Date: 2015-12-03 08:48+0000\n"
>>>>>>> da2b88bb
"Last-Translator: Martin Trigaux\n"
"Language-Team: Romanian (http://www.transifex.com/odoo/odoo-9/language/ro/)\n"
"MIME-Version: 1.0\n"
"Content-Type: text/plain; charset=UTF-8\n"
"Content-Transfer-Encoding: \n"
"Language: ro\n"
"Plural-Forms: nplurals=3; plural=(n==1?0:(((n%100>19)||((n%100==0)&&(n!=0)))?2:1));\n"

#. module: crm
#: model:ir.model.fields,field_description:crm.field_crm_lead_meeting_count
#: model:ir.model.fields,field_description:crm.field_res_partner_meeting_count
#: model:ir.model.fields,field_description:crm.field_res_users_meeting_count
msgid "# Meetings"
msgstr "# Intalniri"

#. module: crm
#: model:ir.model.fields,field_description:crm.field_crm_opportunity_report_nbr_activities
msgid "# of Activities"
msgstr ""

#. module: crm
#: model:ir.ui.view,arch_db:crm.crm_planner
msgid "(if leads are activated)"
msgstr ""

#. module: crm
#: model:ir.ui.view,arch_db:crm.crm_planner
msgid "(you can change it here)"
msgstr ""

#. module: crm
#: model:ir.ui.view,arch_db:crm.crm_planner
msgid ", if accounting or purchase is installed"
msgstr ""

#. module: crm
#: model:ir.ui.view,arch_db:crm.crm_planner
msgid "<i class=\"fa fa-question-circle\"> view examples</i>"
msgstr ""

#. module: crm
#: model:ir.actions.server,body_html:crm.action_email_reminder_lead
#: model:mail.template,body_html:crm.email_template_opportunity_reminder_mail
msgid ""
"<p>This opportunity did not have any activity since at least 5 days. Here are some details:</p>\n"
"<ul>\n"
"<li>Name: ${object.name}</li>\n"
"<li>ID: ${object.id}</li>\n"
"<li>Description: ${object.description}</li>\n"
"</ul>"
msgstr ""

#. module: crm
#: model:ir.ui.view,arch_db:crm.crm_planner
msgid "<span class=\"fa fa-arrow-circle-o-down\"/> Install Events"
msgstr ""

#. module: crm
#: model:ir.ui.view,arch_db:crm.crm_planner
msgid "<span class=\"fa fa-arrow-circle-o-down\"/> Install Mailing"
msgstr ""

#. module: crm
#: model:ir.ui.view,arch_db:crm.crm_planner
msgid "<span class=\"fa fa-arrow-circle-o-down\"/> Install Slides"
msgstr ""

#. module: crm
#: model:ir.ui.view,arch_db:crm.crm_planner
msgid "<span class=\"fa fa-arrow-circle-o-down\"/> Install Surveys"
msgstr ""

#. module: crm
#: model:ir.ui.view,arch_db:crm.crm_planner
msgid "<span class=\"fa fa-arrow-circle-o-down\"/> Install Website Live Chat"
msgstr ""

#. module: crm
#: model:ir.ui.view,arch_db:crm.crm_planner
msgid "<span class=\"fa fa-arrow-circle-o-down\"/> Install e-Commerce"
msgstr ""

#. module: crm
#: model:ir.ui.view,arch_db:crm.crm_planner
msgid ""
"<span class=\"fa fa-lightbulb-o fa-2x\"/>\n"
"                        <strong>Tips:</strong>"
msgstr ""

#. module: crm
#: model:ir.ui.view,arch_db:crm.crm_planner
msgid ""
"<span class=\"fa fa-lightbulb-o fa-lg\"/>\n"
"                        <strong>Note:</strong>\n"
"                        Using templates can boost the quality of your\n"
"                        quotations and their success rate. However,\n"
"                        creating such templates can be a huge effort.\n"
"                        We recommend to start with standard quotations\n"
"                        and upgrade later."
msgstr ""

#. module: crm
#: model:ir.ui.view,arch_db:crm.crm_planner
msgid ""
"<span class=\"fa fa-lightbulb-o fa-lg\"/>\n"
"                        <strong>Tip:</strong>\n"
"                        You can also use our API to load data automatically through scripts: read this"
msgstr ""

#. module: crm
#: model:ir.ui.view,arch_db:crm.crm_planner
msgid ""
"<span class=\"fa fa-lightbulb-o fa-lg\"/>\n"
"                        <strong>Tip:</strong> For developers, you can\n"
"                        use our API to load data through scripts: read\n"
"                        the"
msgstr ""

#. module: crm
#: model:ir.ui.view,arch_db:crm.crm_planner
msgid ""
"<span class=\"label label-default text-center odoo_purple\">Incoming "
"email</span>"
msgstr ""

#. module: crm
#: model:ir.ui.view,arch_db:crm.crm_planner
msgid "<span class=\"label label-default text-center odoo_purple\">Lead</span>"
msgstr ""

#. module: crm
#: model:ir.ui.view,arch_db:crm.crm_planner
msgid ""
"<span class=\"label label-default text-center "
"odoo_purple\">Opportunity</span>"
msgstr ""

#. module: crm
#: model:ir.ui.view,arch_db:crm.crm_planner
msgid ""
"<span class=\"label label-default text-center odoo_purple\">Quotation</span>"
msgstr ""

#. module: crm
#: model:ir.ui.view,arch_db:crm.crm_case_form_view_oppor
msgid ""
"<span class=\"o_stat_text\" attrs=\"{'invisible': [('meeting_count', '&lt;', 2)]}\"> Meetings</span>\n"
"                                    <span class=\"o_stat_text\" attrs=\"{'invisible': [('meeting_count', '&gt;', 1)]}\"> Meeting</span>"
msgstr ""

#. module: crm
#: model:ir.ui.view,arch_db:crm.crm_case_form_view_oppor
msgid ""
"<span class=\"oe_form_field\" attrs=\"{'invisible': ['|', "
"('next_activity_id', '=', False), ('date_action', '=', False)]}\"> on "
"</span>"
msgstr ""

#. module: crm
#: model:ir.ui.view,arch_db:crm.crm_case_form_view_oppor
msgid "<span class=\"oe_grey\"> at </span>"
msgstr ""

#. module: crm
#: model:ir.ui.view,arch_db:crm.crm_planner
msgid ""
"<span class=\"panel-title\">\n"
"                                            <span class=\"fa fa-laptop\"/>\n"
"                                            <strong> Screen Customization</strong>\n"
"                                        </span>"
msgstr ""

#. module: crm
#: model:ir.ui.view,arch_db:crm.crm_planner
msgid ""
"<span class=\"panel-title\">\n"
"                                            <span class=\"fa fa-pencil-square-o\"/>\n"
"                                            <strong> Create Custom Reports</strong>\n"
"                                        </span>"
msgstr ""

#. module: crm
#: model:ir.ui.view,arch_db:crm.crm_planner
msgid ""
"<span class=\"panel-title\">\n"
"                                            <span class=\"fa fa-sitemap\"/>\n"
"                                            <strong> Workflow Customization</strong>\n"
"                                        </span>"
msgstr ""

#. module: crm
#: model:ir.ui.view,arch_db:crm.crm_planner
msgid ""
"<span class=\"panel-title\">\n"
"                                        <span class=\"fa\" data-icon=\"&#57408;\"/>\n"
"                                        <strong>Import a file</strong><br/>\n"
"                                        <span class=\"small\">Recommended if &gt;100 products</span>\n"
"                                    </span>"
msgstr ""

#. module: crm
#: model:ir.ui.view,arch_db:crm.crm_planner
msgid ""
"<span class=\"panel-title\">\n"
"                                        <span class=\"fa\" data-icon=\"&#57408;\"/>\n"
"                                        <strong>Import</strong><br/>\n"
"                                        <span class=\"small\">&gt; 200 contacts</span>\n"
"                                    </span>"
msgstr ""

#. module: crm
#: model:ir.ui.view,arch_db:crm.crm_planner
msgid ""
"<span class=\"panel-title\">\n"
"                                        <span class=\"fa\" data-icon=\"&#57408;\"/>\n"
"                                        <strong>Subscriptions</strong><br/>\n"
"                                        <span class=\"small\"/>\n"
"                                    </span>"
msgstr ""

#. module: crm
#: model:ir.ui.view,arch_db:crm.crm_planner
msgid ""
"<span class=\"panel-title\">\n"
"                                        <span class=\"fa\" data-icon=\"&#57440;\"/>\n"
"                                        <strong> Create manually</strong><br/>\n"
"                                        <span class=\"small\">&lt; 200 contacts</span>\n"
"                                    </span>"
msgstr ""

#. module: crm
#: model:ir.ui.view,arch_db:crm.crm_planner
msgid ""
"<span class=\"panel-title\">\n"
"                                        <span class=\"fa\" data-icon=\"&#57440;\"/>\n"
"                                        <strong> Create manually</strong><br/>\n"
"                                        <span class=\"small\">Recommended if &lt;100 products</span>\n"
"                                    </span>"
msgstr ""

#. module: crm
#: model:ir.ui.view,arch_db:crm.crm_planner
msgid ""
"<span class=\"panel-title\">\n"
"                                        <span class=\"fa\" data-icon=\"&#57440;\"/>\n"
"                                        <strong>One-time sale</strong><br/>\n"
"                                        <span class=\"small\"/>\n"
"                                    </span>"
msgstr ""

#. module: crm
#: model:ir.ui.view,arch_db:crm.crm_planner
msgid ""
"<span class=\"panel-title\">\n"
"                                        <strong> Price per Customer</strong>\n"
"                                    </span>"
msgstr ""

#. module: crm
#: model:ir.ui.view,arch_db:crm.crm_planner
msgid ""
"<span class=\"panel-title\">\n"
"                                        <strong> Rules &amp; Formulas</strong>\n"
"                                    </span>"
msgstr ""

#. module: crm
#: model:ir.ui.view,arch_db:crm.crm_planner
msgid ""
"<span class=\"panel-title\">\n"
"                                        <strong>Unique price</strong>\n"
"                                    </span>"
msgstr ""

#. module: crm
#: model:ir.ui.view,arch_db:crm.crm_planner
msgid ""
"<span class=\"panel-title\"><span data-icon=\"&#57366;\"/><strong> Exercise 1</strong></span>\n"
"                                    <span>(Lead Manager)</span>"
msgstr ""

#. module: crm
#: model:ir.ui.view,arch_db:crm.crm_planner
msgid ""
"<span class=\"panel-title\"><span data-icon=\"&#57438;\"/><strong> Exercise 3</strong></span>\n"
"                                    <span>(Salesperson)</span>"
msgstr ""

#. module: crm
#: model:ir.ui.view,arch_db:crm.crm_planner
msgid ""
"<span class=\"panel-title\"><span data-icon=\"&#57463;\"/><strong> Exercise 2</strong></span>\n"
"                                    <span>(Sales Manager)</span>"
msgstr ""

#. module: crm
#: model:ir.ui.view,arch_db:crm.crm_planner
msgid ""
"<span><strong>Contact us to customize your application:</strong><br/>\n"
"                                    We have special options for unlimited number of customizations!\n"
"                                    </span>"
msgstr ""

#. module: crm
#: model:ir.ui.view,arch_db:crm.crm_planner
msgid ""
"<strong>Click on 'Reporting' in the main menu </strong>and browse "
"statistics:"
msgstr ""

#. module: crm
#: model:ir.ui.view,arch_db:crm.crm_planner
msgid "<strong>Events</strong>"
msgstr ""

#. module: crm
#: model:ir.ui.view,arch_db:crm.crm_planner
msgid ""
"<strong>Every business is different.</strong> Odoo allows to\n"
"                        customize every application and it's usually a good\n"
"                        advice to customize screens to fit your sales process.\n"
"                        <strong>Customizations are done by Odoo experts.</strong>"
msgstr ""

#. module: crm
#: model:ir.ui.view,arch_db:crm.crm_planner
msgid "<strong>Example: Negotiation stage</strong>"
msgstr ""

#. module: crm
#: model:ir.ui.view,arch_db:crm.crm_planner
msgid "<strong>Example: Qualified stage</strong>"
msgstr ""

#. module: crm
#: model:ir.ui.view,arch_db:crm.crm_planner
msgid ""
"<strong>Exercise: </strong>Try to analyse the average time to close a deal.\n"
"                                        Group X Axis: Creation Date\n"
"                                        Group Y Axis: Expected Closing Date\n"
"                                        Filter: Won Opportunities"
msgstr ""

#. module: crm
#: model:ir.ui.view,arch_db:crm.crm_planner
msgid "<strong>Exercise: </strong>Try to switch the kanban to graph view"
msgstr ""

#. module: crm
#: model:ir.ui.view,arch_db:crm.crm_planner
msgid ""
"<strong>Exercise:</strong> Try to get the number of leads per salesperson "
"and by creation date"
msgstr ""

#. module: crm
#: model:ir.ui.view,arch_db:crm.crm_planner
msgid ""
"<strong>Forecast future revenues</strong><br/>\n"
"                                    You can assess the maturity of a sales team by its ability to forecasts future revenues\n"
"                                    for the coming months or quarters. Train the team to forecast efficiently by having\n"
"                                    an up-to-date pipeline of opportunities.\n"
"                                    After a few month, set the real success rate according to the stages, to have\n"
"                                    accurate expected revenues by closing date."
msgstr ""

#. module: crm
#: model:ir.ui.view,arch_db:crm.crm_planner
msgid "<strong>Mass mailing</strong>"
msgstr ""

#. module: crm
#: model:ir.ui.view,arch_db:crm.crm_planner
msgid "<strong>Negotiation:</strong>"
msgstr ""

#. module: crm
#: model:ir.ui.view,arch_db:crm.crm_planner
msgid "<strong>New:</strong>"
msgstr ""

#. module: crm
#: model:ir.ui.view,arch_db:crm.crm_planner
msgid ""
"<strong>Organize weekly sales meetings</strong><br/>\n"
"                                    It's a great way to see where you can improve and keep track of the progress of your sales team. Start the pipeline review by looking at the big picture; revenues and number of opportunities by stage, by expected closing date and by salespeople."
msgstr ""

#. module: crm
#: model:ir.ui.view,arch_db:crm.crm_planner
msgid "<strong>Propositions:</strong>"
msgstr ""

#. module: crm
#: model:ir.ui.view,arch_db:crm.crm_planner
msgid "<strong>Qualified:</strong>"
msgstr ""

#. module: crm
#: model:ir.ui.view,arch_db:crm.crm_planner
msgid ""
"<strong>Quote template</strong> <span class=\"small\">(packaged "
"services)</span>"
msgstr ""

#. module: crm
#: model:ir.ui.view,arch_db:crm.crm_planner
msgid "<strong>Recommended actions:</strong>"
msgstr ""

#. module: crm
#: model:ir.ui.view,arch_db:crm.crm_planner
msgid ""
"<strong>Review the top 5 opportunities</strong><br/>\n"
"                                    Once the big picture is clear, focus on the best opportunities. Start from stages on the right (negotiation, proposal, etc) and review the biggest opportunities one by one with the team."
msgstr ""

#. module: crm
#: model:ir.ui.view,arch_db:crm.crm_planner
msgid "<strong>Sales Stages</strong>"
msgstr ""

#. module: crm
#: model:ir.ui.view,arch_db:crm.crm_planner
msgid "<strong>Sales objectives</strong>:"
msgstr ""

#. module: crm
#: model:ir.ui.view,arch_db:crm.crm_planner
msgid ""
"<strong>Sales tools</strong><br/>\n"
"                                Efficiently following up the pipeline will lead to great improvements. But to achieve excellence in your sales organization, you need  to provide your team with sales tools. For every stage of the opportunities pipeline, identify the blocking points and create  documents to train the team."
msgstr ""

#. module: crm
#: model:ir.ui.view,arch_db:crm.crm_planner
msgid "<strong>Slides</strong>"
msgstr ""

#. module: crm
#: model:ir.ui.view,arch_db:crm.crm_planner
msgid ""
"<strong>Standard quotation</strong> <span class=\"small\">(products or "
"services)</span>"
msgstr ""

#. module: crm
#: model:ir.ui.view,arch_db:crm.crm_planner
msgid "<strong>Subscriptions</strong>"
msgstr ""

#. module: crm
#: model:ir.ui.view,arch_db:crm.crm_planner
msgid "<strong>Survey</strong>"
msgstr ""

#. module: crm
#: model:ir.ui.view,arch_db:crm.crm_planner
msgid ""
"<strong>The customer</strong> understood his pain points and proposed the "
"next step in the buying process"
msgstr ""

#. module: crm
#: model:ir.ui.view,arch_db:crm.crm_planner
msgid "<strong>The prospect</strong> started to discuss your offer"
msgstr ""

#. module: crm
#: model:ir.ui.view,arch_db:crm.crm_planner
msgid ""
"<strong>To boost your leads acquisition,</strong> you should have a look at "
"our marketing apps:"
msgstr ""

#. module: crm
#: model:ir.ui.view,arch_db:crm.crm_planner
msgid ""
"<strong>Trainings</strong><br/>\n"
"                                To build a strong sales training program, you can use the following\n"
"                                apps of Odoo:"
msgstr ""

#. module: crm
#: model:ir.ui.view,arch_db:crm.crm_planner
msgid "<strong>Website Live Chat</strong>"
msgstr ""

#. module: crm
#: model:ir.ui.view,arch_db:crm.crm_planner
msgid "<strong>You</strong> called the prospect for a follow up on your offer"
msgstr ""

#. module: crm
#: model:ir.ui.view,arch_db:crm.crm_planner
msgid ""
"<strong>You</strong> understand the customer's needs and pain points, and "
"you have a fairly good idea of his budget to spend"
msgstr ""

#. module: crm
#: model:ir.ui.view,arch_db:crm.crm_planner
msgid "<strong>Your Main KPIs:</strong>"
msgstr ""

#. module: crm
#: model:ir.ui.view,arch_db:crm.crm_planner
msgid "<strong>e-Commerce</strong>"
msgstr ""

#. module: crm
#: model:ir.model.fields,help:crm.field_crm_team_alias_defaults
msgid ""
"A Python dictionary that will be evaluated to provide default values when "
"creating new records for this alias."
msgstr "Un dictionar Python care va fi evaluat pentru a furniza valorile implicite atunci cand creati inregistrari noi pentru acest alias."

#. module: crm
#: model:ir.ui.view,arch_db:crm.crm_planner
msgid "A good pipeline should have between 5 and 7 stages"
msgstr ""

#. module: crm
#: model:ir.ui.view,arch_db:crm.crm_planner
msgid ""
"A product in Odoo is something you sell or buy. It could\n"
"                    be a goods, consumable or services. Choose how you want to\n"
"                    create your products:"
msgstr ""

#. module: crm
#: model:ir.ui.view,arch_db:crm.crm_planner
msgid "A sales manager will mostly use these two reports:"
msgstr ""

#. module: crm
#: model:ir.model.fields,field_description:crm.field_base_partner_merge_automatic_wizard_exclude_contact
msgid "A user associated to the contact"
msgstr "Un utilizator asociat la contacte."

#. module: crm
#: model:ir.ui.view,arch_db:crm.crm_planner
msgid "API documentation"
msgstr ""

#. module: crm
#: model:ir.ui.view,arch_db:crm.sales_team_form_view_in_crm
msgid "Accept Emails From"
msgstr "Accepta emailuri de la."

#. module: crm
#: model:ir.model.fields,field_description:crm.field_crm_lead_message_needaction
msgid "Action Needed"
msgstr ""

#. module: crm
#: model:ir.ui.view,arch_db:crm.crm_activity_view_search
msgid "Action Search"
msgstr ""

#. module: crm
#: model:ir.ui.view,arch_db:crm.crm_planner
msgid "Activate the 'Online Quotations' option in"
msgstr ""

#. module: crm
#: model:ir.model.fields,help:crm.field_crm_activity_default
msgid "Activated by default when subscribing."
msgstr "Activat implicit la abonare."

#. module: crm
#: model:ir.model.fields,field_description:crm.field_crm_lead_active
#: model:ir.model.fields,field_description:crm.field_crm_lost_reason_active
#: model:ir.model.fields,field_description:crm.field_crm_opportunity_report_active
msgid "Active"
msgstr "Activ(a)"

#. module: crm
#: model:ir.actions.act_window,name:crm.crm_activity_action
#: model:ir.ui.menu,name:crm.crm_activity_menu
#: model:ir.ui.menu,name:crm.crm_activity_report_menu
#: model:ir.ui.view,arch_db:crm.crm_activity_view_form
#: model:ir.ui.view,arch_db:crm.crm_activity_view_tree
msgid "Activities"
msgstr "Activitati"

#. module: crm
#: model:ir.actions.act_window,name:crm.crm_activity_report_action
#: model:ir.actions.act_window,name:crm.crm_activity_report_action_team
#: model:ir.ui.view,arch_db:crm.crm_activity_report_view_graph
#: model:ir.ui.view,arch_db:crm.crm_activity_report_view_pivot
#: model:ir.ui.view,arch_db:crm.crm_activity_report_view_search
#: model:ir.ui.view,arch_db:crm.crm_team_salesteams_view_kanban
msgid "Activities Analysis"
msgstr ""

#. module: crm
#: model:ir.model.fields,field_description:crm.field_res_users_target_sales_done
msgid "Activities Done Target"
msgstr ""

#. module: crm
#: model:ir.model.fields,field_description:crm.field_crm_activity_report_subtype_id
msgid "Activity"
msgstr "Activitate"

#. module: crm
#: model:ir.ui.view,arch_db:crm.crm_planner
msgid "Add Features"
msgstr ""

#. module: crm
#: model:ir.ui.view,arch_db:crm.crm_case_form_view_leads
#: model:ir.ui.view,arch_db:crm.crm_case_form_view_oppor
msgid "Address"
msgstr "Adresa"

#. module: crm
#: model:ir.model.fields,field_description:crm.field_crm_team_alias_id
msgid "Alias"
msgstr "Alias"

#. module: crm
#: model:ir.model.fields,field_description:crm.field_crm_team_alias_contact
msgid "Alias Contact Security"
msgstr "Alias Contact Security"

#. module: crm
#: model:ir.model.fields,field_description:crm.field_sale_config_settings_alias_domain
msgid "Alias Domain"
msgstr "Domeniu Alias"

#. module: crm
#: model:ir.model.fields,field_description:crm.field_crm_team_alias_name
msgid "Alias Name"
msgstr "Nume Alias"

#. module: crm
#: model:ir.model.fields,field_description:crm.field_crm_team_alias_domain
msgid "Alias domain"
msgstr "Doemniu alias"

#. module: crm
#: model:ir.model.fields,field_description:crm.field_crm_team_alias_model_id
msgid "Aliased Model"
msgstr "Model de Alias"

#. module: crm
#: model:ir.ui.view,arch_db:crm.crm_planner
msgid ""
"Aligning your sales organization on a systematic\n"
"                        process will allow you to continuously improve your\n"
"                        sales performance."
msgstr ""

#. module: crm
#: code:addons/crm/base_partner_merge.py:306
#, python-format
msgid ""
"All contacts must have the same email. Only the Administrator can merge "
"contacts with different emails."
msgstr "Toate contactele trebuie să aibă același e-mail. Numai administratorul poate fuziona contacte cu diferite e-mailuri."

#. module: crm
#: code:addons/crm/crm_lead.py:917
#, python-format
msgid ""
"All email incoming to %(link)s  will automatically create new opportunity.\n"
"Update your business card, phone book, social media,... Send an email right now and see it here."
msgstr ""

#. module: crm
#: model:ir.ui.view,arch_db:crm.crm_case_form_view_leads
msgid "Analysis"
msgstr "Analiza"

#. module: crm
#: model:ir.ui.view,arch_db:crm.crm_planner
msgid ""
"Analyzing the pipeline by expected closing date will help your team "
"efficiently forecast its future revenues. The pipeline review will allow you"
" to identify sales inefficiencies or pick up on the best practices."
msgstr ""

#. module: crm
#: model:ir.model.fields,field_description:crm.field_crm_lead2opportunity_partner_mass_deduplicate
msgid "Apply deduplication"
msgstr "Aplicați deduplicare"

#. module: crm
#: model:ir.ui.view,arch_db:crm.crm_case_kanban_view_leads
msgid "Archive"
msgstr "Arhiva"

#. module: crm
#: model:ir.ui.view,arch_db:crm.crm_opportunity_report_view_search
#: model:ir.ui.view,arch_db:crm.view_crm_case_leads_filter
#: model:ir.ui.view,arch_db:crm.view_crm_case_opportunities_filter
msgid "Archived"
msgstr ""

#. module: crm
#: model:ir.ui.view,arch_db:crm.base_partner_merge_automatic_wizard_form
msgid "Are you sure to execute the automatic merge of your contacts ?"
msgstr "Sunteţi sigur că executaţi fuziunea automată a contactelor?"

#. module: crm
#: model:ir.ui.view,arch_db:crm.base_partner_merge_automatic_wizard_form
msgid ""
"Are you sure to execute the list of automatic merges of your contacts ?"
msgstr "Sunteţi sigur că executaţi lista de fuziuni automate ale contactelor dumneavoastră?"

#. module: crm
#: model:ir.ui.view,arch_db:crm.merge_opportunity_form
#: model:ir.ui.view,arch_db:crm.view_crm_lead2opportunity_partner_mass
msgid "Assign opportunities to"
msgstr "Atribuie oportunitati catre"

#. module: crm
#: model:ir.ui.view,arch_db:crm.view_crm_lead2opportunity_partner
msgid "Assign these opportunities to"
msgstr ""

#. module: crm
#: model:ir.model.fields,field_description:crm.field_crm_opportunity_report_opening_date
msgid "Assignation Date"
msgstr "Data alocarii"

#. module: crm
#: model:ir.model.fields,field_description:crm.field_crm_lead_date_open
msgid "Assigned"
msgstr "Alocat"

#. module: crm
#: model:ir.ui.view,arch_db:crm.crm_planner
msgid ""
"At the end of the deployment process, your expectations should be reached.\n"
"                        <br/>\n"
"                        If not, our CRM experts are available to help you achieve your KPIs."
msgstr ""

#. module: crm
#: model:ir.ui.view,arch_db:crm.crm_planner
msgid "Attach a qualification form to every house opportunity"
msgstr ""

#. module: crm
#: model:ir.model.fields,field_description:crm.field_crm_activity_report_author_id
msgid "Author"
msgstr "Autor"

#. module: crm
#: model:ir.ui.view,arch_db:crm.base_partner_merge_automatic_wizard_form
msgid "Automatic Merge Wizard"
msgstr "Asistent unire automată"

#. module: crm
#: model:ir.model.fields,field_description:crm.field_sale_config_settings_generate_sales_team_alias
msgid "Automatically generate an email alias at the sales team creation"
msgstr ""

#. module: crm
#: model:ir.ui.view,arch_db:crm.crm_case_tree_view_oppor
msgid "Avg. of Probability"
msgstr ""

#. module: crm
#: model:ir.ui.view,arch_db:crm.crm_planner
msgid "B2B"
msgstr ""

#. module: crm
#: model:ir.ui.view,arch_db:crm.crm_planner
msgid "B2C"
msgstr ""

#. module: crm
#: model:ir.ui.view,arch_db:crm.crm_planner
msgid "Better structure the sales process"
msgstr ""

#. module: crm
#: model:ir.ui.view,arch_db:crm.crm_planner
msgid "Better visibility on team activities"
msgstr ""

#. module: crm
#: model:ir.ui.view,arch_db:crm.crm_planner
msgid "Boost your online sales with sleek product pages."
msgstr ""

#. module: crm
#: selection:crm.stage,type:0
msgid "Both"
msgstr "Ambii (Ambele)"

#. module: crm
#: model:ir.model.fields,field_description:crm.field_crm_lead_message_bounce
msgid "Bounce"
msgstr "Salt"

#. module: crm
#: model:ir.ui.view,arch_db:crm.view_sale_config_settings
msgid "CRM"
msgstr "CRM (MRC-Managementul Relatiei cu Clientii)"

#. module: crm
#: model:ir.model,name:crm.model_crm_activity
msgid "CRM Activity"
msgstr ""

#. module: crm
#: model:ir.model,name:crm.model_crm_activity_report
msgid "CRM Activity Analysis"
msgstr ""

#. module: crm
#: model:ir.model,name:crm.model_crm_opportunity_report
msgid "CRM Opportunity Analysis"
msgstr "Analiza de oportunitate CRM"

#. module: crm
#: model:crm.activity,name:crm.crm_activity_data_call
#: model:mail.message.subtype,name:crm.crm_activity_data_call_mail_message_subtype
msgid "Call"
msgstr ""

#. module: crm
#: model:crm.activity,name:crm.crm_activity_demo_call_demo
#: model:mail.message.subtype,name:crm.crm_activity_demo_call_demo_mail_message_subtype
msgid "Call for Demo"
msgstr ""

#. module: crm
#: model:crm.activity,description:crm.crm_activity_demo_call_demo
#: model:mail.message.subtype,description:crm.crm_activity_demo_call_demo_mail_message_subtype
msgid "Call for a demo"
msgstr ""

#. module: crm
#: model:ir.model.fields,field_description:crm.field_crm_lead_campaign_id
#: model:ir.model.fields,field_description:crm.field_crm_opportunity_report_campaign_id
#: model:ir.ui.view,arch_db:crm.view_crm_case_leads_filter
#: model:ir.ui.view,arch_db:crm.view_crm_case_opportunities_filter
msgid "Campaign"
msgstr "Campanie"

#. module: crm
#: model:ir.ui.view,arch_db:crm.base_partner_merge_automatic_wizard_form
#: model:ir.ui.view,arch_db:crm.crm_case_form_view_oppor
#: model:ir.ui.view,arch_db:crm.crm_lead_lost_view_form
#: model:ir.ui.view,arch_db:crm.merge_opportunity_form
#: model:ir.ui.view,arch_db:crm.view_crm_lead2opportunity_partner
#: model:ir.ui.view,arch_db:crm.view_crm_lead2opportunity_partner_mass
msgid "Cancel"
msgstr "Anulează"

#. module: crm
#: model:ir.actions.act_window,name:crm.crm_team_act_tree
msgid "Cases by Sales Team"
msgstr "Cazuri dupa Echipa de vanzari"

#. module: crm
#: model:ir.model,name:crm.model_crm_lead_tag
msgid "Category of lead"
msgstr ""

#. module: crm
#: model:ir.model.fields,field_description:crm.field_crm_stage_on_change
msgid "Change Probability Automatically"
msgstr "Schimba probabilitatea automat"

#. module: crm
#: model:ir.ui.view,arch_db:crm.crm_planner
msgid "Change the <i>Sale Price</i> option in"
msgstr ""

#. module: crm
#: model:ir.ui.view,arch_db:crm.crm_planner
msgid "Change the layout of a quotation"
msgstr ""

#. module: crm
#: model:ir.ui.view,arch_db:crm.crm_lost_reason_view_form
#: model:ir.ui.view,arch_db:crm.view_crm_case_leads_filter
#: model:ir.ui.view,arch_db:crm.view_crm_case_opportunities_filter
msgid "Channel"
msgstr "Canal"

#. module: crm
#: model:ir.model.fields,help:crm.field_crm_team_use_opportunities
msgid "Check this box to manage opportunities in this sales team."
msgstr "Bifați această casetă pentru a gestiona oportunități în această echipă de vânzări."

#. module: crm
#: model:ir.ui.view,arch_db:crm.crm_case_form_view_oppor
msgid "Choose a date..."
msgstr ""

#. module: crm
#: model:ir.model.fields,field_description:crm.field_crm_lead_city
#: model:ir.ui.view,arch_db:crm.crm_case_form_view_leads
#: model:ir.ui.view,arch_db:crm.crm_case_form_view_oppor
msgid "City"
msgstr "Oraș"

#. module: crm
#: model:ir.model.fields,help:crm.field_crm_lead_tag_ids
msgid ""
"Classify and analyze your lead/opportunity categories like: Training, "
"Service"
msgstr "Clasifică şi analiză tale categoriile tale de călăuze / de oportunitate că: instruire, servicii."

#. module: crm
#: code:addons/crm/crm_lead.py:922
#, python-format
msgid "Click to add a new opportunity"
msgstr ""

#. module: crm
#: model:ir.actions.act_window,help:crm.crm_activity_action
msgid "Click to create a new activity."
msgstr ""

#. module: crm
#: model:ir.actions.act_window,help:crm.relate_partner_opportunities
msgid "Click to create an opportunity related to this customer."
msgstr ""

#. module: crm
#: model:ir.actions.act_window,help:crm.crm_lost_reason_action
msgid "Click to define a new lost reason."
msgstr ""

#. module: crm
#: model:ir.actions.act_window,help:crm.crm_lead_tag_action
msgid "Click to define a new sales tag."
msgstr ""

#. module: crm
#: model:ir.actions.act_window,help:crm.crm_lead_stage_act
msgid "Click to set a new stage in your lead/opportunity pipeline."
msgstr ""

#. module: crm
#: model:ir.ui.view,arch_db:crm.base_partner_merge_automatic_wizard_form
msgid "Close"
msgstr "Închide"

#. module: crm
#: model:ir.model.fields,field_description:crm.field_crm_opportunity_report_date_closed
msgid "Close Date"
msgstr "Data închiderii"

#. module: crm
#: model:ir.model.fields,field_description:crm.field_crm_lead_date_closed
msgid "Closed"
msgstr "Inchis"

#. module: crm
#: code:addons/crm/wizard/crm_lead_to_opportunity.py:90
#, python-format
msgid "Closed/Dead leads cannot be converted into opportunities."
msgstr "Pistele închise/moarte nu pot fi transformate în oportunităţi."

#. module: crm
#: model:ir.model.fields,field_description:crm.field_crm_lead_color
#: model:ir.model.fields,field_description:crm.field_crm_lead_tag_color
msgid "Color Index"
msgstr "Index Culori"

#. module: crm
#: model:ir.model.fields,field_description:crm.field_crm_activity_report_company_id
#: model:ir.model.fields,field_description:crm.field_crm_lead_company_id
#: model:ir.model.fields,field_description:crm.field_crm_opportunity_report_company_id
#: model:ir.ui.view,arch_db:crm.crm_activity_report_view_search
#: model:ir.ui.view,arch_db:crm.crm_opportunity_report_view_search
#: model:ir.ui.view,arch_db:crm.view_crm_case_opportunities_filter
msgid "Company"
msgstr "Companie"

#. module: crm
#: model:ir.ui.view,arch_db:crm.crm_case_form_view_leads
msgid "Company Name"
msgstr "Numele companiei"

#. module: crm
#: model:ir.ui.view,arch_db:crm.crm_planner
msgid "Company XYZ"
msgstr ""

#. module: crm
#: model:ir.ui.view,arch_db:crm.crm_planner
msgid "Competition Matrix comparing prices"
msgstr ""

#. module: crm
#: model:ir.ui.view,arch_db:crm.crm_planner
msgid "Configure the stages of your sales pipeline"
msgstr ""

#. module: crm
#: model:ir.ui.view,arch_db:crm.crm_planner
msgid "Congratulations, you're done!"
msgstr ""

#. module: crm
#: model:ir.ui.view,arch_db:crm.crm_planner
msgid "Consumers"
msgstr ""

#. module: crm
#: model:ir.ui.view,arch_db:crm.crm_case_form_view_oppor
msgid "Contact Information"
msgstr ""

#. module: crm
#: model:ir.model.fields,field_description:crm.field_crm_lead_contact_name
msgid "Contact Name"
msgstr "Numele Contactului"

#. module: crm
#: model:ir.ui.view,arch_db:crm.crm_planner
msgid "Contact Us"
msgstr "Contactati-ne"

#. module: crm
#: model:ir.model.fields,field_description:crm.field_base_partner_merge_automatic_wizard_partner_ids
msgid "Contacts"
msgstr "Contacte"

#. module: crm
#: model:ir.model.fields,field_description:crm.field_crm_lead2opportunity_partner_mass_name
#: model:ir.model.fields,field_description:crm.field_crm_lead2opportunity_partner_name
msgid "Conversion Action"
msgstr "Actiunea de conversie"

#. module: crm
#: model:ir.model.fields,field_description:crm.field_crm_lead_date_conversion
#: model:ir.model.fields,field_description:crm.field_crm_opportunity_report_date_conversion
#: model:ir.ui.view,arch_db:crm.crm_opportunity_report_view_search
msgid "Conversion Date"
msgstr ""

#. module: crm
#: model:ir.ui.view,arch_db:crm.crm_opportunity_report_view_search
msgid "Conversion Date from Lead to Opportunity"
msgstr ""

#. module: crm
#: model:ir.ui.view,arch_db:crm.view_crm_lead2opportunity_partner_mass
msgid "Conversion Options"
msgstr "Optiuni de conversie"

#. module: crm
#: model:ir.ui.view,arch_db:crm.view_crm_lead2opportunity_partner_mass
msgid "Convert to Opportunities"
msgstr "Transforma in Oportunitati"

#. module: crm
#: model:ir.ui.view,arch_db:crm.crm_case_form_view_leads
#: model:ir.ui.view,arch_db:crm.view_crm_lead2opportunity_partner
#: model:ir.ui.view,arch_db:crm.view_crm_lead2opportunity_partner_mass
msgid "Convert to Opportunity"
msgstr "Transformă în Oportunitate"

#. module: crm
#: model:ir.actions.act_window,name:crm.action_crm_send_mass_convert
msgid "Convert to opportunities"
msgstr "Transforma in oportunitati"

#. module: crm
#: selection:crm.lead2opportunity.partner,name:0
#: selection:crm.lead2opportunity.partner.mass,name:0
#: model:ir.actions.act_window,name:crm.action_crm_lead2opportunity_partner
msgid "Convert to opportunity"
msgstr "Transformă în oportunitate"

#. module: crm
#: model:ir.model.fields,help:crm.field_crm_lead_message_bounce
msgid "Counter of the number of bounced emails for this contact"
msgstr ""

#. module: crm
#: model:ir.model.fields,field_description:crm.field_crm_activity_report_country_id
#: model:ir.model.fields,field_description:crm.field_crm_lead_country_id
#: model:ir.model.fields,field_description:crm.field_crm_opportunity_report_country_id
#: model:ir.ui.view,arch_db:crm.crm_activity_report_view_search
#: model:ir.ui.view,arch_db:crm.crm_case_form_view_leads
#: model:ir.ui.view,arch_db:crm.crm_case_form_view_oppor
#: model:ir.ui.view,arch_db:crm.crm_opportunity_report_view_search
#: model:ir.ui.view,arch_db:crm.view_crm_case_opportunities_filter
msgid "Country"
msgstr "Țară"

#. module: crm
#: model:ir.ui.view,arch_db:crm.crm_planner
msgid "Create Customers"
msgstr ""

#. module: crm
#: model:ir.ui.view,arch_db:crm.view_crm_lead2opportunity_partner
msgid "Create Opportunity"
msgstr "Creeaza Oportunitatea"

#. module: crm
#: model:ir.ui.view,arch_db:crm.crm_planner
msgid "Create Vendors"
msgstr ""

#. module: crm
#: selection:crm.lead2opportunity.partner,action:0
#: selection:crm.partner.binding,action:0
msgid "Create a new customer"
msgstr "Creeaza un client nou"

#. module: crm
#: model:ir.ui.view,arch_db:crm.crm_planner
msgid ""
"Create sleek and attractive event pages. Sell online and organize on site."
msgstr ""

#. module: crm
#: model:ir.actions.act_window,help:crm.crm_lead_tag_action
msgid ""
"Create specific tags that fit your company's activities\n"
"                to better classify and analyse your leads and opportunities.\n"
"                Such categories could for instance reflect your product\n"
"                structure or the different types of sales you do."
msgstr ""

#. module: crm
#: model:ir.ui.view,arch_db:crm.crm_planner
msgid "Create the three firsts opportunities"
msgstr ""

#. module: crm
#: model:ir.ui.view,arch_db:crm.crm_planner
msgid "Create your products"
msgstr ""

#. module: crm
#: model:ir.ui.view,arch_db:crm.crm_planner
msgid "Create your templates of offers"
msgstr ""

#. module: crm
#: model:ir.model.fields,field_description:crm.field_base_partner_merge_automatic_wizard_create_uid
#: model:ir.model.fields,field_description:crm.field_base_partner_merge_line_create_uid
#: model:ir.model.fields,field_description:crm.field_crm_activity_create_uid
#: model:ir.model.fields,field_description:crm.field_crm_lead2opportunity_partner_create_uid
#: model:ir.model.fields,field_description:crm.field_crm_lead2opportunity_partner_mass_create_uid
#: model:ir.model.fields,field_description:crm.field_crm_lead_create_uid
#: model:ir.model.fields,field_description:crm.field_crm_lead_lost_create_uid
#: model:ir.model.fields,field_description:crm.field_crm_lead_tag_create_uid
#: model:ir.model.fields,field_description:crm.field_crm_lost_reason_create_uid
#: model:ir.model.fields,field_description:crm.field_crm_merge_opportunity_create_uid
#: model:ir.model.fields,field_description:crm.field_crm_partner_binding_create_uid
#: model:ir.model.fields,field_description:crm.field_crm_stage_create_uid
msgid "Created by"
msgstr "Creat de"

#. module: crm
#: model:ir.model.fields,field_description:crm.field_base_partner_merge_automatic_wizard_create_date
#: model:ir.model.fields,field_description:crm.field_base_partner_merge_line_create_date
#: model:ir.model.fields,field_description:crm.field_crm_activity_create_date
#: model:ir.model.fields,field_description:crm.field_crm_lead2opportunity_partner_create_date
#: model:ir.model.fields,field_description:crm.field_crm_lead2opportunity_partner_mass_create_date
#: model:ir.model.fields,field_description:crm.field_crm_lead_lost_create_date
#: model:ir.model.fields,field_description:crm.field_crm_lead_tag_create_date
#: model:ir.model.fields,field_description:crm.field_crm_lost_reason_create_date
#: model:ir.model.fields,field_description:crm.field_crm_merge_opportunity_create_date
#: model:ir.model.fields,field_description:crm.field_crm_partner_binding_create_date
#: model:ir.model.fields,field_description:crm.field_crm_stage_create_date
msgid "Created on"
msgstr "Creat în"

#. module: crm
#: model:ir.model.fields,field_description:crm.field_crm_lead_create_date
#: model:ir.model.fields,field_description:crm.field_crm_opportunity_report_create_date
msgid "Creation Date"
msgstr "Data creării"

#. module: crm
#: model:ir.ui.view,arch_db:crm.crm_opportunity_report_view_search
#: model:ir.ui.view,arch_db:crm.view_crm_case_leads_filter
#: model:ir.ui.view,arch_db:crm.view_crm_case_opportunities_filter
msgid "Creation Month"
msgstr "Luna crearii"

#. module: crm
#: model:ir.model.fields,field_description:crm.field_crm_lead_company_currency
msgid "Currency"
msgstr "Valuta"

#. module: crm
#: model:ir.ui.view,arch_db:crm.crm_opportunity_report_view_search
msgid "Current"
msgstr "Actual(a)"

#. module: crm
#: model:ir.model.fields,field_description:crm.field_base_partner_merge_automatic_wizard_current_line_id
msgid "Current Line"
msgstr "Linia curentă"

#. module: crm
#: code:addons/crm/crm_lead.py:996
#: model:ir.model.fields,field_description:crm.field_crm_lead2opportunity_partner_mass_partner_id
#: model:ir.model.fields,field_description:crm.field_crm_lead2opportunity_partner_partner_id
#: model:ir.model.fields,field_description:crm.field_crm_partner_binding_partner_id
#: model:ir.ui.view,arch_db:crm.crm_case_form_view_leads
#: model:ir.ui.view,arch_db:crm.crm_case_form_view_oppor
#: model:ir.ui.view,arch_db:crm.crm_case_tree_view_oppor
#: model:ir.ui.view,arch_db:crm.view_crm_case_leads_filter
#: model:ir.ui.view,arch_db:crm.view_crm_case_opportunities_filter
#, python-format
msgid "Customer"
msgstr "Client"

#. module: crm
#: code:addons/crm/crm_lead.py:998
#, python-format
msgid "Customer Email"
msgstr "E-mail Client"

#. module: crm
#: model:ir.model.fields,field_description:crm.field_crm_lead_partner_name
msgid "Customer Name"
msgstr "Numele clientului"

#. module: crm
#: model:ir.ui.view,arch_db:crm.view_crm_lead2opportunity_partner
#: model:ir.ui.view,arch_db:crm.view_crm_lead2opportunity_partner_mass
msgid "Customers"
msgstr "Clienți"

#. module: crm
#: model:ir.model.fields,field_description:crm.field_crm_activity_report_date
msgid "Date"
msgstr "Data"

#. module: crm
#: model:ir.model.fields,help:crm.field_crm_lead_message_last_post
msgid "Date of the last message posted on the record."
msgstr "Data ultimului mesaj postat pe înregistrare."

#. module: crm
#: model:ir.model.fields,field_description:crm.field_crm_lead_day_open
msgid "Days to Assign"
msgstr "Zilele de atribuire"

#. module: crm
#: model:ir.model.fields,field_description:crm.field_crm_lead_day_close
msgid "Days to Close"
msgstr "Zile pana la inchidere"

#. module: crm
#: model:ir.actions.act_window,name:crm.action_partner_deduplicate
msgid "Deduplicate Contact"
msgstr ""

#. module: crm
#: model:ir.ui.view,arch_db:crm.base_partner_merge_automatic_wizard_form
msgid "Deduplicate the other Contacts"
msgstr "Multiplica celelalte contacte"

#. module: crm
#: model:ir.model.fields,field_description:crm.field_crm_activity_default
msgid "Default"
msgstr "Implicit"

#. module: crm
#: model:ir.model.fields,field_description:crm.field_sale_config_settings_alias_prefix
msgid "Default Alias Name for Leads"
msgstr "Nume implict pentru pistă"

#. module: crm
#: model:ir.model.fields,field_description:crm.field_crm_team_alias_defaults
msgid "Default Values"
msgstr "Valori Implicite"

#. module: crm
#: model:ir.model.fields,field_description:crm.field_crm_opportunity_report_delay_open
msgid "Delay to Assign"
msgstr "Intarzie atribuirea"

#. module: crm
#: model:ir.model.fields,field_description:crm.field_crm_opportunity_report_delay_close
msgid "Delay to Close"
msgstr "Intarziere la inchidere"

#. module: crm
#: model:ir.ui.view,arch_db:crm.crm_case_kanban_view_leads
msgid "Delete"
msgstr "Șterge"

#. module: crm
#: model:ir.ui.view,arch_db:crm.crm_planner
msgid ""
"Depending on how complex your business is, it may take between 6 months and 18 months for a new\n"
"                                    sales team to efficiently forecasts future revenues."
msgstr ""

#. module: crm
#: model:ir.ui.view,arch_db:crm.crm_planner
msgid "Deployment"
msgstr ""

#. module: crm
#: model:ir.ui.view,arch_db:crm.crm_case_form_view_leads
msgid "Describe the lead..."
msgstr "Descrieți pista..."

#. module: crm
#: model:ir.model.fields,field_description:crm.field_crm_activity_description
msgid "Description"
msgstr "Descriere"

#. module: crm
#: model:ir.model.fields,help:crm.field_crm_activity_description
msgid ""
"Description that will be added in the message posted for this subtype. If "
"void, the name will be added instead."
msgstr "Descriere care va fi adăugată în mesajul postat pentru acest subtip. Dacă este necompletat, va fi adăugat numele."

#. module: crm
#: model:ir.ui.view,arch_db:crm.crm_planner
msgid "Design efficient email campaigns. Send, convert and track performance."
msgstr ""

#. module: crm
#: model:ir.model.fields,field_description:crm.field_base_partner_merge_automatic_wizard_dst_partner_id
msgid "Destination Contact"
msgstr "Destinatie contact"

#. module: crm
#: model:ir.model.fields,field_description:crm.field_base_partner_merge_automatic_wizard_display_name
#: model:ir.model.fields,field_description:crm.field_base_partner_merge_line_display_name
#: model:ir.model.fields,field_description:crm.field_crm_activity_display_name
#: model:ir.model.fields,field_description:crm.field_crm_activity_report_display_name
#: model:ir.model.fields,field_description:crm.field_crm_lead2opportunity_partner_display_name
#: model:ir.model.fields,field_description:crm.field_crm_lead2opportunity_partner_mass_display_name
#: model:ir.model.fields,field_description:crm.field_crm_lead_display_name
#: model:ir.model.fields,field_description:crm.field_crm_lead_lost_display_name
#: model:ir.model.fields,field_description:crm.field_crm_lead_tag_display_name
#: model:ir.model.fields,field_description:crm.field_crm_lost_reason_display_name
#: model:ir.model.fields,field_description:crm.field_crm_merge_opportunity_display_name
#: model:ir.model.fields,field_description:crm.field_crm_opportunity_report_display_name
#: model:ir.model.fields,field_description:crm.field_crm_partner_binding_display_name
#: model:ir.model.fields,field_description:crm.field_crm_stage_display_name
msgid "Display Name"
msgstr "Afiseaza nume"

#. module: crm
#: model:ir.ui.view,arch_db:crm.crm_planner
msgid "Display your brochures, product sheets, showcases etc."
msgstr ""

#. module: crm
#: selection:crm.lead2opportunity.partner,action:0
#: selection:crm.lead2opportunity.partner.mass,action:0
#: selection:crm.partner.binding,action:0
msgid "Do not link to a customer"
msgstr "Nu asociati unui client"

#. module: crm
#: model:ir.ui.view,arch_db:crm.crm_planner
msgid "Don't forget to change this address on:"
msgstr ""

#. module: crm
#: model:ir.ui.view,arch_db:crm.crm_planner
msgid "Don't hesitate to"
msgstr ""

#. module: crm
#: model:ir.ui.view,arch_db:crm.crm_planner
msgid "Don't use stages to qualify opportunities, use tags instead"
msgstr ""

#. module: crm
#: model:ir.ui.view,arch_db:crm.crm_case_form_view_oppor
msgid "Done"
msgstr "Efectuat"

#. module: crm
#: model:ir.ui.view,arch_db:crm.crm_planner
msgid "Download the"
msgstr ""

#. module: crm
#: model:ir.filters,name:crm.filter_draft_lead
msgid "Draft Leads"
msgstr "Piste Ciorna"

#. module: crm
#: selection:sale.config.settings,group_use_lead:0
msgid "Each mail sent to the alias creates a new opportunity"
msgstr ""

#. module: crm
#: model:ir.ui.view,arch_db:crm.crm_planner
msgid ""
"Each product can only have one price. (but you can change it when doing a quotation)\n"
"                                        <br/>\n"
"                                        Note: your product needs to be marked as 'Can be Sold' to have a Sale Price."
msgstr ""

#. module: crm
#: model:ir.ui.view,arch_db:crm.view_sale_config_settings
msgid ""
"Each sales team has an email alias that\n"
"                                    could be setup on the sales team form. You\n"
"                                    can setup a generic email alias to create\n"
"                                    incoming leads."
msgstr ""

#. module: crm
#: model:ir.ui.view,arch_db:crm.crm_case_kanban_view_leads
msgid "Edit"
msgstr "Editați"

#. module: crm
#: model:crm.activity,name:crm.crm_activity_data_email
#: model:ir.model.fields,field_description:crm.field_base_partner_merge_automatic_wizard_group_by_email
#: model:ir.model.fields,field_description:crm.field_crm_lead_email_from
#: model:ir.ui.view,arch_db:crm.crm_case_form_view_leads
#: model:ir.ui.view,arch_db:crm.crm_case_form_view_oppor
#: model:mail.message.subtype,name:crm.crm_activity_data_email_mail_message_subtype
msgid "Email"
msgstr "E-mail"

#. module: crm
#: model:ir.ui.view,arch_db:crm.sales_team_form_view_in_crm
msgid "Email Alias"
msgstr "Email Alias"

#. module: crm
#: model:ir.model.fields,help:crm.field_crm_lead_email_from
msgid "Email address of the contact"
msgstr "Adresa de email a contactului"

#. module: crm
#: model:ir.ui.view,arch_db:crm.crm_planner
msgid "End"
msgstr ""

#. module: crm
#: model:ir.ui.view,arch_db:crm.crm_planner
msgid "Engage directly with your website visitors to convert them into leads."
msgstr ""

#. module: crm
#: model:ir.model.fields,help:crm.field_crm_stage_requirements
msgid ""
"Enter here the internal requirements for this stage (ex: Offer sent to "
"customer). It will appear as a tooltip over the stage's name."
msgstr ""

#. module: crm
#: model:ir.model.fields,help:crm.field_crm_lead_date_deadline
msgid "Estimate of the date on which the opportunity will be won."
msgstr "Estimarea datei in care oportunitatea va fi castigata."

#. module: crm
#: model:ir.model,name:crm.model_calendar_event
msgid "Event"
msgstr "Eveniment"

#. module: crm
#: model:ir.ui.view,arch_db:crm.crm_planner
msgid ""
"Every salesperson can analyze their own pipe by clicking on the 'switch view"
" to graph' icon."
msgstr ""

#. module: crm
#: model:ir.ui.view,arch_db:crm.crm_planner
msgid ""
"Every stage should be a step forward in the buyer's decision-making, not a "
"task to carry out"
msgstr ""

#. module: crm
#: model:ir.ui.view,arch_db:crm.crm_planner
msgid "Examples"
msgstr "Exemple"

#. module: crm
#: model:ir.ui.view,arch_db:crm.crm_planner
msgid "Examples:"
msgstr ""

#. module: crm
#: model:ir.ui.view,arch_db:crm.crm_planner
msgid "Excel template"
msgstr ""

#. module: crm
#: model:ir.ui.view,arch_db:crm.view_crm_case_leads_filter
msgid "Exclude Opt Out"
msgstr ""

#. module: crm
#: model:ir.ui.view,arch_db:crm.base_partner_merge_automatic_wizard_form
msgid "Exclude contacts having"
msgstr "Exclude contactele având"

#. module: crm
#: model:ir.ui.view,arch_db:crm.crm_planner
msgid "Existing Tools"
msgstr ""

#. module: crm
#: model:ir.model.fields,field_description:crm.field_crm_lead_date_deadline
#: model:ir.model.fields,field_description:crm.field_crm_opportunity_report_date_deadline
#: model:ir.ui.view,arch_db:crm.crm_opportunity_report_view_search
#: model:ir.ui.view,arch_db:crm.view_crm_case_leads_filter
#: model:ir.ui.view,arch_db:crm.view_crm_case_opportunities_filter
msgid "Expected Closing"
msgstr "Inchidere estimata"

#. module: crm
#: model:ir.model.fields,field_description:crm.field_crm_lead_planned_revenue
#: model:ir.model.fields,field_description:crm.field_crm_opportunity_report_expected_revenue
msgid "Expected Revenue"
msgstr "Venituri Estimate"

#. module: crm
#: model:ir.ui.view,arch_db:crm.crm_case_tree_view_oppor
msgid "Expected Revenues"
msgstr "Venituri estimate"

#. module: crm
#: model:ir.ui.view,arch_db:crm.crm_opportunity_report_view_search
msgid "Expiration Closing Month"
msgstr "Luna de închidere estimată"

#. module: crm
#: model:ir.model.fields,help:crm.field_crm_stage_legend_priority
msgid ""
"Explanation text to help users using the star and priority mechanism on "
"stages or issues that are in this stage."
msgstr ""

#. module: crm
#: model:ir.ui.view,arch_db:crm.crm_opportunity_report_view_search
msgid "Extended Filters"
msgstr "Filtre extinse"

#. module: crm
#: model:ir.ui.view,arch_db:crm.crm_case_form_view_leads
msgid "Extra Info"
msgstr "Informatii suplimentare"

#. module: crm
#: model:ir.model.fields,field_description:crm.field_crm_lead_fax
msgid "Fax"
msgstr "Fax"

#. module: crm
#: model:ir.model.fields,help:crm.field_crm_activity_relation_field
msgid ""
"Field used to link the related model to the subtype model when using "
"automatic subscription on a related document. The field is used to compute "
"getattr(related_document.relation_field)."
msgstr "Câmp utilizat pentru a lega modelul asociat de modelul subtip atunci când se folosește abonarea automată pe un document corelat. Acest câmp este utilizat pentru a calcula getattr(related_document.relation_field)."

#. module: crm
#: selection:base.partner.merge.automatic.wizard,state:0
msgid "Finished"
msgstr "Finalizat(a)"

#. module: crm
#: model:ir.model.fields,field_description:crm.field_crm_stage_fold
msgid "Folded in Pipeline"
msgstr ""

#. module: crm
#: model:ir.ui.view,arch_db:crm.view_crm_case_opportunities_filter
msgid "Follow-up"
msgstr "Urmare"

#. module: crm
#: model:crm.activity,name:crm.crm_activity_demo_followup_quote
#: model:mail.message.subtype,name:crm.crm_activity_demo_followup_quote_mail_message_subtype
msgid "Follow-up Quote"
msgstr ""

#. module: crm
#: model:crm.activity,description:crm.crm_activity_data_call
#: model:mail.message.subtype,description:crm.crm_activity_data_call_mail_message_subtype
msgid "Follow-up call"
msgstr ""

#. module: crm
#: model:crm.activity,description:crm.crm_activity_demo_followup_quote
#: model:mail.message.subtype,description:crm.crm_activity_demo_followup_quote_mail_message_subtype
msgid "Follow-up quote"
msgstr ""

#. module: crm
#: model:ir.model.fields,field_description:crm.field_crm_lead_message_follower_ids
msgid "Followers"
msgstr "Urmări"

#. module: crm
#: model:ir.model.fields,field_description:crm.field_crm_lead_message_channel_ids
msgid "Followers (Channels)"
msgstr ""

#. module: crm
#: model:ir.model.fields,field_description:crm.field_crm_lead_message_partner_ids
msgid "Followers (Partners)"
msgstr ""

#. module: crm
#: model:ir.ui.view,arch_db:crm.view_crm_case_leads_filter
msgid "Followup"
msgstr ""

#. module: crm
#: model:ir.ui.view,arch_db:crm.crm_planner
msgid ""
"For every deal, review the next action, the expected closing, the pain "
"points, the expected revenues, the buying process, etc."
msgstr ""

#. module: crm
#: code:addons/crm/base_partner_merge.py:303
#, python-format
msgid ""
"For safety reasons, you cannot merge more than 3 contacts together. You can "
"re-open the wizard several times if needed."
msgstr "Din motive de siguranţă, nu aveţi posibilitatea să îmbinaţi mai mult de 3 contacte împreună. Puteţi re-deschide expertul de mai multe ori dacă este necesar."

#. module: crm
#: model:ir.ui.view,arch_db:crm.crm_planner
msgid ""
"For the Odoo Team,<br/>\n"
"                          Fabien Pinckaers, Founder"
msgstr ""

#. module: crm
#: model:ir.model.fields,field_description:crm.field_crm_lead2opportunity_partner_mass_force_assignation
msgid "Force assignation"
msgstr "Forța de atribuire"

#. module: crm
#: code:addons/crm/crm_lead.py:558
#, python-format
msgid "From %s : %s"
msgstr "De la %s: %s"

#. module: crm
#: model:ir.model.fields,field_description:crm.field_crm_lead_function
msgid "Function"
msgstr "Functie"

#. module: crm
#: model:ir.ui.view,arch_db:crm.crm_planner
msgid ""
"Gain high quality insight from surveys, a great way to engage with prospects"
msgstr ""

#. module: crm
#: model:ir.ui.view,arch_db:crm.crm_planner
msgid "Gamification"
msgstr "Competiție"

#. module: crm
#: model:ir.model,name:crm.model_crm_lead_lost
msgid "Get Lost Reason"
msgstr ""

#. module: crm
#: model:ir.model.fields,field_description:crm.field_crm_lead_email_cc
msgid "Global CC"
msgstr "CC global"

#. module: crm
#: model:ir.ui.view,arch_db:crm.crm_planner
msgid ""
"Great pipelines have stages <strong>aligned with the buyer's buying "
"process</strong>, not your selling process:"
msgstr ""

#. module: crm
#: model:ir.ui.view,arch_db:crm.crm_activity_report_view_search
#: model:ir.ui.view,arch_db:crm.crm_opportunity_report_view_search
#: model:ir.ui.view,arch_db:crm.view_crm_case_leads_filter
#: model:ir.ui.view,arch_db:crm.view_crm_case_opportunities_filter
msgid "Group By"
msgstr "Grupează după"

#. module: crm
#: model:ir.model.fields,field_description:crm.field_base_partner_merge_automatic_wizard_number_group
msgid "Group of Contacts"
msgstr "Grup de contacte"

#. module: crm
#: model:ir.ui.view,arch_db:crm.crm_planner
msgid "Grow leads acquisition"
msgstr ""

#. module: crm
#: model:ir.ui.view,arch_db:crm.crm_planner
msgid "Grow revenues"
msgstr ""

#. module: crm
#: model:ir.model,name:crm.model_crm_partner_binding
msgid "Handle partner binding or generation in CRM wizards."
msgstr "Gestionati determinarea sau generarea partenerului in wizard-urile MRC."

#. module: crm
#: model:ir.ui.view,arch_db:crm.crm_planner
msgid "Happy Selling!<br/>- The Odoo Team"
msgstr ""

#. module: crm
#: model:ir.ui.view,arch_db:crm.crm_planner
msgid "Have clear forecasts on sales"
msgstr ""

#. module: crm
#: model:ir.ui.view,arch_db:crm.crm_planner
msgid "Have fun deploying your sales strategy,"
msgstr ""

#. module: crm
#: model:ir.ui.view,arch_db:crm.crm_planner
msgid ""
"Here are a few examples of documents you should provide to your sales team "
"based on the sales stage:"
msgstr ""

#. module: crm
#: model:ir.ui.view,arch_db:crm.crm_planner
msgid "Here are some of the <strong>customizations available</strong>:"
msgstr ""

#. module: crm
#: model:ir.actions.act_window,help:crm.crm_lead_action_activities
msgid ""
"Here is the list of your next activities. Those are linked to your opportunities.\n"
"               To set a next activity, go on an opportunity and add one. It will then appear in this list."
msgstr ""

#. module: crm
#: model:ir.model.fields,field_description:crm.field_crm_activity_hidden
msgid "Hidden"
msgstr "Ascuns(a)"

#. module: crm
#: model:ir.model.fields,help:crm.field_crm_activity_hidden
msgid "Hide the subtype in the follower options"
msgstr ""

#. module: crm
#: selection:crm.lead,priority:0 selection:crm.opportunity.report,priority:0
msgid "High"
msgstr "Ridicat(ă)"

#. module: crm
#: model:ir.model.fields,field_description:crm.field_base_partner_merge_automatic_wizard_id
#: model:ir.model.fields,field_description:crm.field_base_partner_merge_line_id
#: model:ir.model.fields,field_description:crm.field_crm_activity_id
#: model:ir.model.fields,field_description:crm.field_crm_activity_report_id
#: model:ir.model.fields,field_description:crm.field_crm_lead2opportunity_partner_id
#: model:ir.model.fields,field_description:crm.field_crm_lead2opportunity_partner_mass_id
#: model:ir.model.fields,field_description:crm.field_crm_lead_id
#: model:ir.model.fields,field_description:crm.field_crm_lead_lost_id
#: model:ir.model.fields,field_description:crm.field_crm_lead_tag_id
#: model:ir.model.fields,field_description:crm.field_crm_lost_reason_id
#: model:ir.model.fields,field_description:crm.field_crm_merge_opportunity_id
#: model:ir.model.fields,field_description:crm.field_crm_opportunity_report_id
#: model:ir.model.fields,field_description:crm.field_crm_partner_binding_id
#: model:ir.model.fields,field_description:crm.field_crm_stage_id
msgid "ID"
msgstr "ID"

#. module: crm
#: model:ir.model.fields,help:crm.field_crm_team_alias_parent_thread_id
msgid ""
"ID of the parent record holding the alias (example: project holding the task"
" creation alias)"
msgstr ""

#. module: crm
#: model:ir.model.fields,field_description:crm.field_base_partner_merge_line_aggr_ids
msgid "Ids"
msgstr "Id-uri"

#. module: crm
#: model:ir.model.fields,help:crm.field_crm_lead_message_unread
msgid "If checked new messages require your attention."
msgstr "Dacă este selectat, mesajele noi necesită atenția dumneavoastră."

#. module: crm
#: model:ir.model.fields,help:crm.field_crm_lead_message_needaction
msgid "If checked, new messages require your attention."
msgstr ""

#. module: crm
#: model:ir.model.fields,help:crm.field_crm_lead_opt_out
msgid ""
"If opt-out is checked, this contact has refused to receive emails for mass "
"mailing and marketing campaign. Filter 'Available for Mass Mailing' allows "
"users to filter the leads when performing mass mailing."
msgstr "În cazul în care opt-out este verificat, acest contact a refuzat să primească e-mailuri de corespondenţă în masă şi campanii de marketing. Filtru \"Disponibil pentru Mass Mailing\" permite utilizatorilor să filtreze pistele la efectuarea de discuţii în masă."

#. module: crm
#: model:ir.model.fields,help:crm.field_crm_lead2opportunity_partner_mass_force_assignation
msgid "If unchecked, this will leave the salesman of duplicated opportunities"
msgstr "Dacă este debifat, va lasă vânzătorul să duplice oportunităţi"

#. module: crm
#: model:ir.ui.view,arch_db:crm.crm_planner
msgid ""
"If you followed the preceeding steps, you already setup\n"
"                        the foundations to a strong process leading to\n"
"                        continuous improvements of your sales teams."
msgstr ""

#. module: crm
#: model:ir.ui.view,arch_db:crm.crm_planner
msgid ""
"If you have less than 200 contacts, we recommend you\n"
"                                        to create them manually."
msgstr ""

#. module: crm
#: model:ir.ui.view,arch_db:crm.crm_planner
msgid ""
"If you sell subscriptions (whether it's invoiced annually or monthly), "
"activate the"
msgstr ""

#. module: crm
#: model:ir.ui.view,arch_db:crm.crm_planner
msgid "If you want to do it yourself:"
msgstr ""

#. module: crm
#: model:ir.ui.view,arch_db:crm.crm_planner
msgid "Import using the top left button in"
msgstr ""

#. module: crm
#: model:ir.ui.view,arch_db:crm.crm_case_kanban_view_leads
#: model:ir.ui.view,arch_db:crm.view_crm_case_leads_filter
#: model:ir.ui.view,arch_db:crm.view_crm_case_opportunities_filter
msgid "Important Messages"
msgstr ""

#. module: crm
#: model:ir.ui.view,arch_db:crm.crm_planner
msgid "Improve average revenue per salesperson"
msgstr ""

#. module: crm
#: model:ir.ui.view,arch_db:crm.crm_planner
msgid ""
"In Odoo, there are 3 different ways to manage your products prices.<br/>"
msgstr ""

#. module: crm
#: model:ir.ui.view,arch_db:crm.crm_lost_reason_view_search
msgid "Include archived"
msgstr ""

#. module: crm
#: code:addons/crm/sales_team.py:15
#, python-format
msgid "Incoming"
msgstr "Primire"

#. module: crm
#: model:ir.ui.view,arch_db:crm.crm_planner
msgid "Incoming Emails"
msgstr ""

#. module: crm
#: model:ir.ui.view,arch_db:crm.crm_planner
msgid ""
"Incoming email create leads automatically when a new prospect contacts you.\n"
"                        That's the easiest way to integrate Odoo with third party apps."
msgstr ""

#. module: crm
#: model:ir.model.fields,help:crm.field_sale_config_settings_module_crm_voip
msgid "Integration with Asterisk"
msgstr ""

#. module: crm
#: model:ir.ui.view,arch_db:crm.crm_case_form_view_leads
#: model:ir.ui.view,arch_db:crm.crm_case_form_view_oppor
msgid "Internal Notes"
msgstr "Note Interne"

#. module: crm
#: model:ir.model.fields,field_description:crm.field_crm_activity_internal
msgid "Internal Only"
msgstr ""

#. module: crm
#: model:ir.ui.view,arch_db:crm.crm_planner
msgid "Invoice Analysis"
msgstr ""

#. module: crm
#: model:ir.model.fields,field_description:crm.field_base_partner_merge_automatic_wizard_group_by_is_company
msgid "Is Company"
msgstr "Este Compania"

#. module: crm
#: model:ir.model.fields,field_description:crm.field_crm_lead_message_is_follower
msgid "Is Follower"
msgstr ""

#. module: crm
#: model:ir.model.fields,field_description:crm.field_base_partner_merge_automatic_wizard_exclude_journal_item
msgid "Journal Items associated to the contact"
msgstr "Jurnalul de articole conexe la contact"

#. module: crm
#: model:ir.ui.view,arch_db:crm.crm_planner
msgid "KPIs"
msgstr ""

#. module: crm
#: model:ir.model.fields,field_description:crm.field_crm_lead_date_action_last
msgid "Last Action"
msgstr "Ultima actiune"

#. module: crm
#: model:ir.model.fields,field_description:crm.field_crm_lead_last_activity_id
msgid "Last Activity"
msgstr ""

#. module: crm
#: model:ir.model.fields,field_description:crm.field_crm_lead_message_last_post
msgid "Last Message Date"
msgstr "Data ultimului mesaj"

#. module: crm
#: model:ir.model.fields,field_description:crm.field_base_partner_merge_automatic_wizard___last_update
#: model:ir.model.fields,field_description:crm.field_base_partner_merge_line___last_update
#: model:ir.model.fields,field_description:crm.field_crm_activity___last_update
#: model:ir.model.fields,field_description:crm.field_crm_activity_report___last_update
#: model:ir.model.fields,field_description:crm.field_crm_lead2opportunity_partner___last_update
#: model:ir.model.fields,field_description:crm.field_crm_lead2opportunity_partner_mass___last_update
#: model:ir.model.fields,field_description:crm.field_crm_lead___last_update
#: model:ir.model.fields,field_description:crm.field_crm_lead_lost___last_update
#: model:ir.model.fields,field_description:crm.field_crm_lead_tag___last_update
#: model:ir.model.fields,field_description:crm.field_crm_lost_reason___last_update
#: model:ir.model.fields,field_description:crm.field_crm_merge_opportunity___last_update
#: model:ir.model.fields,field_description:crm.field_crm_opportunity_report___last_update
#: model:ir.model.fields,field_description:crm.field_crm_partner_binding___last_update
#: model:ir.model.fields,field_description:crm.field_crm_stage___last_update
msgid "Last Modified on"
msgstr "Ultima modificare la"

#. module: crm
#: model:ir.model.fields,field_description:crm.field_crm_lead_date_last_stage_update
#: model:ir.model.fields,field_description:crm.field_crm_opportunity_report_date_last_stage_update
msgid "Last Stage Update"
msgstr "Ultima etapă actualizată"

#. module: crm
#: model:ir.model.fields,field_description:crm.field_base_partner_merge_automatic_wizard_write_uid
#: model:ir.model.fields,field_description:crm.field_base_partner_merge_line_write_uid
#: model:ir.model.fields,field_description:crm.field_crm_activity_write_uid
#: model:ir.model.fields,field_description:crm.field_crm_lead2opportunity_partner_mass_write_uid
#: model:ir.model.fields,field_description:crm.field_crm_lead2opportunity_partner_write_uid
#: model:ir.model.fields,field_description:crm.field_crm_lead_lost_write_uid
#: model:ir.model.fields,field_description:crm.field_crm_lead_tag_write_uid
#: model:ir.model.fields,field_description:crm.field_crm_lead_write_uid
#: model:ir.model.fields,field_description:crm.field_crm_lost_reason_write_uid
#: model:ir.model.fields,field_description:crm.field_crm_merge_opportunity_write_uid
#: model:ir.model.fields,field_description:crm.field_crm_partner_binding_write_uid
#: model:ir.model.fields,field_description:crm.field_crm_stage_write_uid
msgid "Last Updated by"
msgstr "Ultima actualizare făcută de"

#. module: crm
#: model:ir.model.fields,field_description:crm.field_base_partner_merge_automatic_wizard_write_date
#: model:ir.model.fields,field_description:crm.field_base_partner_merge_line_write_date
#: model:ir.model.fields,field_description:crm.field_crm_activity_write_date
#: model:ir.model.fields,field_description:crm.field_crm_lead2opportunity_partner_mass_write_date
#: model:ir.model.fields,field_description:crm.field_crm_lead2opportunity_partner_write_date
#: model:ir.model.fields,field_description:crm.field_crm_lead_lost_write_date
#: model:ir.model.fields,field_description:crm.field_crm_lead_tag_write_date
#: model:ir.model.fields,field_description:crm.field_crm_lost_reason_write_date
#: model:ir.model.fields,field_description:crm.field_crm_merge_opportunity_write_date
#: model:ir.model.fields,field_description:crm.field_crm_partner_binding_write_date
#: model:ir.model.fields,field_description:crm.field_crm_stage_write_date
msgid "Last Updated on"
msgstr "Ultima actualizare în"

#. module: crm
#: code:addons/crm/crm_lead.py:834 selection:crm.activity.report,lead_type:0
#: selection:crm.lead,type:0 selection:crm.opportunity.report,type:0
#: selection:crm.stage,type:0
#: model:ir.model.fields,field_description:crm.field_crm_lead_lost_lead_id
#: model:ir.ui.view,arch_db:crm.crm_case_form_view_leads
#: model:ir.ui.view,arch_db:crm.crm_case_form_view_oppor
#: model:ir.ui.view,arch_db:crm.crm_case_tree_view_leads
#: model:ir.ui.view,arch_db:crm.crm_opportunity_report_view_search
#, python-format
msgid "Lead"
msgstr "Pistă"

#. module: crm
#: model:ir.ui.view,arch_db:crm.view_crm_case_leads_filter
msgid "Lead / Customer"
msgstr "Pistă / Client"

#. module: crm
#: model:mail.message.subtype,name:crm.mt_lead_create
#: model:mail.message.subtype,name:crm.mt_salesteam_lead
msgid "Lead Created"
msgstr "Pista Creata"

#. module: crm
#: model:ir.model,name:crm.model_crm_lead2opportunity_partner
msgid "Lead To Opportunity Partner"
msgstr "Pista in Partener Oportunitate"

#. module: crm
#: model:mail.message.subtype,description:crm.mt_lead_create
msgid "Lead created"
msgstr "Pistă creată"

#. module: crm
#: model:ir.model,name:crm.model_crm_lead
msgid "Lead/Opportunity"
msgstr "Pista/Oportunitate"

#. module: crm
#: model:ir.actions.act_window,name:crm.action_lead_mass_mail
msgid "Lead/Opportunity Mass Mail"
msgstr "Piste/Oportunități mail în masă"

#. module: crm
#: model:ir.actions.act_window,name:crm.crm_case_form_view_salesteams_lead
#: model:ir.actions.act_window,name:crm.crm_lead_all_leads
#: model:ir.model.fields,field_description:crm.field_crm_team_use_leads
#: model:ir.model.fields,field_description:crm.field_sale_config_settings_group_use_lead
#: model:ir.ui.menu,name:crm.crm_opportunity_report_menu_lead
#: model:ir.ui.menu,name:crm.menu_crm_leads
#: model:ir.ui.view,arch_db:crm.crm_activity_report_view_search
#: model:ir.ui.view,arch_db:crm.crm_case_tree_view_leads
#: model:ir.ui.view,arch_db:crm.crm_team_salesteams_view_kanban
#: model:ir.ui.view,arch_db:crm.sales_team_form_view_in_crm
#: model:ir.ui.view,arch_db:crm.view_crm_case_leads_filter
msgid "Leads"
msgstr "Piste"

#. module: crm
#: code:addons/crm/crm_lead.py:60
#, python-format
msgid "Leads / Opportunities"
msgstr "Piste/Oportunități"

#. module: crm
#: model:ir.actions.act_window,name:crm.action_report_crm_lead_salesteam
#: model:ir.actions.act_window,name:crm.crm_opportunity_report_action_lead
#: model:ir.ui.view,arch_db:crm.crm_opportunity_report_view_graph_lead
#: model:ir.ui.view,arch_db:crm.crm_opportunity_report_view_pivot_lead
#: model:ir.ui.view,arch_db:crm.crm_planner
msgid "Leads Analysis"
msgstr "Analiza pistelor"

#. module: crm
#: model:ir.actions.act_window,help:crm.action_report_crm_lead_salesteam
msgid ""
"Leads Analysis allows you to check different CRM related information like "
"the treatment delays or number of leads per state. You can sort out your "
"leads analysis by different groups to get accurate grained analysis."
msgstr "Analiza Pistelor va permite sa verificati diferite informatii legate de Managementul Relatiilor cu Clientii, cum ar fi tratarea intarzierilor sau numarul de piste pentru fiecare stare. Puteti organiza analiza pistelor pe diferite grupuri pentru a obtine o analiza exacta."

#. module: crm
#: model:ir.filters,name:crm.filter_opportunity_salesperson
msgid "Leads By Salespersons"
msgstr ""

#. module: crm
#: model:ir.ui.view,arch_db:crm.view_sale_config_settings
msgid "Leads Email Alias"
msgstr "Piste Email Alias"

#. module: crm
#: model:ir.ui.view,arch_db:crm.crm_case_form_view_leads
msgid "Leads Form"
msgstr "Formular piste"

#. module: crm
#: model:ir.ui.view,arch_db:crm.crm_case_calendar_view_leads
msgid "Leads Generation"
msgstr "Generare piste"

#. module: crm
#: model:ir.ui.view,arch_db:crm.crm_planner
msgid "Leads by Source"
msgstr ""

#. module: crm
#: model:ir.filters,name:crm.filter_usa_lead
msgid "Leads from USA"
msgstr "Piste din SUA"

#. module: crm
#: model:ir.ui.view,arch_db:crm.view_crm_case_leads_filter
msgid "Leads that are assigned to me"
msgstr "Piste care imi sunt atribuite mie"

#. module: crm
#: model:ir.ui.view,arch_db:crm.view_crm_case_leads_filter
msgid "Leads that did not ask not to be included in mass mailing campaigns"
msgstr ""

#. module: crm
#: model:ir.ui.view,arch_db:crm.view_crm_lead2opportunity_partner_mass
msgid ""
"Leads that you selected that have duplicates. If the list is empty, it means"
" that no duplicates were found"
msgstr ""

#. module: crm
#: model:ir.ui.view,arch_db:crm.view_crm_lead2opportunity_partner_mass
msgid "Leads with existing duplicates (for information)"
msgstr ""

#. module: crm
#: model:ir.model.fields,field_description:crm.field_crm_merge_opportunity_opportunity_ids
msgid "Leads/Opportunities"
msgstr "Piste/Oportunitati"

#. module: crm
#: model:ir.ui.view,arch_db:crm.crm_planner
msgid "Licences"
msgstr ""

#. module: crm
#: model:ir.model.fields,field_description:crm.field_base_partner_merge_automatic_wizard_line_ids
msgid "Lines"
msgstr "Linii"

#. module: crm
#: model:ir.model.fields,help:crm.field_crm_stage_team_ids
msgid ""
"Link between stages and sales teams. When set, this limitate the current "
"stage to the selected sales teams."
msgstr "Legatura dintre etape si echipele de vanzari. Cand este bifata, limiteaza etapa actuala la echipele de vanzari selectate."

#. module: crm
#: selection:crm.lead2opportunity.partner,action:0
#: selection:crm.partner.binding,action:0
msgid "Link to an existing customer"
msgstr "Conectati la un client existent"

#. module: crm
#: model:ir.model.fields,help:crm.field_crm_lead_partner_id
msgid "Linked partner (optional). Usually created when converting the lead."
msgstr "Partener asociat (optional). Creat de obicei atunci cand pista este transformata."

#. module: crm
#: model:ir.ui.view,arch_db:crm.crm_planner
msgid "List of possible pain points by segment/profile"
msgstr ""

#. module: crm
#: model:ir.ui.view,arch_db:crm.crm_activity_report_view_search
#: model:ir.ui.view,arch_db:crm.crm_case_form_view_leads
#: model:ir.ui.view,arch_db:crm.crm_case_form_view_oppor
#: model:ir.ui.view,arch_db:crm.crm_opportunity_report_view_search
#: model:ir.ui.view,arch_db:crm.view_crm_case_opportunities_filter
msgid "Lost"
msgstr "Pierdut (a)"

#. module: crm
#: model:ir.actions.act_window,name:crm.crm_lead_lost_action
#: model:ir.model.fields,field_description:crm.field_crm_lead_lost_lost_reason_id
#: model:ir.model.fields,field_description:crm.field_crm_lead_lost_reason
#: model:ir.model.fields,field_description:crm.field_crm_opportunity_report_lost_reason
#: model:ir.ui.view,arch_db:crm.crm_lead_lost_view_form
#: model:ir.ui.view,arch_db:crm.crm_opportunity_report_view_search
#: model:ir.ui.view,arch_db:crm.view_crm_case_opportunities_filter
msgid "Lost Reason"
msgstr ""

#. module: crm
#: model:ir.actions.act_window,name:crm.crm_lost_reason_action
#: model:ir.ui.menu,name:crm.menu_crm_lost_reason
msgid "Lost Reasons"
msgstr ""

#. module: crm
#: selection:crm.lead,priority:0 selection:crm.opportunity.report,priority:0
msgid "Low"
msgstr "Scazut(a)"

#. module: crm
#: model:crm.activity,name:crm.crm_activity_demo_make_quote
#: model:mail.message.subtype,name:crm.crm_activity_demo_make_quote_mail_message_subtype
msgid "Make Quote"
msgstr ""

#. module: crm
#: model:ir.actions.server,name:crm.action_mark_as_lost
msgid "Mark As Lost"
msgstr "Setează Pierdut"

#. module: crm
#: model:ir.ui.view,arch_db:crm.crm_case_form_view_leads
#: model:ir.ui.view,arch_db:crm.crm_case_form_view_oppor
msgid "Mark Lost"
msgstr "Marcheaza drept Pierdut"

#. module: crm
#: model:ir.ui.view,arch_db:crm.crm_case_form_view_leads
#: model:ir.ui.view,arch_db:crm.crm_case_form_view_oppor
msgid "Mark Won"
msgstr "Marcheaza drept Castigat"

#. module: crm
#: model:ir.ui.view,arch_db:crm.crm_case_form_view_oppor
msgid "Marketing"
msgstr "Marketing"

#. module: crm
#: model:ir.model,name:crm.model_crm_lead2opportunity_partner_mass
msgid "Mass Lead To Opportunity Partner"
msgstr "Pista in comun in Partener Oportunitate"

#. module: crm
#: model:ir.model.fields,field_description:crm.field_base_partner_merge_automatic_wizard_maximum_group
msgid "Maximum of Group of Contacts"
msgstr ""

#. module: crm
#: model:ir.model.fields,field_description:crm.field_crm_lead_medium_id
#: model:ir.model.fields,field_description:crm.field_crm_opportunity_report_medium_id
msgid "Medium"
msgstr "Mediu"

#. module: crm
#: code:addons/crm/crm_lead.py:1056
#, python-format
msgid "Meeting scheduled at '%s'<br> Subject: %s <br> Duration: %s hour(s)"
msgstr "Întâlnire planificată la %s'<br> Subiect: %s <br> Durata: %s oră(e)"

#. module: crm
#: model:ir.actions.act_window,name:crm.act_crm_opportunity_calendar_event_new
#: model:ir.actions.act_window,name:crm.calendar_event_partner
#: model:ir.model.fields,field_description:crm.field_res_partner_meeting_ids
#: model:ir.model.fields,field_description:crm.field_res_users_meeting_ids
#: model:ir.ui.view,arch_db:crm.view_partners_form_crm1
msgid "Meetings"
msgstr "Întâlniri"

#. module: crm
#: model:ir.ui.view,arch_db:crm.merge_opportunity_form
msgid "Merge"
msgstr "Unire"

#. module: crm
#: model:ir.ui.view,arch_db:crm.base_partner_merge_automatic_wizard_form
msgid "Merge Automatically"
msgstr "Unire automată"

#. module: crm
#: model:ir.ui.view,arch_db:crm.base_partner_merge_automatic_wizard_form
msgid "Merge Automatically all process"
msgstr "Unește automat toate procesele"

#. module: crm
#: model:ir.ui.view,arch_db:crm.base_partner_merge_automatic_wizard_form
msgid "Merge Contacts"
msgstr ""

#. module: crm
#: model:ir.ui.view,arch_db:crm.merge_opportunity_form
msgid "Merge Leads/Opportunities"
msgstr "Imbina Piste/Oportunitati"

#. module: crm
#: model:ir.actions.act_window,name:crm.action_partner_merge
msgid "Merge Selected Contacts"
msgstr ""

#. module: crm
#: model:ir.actions.act_window,name:crm.action_merge_opportunities
#: model:ir.actions.act_window,name:crm.merge_opportunity_act
msgid "Merge leads/opportunities"
msgstr "Imbina piste/oportunitati"

#. module: crm
#: model:ir.model,name:crm.model_crm_merge_opportunity
msgid "Merge opportunities"
msgstr "Imbina oportunitatile"

#. module: crm
#: model:ir.ui.view,arch_db:crm.base_partner_merge_automatic_wizard_form
msgid "Merge the following contacts"
msgstr "Unește următoarele contacte"

#. module: crm
#: model:ir.ui.view,arch_db:crm.base_partner_merge_automatic_wizard_form
msgid "Merge with Manual Check"
msgstr "Unire cu verificare manuală"

#. module: crm
#: model:ir.model.fields,help:crm.field_crm_lead2opportunity_partner_mass_deduplicate
msgid "Merge with existing leads/opportunities of each partner"
msgstr ""

#. module: crm
#: selection:crm.lead2opportunity.partner,name:0
#: selection:crm.lead2opportunity.partner.mass,name:0
msgid "Merge with existing opportunities"
msgstr "Imbina cu oportunitatile existente"

#. module: crm
#: code:addons/crm/crm_lead.py:543
#, python-format
msgid "Merged lead"
msgstr "Pistă îmbinate"

#. module: crm
#: code:addons/crm/crm_lead.py:537
#, python-format
msgid "Merged leads"
msgstr "Unire piste"

#. module: crm
#: code:addons/crm/crm_lead.py:539
#, python-format
msgid "Merged opportunities"
msgstr "Oportunitati imbinate"

#. module: crm
#: code:addons/crm/crm_lead.py:543
#, python-format
msgid "Merged opportunity"
msgstr "Oportunitate imbinata"

#. module: crm
#: code:addons/crm/base_partner_merge.py:328
#, python-format
msgid "Merged with the following partners:"
msgstr ""

#. module: crm
#: model:ir.model.fields,field_description:crm.field_crm_activity_subtype_id
msgid "Message Subtype"
msgstr ""

#. module: crm
#: model:ir.model.fields,field_description:crm.field_crm_activity_name
msgid "Message Type"
msgstr "Tipul mesajului"

#. module: crm
#: model:ir.model.fields,help:crm.field_crm_activity_name
msgid ""
"Message subtype gives a more precise type on the message, especially for "
"system notifications. For example, it can be a notification related to a new"
" record (New), or to a stage change in a process (Stage change). Message "
"subtypes allow to precisely tune the notifications the user want to receive "
"on its wall."
msgstr "Subtipul de mesaj oferă un tip mai exact al mesajului, mai ales pentru înștiințările de sistem. De exemplu, poate fi o înștiințare asociată unei înregistrări noi (Nou), sau unei modificări a etapelor într-un proces (Modificare Etapă). Subtipurile de mesaje permit reglarea înștiințărilor pe care utilizatorul dorește să le primească."

#. module: crm
#: model:ir.model.fields,field_description:crm.field_crm_lead_message_ids
msgid "Messages"
msgstr "Mesaje"

#. module: crm
#: model:ir.model.fields,help:crm.field_crm_lead_message_ids
msgid "Messages and communication history"
msgstr "Istoric mesaje și conversații"

#. module: crm
#: model:ir.model.fields,help:crm.field_crm_activity_internal
msgid ""
"Messages with internal subtypes will be visible only by employees, aka "
"members of base_user group"
msgstr ""

#. module: crm
#: model:ir.model.fields,field_description:crm.field_base_partner_merge_line_min_id
msgid "MinID"
msgstr "MinID"

#. module: crm
#: model:ir.ui.view,arch_db:crm.crm_case_form_view_oppor
msgid "Misc"
msgstr "Diverse"

#. module: crm
#: model:ir.model.fields,field_description:crm.field_crm_lead_mobile
msgid "Mobile"
msgstr "Mobil"

#. module: crm
#: model:ir.model.fields,field_description:crm.field_crm_activity_res_model
msgid "Model"
msgstr "Model"

#. module: crm
#: model:ir.model.fields,help:crm.field_crm_activity_res_model
msgid ""
"Model the subtype applies to. If False, this subtype applies to all models."
msgstr "Modelul căruia i se aplică subtipul. Dacă este setat pe Fals, acest subtip se aplică tuturor modelelor."

#. module: crm
#: model:ir.ui.view,arch_db:crm.crm_activity_report_view_search
msgid "Month"
msgstr "Luna"

#. module: crm
#: model:ir.ui.view,arch_db:crm.crm_planner
msgid "Motivation letter from the management"
msgstr ""

#. module: crm
#: model:ir.ui.view,arch_db:crm.crm_opportunity_report_view_search
#: model:ir.ui.view,arch_db:crm.view_crm_case_leads_filter
#: model:ir.ui.view,arch_db:crm.view_crm_case_opportunities_filter
msgid "My Opportunities"
msgstr "Oportunitățile mele"

#. module: crm
#: model:ir.model.fields,field_description:crm.field_base_partner_merge_automatic_wizard_group_by_name
#: model:ir.model.fields,field_description:crm.field_crm_lead_tag_name
#: model:ir.model.fields,field_description:crm.field_crm_lost_reason_name
msgid "Name"
msgstr "Nume"

#. module: crm
#: code:addons/crm/sales_team.py:39 model:crm.stage,name:crm.crm_stage_2_3
#: model:crm.stage,name:crm.stage_lead4
#, python-format
msgid "Negotiation"
msgstr "Negociere"

#. module: crm
#: model:crm.stage,name:crm.crm_stage_2_1 model:crm.stage,name:crm.stage_lead1
msgid "New"
msgstr "Nou(a)"

#. module: crm
#: model:ir.actions.act_window,name:crm.action_opportunity_form
msgid "New Opportunity"
msgstr ""

#. module: crm
#: model:ir.model.fields,field_description:crm.field_crm_lead_date_action_next
#: model:ir.model.fields,field_description:crm.field_res_users_payment_next_action
msgid "Next Action"
msgstr "Urmatoarea actiune"

#. module: crm
#: model:ir.model.fields,field_description:crm.field_res_users_payment_next_action_date
msgid "Next Action Date"
msgstr ""

#. module: crm
#: model:ir.actions.act_window,name:crm.crm_lead_action_activities
#: model:ir.ui.menu,name:crm.crm_lead_menu_activities
msgid "Next Activities"
msgstr "Activitatile urmatoare"

#. module: crm
#: model:ir.model.fields,field_description:crm.field_crm_lead_next_activity_id
#: model:ir.ui.view,arch_db:crm.crm_lead_view_tree_activity
msgid "Next Activity"
msgstr "Activitatea urmatoare"

#. module: crm
#: model:ir.model.fields,field_description:crm.field_crm_activity_activity_1_id
#: model:ir.model.fields,field_description:crm.field_crm_lead_next_activity_1
msgid "Next Activity 1"
msgstr ""

#. module: crm
#: model:ir.model.fields,field_description:crm.field_crm_activity_activity_2_id
#: model:ir.model.fields,field_description:crm.field_crm_lead_next_activity_2
msgid "Next Activity 2"
msgstr ""

#. module: crm
#: model:ir.model.fields,field_description:crm.field_crm_activity_activity_3_id
#: model:ir.model.fields,field_description:crm.field_crm_lead_next_activity_3
msgid "Next Activity 3"
msgstr ""

#. module: crm
#: model:ir.model.fields,field_description:crm.field_crm_lead_date_action
msgid "Next Activity Date"
msgstr ""

#. module: crm
#: model:ir.model.fields,field_description:crm.field_crm_lead_title_action
msgid "Next Activity Summary"
msgstr ""

#. module: crm
#: code:addons/crm/crm_lead.py:1011
#, python-format
msgid "No Subject"
msgstr "Fara Subiect"

#. module: crm
#: model:ir.ui.view,arch_db:crm.view_crm_case_leads_filter
#: model:ir.ui.view,arch_db:crm.view_crm_case_opportunities_filter
msgid "No salesperson"
msgstr "Nici un agent de vanzari"

#. module: crm
#: selection:crm.lead,priority:0 selection:crm.opportunity.report,priority:0
msgid "Normal"
msgstr "Normal"

#. module: crm
#: model:ir.model.fields,help:crm.field_res_users_payment_next_action
msgid "Note regarding the next action."
msgstr ""

#. module: crm
#: model:ir.ui.view,arch_db:crm.crm_planner
msgid "Note: To use those features, you need to install the"
msgstr ""

#. module: crm
#: model:ir.model.fields,field_description:crm.field_crm_lead_description
msgid "Notes"
msgstr "Note"

#. module: crm
#: model:ir.model.fields,field_description:crm.field_crm_lead_message_needaction_counter
msgid "Number of Actions"
msgstr ""

#. module: crm
#: model:ir.model.fields,help:crm.field_crm_opportunity_report_delay_close
msgid "Number of Days to close the case"
msgstr "Numarul de zile pana la inchiderea cazului"

#. module: crm
#: model:ir.model.fields,help:crm.field_crm_opportunity_report_delay_open
msgid "Number of Days to open the case"
msgstr "Numarul de zile pana la deschiderea cazului"

#. module: crm
#: model:ir.ui.view,arch_db:crm.crm_planner
msgid "Number of Rooms"
msgstr ""

#. module: crm
#: model:ir.model.fields,field_description:crm.field_crm_activity_days
msgid "Number of days"
msgstr ""

#. module: crm
#: model:ir.model.fields,help:crm.field_crm_activity_days
msgid ""
"Number of days before executing the action, allowing you to plan the date of"
" the action."
msgstr ""

#. module: crm
#: model:ir.model.fields,help:crm.field_crm_lead_message_needaction_counter
msgid "Number of messages which requires an action"
msgstr ""

#. module: crm
#: model:ir.model.fields,help:crm.field_crm_lead_message_unread_counter
msgid "Number of unread messages"
msgstr ""

#. module: crm
#: model:ir.ui.view,arch_db:crm.crm_planner
msgid "Odoo Default"
msgstr ""

#. module: crm
#: model:ir.model.fields,field_description:crm.field_sale_config_settings_module_website_sign
#: model:ir.ui.view,arch_db:crm.view_sale_config_settings
msgid "Odoo Sign"
msgstr ""

#. module: crm
#: model:ir.actions.act_window,help:crm.crm_case_form_view_salesteams_opportunity
msgid ""
"Odoo helps you keep track of your sales pipeline to follow\n"
"                    up potential sales and better forecast your future revenues."
msgstr ""

#. module: crm
#: model:ir.actions.act_window,help:crm.crm_lead_opportunities
#: model:ir.actions.act_window,help:crm.crm_lead_opportunities_tree_view
msgid ""
"Odoo helps you keep track of your sales pipeline to follow\n"
"                up potential sales and better forecast your future revenues."
msgstr ""

#. module: crm
#: model:ir.ui.view,arch_db:crm.crm_planner
msgid ""
"Odoo is the world's only software to have a full integration of Marketing "
"Apps for your sales channel: insight sales, point of sale, ecommerce."
msgstr ""

#. module: crm
#: model:ir.model.fields,help:crm.field_sale_config_settings_generate_sales_team_alias
msgid "Odoo will generate an email alias based on the sales team name"
msgstr ""

#. module: crm
#: model:ir.ui.view,arch_db:crm.crm_planner
msgid ""
"Odoo will help you create polished, professional quotations and contracts in minutes.\n"
"                        Tell us how you sell and we will tell you what\n"
"                        configuration will best fit your quotation process."
msgstr ""

#. module: crm
#: model:ir.actions.act_window,help:crm.crm_case_form_view_salesteams_lead
msgid ""
"Once qualified, the lead can be converted into a business\n"
"                    opportunity and/or a new customer in your address book."
msgstr ""

#. module: crm
#: model:ir.actions.act_window,help:crm.crm_lead_all_leads
msgid ""
"Once qualified, the lead can be converted into a business\n"
"                opportunity and/or a new customer in your address book."
msgstr ""

#. module: crm
#: model:ir.ui.view,arch_db:crm.crm_planner
msgid ""
"Once you’ve deployed your CRM, it’s time to grow your revenues. Start by "
"setting up a continuous improvement approach.We recommend you to organize "
"weekly sales meeting with the team during which you will do a pipeline "
"review."
msgstr ""

#. module: crm
#: code:addons/crm/base_partner_merge.py:318
#, python-format
msgid ""
"Only the destination contact may be linked to existing Journal Items. Please"
" ask the Administrator if you need to merge several contacts linked to "
"existing Journal Items."
msgstr ""

#. module: crm
#: model:ir.actions.client,name:crm.action_client_crm_menu
msgid "Open Sale Menu"
msgstr "Deschide Meniul Vânzări"

#. module: crm
#: model:ir.actions.act_window,name:crm.crm_case_form_view_salesteams_opportunity
#: model:ir.actions.act_window,name:crm.crm_lead_opportunities
#: model:ir.actions.act_window,name:crm.relate_partner_opportunities
#: model:ir.model.fields,field_description:crm.field_crm_lead2opportunity_partner_mass_opportunity_ids
#: model:ir.model.fields,field_description:crm.field_crm_lead2opportunity_partner_opportunity_ids
#: model:ir.model.fields,field_description:crm.field_crm_team_use_opportunities
#: model:ir.model.fields,field_description:crm.field_res_partner_opportunity_ids
#: model:ir.model.fields,field_description:crm.field_res_users_opportunity_ids
#: model:ir.ui.view,arch_db:crm.crm_activity_report_view_search
#: model:ir.ui.view,arch_db:crm.crm_case_form_view_oppor
#: model:ir.ui.view,arch_db:crm.crm_case_graph_view_leads
#: model:ir.ui.view,arch_db:crm.crm_case_pivot_view_leads
#: model:ir.ui.view,arch_db:crm.crm_case_tree_view_oppor
#: model:ir.ui.view,arch_db:crm.crm_team_salesteams_view_kanban
#: model:ir.ui.view,arch_db:crm.view_crm_case_leads_filter
#: model:ir.ui.view,arch_db:crm.view_crm_lead2opportunity_partner
#: model:ir.ui.view,arch_db:crm.view_partners_form_crm1
msgid "Opportunities"
msgstr "Oportunități"

#. module: crm
#: model:ir.ui.view,arch_db:crm.crm_opportunity_report_view_search
#: model:ir.ui.view,arch_db:crm.crm_planner
msgid "Opportunities Analysis"
msgstr "Analiza Oportunitatilor"

#. module: crm
#: model:ir.actions.act_window,help:crm.action_report_crm_opportunity_salesteam
msgid ""
"Opportunities Analysis gives you an instant access to your opportunities "
"with information such as the expected revenue, planned cost, missed "
"deadlines or the number of interactions per opportunity. This report is "
"mainly used by the sales manager in order to do the periodic review with the"
" teams of the sales pipeline."
msgstr "Analiza Oportunitatilor va ofera acces direct la oportunitatile dumneavoastra cu informatii cum ar fi venitul asteptat, costurile planificate, scadente depasite sau numarul de interactiuni per oportunitate. Acest raport este folosit in principal de catre managerul de vanzari pentru a face verificarea periodica cu echipele de vanzari."

#. module: crm
#: model:ir.filters,name:crm.filter_opportunity_opportunities_cohort
msgid "Opportunities Cohort"
msgstr ""

#. module: crm
#: model:ir.filters,name:crm.filter_opportunity_opportunities_won_per_team
msgid "Opportunities Won Per Team"
msgstr "Oportunități câștigate per Echipă"

#. module: crm
#: model:ir.ui.view,arch_db:crm.crm_planner
msgid "Opportunities pipeline"
msgstr ""

#. module: crm
#: model:ir.ui.view,arch_db:crm.view_crm_case_opportunities_filter
msgid "Opportunities that are assigned to me"
msgstr "Oportunitatile care imi sunt atribuite"

#. module: crm
#: code:addons/crm/crm_lead.py:813 selection:crm.activity.report,lead_type:0
#: selection:crm.lead,type:0 selection:crm.opportunity.report,type:0
#: selection:crm.stage,type:0
#: model:ir.model.fields,field_description:crm.field_calendar_event_opportunity_id
#: model:ir.model.fields,field_description:crm.field_crm_lead_name
#: model:ir.model.fields,field_description:crm.field_res_partner_opportunity_count
#: model:ir.model.fields,field_description:crm.field_res_users_opportunity_count
#: model:ir.ui.view,arch_db:crm.crm_case_form_view_leads
#: model:ir.ui.view,arch_db:crm.crm_case_tree_view_oppor
#: model:ir.ui.view,arch_db:crm.crm_opportunity_report_view_search
#: model:ir.ui.view,arch_db:crm.crm_team_salesteams_view_kanban
#: model:ir.ui.view,arch_db:crm.view_crm_case_opportunities_filter
#, python-format
msgid "Opportunity"
msgstr "Oportunitate"

#. module: crm
#: model:mail.message.subtype,name:crm.mt_lead_lost
#: model:mail.message.subtype,name:crm.mt_salesteam_lead_lost
msgid "Opportunity Lost"
msgstr "Oportunitate Pierduta"

#. module: crm
#: model:mail.message.subtype,name:crm.mt_salesteam_lead_stage
msgid "Opportunity Stage Changed"
msgstr "Etapa Oportunitatii Schimbata"

#. module: crm
#: model:mail.message.subtype,name:crm.mt_lead_won
#: model:mail.message.subtype,name:crm.mt_salesteam_lead_won
msgid "Opportunity Won"
msgstr "Oportunitate Castigata"

#. module: crm
#: model:mail.message.subtype,description:crm.mt_lead_lost
msgid "Opportunity lost"
msgstr "Oportunitate pierduta"

#. module: crm
#: model:mail.message.subtype,description:crm.mt_lead_won
msgid "Opportunity won"
msgstr "Oportunitate castigata"

#. module: crm
#: model:ir.model.fields,field_description:crm.field_crm_lead_opt_out
msgid "Opt-Out"
msgstr "Nu participati"

#. module: crm
#: selection:base.partner.merge.automatic.wizard,state:0
msgid "Option"
msgstr "Opțiune"

#. module: crm
#: model:ir.model.fields,help:crm.field_crm_team_alias_force_thread_id
msgid ""
"Optional ID of a thread (record) to which all incoming messages will be "
"attached, even if they did not reply to it. If set, this will disable the "
"creation of new records completely."
msgstr "Id-ul optional al unei înregistrări la care vor fi atașate toate mesajele primite, chiar dacă nu i-au răspuns. Dacă este setat, acesta va dezactiva complet crearea de înregistrări noi."

#. module: crm
#: model:ir.ui.view,arch_db:crm.base_partner_merge_automatic_wizard_form
msgid "Options"
msgstr "Optiuni"

#. module: crm
#: model:ir.ui.view,arch_db:crm.view_crm_case_opportunities_filter
msgid "Overdue Activities"
msgstr ""

#. module: crm
#: model:ir.model.fields,field_description:crm.field_crm_opportunity_report_delay_expected
msgid "Overpassed Deadline"
msgstr "Termen limita depasit"

#. module: crm
#: model:ir.model.fields,field_description:crm.field_crm_team_alias_user_id
msgid "Owner"
msgstr "Proprietar"

#. module: crm
#: model:ir.model.fields,field_description:crm.field_crm_activity_parent_id
msgid "Parent"
msgstr "Principal"

#. module: crm
#: model:ir.model.fields,field_description:crm.field_base_partner_merge_automatic_wizard_group_by_parent_id
msgid "Parent Company"
msgstr "Compania principala"

#. module: crm
#: model:ir.model.fields,field_description:crm.field_crm_team_alias_parent_model_id
msgid "Parent Model"
msgstr "Model parinte"

#. module: crm
#: model:ir.model.fields,field_description:crm.field_crm_team_alias_parent_thread_id
msgid "Parent Record Thread ID"
msgstr ""

#. module: crm
#: model:ir.model.fields,help:crm.field_crm_team_alias_parent_model_id
msgid ""
"Parent model holding the alias. The model holding the alias reference is not"
" necessarily the model given by alias_model_id (example: project "
"(parent_model) and task (model))"
msgstr ""

#. module: crm
#: model:ir.model.fields,help:crm.field_crm_activity_parent_id
msgid ""
"Parent subtype, used for automatic subscription. This field is not correctly"
" named. For example on a project, the parent_id of project subtypes refers "
"to task-related subtypes."
msgstr ""

#. module: crm
#: model:ir.model,name:crm.model_res_partner
#: model:ir.model.fields,field_description:crm.field_crm_lead_partner_id
#: model:ir.model.fields,field_description:crm.field_crm_opportunity_report_partner_id
#: model:ir.ui.view,arch_db:crm.view_crm_case_leads_filter
msgid "Partner"
msgstr "Partener"

#. module: crm
#: model:ir.model.fields,field_description:crm.field_crm_lead_partner_address_email
msgid "Partner Contact Email"
msgstr "E-mail Contact Partener"

#. module: crm
#: model:ir.model.fields,field_description:crm.field_crm_lead_partner_address_name
msgid "Partner Contact Name"
msgstr "Numele de Contact al Partenerului"

#. module: crm
#: model:ir.model.fields,field_description:crm.field_crm_activity_report_partner_id
msgid "Partner/Customer"
msgstr ""

#. module: crm
#: model:ir.ui.view,arch_db:crm.base_partner_merge_automatic_wizard_form
msgid "Partners"
msgstr "Parteneri"

#. module: crm
#: model:ir.model.fields,field_description:crm.field_crm_lead_phone
msgid "Phone"
msgstr "Telefon"

#. module: crm
#: model:ir.ui.view,arch_db:crm.crm_planner
msgid "Phone scripts"
msgstr ""

#. module: crm
#: model:ir.ui.menu,name:crm.crm_opportunity_report_menu
#: model:ir.ui.view,arch_db:crm.crm_team_salesteams_view_kanban
msgid "Pipeline"
msgstr ""

#. module: crm
#: model:ir.actions.act_window,name:crm.action_report_crm_opportunity_salesteam
#: model:ir.actions.act_window,name:crm.crm_opportunity_report_action
#: model:ir.actions.act_window,name:crm.crm_opportunity_report_action_graph
#: model:ir.ui.view,arch_db:crm.crm_opportunity_report_view_graph
#: model:ir.ui.view,arch_db:crm.crm_opportunity_report_view_pivot
#: model:ir.ui.view,arch_db:crm.crm_team_salesteams_view_kanban
msgid "Pipeline Analysis"
msgstr ""

#. module: crm
#: model:ir.actions.act_window,help:crm.crm_opportunity_report_action
msgid ""
"Pipeline Analysis gives you an instant access to\n"
"your opportunities with information such as the expected revenue, planned cost,\n"
"missed deadlines or the number of interactions per opportunity. This report is\n"
"mainly used by the sales manager in order to do the periodic review with the\n"
"teams of the sales pipeline."
msgstr ""

#. module: crm
#: model:ir.actions.act_window,help:crm.crm_opportunity_report_action_graph
msgid ""
"Pipeline Analysis gives you an instant access to\n"
"your opportunities with information such as the expected revenue, planned cost,\n"
"missed deadlines or the number of interactions per opportunity. This report is\n"
"mainly used by the sales manager in order to periodically review the pipeline\n"
"with the the sales teams."
msgstr ""

#. module: crm
#: model:web.planner,tooltip_planner:crm.planner_crm
msgid "Plan your sales strategy: objectives, leads, KPIs, and much more!"
msgstr ""

#. module: crm
#: model:ir.model,name:crm.model_web_planner
msgid "Planner"
msgstr ""

#. module: crm
#: code:addons/crm/crm_lead.py:628
#, python-format
msgid ""
"Please select more than one element (lead or opportunity) from the list "
"view."
msgstr "Va rugam sa selectati mai multe elemente (piste sau oportunitati) din lista vizualizata."

#. module: crm
#: model:ir.model.fields,help:crm.field_crm_team_alias_contact
msgid ""
"Policy to post a message on the document using the mailgateway.\n"
"- everyone: everyone can post\n"
"- partners: only authenticated partners\n"
"- followers: only followers of the related document\n"
msgstr ""

#. module: crm
#: model:ir.ui.view,arch_db:crm.crm_planner
msgid ""
"Prices can be computed using advanced formulas.<br/>\n"
"                                        Example: 15% discount when buying more than 3 t-shirts."
msgstr ""

#. module: crm
#: model:ir.model.fields,field_description:crm.field_crm_opportunity_report_priority
msgid "Priority"
msgstr "Prioritate"

#. module: crm
#: model:ir.model.fields,field_description:crm.field_crm_stage_legend_priority
msgid "Priority Management Explanation"
msgstr ""

#. module: crm
#: model:ir.model.fields,field_description:crm.field_crm_lead_probability
#: model:ir.model.fields,field_description:crm.field_crm_opportunity_report_probability
msgid "Probability"
msgstr "Probabilitate"

#. module: crm
#: model:ir.model.fields,field_description:crm.field_crm_stage_probability
msgid "Probability (%)"
msgstr "Probabilitate (%)"

#. module: crm
#: code:addons/crm/sales_team.py:31
#, python-format
msgid "Proposal"
msgstr ""

#. module: crm
#: model:crm.stage,name:crm.stage_lead3
msgid "Proposition"
msgstr "Propunere"

#. module: crm
#: model:crm.stage,name:crm.crm_stage_2_2 model:crm.stage,name:crm.stage_lead2
msgid "Qualification"
msgstr "Calificare"

#. module: crm
#: model:ir.ui.view,arch_db:crm.crm_planner
msgid "Qualification form (you can use the survey app for this)"
msgstr ""

#. module: crm
#: code:addons/crm/sales_team.py:23
#, python-format
msgid "Qualified"
msgstr ""

#. module: crm
#: model:ir.model.fields,field_description:crm.field_crm_lead_priority
msgid "Rating"
msgstr ""

#. module: crm
#: model:ir.model,name:crm.model_crm_lost_reason
msgid "Reason for loosing leads"
msgstr ""

#. module: crm
#: model:ir.model.fields,field_description:crm.field_crm_team_alias_force_thread_id
msgid "Record Thread ID"
msgstr "ID Înregistrare Fir"

#. module: crm
#: model:ir.model.fields,field_description:crm.field_crm_lead_referred
msgid "Referred By"
msgstr "Recomandat de"

#. module: crm
#: model:ir.model.fields,field_description:crm.field_crm_lead2opportunity_partner_action
#: model:ir.model.fields,field_description:crm.field_crm_lead2opportunity_partner_mass_action
#: model:ir.model.fields,field_description:crm.field_crm_partner_binding_action
msgid "Related Customer"
msgstr "Client Corelat"

#. module: crm
#: model:ir.model.fields,field_description:crm.field_crm_activity_relation_field
msgid "Relation field"
msgstr "Câmp relație"

#. module: crm
#: model:ir.actions.server,subject:crm.action_email_reminder_lead
#: model:mail.template,subject:crm.email_template_opportunity_reminder_mail
msgid ""
"Reminder on Lead: ${object.id} from ${object.partner_id != False and "
"object.partner_id.name or object.contact_name}"
msgstr ""

#. module: crm
#: model:ir.actions.server,name:crm.action_email_reminder_lead
msgid "Reminder to User"
msgstr "Memento catre Utilizator"

#. module: crm
#: model:ir.ui.view,arch_db:crm.crm_planner
msgid "Reporting"
msgstr ""

#. module: crm
#: model:ir.model.fields,field_description:crm.field_crm_stage_requirements
#: model:ir.ui.view,arch_db:crm.crm_stage_form
msgid "Requirements"
msgstr "Cerinte"

#. module: crm
#: model:ir.model.fields,field_description:crm.field_crm_activity_report_user_id
msgid "Responsible"
msgstr "Responsabil"

#. module: crm
#: model:ir.ui.view,arch_db:crm.crm_planner
msgid "Retailers"
msgstr ""

#. module: crm
#: model:ir.ui.view,arch_db:crm.crm_planner
msgid "Revenue by Salesperson"
msgstr ""

#. module: crm
#: model:ir.ui.view,arch_db:crm.crm_planner
msgid "Sales Forecasts (month+1)"
msgstr ""

#. module: crm
#: model:ir.ui.view,arch_db:crm.crm_planner
msgid "Sales Management module."
msgstr ""

#. module: crm
#: model:ir.ui.view,arch_db:crm.crm_planner
msgid "Sales Settings"
msgstr ""

#. module: crm
#: model:ir.actions.act_window,name:crm.crm_lead_tag_action
#: model:ir.ui.view,arch_db:crm.crm_lead_tag_form
#: model:ir.ui.view,arch_db:crm.crm_lead_tag_tree
msgid "Sales Tags"
msgstr "Eticheta Vanzari"

#. module: crm
#: model:ir.model,name:crm.model_crm_team
#: model:ir.model.fields,field_description:crm.field_crm_activity_report_team_id
#: model:ir.model.fields,field_description:crm.field_crm_activity_team_id
#: model:ir.model.fields,field_description:crm.field_crm_lead2opportunity_partner_mass_team_id
#: model:ir.model.fields,field_description:crm.field_crm_lead2opportunity_partner_team_id
#: model:ir.model.fields,field_description:crm.field_crm_lead_tag_team_id
#: model:ir.model.fields,field_description:crm.field_crm_lead_team_id
#: model:ir.model.fields,field_description:crm.field_crm_merge_opportunity_team_id
#: model:ir.model.fields,field_description:crm.field_crm_opportunity_report_team_id
#: model:ir.ui.view,arch_db:crm.crm_activity_report_view_search
#: model:ir.ui.view,arch_db:crm.crm_opportunity_report_view_search
#: model:ir.ui.view,arch_db:crm.view_crm_case_leads_filter
#: model:ir.ui.view,arch_db:crm.view_crm_case_opportunities_filter
msgid "Sales Team"
msgstr "Echipa de vanzări"

#. module: crm
#: model:ir.ui.view,arch_db:crm.crm_planner
msgid "Sales Tools"
msgstr ""

#. module: crm
#: model:ir.model.fields,field_description:crm.field_crm_lead2opportunity_partner_mass_user_ids
msgid "Salesmen"
msgstr "Agenti de vanzari"

#. module: crm
#: model:ir.model.fields,field_description:crm.field_crm_lead2opportunity_partner_mass_user_id
#: model:ir.model.fields,field_description:crm.field_crm_lead2opportunity_partner_user_id
#: model:ir.model.fields,field_description:crm.field_crm_lead_user_id
#: model:ir.model.fields,field_description:crm.field_crm_merge_opportunity_user_id
#: model:ir.ui.view,arch_db:crm.crm_activity_report_view_search
#: model:ir.ui.view,arch_db:crm.crm_opportunity_report_view_search
#: model:ir.ui.view,arch_db:crm.view_crm_case_leads_filter
#: model:ir.ui.view,arch_db:crm.view_crm_case_opportunities_filter
msgid "Salesperson"
msgstr "Agent de vânzări"

#. module: crm
#: model:ir.ui.view,arch_db:crm.crm_planner
msgid ""
"Save filters or add any report to your dashboard with the Favorites menu."
msgstr ""

#. module: crm
#: model:ir.ui.view,arch_db:crm.view_crm_case_leads_filter
msgid "Search Leads"
msgstr "Cautati piste"

#. module: crm
#: model:ir.ui.view,arch_db:crm.crm_lost_reason_view_search
#: model:ir.ui.view,arch_db:crm.view_crm_case_opportunities_filter
msgid "Search Opportunities"
msgstr "Cauta Oportunitati"

#. module: crm
#: model:ir.ui.view,arch_db:crm.base_partner_merge_automatic_wizard_form
msgid "Search duplicates based on duplicated data in"
msgstr ""

#. module: crm
#: model:ir.ui.view,arch_db:crm.merge_opportunity_form
msgid "Select Leads/Opportunities"
msgstr "Selectati Piste/Oportunitati"

#. module: crm
#: model:ir.ui.view,arch_db:crm.sales_team_form_view_in_crm
msgid "Select Stages for this Sales Team"
msgstr "Selecteaza Etapele pentru aceasta Echipa de Vanzari"

#. module: crm
#: model:ir.ui.view,arch_db:crm.base_partner_merge_automatic_wizard_form
msgid ""
"Select the list of fields used to search for\n"
"                            duplicated records. If you select several fields,\n"
"                            Odoo will propose you to merge only those having\n"
"                            all these fields in common. (not one of the fields)."
msgstr ""

#. module: crm
#: model:ir.ui.view,arch_db:crm.base_partner_merge_automatic_wizard_form
msgid ""
"Selected contacts will be merged together.\n"
"                                All documents linked to one of these contacts\n"
"                                will be redirected to the destination contact.\n"
"                                You can remove contacts from this list to avoid merging them."
msgstr ""

#. module: crm
#: selection:base.partner.merge.automatic.wizard,state:0
msgid "Selection"
msgstr "Selectie"

#. module: crm
#: model:crm.activity,description:crm.crm_activity_demo_make_quote
#: model:mail.message.subtype,description:crm.crm_activity_demo_make_quote_mail_message_subtype
msgid "Send a quotation"
msgstr ""

#. module: crm
#: model:ir.ui.view,arch_db:crm.crm_planner
msgid ""
"Send an email to all opportunities in the \"Qualified\" stage for more than "
"20 days"
msgstr ""

#. module: crm
#: model:ir.model.fields,field_description:crm.field_crm_activity_sequence
#: model:ir.model.fields,field_description:crm.field_crm_stage_sequence
msgid "Sequence"
msgstr "Secvență"

#. module: crm
#: model:ir.actions.server,name:crm.action_set_team_sales_department
msgid "Set team to Sales Department"
msgstr "Seteaza echipa de la Departamentul Vanzari"

#. module: crm
#: model:ir.ui.view,arch_db:crm.crm_planner
msgid "Set the sales manager as a follower of every opportunity above $20k"
msgstr ""

#. module: crm
#: model:ir.model.fields,help:crm.field_crm_stage_on_change
msgid ""
"Setting this stage will change the probability automatically on the "
"opportunity."
msgstr "Configuratea acestei etape va schimba automat probabilitatea in ceea ce priveste oportunitatea."

#. module: crm
#: model:ir.ui.view,arch_db:crm.crm_planner
msgid ""
"Setting up your sales funnel is just the first step. To achieve a\n"
"                      significant boost, we will help you get the most out of\n"
"                      Odoo CRM to transform how your salespeople work.\n"
"                      That's the purpose of this guide."
msgstr ""

#. module: crm
#: model:ir.ui.view,arch_db:crm.view_sale_config_settings
msgid "Setup your domain alias"
msgstr ""

#. module: crm
#: model:res.groups,name:crm.group_use_lead
msgid "Show Lead Menu"
msgstr ""

#. module: crm
#: model:ir.ui.view,arch_db:crm.crm_planner
msgid ""
"Show advanced filters and options by clicking on the magnifying glass icon "
"next to the search bar."
msgstr ""

#. module: crm
#: model:ir.ui.view,arch_db:crm.view_crm_case_opportunities_filter
msgid ""
"Show all opportunities for which the next action date is today or before"
msgstr ""

#. module: crm
#: model:ir.ui.view,arch_db:crm.crm_activity_report_view_search
#: model:ir.ui.view,arch_db:crm.crm_opportunity_report_view_search
msgid "Show only lead"
msgstr "Afiseaza doar pista"

#. module: crm
#: model:ir.ui.view,arch_db:crm.crm_activity_report_view_search
#: model:ir.ui.view,arch_db:crm.crm_opportunity_report_view_search
msgid "Show only opportunity"
msgstr "Afiseaza doar oportunitatea"

#. module: crm
#: model:ir.ui.view,arch_db:crm.base_partner_merge_automatic_wizard_form
msgid "Skip these contacts"
msgstr "Omite aceste contacte"

#. module: crm
#: model:ir.ui.view,arch_db:crm.crm_planner
msgid "Slides"
msgstr ""

#. module: crm
#: model:ir.ui.view,arch_db:crm.crm_planner
msgid "Solution Selling"
msgstr ""

#. module: crm
#: model:ir.actions.act_window,help:crm.crm_lost_reason_action
msgid ""
"Some examples of lost reasons: \"We don't have people/skill\", \"Price too "
"high\""
msgstr ""

#. module: crm
#: model:ir.model.fields,field_description:crm.field_crm_lead_source_id
#: model:ir.model.fields,field_description:crm.field_crm_opportunity_report_source_id
#: model:ir.ui.view,arch_db:crm.view_crm_case_leads_filter
#: model:ir.ui.view,arch_db:crm.view_crm_case_opportunities_filter
msgid "Source"
msgstr "Sursa"

#. module: crm
#: model:ir.model.fields,field_description:crm.field_crm_activity_report_stage_id
#: model:ir.model.fields,field_description:crm.field_crm_lead_stage_id
#: model:ir.model.fields,field_description:crm.field_crm_opportunity_report_stage_id
#: model:ir.ui.view,arch_db:crm.crm_activity_report_view_search
#: model:ir.ui.view,arch_db:crm.crm_opportunity_report_view_search
#: model:ir.ui.view,arch_db:crm.crm_stage_form
#: model:ir.ui.view,arch_db:crm.view_crm_case_leads_filter
#: model:ir.ui.view,arch_db:crm.view_crm_case_opportunities_filter
msgid "Stage"
msgstr "Etapa"

#. module: crm
#: model:mail.message.subtype,name:crm.mt_lead_stage
msgid "Stage Changed"
msgstr "Etapa Schimbata"

#. module: crm
#: model:ir.model.fields,field_description:crm.field_crm_opportunity_report_stage_name
#: model:ir.model.fields,field_description:crm.field_crm_stage_name
msgid "Stage Name"
msgstr "Numele etapei"

#. module: crm
#: model:ir.ui.view,arch_db:crm.crm_lead_stage_search
msgid "Stage Search"
msgstr "Cauta etapa"

#. module: crm
#: model:mail.message.subtype,description:crm.mt_lead_stage
msgid "Stage changed"
msgstr "Etapa schimbata"

#. module: crm
#: model:ir.model,name:crm.model_crm_stage
msgid "Stage of case"
msgstr "Etapa cazului"

#. module: crm
#: model:ir.actions.act_window,name:crm.crm_lead_stage_act
#: model:ir.actions.act_window,name:crm.crm_stage_act
#: model:ir.model.fields,field_description:crm.field_crm_team_stage_ids
#: model:ir.ui.menu,name:crm.menu_crm_lead_stage_act
#: model:ir.ui.view,arch_db:crm.crm_stage_tree
#: model:ir.ui.view,arch_db:crm.sales_team_form_view_in_crm
msgid "Stages"
msgstr "Etape"

#. module: crm
#: model:ir.actions.act_window,help:crm.crm_lead_stage_act
msgid ""
"Stages will allow salespersons to easily track how a specific\n"
"                lead or opportunity is positioned in the sales cycle."
msgstr ""

#. module: crm
#: model:ir.model.fields,field_description:crm.field_base_partner_merge_automatic_wizard_state
#: model:ir.model.fields,field_description:crm.field_crm_lead_state_id
#: model:ir.ui.view,arch_db:crm.crm_case_form_view_leads
#: model:ir.ui.view,arch_db:crm.crm_case_form_view_oppor
msgid "State"
msgstr "Judeţ"

#. module: crm
#: model:ir.model.fields,field_description:crm.field_crm_lead_street
msgid "Street"
msgstr "Strada"

#. module: crm
#: model:ir.ui.view,arch_db:crm.crm_case_form_view_leads
#: model:ir.ui.view,arch_db:crm.crm_case_form_view_oppor
msgid "Street 2..."
msgstr ""

#. module: crm
#: model:ir.ui.view,arch_db:crm.crm_case_form_view_leads
#: model:ir.ui.view,arch_db:crm.crm_case_form_view_oppor
msgid "Street..."
msgstr "Strada..."

#. module: crm
#: model:ir.model.fields,field_description:crm.field_crm_lead_street2
msgid "Street2"
msgstr "Strada2"

#. module: crm
#: model:ir.ui.view,arch_db:crm.crm_lead_lost_view_form
msgid "Submit"
msgstr "Trimite"

#. module: crm
#: model:ir.ui.view,arch_db:crm.crm_planner
msgid "Subscription Management"
msgstr ""

#. module: crm
#: model:ir.ui.view,arch_db:crm.crm_planner
msgid ""
"Systematic organization is what makes the difference\n"
"                        between good and great salespeople! Setup a pipeline\n"
"                        that is in line with your sales cycle."
msgstr ""

#. module: crm
#: model:ir.ui.view,arch_db:crm.view_crm_case_leads_filter
#: model:ir.ui.view,arch_db:crm.view_crm_case_opportunities_filter
msgid "Tag"
msgstr "Eticheta"

#. module: crm
#: sql_constraint:crm.lead.tag:0
msgid "Tag name already exists !"
msgstr ""

#. module: crm
#: model:ir.model.fields,field_description:crm.field_crm_lead_tag_ids
#: model:ir.ui.menu,name:crm.menu_crm_lead_categ
msgid "Tags"
msgstr "Etichete"

#. module: crm
#: model:crm.activity,name:crm.crm_activity_data_meeting
#: model:mail.message.subtype,name:crm.crm_activity_data_meeting_mail_message_subtype
msgid "Task"
msgstr "Sarcina"

#. module: crm
#: model:ir.filters,name:crm.ir_filters_crm_opportunity_report_next_action
msgid "Team Activities"
msgstr ""

#. module: crm
#: model:ir.model.fields,field_description:crm.field_crm_stage_team_ids
msgid "Teams"
msgstr ""

#. module: crm
#: model:ir.ui.view,arch_db:crm.crm_planner
msgid "Templates of emails"
msgstr ""

#. module: crm
#: model:ir.ui.view,arch_db:crm.crm_planner
msgid "Templates of quotations (use Odoo Online Proposals for this)"
msgstr ""

#. module: crm
#: model:ir.model.fields,help:crm.field_res_users_payment_next_action_date
msgid "The date before which no action should be taken."
msgstr ""

#. module: crm
#: model:ir.model.fields,help:crm.field_crm_team_alias_id
msgid ""
"The email address associated with this team. New emails received will "
"automatically create new leads assigned to the team."
msgstr "Adresa de email asociata acestei echipe. Email-urile noi primite vor crea automat piste noi atribuite echipei."

#. module: crm
#: model:ir.model.fields,help:crm.field_crm_team_use_leads
msgid ""
"The first contact you get with a potential customer is a lead you qualify "
"before converting it into a real business opportunity. Check this box to "
"manage leads in this sales team."
msgstr ""

#. module: crm
#: model:ir.ui.view,arch_db:crm.crm_planner
msgid "The first stage is usually \"New\" and the last one is \"Won\""
msgstr ""

#. module: crm
#: model:ir.model.fields,help:crm.field_crm_team_alias_model_id
msgid ""
"The model (Odoo Document Kind) to which this alias corresponds. Any incoming"
" email that does not reply to an existing record will cause the creation of "
"a new record of this model (e.g. a Project Task)"
msgstr ""

#. module: crm
#: model:ir.model.fields,help:crm.field_crm_team_alias_name
msgid ""
"The name of the email alias, e.g. 'jobs' if you want to catch emails for "
"<jobs@example.odoo.com>"
msgstr ""

#. module: crm
#: model:ir.model.fields,help:crm.field_crm_lead_partner_name
msgid ""
"The name of the future partner company that will be created while converting"
" the lead into opportunity"
msgstr "Numele viitorului partener care va fi creat în timpul transformării pistei în oportunitate"

#. module: crm
#: model:ir.model.fields,help:crm.field_crm_team_alias_user_id
msgid ""
"The owner of records created upon receiving emails on this alias. If this "
"field is not set the system will attempt to find the right owner based on "
"the sender (From) address, or will use the Administrator account if no "
"system user is found for that address."
msgstr "Deținătorul înregistrărilor create la primirea de email-uri în acest alias. Dacă acest câmp nu este setat, sistemul va încerca să găsească proprietarul potrivit pe baza adresei expeditorului (De la), sau va folosi Contul Administrator dacă nu este găsit un utilizator al sistemului pentru acea adresă."

#. module: crm
#: model:ir.ui.view,arch_db:crm.crm_planner
msgid "The point of contact <strong>for all your prospects</strong>"
msgstr ""

#. module: crm
#: sql_constraint:crm.lead:0
msgid "The probability of closing the deal should be between 0% and 100%!"
msgstr "Probabilitatea de a incheia afacerea ar trebui sa fie intre 0% si 100%!"

#. module: crm
#: model:ir.ui.view,arch_db:crm.crm_planner
msgid ""
"The three main practices to develop a sales force are\n"
"                        <strong>methodical organization</strong>, <strong>trainings</strong> and\n"
"                        <strong>good sales tools</strong>."
msgstr ""

#. module: crm
#: model:ir.ui.view,arch_db:crm.crm_planner
msgid ""
"The whole process may take a few hours. But it's worth doing\n"
"                      it."
msgstr ""

#. module: crm
#: model:ir.ui.view,arch_db:crm.base_partner_merge_automatic_wizard_form
msgid "There is no more contacts to merge for this request..."
msgstr ""

#. module: crm
#: model:ir.model.fields,help:crm.field_crm_lead_email_cc
msgid ""
"These email addresses will be added to the CC field of all inbound and "
"outbound emails for this record before being sent. Separate multiple email "
"addresses with a comma"
msgstr "Aceste adrese de email vor fi adaugate in campul CC al tuturor email-urilor primite si trimise pentru aceasta inregistrare inainte de a fi trimise. Despartiti adresele de mail multiple cu o virgula"

#. module: crm
#: model:ir.ui.view,arch_db:crm.view_crm_case_opportunities_filter
msgid "This Week Activities"
msgstr ""

#. module: crm
#: model:ir.ui.view,arch_db:crm.crm_planner
msgid ""
"This email address has been preconfigured as the default\n"
"                                    for your sales department.<br/>"
msgstr ""

#. module: crm
#: model:ir.model.fields,help:crm.field_crm_stage_type
msgid ""
"This field is used to distinguish stages related to Leads from stages "
"related to Opportunities, or to specify stages available for both types."
msgstr "Acest camp este folosit pentru a distinge etapele asociate Pistelor de etapele asociate Oportunitatilor, sau pentru a specifica etapele disponibile pentru ambele tipuri."

#. module: crm
#: model:ir.model.fields,help:crm.field_crm_lead_campaign_id
#: model:ir.model.fields,help:crm.field_crm_opportunity_report_campaign_id
msgid ""
"This is a name that helps you keep track of your different campaign efforts "
"Ex: Fall_Drive, Christmas_Special"
msgstr ""

#. module: crm
#: model:ir.ui.view,arch_db:crm.crm_planner
msgid "This is the default configuration, there is nothing to setup."
msgstr ""

#. module: crm
#: model:ir.model.fields,help:crm.field_crm_lead_medium_id
#: model:ir.model.fields,help:crm.field_crm_opportunity_report_medium_id
msgid "This is the method of delivery. Ex: Postcard, Email, or Banner Ad"
msgstr ""

#. module: crm
#: model:ir.model.fields,help:crm.field_crm_lead_source_id
#: model:ir.model.fields,help:crm.field_crm_opportunity_report_source_id
msgid ""
"This is the source of the link Ex: Search Engine, another domain, or name of"
" email list"
msgstr ""

#. module: crm
#: model:ir.model.fields,help:crm.field_crm_stage_probability
msgid ""
"This percentage depicts the default/average probability of the Case for this"
" stage to be a success"
msgstr "Acest procentaj reprezinta probabilitatea predefinita/medie a Cazului pentru ca aceasta etapa sa aiba succes"

#. module: crm
#: model:ir.actions.act_window,help:crm.crm_opportunity_report_action_lead
msgid ""
"This report analyses the source of your leads\n"
"(including those converted into opportunities)."
msgstr ""

#. module: crm
#: model:ir.model.fields,help:crm.field_crm_stage_fold
msgid ""
"This stage is folded in the kanban view whenthere are no records in that "
"stage to display."
msgstr ""

#. module: crm
#: code:addons/crm/crm_lead.py:1210
#, python-format
msgid "This target does not exist."
msgstr ""

#. module: crm
#: model:ir.ui.view,arch_db:crm.crm_planner
msgid "Time to Close a Deal"
msgstr ""

#. module: crm
#: model:ir.ui.view,arch_db:crm.crm_planner
msgid "Time to Qualify a Lead"
msgstr "Timp pentru calificare pistă"

#. module: crm
#: model:ir.model.fields,field_description:crm.field_crm_lead_title
#: model:ir.ui.view,arch_db:crm.crm_case_form_view_leads
#: model:ir.ui.view,arch_db:crm.crm_case_form_view_oppor
msgid "Title"
msgstr "Titlu"

#. module: crm
#: model:ir.ui.view,arch_db:crm.view_crm_case_opportunities_filter
msgid "Today Activities"
msgstr ""

#. module: crm
#: model:ir.model.fields,field_description:crm.field_crm_opportunity_report_total_revenue
msgid "Total Revenue"
msgstr "Total venituri"

#. module: crm
#: model:ir.ui.view,arch_db:crm.crm_case_form_view_leads
msgid "Tracking"
msgstr "Urmărire"

#. module: crm
#: model:ir.model.fields,field_description:crm.field_crm_activity_report_lead_type
#: model:ir.model.fields,field_description:crm.field_crm_lead_type
#: model:ir.model.fields,field_description:crm.field_crm_opportunity_report_type
#: model:ir.model.fields,field_description:crm.field_crm_stage_type
msgid "Type"
msgstr "Tip"

#. module: crm
#: model:ir.model.fields,help:crm.field_crm_activity_report_lead_type
#: model:ir.model.fields,help:crm.field_crm_lead_type
#: model:ir.model.fields,help:crm.field_crm_opportunity_report_type
msgid "Type is used to separate Leads and Opportunities"
msgstr "Tip folosit pentru a separa Clientii potentiali si Oportunitatile"

#. module: crm
#: model:ir.ui.view,arch_db:crm.crm_case_kanban_view_leads
msgid "Unarchive"
msgstr ""

#. module: crm
#: model:ir.ui.view,arch_db:crm.view_crm_case_leads_filter
#: model:ir.ui.view,arch_db:crm.view_crm_case_opportunities_filter
msgid "Unassigned"
msgstr "Neatribuit"

#. module: crm
#: model:ir.ui.view,arch_db:crm.crm_planner
msgid ""
"Unless you are starting a new business, you probably have a list of "
"customers and vendors you'd like to import."
msgstr ""

#. module: crm
#: model:ir.model.fields,field_description:crm.field_crm_lead_message_unread
msgid "Unread Messages"
msgstr "Mesaje necitite"

#. module: crm
#: model:ir.model.fields,field_description:crm.field_crm_lead_message_unread_counter
msgid "Unread Messages Counter"
msgstr ""

#. module: crm
#: model:ir.model.fields,field_description:crm.field_res_users_unreconciled_aml_ids
msgid "Unreconciled aml ids"
msgstr ""

#. module: crm
#: model:ir.model.fields,field_description:crm.field_crm_lead_write_date
msgid "Update Date"
msgstr "Data actualizării"

#. module: crm
#: model:ir.ui.view,arch_db:crm.crm_planner
msgid "Upsell more to existing customers"
msgstr ""

#. module: crm
#: model:ir.ui.view,arch_db:crm.crm_planner
msgid "Use"
msgstr ""

#. module: crm
#: selection:crm.lead2opportunity.partner.mass,action:0
msgid "Use existing partner or create"
msgstr "Folosește partenerul existent sau crează"

#. module: crm
#: model:ir.actions.act_window,help:crm.crm_case_form_view_salesteams_lead
msgid ""
"Use leads if you need a qualification step before creating an\n"
"                    opportunity or a customer. It can be a business card you received,\n"
"                    a contact form filled in your website, or a file of unqualified\n"
"                    prospects you import, etc."
msgstr ""

#. module: crm
#: model:ir.actions.act_window,help:crm.crm_lead_all_leads
msgid ""
"Use leads if you need a qualification step before creating an\n"
"                opportunity or a customer. It can be a business card you received,\n"
"                a contact form filled in your website, or a file of unqualified\n"
"                prospects you import, etc."
msgstr ""

#. module: crm
#: selection:sale.config.settings,group_use_lead:0
msgid ""
"Use leads if you need a qualification step before creating an opportunity or"
" a customer"
msgstr ""

#. module: crm
#: model:ir.actions.act_window,help:crm.crm_lost_reason_action
msgid "Use lost reasons to explain why an opportunity is lost."
msgstr ""

#. module: crm
#: model:ir.actions.act_window,help:crm.relate_partner_opportunities
msgid ""
"Use opportunities to keep track of your sales pipeline, follow\n"
"                up potential sales and better forecast your future revenues."
msgstr ""

#. module: crm
#: model:ir.ui.view,arch_db:crm.crm_planner
msgid ""
"Use subscription for recurring billing.\n"
"                                            Examples of subscription may include:\n"
"                                            annual support contract, monthly\n"
"                                            subscription to a service, etc."
msgstr ""

#. module: crm
#: model:ir.model.fields,help:crm.field_crm_team_resource_calendar_id
msgid "Used to compute open days"
msgstr "Folosit pentru a calcula zilele portilor deschise"

#. module: crm
#: model:ir.model.fields,help:crm.field_crm_stage_sequence
msgid "Used to order stages. Lower is better."
msgstr "Folosit la ordonarea etapelor. Mai mic este mai bine."

#. module: crm
#: model:ir.model.fields,field_description:crm.field_crm_opportunity_report_user_id
msgid "User"
msgstr "Utilizator"

#. module: crm
#: model:ir.model.fields,field_description:crm.field_crm_lead_user_email
msgid "User Email"
msgstr "E-mail utilizator"

#. module: crm
#: model:ir.model.fields,field_description:crm.field_crm_lead_user_login
msgid "User Login"
msgstr "Autentificare Utilizator"

#. module: crm
#: model:ir.model,name:crm.model_res_users
msgid "Users"
msgstr "Utilizatori"

#. module: crm
#: model:ir.model.fields,field_description:crm.field_base_partner_merge_automatic_wizard_group_by_vat
msgid "VAT"
msgstr "TVA"

#. module: crm
#: model:ir.ui.view,arch_db:crm.crm_planner
msgid "VIP letter to potential sponsors"
msgstr ""

#. module: crm
#: selection:crm.lead,priority:0 selection:crm.opportunity.report,priority:0
msgid "Very High"
msgstr "Foarte ridicată"

#. module: crm
#: model:ir.model.fields,field_description:crm.field_sale_config_settings_module_crm_voip
msgid "VoIP integration"
msgstr ""

#. module: crm
#: model:ir.ui.view,arch_db:crm.crm_planner
msgid ""
"We are here to help you. If you get stuck, do not hesitate to\n"
"                      reach our"
msgstr ""

#. module: crm
#: model:ir.ui.view,arch_db:crm.crm_planner
msgid "We can add fields related to your business on any screen, for example"
msgstr ""

#. module: crm
#: model:ir.ui.view,arch_db:crm.crm_planner
msgid "We can automate steps in your workflow, for example:"
msgstr ""

#. module: crm
#: model:ir.ui.view,arch_db:crm.crm_planner
msgid ""
"We can handle the whole import process\n"
"                                        for you: simply send your Odoo project\n"
"                                        manager a CSV file containing all your\n"
"                                        data."
msgstr ""

#. module: crm
#: model:ir.ui.view,arch_db:crm.crm_planner
msgid ""
"We can handle the whole import process\n"
"                                        for you: simply send your Odoo project\n"
"                                        manager a CSV file containing all your\n"
"                                        products."
msgstr ""

#. module: crm
#: model:ir.ui.view,arch_db:crm.crm_planner
msgid ""
"We can implement custom reports for you based on your Word templates, for "
"example:"
msgstr ""

#. module: crm
#: model:ir.ui.view,arch_db:crm.crm_planner
msgid ""
"We designed Odoo to help you grow your business. Odoo CRM\n"
"                      is not just a tool, we want it to have a major impact on your\n"
"                      sales performance. That's our mission, and we are serious about it."
msgstr ""

#. module: crm
#: model:ir.ui.view,arch_db:crm.crm_planner
msgid "We hope this process helped you bring your sales vision to life."
msgstr ""

#. module: crm
#: model:ir.model.fields,field_description:crm.field_crm_lead_website_message_ids
msgid "Website Messages"
msgstr "Mesaje Website"

#. module: crm
#: model:ir.model.fields,help:crm.field_crm_lead_website_message_ids
msgid "Website communication history"
msgstr "Istoric comunicare website"

#. module: crm
#: model:ir.ui.view,arch_db:crm.crm_planner
msgid "Weekly Meetings"
msgstr ""

#. module: crm
#: model:ir.ui.view,arch_db:crm.crm_planner
msgid "Welcome"
msgstr "Bine ati venit"

#. module: crm
#: model:ir.ui.view,arch_db:crm.crm_planner
msgid ""
"What <strong>kind of proposals</strong> do you usually send to your "
"customers ?"
msgstr ""

#. module: crm
#: model:ir.ui.view,arch_db:crm.crm_planner
msgid "What are the main KPIs you need to track for your the sales actities?"
msgstr ""

#. module: crm
#: model:ir.ui.view,arch_db:crm.crm_planner
msgid ""
"What are your sales objectives? What challenges are you\n"
"                        dealing with? Being clear on your expectations is the first step\n"
"                        of a successful implementation."
msgstr ""

#. module: crm
#: model:ir.model.fields,help:crm.field_crm_lead_team_id
msgid ""
"When sending mails, the default email address is taken from the sales team."
msgstr "Atunci cand trimiteti email-uri, adresa implicita este luata de la echipa de vanzari."

#. module: crm
#: model:ir.ui.view,arch_db:crm.crm_planner
msgid "Win / Loss Ratio"
msgstr ""

#. module: crm
#: model:ir.model.fields,field_description:crm.field_base_partner_merge_line_wizard_id
msgid "Wizard"
msgstr "Wizard"

#. module: crm
#: code:addons/crm/sales_team.py:47 model:crm.stage,name:crm.crm_stage_2_4
#: model:crm.stage,name:crm.stage_lead5
#: model:ir.ui.view,arch_db:crm.crm_activity_report_view_search
#: model:ir.ui.view,arch_db:crm.crm_case_form_view_leads
#: model:ir.ui.view,arch_db:crm.crm_case_form_view_oppor
#: model:ir.ui.view,arch_db:crm.crm_opportunity_report_view_search
#: model:ir.ui.view,arch_db:crm.view_crm_case_opportunities_filter
#, python-format
msgid "Won"
msgstr "Castigat(a)"

#. module: crm
#: model:ir.filters,name:crm.filter_opportunity_country
msgid "Won By Country"
msgstr ""

#. module: crm
#: model:ir.model.fields,field_description:crm.field_res_users_target_sales_won
msgid "Won in Opportunities Target"
msgstr ""

#. module: crm
#: model:ir.model.fields,field_description:crm.field_crm_team_resource_calendar_id
msgid "Working Time"
msgstr "Program de lucru"

#. module: crm
#: model:ir.ui.view,arch_db:crm.crm_planner
msgid ""
"You can also combine several rules into a sequence.<br/>\n"
"                                        Example: additional 10% discount during summer sales"
msgstr ""

#. module: crm
#: model:ir.ui.view,arch_db:crm.crm_planner
msgid ""
"You can change the pricing method at anytime. We\n"
"                            recommend you to select the easiest option that\n"
"                            suits your needs for now on."
msgstr ""

#. module: crm
#: model:ir.ui.view,arch_db:crm.crm_planner
msgid ""
"You don't need to review lost opportunities at every sales meeting, but it's good\n"
"                            practice to do it at least once a month. Ask your team to set tags on opportunities to\n"
"                            identify why they were lost and use this information to generate statistics. Here are\n"
"                            some examples of tags to create: no budget, competition, no pain found, etc."
msgstr ""

#. module: crm
#: code:addons/crm/base_partner_merge.py:447
#, python-format
msgid "You have to specify a filter for your selection"
msgstr "Trebuie să specificaţi un filtru pentru selecţie"

#. module: crm
#: model:ir.ui.view,arch_db:crm.crm_planner
msgid ""
"You may have a different sale price for different\n"
"                                        groups of customers:"
msgstr ""

#. module: crm
#: model:ir.actions.act_window,help:crm.crm_case_form_view_salesteams_opportunity
msgid ""
"You will be able to plan meetings and log activities from\n"
"                    opportunities, convert them into quotations, attach related\n"
"                    documents, track all discussions, and much more."
msgstr ""

#. module: crm
#: model:ir.actions.act_window,help:crm.relate_partner_opportunities
msgid ""
"You will be able to plan meetings and log activities from\n"
"                opportunities, convert them into quotations, attach related\n"
"                documents, track all discussions, and much more."
msgstr ""

#. module: crm
#: model:ir.actions.act_window,help:crm.crm_lead_opportunities
#: model:ir.actions.act_window,help:crm.crm_lead_opportunities_tree_view
msgid ""
"You will be able to plan meetings and phone calls from\n"
"                opportunities, convert them into quotations, attach related\n"
"                documents, track all discussions, and much more."
msgstr ""

#. module: crm
#: model:ir.ui.view,arch_db:crm.crm_planner
msgid "Your Customers"
msgstr ""

#. module: crm
#: model:ir.ui.view,arch_db:crm.crm_planner
msgid "Your Customizations"
msgstr ""

#. module: crm
#: model:ir.ui.view,arch_db:crm.crm_planner
msgid "Your Expectations"
msgstr ""

#. module: crm
#: model:ir.ui.view,arch_db:crm.crm_planner
msgid "Your KPIs"
msgstr ""

#. module: crm
#: model:ir.ui.view,arch_db:crm.crm_planner
msgid "Your LinkedIn or social media pages"
msgstr ""

#. module: crm
#: model:ir.actions.act_window,name:crm.crm_lead_opportunities_tree_view
#: model:ir.actions.server,name:crm.action_your_pipeline
#: model:ir.ui.menu,name:crm.menu_crm_opportunities
#: model:ir.ui.view,arch_db:crm.crm_planner
msgid "Your Pipeline"
msgstr ""

#. module: crm
#: model:ir.ui.view,arch_db:crm.crm_planner
msgid "Your Prices"
msgstr ""

#. module: crm
#: model:ir.ui.view,arch_db:crm.crm_planner
msgid "Your Products"
msgstr ""

#. module: crm
#: model:ir.ui.view,arch_db:crm.crm_planner
msgid "Your Proposal"
msgstr ""

#. module: crm
#: model:ir.ui.view,arch_db:crm.crm_planner
msgid "Your business cards"
msgstr ""

#. module: crm
#: model:ir.ui.view,arch_db:crm.crm_planner
msgid "Your document templates"
msgstr ""

#. module: crm
#: model:ir.ui.view,arch_db:crm.crm_planner
msgid "Your website"
msgstr ""

#. module: crm
#: model:ir.ui.view,arch_db:crm.crm_case_form_view_leads
#: model:ir.ui.view,arch_db:crm.crm_case_form_view_oppor
msgid "ZIP"
msgstr "Cod poștal"

#. module: crm
#: model:ir.model.fields,field_description:crm.field_crm_lead_zip
msgid "Zip"
msgstr "Cod poștal"

#. module: crm
#: model:ir.ui.view,arch_db:crm.crm_planner
msgid "app."
msgstr ""

#. module: crm
#: model:ir.ui.view,arch_db:crm.crm_planner
msgid "as an exercise"
msgstr ""

#. module: crm
#: model:ir.model,name:crm.model_base_partner_merge_automatic_wizard
msgid "base.partner.merge.automatic.wizard"
msgstr ""

#. module: crm
#: model:ir.model,name:crm.model_base_partner_merge_line
msgid "base.partner.merge.line"
msgstr ""

#. module: crm
#: model:ir.ui.view,arch_db:crm.crm_planner
msgid "browse the documentation"
msgstr ""

#. module: crm
#: model:ir.ui.view,arch_db:crm.crm_case_form_view_oppor
msgid "e.g. Discuss proposal"
msgstr ""

#. module: crm
#: model:ir.ui.view,arch_db:crm.crm_case_form_view_oppor
msgid "e.g. Product Pricing"
msgstr ""

#. module: crm
#: model:ir.ui.view,arch_db:crm.crm_case_kanban_view_leads
msgid "oe_kanban_text_red"
msgstr "oe_kanban_text_red"

#. module: crm
#: code:addons/crm/crm_lead.py:913
#, python-format
msgid "opportunities"
msgstr "oportunități"

#. module: crm
#: model:ir.ui.view,arch_db:crm.base_partner_merge_automatic_wizard_form
#: model:ir.ui.view,arch_db:crm.crm_planner
msgid "or"
msgstr "sau"

#. module: crm
#: model:ir.model,name:crm.model_sale_config_settings
msgid "sale.config.settings"
msgstr "setari.config.vanzare"

#. module: crm
#: model:ir.ui.view,arch_db:crm.crm_planner
msgid "send us an email"
msgstr ""

#. module: crm
#: model:ir.ui.view,arch_db:crm.crm_planner
msgid "support team"
msgstr ""

#. module: crm
#: model:ir.ui.view,arch_db:crm.crm_planner
msgid "survey"
msgstr ""

#. module: crm
#: model:ir.ui.view,arch_db:crm.crm_planner
msgid "technical documentation"
msgstr ""

#. module: crm
#: model:ir.ui.view,arch_db:crm.crm_planner
msgid "the list of customers"
msgstr ""

#. module: crm
#: model:ir.ui.view,arch_db:crm.crm_planner
msgid "the list of products"
msgstr ""

#. module: crm
#: model:ir.ui.view,arch_db:crm.crm_planner
msgid "to create internal challenge for your salesmen"
msgstr ""

#. module: crm
#: model:ir.ui.view,arch_db:crm.crm_planner
msgid "to create tests and certifications."
msgstr ""

#. module: crm
#: model:ir.ui.view,arch_db:crm.crm_planner
msgid "to describe<br/> your experience or to suggest improvements!"
msgstr ""

#. module: crm
#: model:ir.ui.view,arch_db:crm.crm_planner
msgid ""
"to organize all your documents like: customer presentations, product sheets,"
" comparisons with competitors, pain points sheets, training materials, etc."
msgstr ""

#. module: crm
#: model:ir.ui.view,arch_db:crm.crm_planner
msgid ""
"to setup your own domain\n"
"                                 name (e.g. sales@yourcompany.com)"
msgstr ""

#. module: crm
#: code:addons/crm/crm_lead.py:1050
#, python-format
msgid "unknown"
msgstr "necunoscut(a)"

#. module: crm
#: model:ir.ui.view,arch_db:crm.crm_planner
msgid "with your work above"
msgstr ""<|MERGE_RESOLUTION|>--- conflicted
+++ resolved
@@ -3,16 +3,13 @@
 # * crm
 # 
 # Translators:
+# Adrian Munteanu <adrian.munteanu@itconstruction.ro>, 2015
 msgid ""
 msgstr ""
 "Project-Id-Version: Odoo 9.0\n"
 "Report-Msgid-Bugs-To: \n"
 "POT-Creation-Date: 2015-10-09 09:17+0000\n"
-<<<<<<< HEAD
-"PO-Revision-Date: 2015-10-10 09:47+0000\n"
-=======
 "PO-Revision-Date: 2015-12-03 08:48+0000\n"
->>>>>>> da2b88bb
 "Last-Translator: Martin Trigaux\n"
 "Language-Team: Romanian (http://www.transifex.com/odoo/odoo-9/language/ro/)\n"
 "MIME-Version: 1.0\n"
@@ -31,7 +28,7 @@
 #. module: crm
 #: model:ir.model.fields,field_description:crm.field_crm_opportunity_report_nbr_activities
 msgid "# of Activities"
-msgstr ""
+msgstr "# de activităţi"
 
 #. module: crm
 #: model:ir.ui.view,arch_db:crm.crm_planner
@@ -183,7 +180,7 @@
 "                                            <span class=\"fa fa-laptop\"/>\n"
 "                                            <strong> Screen Customization</strong>\n"
 "                                        </span>"
-msgstr ""
+msgstr "<span class=\"panel-title\">\n<span class=\"fa fa-laptop\"/>\n<strong> Personalizare ecran</strong>\n</span>"
 
 #. module: crm
 #: model:ir.ui.view,arch_db:crm.crm_planner
