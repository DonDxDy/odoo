<?xml version="1.0" encoding="utf-8"?>
<openerp>
    <data>
<<<<<<< HEAD
        <menuitem id="menu_crm_configuration" name="Cases"
=======
        <menuitem id="base.menu_crm_configuration" name="Cases"
>>>>>>> 479d3c7c
            parent="base.menu_base_config" sequence="0" groups="base.group_extended"/>

        <menuitem id="base.next_id_64" name="Reporting"
        	parent="base.menu_base_partner" sequence="8" />

        <!-- Case Sections Form View -->

        <record id="crm_case_section_view_form" model="ir.ui.view">
            <field name="name">crm.case.section.form</field>
            <field name="model">crm.case.section</field>
            <field name="type">form</field>
            <field name="arch" type="xml">
                <form string="Sales Team">
                    <group col="6" colspan="4">
                        <field name="name" select="1" colspan="2"/>
                        <field name="parent_id" select="2" widget="selection"/>
                        <field name="code" select="1"/>
                        <newline/>
                        <field name="user_id" select="2"/>
                        <field name="working_hours" widget="float_time"/>
                        <field name="active" select="2"/>
                    </group>
                    <notebook colspan="4">
                        <page string="Sales Team">
                            <group col="2" colspan="1">
                                <separator string="Mailgateway" colspan="2"/>
                                <field name="reply_to" select="2"/>
                            </group>
                            <group col="2" colspan="1">
                                <separator string="Configuration" colspan="2"/>
                                <field name="allow_unlink" select="2"/>
                            </group>
                            <separator string="Team Members" colspan="4"/>
                            <field name="member_ids" nolabel="1" colspan="4"/>
                        </page>
                        <page string="Notes">
                            <field name="note" select="1" colspan="4" nolabel="1"/>
                        </page>
                    </notebook>
                </form>
            </field>
        </record>

<!-- Case Sections Tree View -->

        <record id="crm_case_section_view_tree" model="ir.ui.view">
            <field name="name">crm.case.section.tree</field>
            <field name="model">crm.case.section</field>
            <field name="type">tree</field>
            <field name="field_parent">child_ids</field>
            <field name="arch" type="xml">
                <tree string="Sales Team">
                    <field name="name" select="1"/>
                    <field name="code" select="1"/>
                    <field name="user_id" select="1"/>
                </tree>
            </field>
        </record>

<!-- Case Sections Action -->

        <record id="crm_case_section_act" model="ir.actions.act_window">
            <field name="name">Sales Team</field>
            <field name="res_model">crm.case.section</field>
            <field name="view_type">form</field>
            <field name="view_id" ref="crm_case_section_view_tree"/>
        </record>

<!-- CRM Stage Tree View -->

        <record model="ir.ui.view" id="crm_case_stage_tree">
            <field name="name">crm.case.stage.tree</field>
            <field name="model">crm.case.stage</field>
            <field name="type">tree</field>
            <field name="arch" type="xml">
                <tree string="Stages">
                    <field name="sequence"/>
                    <field name="name"/>
                    <field name="probability"/>
                    <field name="section_id"/>

                </tree>
            </field>
        </record>

<!-- CRM Stage Form View -->

        <record model="ir.ui.view" id="crm_case_stage_form">
            <field name="name">crm.case.stage.form</field>
            <field name="model">crm.case.stage</field>
            <field name="type">form</field>
            <field name="arch" type="xml">
                <form string="Stage">
                    <separator string="Stage Definition" colspan="4"/>
                    <field name="name" select="1"/>
                    <field name="section_id" select="1" widget="selection"/>
                    <field name="object_id" invisible="1" />
                    <field name="sequence"/>
                    <field name="probability"/>
                    <field name="on_change"/>
                    <separator string="Requirements" colspan="4"/>
                    <field name="requirements" nolabel="1" colspan="4"/>
                </form>
            </field>
        </record>

<!-- CRM Stage Action -->

        <record id="crm_case_stage_act" model="ir.actions.act_window">
            <field name="name">Stages</field>
            <field name="res_model">crm.case.stage</field>
            <field name="view_type">form</field>
            <field name="view_id" ref="crm_case_stage_tree"/>
        </record>

<<<<<<< HEAD
        <menuitem  id="menu_crm_case_stage" name="Stages" parent="crm.menu_crm_configuration" groups="base.group_extended"/>
=======
        <menuitem  id="menu_crm_case_stage" name="Stages" parent="base.menu_crm_configuration" groups="base.group_extended"/>
>>>>>>> 479d3c7c


<!-- Case Categories Form View -->

        <record id="crm_case_categ-view" model="ir.ui.view">
            <field name="name">crm.case.categ.form</field>
            <field name="model">crm.case.categ</field>
            <field name="type">form</field>
            <field name="arch" type="xml">
                <form string="Case Category">
                    <field name="name" select="1"/>
                    <field name="section_id" select="1" widget="selection"/>
                    <field name="object_id"  invisible="1" />
                </form>
            </field>
        </record>

<!-- Case Categories Tree View -->

        <record id="crm_case_categ_tree-view" model="ir.ui.view">
            <field name="name">crm.case.categ.tree</field>
            <field name="model">crm.case.categ</field>
            <field name="type">tree</field>
            <field name="arch" type="xml">
                <tree string="Case Category">
                    <field name="name"/>
                    <field name="section_id"/>
                </tree>
            </field>
        </record>

<!-- Case Categories Action -->

        <record id="crm_case_categ-act" model="ir.actions.act_window">
            <field name="name">Categories</field>
            <field name="res_model">crm.case.categ</field>
            <field name="view_type">form</field>
            <field name="view_id" ref="crm_case_categ_tree-view"/>
        </record>
<<<<<<< HEAD
        <menuitem id="menu_crm_case_categ"   name="Categories"  parent="crm.menu_crm_configuration" groups="base.group_extended"/>
=======
        <menuitem id="menu_crm_case_categ"   name="Categories"  parent="base.menu_crm_configuration" groups="base.group_extended"/>
>>>>>>> 479d3c7c

        <menuitem action="crm_case_section_act"
            id="menu_crm_case_section_act"
            parent="base.menu_crm_configuration" />


<!-- Resource Type of case Tree View -->

        <record model="ir.ui.view" id="crm_case_resource_type_tree">
            <field name="name">crm.case.resource.type.tree</field>
            <field name="model">crm.case.resource.type</field>
            <field name="type">tree</field>
            <field name="arch" type="xml">
                <tree string="Resource Type">
                    <field name="name"/>
                    <field name="object_id"/>
                    <field name="section_id"/>
                </tree>
            </field>
        </record>

<!-- Resource Type of case Form View -->

        <record model="ir.ui.view" id="crm_case_resource_type_form">
            <field name="name">crm.case.resource.type.form</field>
            <field name="model">crm.case.resource.type</field>
            <field name="type">form</field>
            <field name="arch" type="xml">
                <form string="Resource Type">
                    <field name="name" select="1"/>
                    <field name="section_id" select="1" widget="selection"/>
                    <field name="object_id"  />
                </form>
            </field>
        </record>

<!-- Resource Type of case Action -->

        <record id="crm_case_resource_type_act" model="ir.actions.act_window">
            <field name="name">Resource Type</field>
            <field name="res_model">crm.case.resource.type</field>
            <field name="view_type">form</field>
            <field name="view_id" ref="crm_case_resource_type_tree"/>
        </record>
        <menuitem id="menu_crm_case_resource_type" name="Resource Type"
<<<<<<< HEAD
            parent="crm.menu_crm_configuration" groups="base.group_extended" />
=======
            parent="base.menu_crm_configuration" groups="base.group_extended" />
>>>>>>> 479d3c7c

        <record id="crm_case_section_act_tree" model="ir.actions.act_window">
            <field name="name">Cases by section</field>
            <field name="res_model">crm.case.section</field>
            <field name="domain">[('parent_id','=',False)]</field>
            <field name="view_type">tree</field>
            <field name="view_id" ref="crm_case_section_view_tree"/>
        </record>

<!-- Cases Tree View  -->

        <record id="crm_case_log_tree-view" model="ir.ui.view">
            <field name="name">crm.case.log.tree</field>
            <field name="model">crm.case.log</field>
            <field name="type">tree</field>
            <field name="arch" type="xml">
                <tree string="Case logs">
                    <field name="date"/>
                    <field name="name"/>
                    <field name="user_id"/>
                    <field name="section_id"/>
                    <!--
                    <field name="som"/>
                    <field name="canal_id"/>
                    -->
                </tree>
            </field>
        </record>

<!--Case History Tree View  -->

        <record id="crm_case_history_tree-view" model="ir.ui.view">
            <field name="name">crm.case.history.tree</field>
            <field name="model">crm.case.history</field>
            <field name="type">tree</field>
            <field name="arch" type="xml">
                <tree string="Case History">
                    <field name="date"/>
                    <field name="name"/>
                    <field name="user_id"/>
                    <!--
                    <field name="som"/>
                    <field name="canal_id"/>
                    -->
                </tree>
            </field>
        </record>

<!-- Case Calendar View  -->

        <record id="crm_case_calendar-view" model="ir.ui.view">
            <field name="name">crm.case.calendar</field>
            <field name="model">mailgate.thread</field>
            <field name="type">calendar</field>
            <field name="arch" type="xml">
                <calendar color="user_id" date_start="create_date"
                    date_stop="date_deadline" day_length="12"
                    string="Cases">
                    <field name="name" />
                    <field name="partner_id" />
                    <field name="state" />
                </calendar>
            </field>
        </record>

<!-- Case Tree View  -->

        <record id="crm_case_tree-view" model="ir.ui.view">
            <field name="name">crm.case.tree</field>
            <field name="model">mailgate.thread</field>
            <field name="type">tree</field>
            <field name="arch" type="xml">
                <tree colors="red:date_deadline&lt;current_date and state=='open';black:state in ('draft', 'cancel','done','pending')" string="Cases">
                    <field name="id"/>
                    <field name="section_id"/>
                    <field name="create_date"/>
                    <field name="date_deadline"/>
                    <field name="name"/>
                    <field name="partner_id"/>
                    <field name="user_id"/>
                    <field name="state"/>
                    <button name="case_close"
                        states="open,draft,pending" string="Close"
                        type="object" icon="gtk-close" />
                    <button name="case_open" states="draft,pending"
                        string="Open" type="object" icon="gtk-go-forward" />
                    <button name="case_cancel"
                        states="draft,open,pending" string="Cancel"
                        type="object" icon="gtk-cancel" />
                    <button name="case_pending" states="draft,open"
                        string="Pending" type="object"
                        icon="gtk-media-pause" />
                    <button name="case_escalate"
                        states="open,draft,pending" string="Escalate"
                        groups="base.group_extended"
                        type="object" icon="gtk-go-up" />
                    <button name="case_reset" states="done,cancel"
                        string="Reset to Draft" type="object"
                        icon="gtk-convert" />
                </tree>
            </field>
        </record>

<!-- Case Form View  -->

        <record id="crm_case-view" model="ir.ui.view">
            <field name="name">crm.case.form</field>
            <field name="model">mailgate.thread</field>
            <field name="type">form</field>
            <field name="priority" eval="1"/>
            <field name="arch" type="xml">
                <form string="Cases">
                    <field colspan="4" name="name" select="1"/>
                    <field colspan="2" name="section_id" widget="selection"/>
                    <field name="create_date" select="1"/>
                    <field name="date_deadline"/>
                    <newline />
                    <notebook colspan="4">
                        <page string="General">
                            <group col="8" colspan="4">
                                <field colspan="4" name="partner_id"
                                    on_change="onchange_partner_id(partner_id, email_from)"
                                    select="1" />
                                <field colspan="3"
                                    name="partner_address_id"
                                    on_change="onchange_partner_address_id(partner_address_id, email_from)"
                                    />
                                <newline />
                                <field colspan="3" name="email_from"
                                    />
                                <button name="remind_partner"
                                    states="open,pending"
                                    string="Send Reminder" type="object"
                                    icon="gtk-go-forward" />
                                <field name="user_id" select="1" />
                                <button name="remind_user"
                                    states="open,pending"
                                    string="Send Reminder" type="object"
                                    icon="gtk-go-forward" />
                            </group>
                            <separator colspan="4" string="Description"/>
                            <field name="description" colspan="4" nolabel="1"/>
                            <separator colspan="4"/>
                            <group col="8" colspan="4">
                                <field name="state" select="1"/>
                                <button name="case_close"
                                    states="open,draft,pending"
                                    string="Close" type="object"
                                    icon="gtk-close" />
                                <button name="case_open"
                                    states="draft,pending" string="Open"
                                    type="object" icon="gtk-go-forward" />
                                <button name="case_cancel"
                                    states="draft,open,pending"
                                    string="Cancel" type="object"
                                    icon="gtk-cancel" />
                                <button name="case_pending"
                                    states="draft,open" string="Pending"
                                    type="object" icon="gtk-media-pause" />
                                <button name="case_escalate"
                                    states="open,draft,pending"
                                    string="Escalate" type="object"
                                    groups="base.group_extended"
                                    icon="gtk-go-up" />
                                <button name="case_reset"
                                    states="done,cancel"
                                    string="Reset to Draft" type="object"
                                    icon="gtk-convert" />
                            </group>
                        </page>
                        <page string="History" groups="base.group_extended">
                            <field name="id" select="1"/>
                            <field name="active"/>
                            <separator colspan="4" string="Dates"/>
                            <field name="create_date"/>
                            <field colspan="4" name="log_ids" nolabel="1">
                                <form string="Actions">
                                    <separator colspan="4" string="Action Information"/>
                                    <field colspan="4" name="name"/>
                                    <field name="date"/>
                                    <field name="user_id"/>
                                </form>
                            </field>
                        </page>
                        <page string="Emails" groups="base.group_extended">
                           <group colspan="4">
                               <field colspan="4" name="email_cc" string="CC"/>
                           </group>
                           <field name="message_ids" colspan="4" nolabel="1" mode="form,tree">
                               <form string="Communication history">
                                   <group col="6" colspan="4">
                                       <field name="date"/>
                                       <field name="email_to"/>
                                       <field name="email_from"/>
                                   </group>
                                   <newline/>
                                   <field name="description" colspan="4" nolabel="1"/>
                                   <button colspan="4"
                                       string="Reply to Last Email"
                                       name="%(action_crm_send_mail)d"
                                       context="{'mail':'reply', 'model': 'crm.case'}"
                                       icon="gtk-undo" type="action" />
                               </form>
                               <tree string="Communication history">
                                   <field name="description"/>
                                   <field name="email_to"/>
                                   <field name="date"/>
                               </tree>
                           </field>
                           <button colspan="4" string="Send New Email"
                               name="%(action_crm_send_mail)d"
                               context="{'mail':'new', 'model': 'crm.case'}"
                               icon="gtk-go-forward" type="action" />
                        </page>
                    </notebook>
                </form>
            </field>
        </record>

<!-- Case Search View  -->

		
        <record id="view_crm_case_filter" model="ir.ui.view">
            <field name="name">crm.case.select</field>
            <field name="model">mailgate.thread</field>
            <field name="type">search</field>
            <field name="arch" type="xml">
                <search string="Search Case">
                    <group col='6' colspan='4'>
                        <filter icon="terp-partner" string="My Cases"
                            domain="[('user_id','=',uid)]" separator="1"
                            default="1" help="Cases Related to Current User" />
                        <field name="state" select="1">
                            <filter icon="gtk-new"
                                domain="[('state','in',('draft', 'open'))]"
                                help="Current Cases" />
                            <filter icon="gtk-yes"
                                domain="[('state','=','open')]" help="Open Cases" />
                            <filter icon="gtk-media-pause"
                                domain="[('state','=','pending')]"
                                help="Pending Cases" />
                        </field>
                        <separator orientation="vertical" />
                        <field name="name" select='1' />
                        <field name="user_id" select="1"
                            widget="selection" />
                    </group>
                    <field name="section_id"
                        default="context.get('section_id', False)" select="1"
                        widget="selection"/>
                </search>
            </field>
        </record>

        <record id="crm_case_categ0-act" model="ir.actions.act_window">
            <field name="name">Cases</field>
            <field name="res_model">mailgate.thread</field>
            <field name="view_type">form</field>
            <field name="view_id" ref="crm_case_tree-view"/>
            <field name="search_view_id" ref="view_crm_case_filter"/>
        </record>

        <record id="crm_case_categ0-act_open" model="ir.actions.act_window">
            <field name="name">Open Cases</field>
            <field name="res_model">mailgate.thread</field>
            <field name="view_type">form</field>
            <field name="domain">
                [('state','&lt;&gt;','done'),('state','&lt;&gt;','cancel'),('state','&lt;&gt;','pending')]
            </field>
            <field name="search_view_id" ref="view_crm_case_filter"/>
        </record>

        <record id="crm_case_section_open_act" model="ir.actions.act_window">
            <field name="name">Cases</field>
            <field name="res_model">mailgate.thread</field>
            <field name="domain">[('section_id','child_of',[active_id])]</field>
            <field name="view_type">form</field>
            <field name="view_mode">tree,form,calendar</field>
        </record>
        <record id="ir_open_section_case" model="ir.values">
            <field eval="'tree_but_open'" name="key2"/>
            <field eval="'crm.case.section'" name="model"/>
            <field name="name">Open Cases</field>
            <field eval="'ir.actions.act_window,%d'%crm_case_section_open_act" name="value"/>
            <field eval="True" name="object"/>
        </record>

<!--Case History Form View  -->

        <record id="crm_case_history-view" model="ir.ui.view">
            <field name="name">crm.case.history.form</field>
            <field name="model">crm.case.history</field>
            <field name="type">form</field>
            <field name="arch" type="xml">
                <form string="Cases">
                    <separator colspan="4" string="Case Description"/>
                    <field colspan="4" name="name" select="1"/>
                    <field name="date" select="1"/>
                    <field name="user_id" select="1"/>
                    <field name="model_id"/>
                    <field name="res_id"/>
                    <field name="som"/>
                    <field name="canal_id"/>
                    <field colspan="4" name="description"/>
                </form>
            </field>
        </record>

<!--Case History Search View  -->

        <record id="crm_case_history_search" model="ir.ui.view">
        <field name="name">crm.case.history.select</field>
        <field name="model">crm.case.history</field>
        <field name="type">search</field>
        <field name="arch" type="xml">
                <search string="Search Histories">
                       <filter icon="terp-crm" string="My Histories"
                           domain="[('user_id','=',uid)]"
                           help="My Histories" />
                       <separator orientation="vertical"/>
                     <group col="6" colspan="2">
                       <field name="date" select="1"/>
                    <field name="user_id" select="1" widget="selection"/>
                    <field name="section_id"
                        default="context.get('section_id', False)"
                        select="1" widget="selection"/>
                     </group>
                </search>
            </field>
        </record>

<!--Case History Action -->

        <record id="crm_case_history-act" model="ir.actions.act_window">
            <field name="name">Histories</field>
            <field name="res_model">crm.case.history</field>
            <field name="view_type">form</field>
            <field name="view_mode">tree,form</field>
            <field name="view_id" ref="crm_case_history_tree-view"/>
            <field name="search_view_id" ref="crm_case_history_search"/>
        </record>

<!-- Segmentation line Tree View  -->

        <record id="crm_segmentation_line_tree-view" model="ir.ui.view">
            <field name="name">crm.segmentation.line.tree</field>
            <field name="model">crm.segmentation.line</field>
            <field name="type">tree</field>
            <field name="arch" type="xml">
                <tree string="Partner Segmentation Lines">
                    <field name="name"/>
                    <field name="expr_name"/>
                    <field name="expr_operator"/>
                    <field name="expr_value"/>
                    <field name="operator"/>
                </tree>
            </field>
        </record>

<!-- Segmentation line Form View  -->

        <record id="crm_segmentation_line-view" model="ir.ui.view">
            <field name="name">crm.segmentation.line.form</field>
            <field name="model">crm.segmentation.line</field>
            <field name="type">form</field>
            <field name="arch" type="xml">
                <form string="Partner Segmentation Lines">
                    <field colspan="4" name="name" select="1"/>
                    <group col="2" colspan="4">
                        <field name="expr_name"/>
                        <field name="expr_operator"/>
                        <field name="expr_value"/>
                    </group>
                    <newline/>
                    <field name="operator"/>
                </form>
            </field>
        </record>

<!-- CRM Segmentation  Form View  -->

        <record id="crm_segmentation-view" model="ir.ui.view">
            <field name="name">crm.segmentation.form</field>
            <field name="model">crm.segmentation</field>
            <field name="type">form</field>
            <field name="arch" type="xml">
                <form string="Partner Segmentation">
                    <group col="6" colspan="4">
                        <field name="name" select="1"/>
                        <field name="categ_id"/>
                        <field name="exclusif"/>
                    </group>
                    <notebook colspan="4">
                        <page string="Sales Purchase">
                            <field name="sales_purchase_active"/>
                            <separator colspan="4" string="State of Mind Computation"/>
                            <field name="som_interval"/>
                            <field name="som_interval_max"/>
                            <field name="som_interval_decrease"/>
                            <field name="som_interval_default"/>
                            <separator colspan="4" string="Segmentation Test"/>
                            <field colspan="4" name="segmentation_line" widget="one2many_list" nolabel="1"/>
                        </page>
                        <page string="Description">
                               <field colspan="4" name="description" nolabel="1"/>
                           </page>
                    </notebook>
                    <field name="state"/>
                    <group col="3" colspan="2">
                        <button name="process_start"
                            states="not running"
                            string="Compute Segmentation" type="object"
                            icon="gtk-execute" />
                        <button name="process_stop" states="running"
                            string="Stop Process" type="object"
                            icon="gtk-cancel" />
                        <button name="process_continue" states="running"
                            string="Continue Process" type="object"
                            icon="gtk-go-forward" />
                    </group>
                </form>
            </field>
        </record>

<!-- CRM Segmentation  Tree View  -->

        <record id="crm_segmentation_tree-view" model="ir.ui.view">
            <field name="name">crm.segmentation.tree</field>
            <field name="model">crm.segmentation</field>
            <field name="type">tree</field>
            <field name="arch" type="xml">
                <tree string="Partner Segmentations">
                    <field name="name"/>
                    <field name="description"/>
                    <field name="categ_id"/>
                </tree>
            </field>
        </record>

        <record id="crm_segmentation-act" model="ir.actions.act_window">
            <field name="name">Segmentations</field>
            <field name="res_model">crm.segmentation</field>
            <field name="view_type">form</field>
            <field name="view_id" ref="crm_segmentation-view"/>
        </record>

        <record id="crm_segmentation_tree-act" model="ir.actions.act_window">
            <field name="name">Segmentations</field>
            <field name="res_model">crm.segmentation</field>
            <field name="view_type">form</field>
            <field name="view_mode">tree,form</field>
        </record>
        <menuitem action="crm_segmentation_tree-act"
            id="menu_crm_segmentation-act"
            groups="base.group_extended"
            parent="base.menu_crm_configuration" />

        <record model="ir.ui.view" id="view_users_form_simple_modif_inherited1">
            <field name="name">view.users.form.crm.modif.inherited1</field>
            <field name="model">res.users</field>
            <field name="inherit_id" ref="base.view_users_form_simple_modif" />
            <field name="type">form</field>
            <field name="arch" type="xml">
                <page string="Current Activity" position="inside">
                    <field name="context_section_id" completion="1"
                        widget="selection"
                        context="{'user_prefence':True}" />
                </page>
            </field>
        </record>

        <record id="view_users_form_simple_modif_inherited2" model="ir.ui.view">
                <field name="name">view.users.form.crm.modif.inherited2</field>
                <field name="model">res.users</field>
                <field name="type">form</field>
                <field name="inherit_id" ref="base.view_users_form"/>
                <field eval="18" name="priority"/>
                <field name="arch" type="xml">
                    <field name="password" position="after">
                        <field name="context_section_id" completion="1" widget="selection"/>
                    </field>
                </field>
        </record>

<!-- Inherit View From Partner  -->

        <record id="view_partners_form_crm1" model="ir.ui.view">
                <field name="name">view.res.partner.form.crm.inherited1</field>
                <field name="model">res.partner</field>
                <field name="type">form</field>
                <field name="inherit_id" ref="base.view_partner_form"/>
                <field eval="18" name="priority"/>
                <field name="arch" type="xml">
                    <field name="parent_id" position="after">
                        <field name="section_id" completion="1" widget="selection"
                            groups="base.group_extended"/>
                    </field>
                </field>
        </record>

        <record id="view_partners_form_crm2" model="ir.ui.view">
                <field name="name">view.res.partner.tree.crm.inherited2</field>
                <field name="model">res.partner</field>
                <field name="type">tree</field>
                <field name="inherit_id" ref="base.view_partner_tree"/>
                <field eval="18" name="priority"/>
                <field name="arch" type="xml">
                    <field name="lang" position="after">
                        <field name="section_id" completion="1" widget="selection"
                            groups="base.group_extended"/>
                    </field>
                </field>
        </record>

        <record id="view_partners_form_crm3" model="ir.ui.view">
                <field name="name">view.res.partner.search.crm.inherited3</field>
                <field name="model">res.partner</field>
                <field name="type">search</field>
                <field name="inherit_id" ref="base.view_res_partner_filter"/>
                <field eval="18" name="priority"/>
                <field name="arch" type="xml">
                    <field name="category_id" position="after">
                        <field name="section_id" completion="1" widget="selection"
                            groups="base.group_extended"/>
                    </field>
                </field>
        </record>
    </data>
</openerp><|MERGE_RESOLUTION|>--- conflicted
+++ resolved
@@ -1,11 +1,7 @@
 <?xml version="1.0" encoding="utf-8"?>
 <openerp>
     <data>
-<<<<<<< HEAD
-        <menuitem id="menu_crm_configuration" name="Cases"
-=======
         <menuitem id="base.menu_crm_configuration" name="Cases"
->>>>>>> 479d3c7c
             parent="base.menu_base_config" sequence="0" groups="base.group_extended"/>
 
         <menuitem id="base.next_id_64" name="Reporting"
@@ -121,12 +117,7 @@
             <field name="view_id" ref="crm_case_stage_tree"/>
         </record>
 
-<<<<<<< HEAD
-        <menuitem  id="menu_crm_case_stage" name="Stages" parent="crm.menu_crm_configuration" groups="base.group_extended"/>
-=======
         <menuitem  id="menu_crm_case_stage" name="Stages" parent="base.menu_crm_configuration" groups="base.group_extended"/>
->>>>>>> 479d3c7c
-
 
 <!-- Case Categories Form View -->
 
@@ -165,11 +156,7 @@
             <field name="view_type">form</field>
             <field name="view_id" ref="crm_case_categ_tree-view"/>
         </record>
-<<<<<<< HEAD
-        <menuitem id="menu_crm_case_categ"   name="Categories"  parent="crm.menu_crm_configuration" groups="base.group_extended"/>
-=======
         <menuitem id="menu_crm_case_categ"   name="Categories"  parent="base.menu_crm_configuration" groups="base.group_extended"/>
->>>>>>> 479d3c7c
 
         <menuitem action="crm_case_section_act"
             id="menu_crm_case_section_act"
@@ -215,11 +202,7 @@
             <field name="view_id" ref="crm_case_resource_type_tree"/>
         </record>
         <menuitem id="menu_crm_case_resource_type" name="Resource Type"
-<<<<<<< HEAD
-            parent="crm.menu_crm_configuration" groups="base.group_extended" />
-=======
             parent="base.menu_crm_configuration" groups="base.group_extended" />
->>>>>>> 479d3c7c
 
         <record id="crm_case_section_act_tree" model="ir.actions.act_window">
             <field name="name">Cases by section</field>
@@ -441,7 +424,7 @@
 
 <!-- Case Search View  -->
 
-		
+
         <record id="view_crm_case_filter" model="ir.ui.view">
             <field name="name">crm.case.select</field>
             <field name="model">mailgate.thread</field>
