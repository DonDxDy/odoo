# -*- coding: utf-8 -*-
# Part of Odoo. See LICENSE file for full copyright and licensing details.

<<<<<<< HEAD
=======
import controllers
import res_users
import crm_stage
import crm_lead
import sales_team
>>>>>>> eb6b256f
import models
import report
import wizard<|MERGE_RESOLUTION|>--- conflicted
+++ resolved
@@ -1,14 +1,7 @@
 # -*- coding: utf-8 -*-
 # Part of Odoo. See LICENSE file for full copyright and licensing details.
 
-<<<<<<< HEAD
-=======
 import controllers
-import res_users
-import crm_stage
-import crm_lead
-import sales_team
->>>>>>> eb6b256f
 import models
 import report
 import wizard