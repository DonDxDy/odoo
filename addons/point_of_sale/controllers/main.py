# -*- coding: utf-8 -*-
import json
import logging
import werkzeug.utils

from odoo import http
from odoo.http import request

_logger = logging.getLogger(__name__)


class PosController(http.Controller):

    @http.route('/pos/web', type='http', auth='user')
    def pos_web(self, **k):
        # if user not logged in, log him in
        pos_sessions = request.env['pos.session'].sudo().search([
            ('state', '=', 'opened'),
            ('user_id', '=', request.session.uid),
            ('rescue', '=', False)])
        if not pos_sessions:
            return werkzeug.utils.redirect('/web#action=point_of_sale.action_client_pos_menu')
        pos_sessions.login()
        # The POS only work in one company, so we enforce the one of the session in the context
        session_info = request.env['ir.http'].session_info()
        session_info['user_context']['allowed_company_ids'] = pos_sessions.company_id.ids
        context = {
<<<<<<< HEAD
            'session_info': request.env['ir.http'].session_info()
=======
            'session_info': json.dumps(session_info)
>>>>>>> 98a55917
        }
        return request.render('point_of_sale.index', qcontext=context)

    @http.route('/pos/sale_details_report', type='http', auth='user')
    def print_sale_details(self, date_start=False, date_stop=False, **kw):
        r = request.env['report.point_of_sale.report_saledetails']
        pdf, _ = request.env.ref('point_of_sale.sale_details_report').with_context(date_start=date_start, date_stop=date_stop).render_qweb_pdf(r)
        pdfhttpheaders = [('Content-Type', 'application/pdf'), ('Content-Length', len(pdf))]
        return request.make_response(pdf, headers=pdfhttpheaders)<|MERGE_RESOLUTION|>--- conflicted
+++ resolved
@@ -25,11 +25,7 @@
         session_info = request.env['ir.http'].session_info()
         session_info['user_context']['allowed_company_ids'] = pos_sessions.company_id.ids
         context = {
-<<<<<<< HEAD
-            'session_info': request.env['ir.http'].session_info()
-=======
-            'session_info': json.dumps(session_info)
->>>>>>> 98a55917
+            'session_info': session_info
         }
         return request.render('point_of_sale.index', qcontext=context)
 
