--- conflicted
+++ resolved
@@ -425,29 +425,8 @@
                     return;
                 }
 
-<<<<<<< HEAD
                 var response = self.pos.decodeMercuryResponse(data);
                 response.journal_id = parsed_result.journal_id;
-=======
-                    order.selected_paymentline.paid = true;
-                    order.selected_paymentline.mercury_swipe_pending = false;
-                    order.selected_paymentline.mercury_amount = response.authorize;
-                    order.selected_paymentline.set_amount(response.authorize);
-                    order.selected_paymentline.mercury_card_number = decodedMagtek['number'];
-                    order.selected_paymentline.mercury_card_brand = response.card_type;
-                    order.selected_paymentline.mercury_card_owner_name = decodedMagtek['name'];
-                    order.selected_paymentline.mercury_ref_no = response.ref_no;
-                    order.selected_paymentline.mercury_record_no = response.record_no;
-                    order.selected_paymentline.mercury_invoice_no = response.invoice_no;
-                    order.selected_paymentline.mercury_auth_code = response.auth_code;
-                    order.selected_paymentline.mercury_data = response; // used to reverse transactions
-                    order.selected_paymentline.set_credit_card_name();
-
-                    self.order_changes();
-                    self.reset_input();
-                    self.render_paymentlines();
-                    order.trigger('change', order); // needed so that export_to_JSON gets triggered
->>>>>>> 9622455f
 
                 if (response.status === 'Approved') {
                     // AP* indicates a duplicate request, so don't add anything for those
@@ -470,6 +449,7 @@
                         order.selected_paymentline.paid = true;
                         order.selected_paymentline.mercury_swipe_pending = false;
                         order.selected_paymentline.mercury_amount = response.authorize;
+                        order.selected_paymentline.set_amount(response.authorize);
                         order.selected_paymentline.mercury_card_number = decodedMagtek['number'];
                         order.selected_paymentline.mercury_card_brand = response.card_type;
                         order.selected_paymentline.mercury_card_owner_name = decodedMagtek['name'];
