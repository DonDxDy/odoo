--- conflicted
+++ resolved
@@ -2,15 +2,9 @@
     <template id="portal_my_orders_payment" name="Payment on my orders" inherit_id="sale.portal_order_page">
         <xpath expr="//t[@name='portal_confirmation_sign']" position="after">
             <t t-set="payment_tx_id" t-value="order.get_portal_last_transaction()"/>
-<<<<<<< HEAD
-            <t t-if="order.amount_total and not invoices and order.state in ('sent', 'sale') and portal_confirmation == 'pay' and payment_tx_id and payment_tx_id.state != 'done'" name="portal_confirmation_pay">
+            <t t-if="order.amount_total and not invoices and order.state in ('sent', 'sale') and portal_confirmation == 'pay' and payment_tx_id.state != 'done'" name="portal_confirmation_pay">
                 <a class="btn btn-primary ml8 pull-right" href="#portal_pay" role="button">
                     <span class="fa fa-arrow-circle-right"> Pay Now</span>
-=======
-            <t t-if="order.amount_total and not invoices and order.state in ('sent', 'sale') and portal_confirmation == 'pay' and payment_tx_id.state != 'done'" name="portal_confirmation_pay">
-                <a class="btn btn-primary ml8 pull-right" href="#portal_pay">
-                    <i class="fa fa-arrow-circle-right"/> Pay Now
->>>>>>> a0c5b58d
                 </a>
             </t>
             <t t-if="invoices and order.state in ('sale', 'done') and portal_confirmation == 'pay'">
