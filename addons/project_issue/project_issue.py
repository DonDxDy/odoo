 #-*- coding: utf-8 -*-
##############################################################################
#
#    OpenERP, Open Source Management Solution
#    Copyright (C) 2004-2010 Tiny SPRL (<http://tiny.be>).
#
#    This program is free software: you can redistribute it and/or modify
#    it under the terms of the GNU Affero General Public License as
#    published by the Free Software Foundation, either version 3 of the
#    License, or (at your option) any later version.
#
#    This program is distributed in the hope that it will be useful,
#    but WITHOUT ANY WARRANTY; without even the implied warranty of
#    MERCHANTABILITY or FITNESS FOR A PARTICULAR PURPOSE.  See the
#    GNU Affero General Public License for more details.
#
#    You should have received a copy of the GNU Affero General Public License
#    along with this program.  If not, see <http://www.gnu.org/licenses/>.
#
##############################################################################

from base_status.base_stage import base_stage
from crm import crm
from datetime import datetime
from osv import fields,osv
from tools.translate import _
import binascii
import time
import tools
from crm import wizard

wizard.mail_compose_message.SUPPORTED_MODELS.append('project.issue')

class project_issue_version(osv.osv):
    _name = "project.issue.version"
    _order = "name desc"
    _columns = {
        'name': fields.char('Version Number', size=32, required=True),
        'active': fields.boolean('Active', required=False),
    }
    _defaults = {
        'active': 1,
    }
project_issue_version()

_ISSUE_STATE= [('draft', 'New'), ('open', 'In Progress'), ('cancel', 'Cancelled'), ('done', 'Done'),('pending', 'Pending')]

class project_issue(base_stage, osv.osv):
    _name = "project.issue"
    _description = "Project Issue"
    _order = "priority, create_date desc"
    _inherit = ['ir.needaction_mixin', 'mail.thread']

    def _get_default_project_id(self, cr, uid, context=None):
        """ Gives default project by checking if present in the context """
        return self._resolve_project_id_from_context(cr, uid, context=context)

    def _get_default_stage_id(self, cr, uid, context=None):
        """ Gives default stage_id """
        project_id = self._get_default_project_id(cr, uid, context=context)
        return self.stage_find(cr, uid, [], project_id, [('state', '=', 'draft')], context=context)

    def _resolve_project_id_from_context(self, cr, uid, context=None):
        """ Returns ID of project based on the value of 'default_project_id'
            context key, or None if it cannot be resolved to a single
            project.
        """
        if context is None:
            context = {}
        if type(context.get('default_project_id')) in (int, long):
            return context.get('default_project_id')
        if isinstance(context.get('default_project_id'), basestring):
            project_name = context['default_project_id']
            project_ids = self.pool.get('project.project').name_search(cr, uid, name=project_name, context=context)
            if len(project_ids) == 1:
                return int(project_ids[0][0])
        return None

    def _read_group_stage_ids(self, cr, uid, ids, domain, read_group_order=None, access_rights_uid=None, context=None):
        access_rights_uid = access_rights_uid or uid
        stage_obj = self.pool.get('project.task.type')
        order = stage_obj._order
        # lame hack to allow reverting search, should just work in the trivial case
        if read_group_order == 'stage_id desc':
            order = "%s desc" % order
        # retrieve section_id from the context and write the domain
        # - ('id', 'in', 'ids'): add columns that should be present
        # - OR ('case_default', '=', True), ('fold', '=', False): add default columns that are not folded
        # - OR ('project_ids', 'in', project_id), ('fold', '=', False) if project_id: add project columns that are not folded
        search_domain = []
        project_id = self._resolve_project_id_from_context(cr, uid, context=context)
        if project_id:
            search_domain += ['|', '&', ('project_ids', '=', project_id), ('fold', '=', False)]
        search_domain += ['|', ('id', 'in', ids), '&', ('case_default', '=', True), ('fold', '=', False)]
        # perform search
        stage_ids = stage_obj._search(cr, uid, search_domain, order=order, access_rights_uid=access_rights_uid, context=context)
        result = stage_obj.name_get(cr, access_rights_uid, stage_ids, context=context)
        # restore order of the search
        result.sort(lambda x,y: cmp(stage_ids.index(x[0]), stage_ids.index(y[0])))
        return result

    def _compute_day(self, cr, uid, ids, fields, args, context=None):
        """
        @param cr: the current row, from the database cursor,
        @param uid: the current user’s ID for security checks,
        @param ids: List of Openday’s IDs
        @return: difference between current date and log date
        @param context: A standard dictionary for contextual values
        """
        cal_obj = self.pool.get('resource.calendar')
        res_obj = self.pool.get('resource.resource')

        res = {}
        for issue in self.browse(cr, uid, ids, context=context):
            res[issue.id] = {}
            for field in fields:
                duration = 0
                ans = False
                hours = 0

                date_create = datetime.strptime(issue.create_date, "%Y-%m-%d %H:%M:%S")
                if field in ['working_hours_open','day_open']:
                    if issue.date_open:
                        date_open = datetime.strptime(issue.date_open, "%Y-%m-%d %H:%M:%S")
                        ans = date_open - date_create
                        date_until = issue.date_open
                        #Calculating no. of working hours to open the issue
                        if issue.project_id.resource_calendar_id:
                            hours = cal_obj.interval_hours_get(cr, uid, issue.project_id.resource_calendar_id.id,
                                                           date_create,
                                                           date_open)
                elif field in ['working_hours_close','day_close']:
                    if issue.date_closed:
                        date_close = datetime.strptime(issue.date_closed, "%Y-%m-%d %H:%M:%S")
                        date_until = issue.date_closed
                        ans = date_close - date_create
                        #Calculating no. of working hours to close the issue
                        if issue.project_id.resource_calendar_id:
                            hours = cal_obj.interval_hours_get(cr, uid, issue.project_id.resource_calendar_id.id,
                               date_create,
                               date_close)
                elif field in ['days_since_creation']:
                    if issue.create_date:
                        days_since_creation = datetime.today() - datetime.strptime(issue.create_date, "%Y-%m-%d %H:%M:%S")
                        res[issue.id][field] = days_since_creation.days
                    continue

                elif field in ['inactivity_days']:
                    res[issue.id][field] = 0
                    if issue.date_action_last:
                        inactive_days = datetime.today() - datetime.strptime(issue.date_action_last, '%Y-%m-%d %H:%M:%S')
                        res[issue.id][field] = inactive_days.days
                    continue
                if ans:
                    resource_id = False
                    if issue.user_id:
                        resource_ids = res_obj.search(cr, uid, [('user_id','=',issue.user_id.id)])
                        if resource_ids and len(resource_ids):
                            resource_id = resource_ids[0]
                    duration = float(ans.days)
                    if issue.project_id and issue.project_id.resource_calendar_id:
                        duration = float(ans.days) * 24

                        new_dates = cal_obj.interval_min_get(cr, uid,
                                                             issue.project_id.resource_calendar_id.id,
                                                             date_create,
                                                             duration, resource=resource_id)
                        no_days = []
                        date_until = datetime.strptime(date_until, '%Y-%m-%d %H:%M:%S')
                        for in_time, out_time in new_dates:
                            if in_time.date not in no_days:
                                no_days.append(in_time.date)
                            if out_time > date_until:
                                break
                        duration = len(no_days)

                if field in ['working_hours_open','working_hours_close']:
                    res[issue.id][field] = hours
                else:
                    res[issue.id][field] = abs(float(duration))

        return res

    def _hours_get(self, cr, uid, ids, field_names, args, context=None):
        task_pool = self.pool.get('project.task')
        res = {}
        for issue in self.browse(cr, uid, ids, context=context):
            progress = 0.0
            if issue.task_id:
                progress = task_pool._hours_get(cr, uid, [issue.task_id.id], field_names, args, context=context)[issue.task_id.id]['progress']
            res[issue.id] = {'progress' : progress}
        return res

    def on_change_project(self, cr, uid, ids, project_id, context=None):
        return {}

    def _get_issue_task(self, cr, uid, ids, context=None):
        issues = []
        issue_pool = self.pool.get('project.issue')
        for task in self.pool.get('project.task').browse(cr, uid, ids, context=context):
            issues += issue_pool.search(cr, uid, [('task_id','=',task.id)])
        return issues

    def _get_issue_work(self, cr, uid, ids, context=None):
        issues = []
        issue_pool = self.pool.get('project.issue')
        for work in self.pool.get('project.task.work').browse(cr, uid, ids, context=context):
            if work.task_id:
                issues += issue_pool.search(cr, uid, [('task_id','=',work.task_id.id)])
        return issues

    _columns = {
        'id': fields.integer('ID', readonly=True),
        'name': fields.char('Issue', size=128, required=True),
        'active': fields.boolean('Active', required=False),
        'create_date': fields.datetime('Creation Date', readonly=True,select=True),
        'write_date': fields.datetime('Update Date', readonly=True),
        'days_since_creation': fields.function(_compute_day, string='Days since creation date', \
                                               multi='compute_day', type="integer", help="Difference in days between creation date and current date"),
        'date_deadline': fields.date('Deadline'),
        'section_id': fields.many2one('crm.case.section', 'Sales Team', \
                        select=True, help='Sales team to which Case belongs to.\
                             Define Responsible user and Email account for mail gateway.'),
        'partner_id': fields.many2one('res.partner', 'Partner', select=1),
        'company_id': fields.many2one('res.company', 'Company'),
        'description': fields.text('Description'),
        'state': fields.related('stage_id', 'state', type="selection", store=True,
                selection=_ISSUE_STATE, string="State", readonly=True,
                help='The state is set to \'Draft\', when a case is created.\
                      If the case is in progress the state is set to \'Open\'.\
                      When the case is over, the state is set to \'Done\'.\
                      If the case needs to be reviewed then the state is \
                      set to \'Pending\'.'),
        'email_from': fields.char('Email', size=128, help="These people will receive email.", select=1),
        'email_cc': fields.char('Watchers Emails', size=256, help="These email addresses will be added to the CC field of all inbound and outbound emails for this record before being sent. Separate multiple email addresses with a comma"),
        'date_open': fields.datetime('Opened', readonly=True,select=True),
        # Project Issue fields
        'date_closed': fields.datetime('Closed', readonly=True,select=True),
        'date': fields.datetime('Date'),
        'channel_id': fields.many2one('crm.case.channel', 'Channel', help="Communication channel."),
        'categ_id': fields.many2one('crm.case.categ', 'Category', domain="[('object_id.model', '=', 'crm.project.bug')]"),
        'priority': fields.selection(crm.AVAILABLE_PRIORITIES, 'Priority', select=True),
        'version_id': fields.many2one('project.issue.version', 'Version'),
        'stage_id': fields.many2one ('project.task.type', 'Stages',
                        domain="['|', ('project_ids', '=', project_id), ('case_default', '=', True)]"),
        'project_id':fields.many2one('project.project', 'Project'),
        'duration': fields.float('Duration'),
        'task_id': fields.many2one('project.task', 'Task', domain="[('project_id','=',project_id)]"),
        'day_open': fields.function(_compute_day, string='Days to Open', \
                                multi='compute_day', type="float", store=True),
        'day_close': fields.function(_compute_day, string='Days to Close', \
                                multi='compute_day', type="float", store=True),
        'user_id': fields.many2one('res.users', 'Assigned to', required=False, select=1),
        'working_hours_open': fields.function(_compute_day, string='Working Hours to Open the Issue', \
                                multi='compute_day', type="float", store=True),
        'working_hours_close': fields.function(_compute_day, string='Working Hours to Close the Issue', \
                                multi='compute_day', type="float", store=True),
        'inactivity_days': fields.function(_compute_day, string='Days since last action', \
                                multi='compute_day', type="integer", help="Difference in days between last action and current date"),
        'color': fields.integer('Color Index'),
        'user_email': fields.related('user_id', 'user_email', type='char', string='User Email', readonly=True),
        'date_action_last': fields.datetime('Last Action', readonly=1),
        'date_action_next': fields.datetime('Next Action', readonly=1),
        'progress': fields.function(_hours_get, string='Progress (%)', multi='hours', group_operator="avg", help="Computed as: Time Spent / Total Time.",
            store = {
                'project.issue': (lambda self, cr, uid, ids, c={}: ids, ['task_id'], 10),
                'project.task': (_get_issue_task, ['progress'], 10),
                'project.task.work': (_get_issue_work, ['hours'], 10),
            }),
    }

    def on_change_project(self, cr, uid, ids, project_id, context=None):
        return {}

    _defaults = {
        'active': 1,
        'partner_id': lambda s, cr, uid, c: s._get_default_partner(cr, uid, c),
        'email_from': lambda s, cr, uid, c: s._get_default_email(cr, uid, c),
        'state': 'draft',
        'stage_id': lambda s, cr, uid, c: s._get_default_stage_id(cr, uid, c),
        'section_id': lambda s, cr, uid, c: s._get_default_section_id(cr, uid, c),
        'company_id': lambda s, cr, uid, c: s.pool.get('res.company')._company_default_get(cr, uid, 'crm.helpdesk', context=c),
        'priority': crm.AVAILABLE_PRIORITIES[2][0],
        'categ_id' : lambda *a: False,
         }

    _group_by_full = {
        'stage_id': _read_group_stage_ids
    }

    def set_priority(self, cr, uid, ids, priority):
        """Set lead priority
        """
        return self.write(cr, uid, ids, {'priority' : priority})

    def set_high_priority(self, cr, uid, ids, *args):
        """Set lead priority to high
        """
        return self.set_priority(cr, uid, ids, '1')

    def set_normal_priority(self, cr, uid, ids, *args):
        """Set lead priority to normal
        """
        return self.set_priority(cr, uid, ids, '3')

    def convert_issue_task(self, cr, uid, ids, context=None):
        if context is None:
            context = {}
        
        case_obj = self.pool.get('project.issue')
        data_obj = self.pool.get('ir.model.data')
        task_obj = self.pool.get('project.task')
        
        result = data_obj._get_id(cr, uid, 'project', 'view_task_search_form')
        res = data_obj.read(cr, uid, result, ['res_id'])
        id2 = data_obj._get_id(cr, uid, 'project', 'view_task_form2')
        id3 = data_obj._get_id(cr, uid, 'project', 'view_task_tree2')
        if id2:
            id2 = data_obj.browse(cr, uid, id2, context=context).res_id
        if id3:
            id3 = data_obj.browse(cr, uid, id3, context=context).res_id

        for bug in case_obj.browse(cr, uid, ids, context=context):
            new_task_id = task_obj.create(cr, uid, {
                'name': bug.name,
                'partner_id': bug.partner_id.id,
                'description':bug.description,
                'date_deadline': bug.date,
                'project_id': bug.project_id.id,
                # priority must be in ['0','1','2','3','4'], while bug.priority is in ['1','2','3','4','5']
                'priority': str(int(bug.priority) - 1),
                'user_id': bug.user_id.id,
                'planned_hours': 0.0,
            })
            vals = {
                'task_id': new_task_id,
                'state':'pending'
            }
            self.convert_to_task_send_note(cr, uid, [bug.id], context=context)
            case_obj.write(cr, uid, [bug.id], vals, context=context)
            self.case_pending_send_note(cr, uid, [bug.id], context=context)

        return  {
            'name': _('Tasks'),
            'view_type': 'form',
            'view_mode': 'form,tree',
            'res_model': 'project.task',
            'res_id': int(new_task_id),
            'view_id': False,
            'views': [(id2,'form'),(id3,'tree'),(False,'calendar'),(False,'graph')],
            'type': 'ir.actions.act_window',
            'search_view_id': res['res_id'],
            'nodestroy': True
        }


    def _convert(self, cr, uid, ids, xml_id, context=None):
        data_obj = self.pool.get('ir.model.data')
        id2 = data_obj._get_id(cr, uid, 'project_issue', xml_id)
        categ_id = False
        if id2:
            categ_id = data_obj.browse(cr, uid, id2, context=context).res_id
        if categ_id:
            self.write(cr, uid, ids, {'categ_id': categ_id})
        return True

    def convert_to_feature(self, cr, uid, ids, context=None):
        return self._convert(cr, uid, ids, 'feature_request_categ', context=context)

    def convert_to_bug(self, cr, uid, ids, context=None):
        return self._convert(cr, uid, ids, 'bug_categ', context=context)

    def copy(self, cr, uid, id, default=None, context=None):
        issue = self.read(cr, uid, id, ['name'], context=context)
        if not default:
            default = {}
        default = default.copy()
        default['name'] = issue['name'] + _(' (copy)')
        return super(project_issue, self).copy(cr, uid, id, default=default,
                context=context)
    
    def write(self, cr, uid, ids, vals, context=None):
        #Update last action date every time the user change the stage, the state or send a new email
        logged_fields = ['stage_id', 'state', 'message_ids']
        if any([field in vals for field in logged_fields]):
            vals['date_action_last'] = time.strftime('%Y-%m-%d %H:%M:%S')
        return super(project_issue, self).write(cr, uid, ids, vals, context)

    def onchange_task_id(self, cr, uid, ids, task_id, context=None):
        result = {}
        if not task_id:
            return {'value':{}}
        task = self.pool.get('project.task').browse(cr, uid, task_id, context=context)
        return {'value':{'user_id': task.user_id.id,}}

    def case_reset(self, cr, uid, ids, context=None):
        """Resets case as draft
        """
        res = super(project_issue, self).case_reset(cr, uid, ids, context)
        self.write(cr, uid, ids, {'date_open': False, 'date_closed': False})
        return res

    def create(self, cr, uid, vals, context=None):
        obj_id = super(project_issue, self).create(cr, uid, vals, context=context)
        self.create_send_note(cr, uid, [obj_id], context=context)
        return obj_id

    # -------------------------------------------------------
    # Stage management
    # -------------------------------------------------------

    def stage_find(self, cr, uid, cases, section_id, domain=[], order='sequence', context=None):
        """ Override of the base.stage method
            Parameter of the stage search taken from the issue:
            - type: stage type must be the same or 'both'
            - section_id: if set, stages must belong to this section or
              be a default case
        """
        if isinstance(cases, (int, long)):
            cases = self.browse(cr, uid, cases, context=context)
        # collect all section_ids
        section_ids = []
        if section_id:
            section_ids.append(section_id)
        for task in cases:
            if task.project_id:
                section_ids.append(task.project_id.id)
        # OR all section_ids and OR with case_default
        search_domain = []
        if section_ids:
            search_domain += [('|')] * len(section_ids)
            for section_id in section_ids:
                search_domain.append(('project_ids', '=', section_id))
        search_domain.append(('case_default', '=', True))
        # AND with the domain in parameter
        search_domain += list(domain)
        # perform search, return the first found
        stage_ids = self.pool.get('project.task.type').search(cr, uid, search_domain, order=order, context=context)
        if stage_ids:
            return stage_ids[0]
        return False

    def case_cancel(self, cr, uid, ids, context=None):
        """ Cancels case """
        self.case_set(cr, uid, ids, 'cancelled', {'active': True}, context=context)
        self.case_cancel_send_note(cr, uid, ids, context=context)
        return True

    def case_escalate(self, cr, uid, ids, context=None):
        cases = self.browse(cr, uid, ids)
        for case in cases:
            data = {}
            if case.project_id.project_escalation_id:
                data['project_id'] = case.project_id.project_escalation_id.id
                if case.project_id.project_escalation_id.user_id:
                    data['user_id'] = case.project_id.project_escalation_id.user_id.id
                if case.task_id:
                    self.pool.get('project.task').write(cr, uid, [case.task_id.id], {'project_id': data['project_id'], 'user_id': False})
            else:
                raise osv.except_osv(_('Warning !'), _('You cannot escalate this issue.\nThe relevant Project has not configured the Escalation Project!'))
            self.case_set(cr, uid, ids, 'draft', data, context=context)
            self.case_escalate_send_note(cr, uid, [case.id], context=context)
        return True

    # -------------------------------------------------------
    # Mail gateway
    # -------------------------------------------------------
    
    def message_new(self, cr, uid, msg, custom_values=None, context=None):
        """ Overrides mail_thread message_new that is called by the mailgateway
            through message_process.
            This override updates the document according to the email.
        """
        if custom_values is None: custom_values = {}
        if context is None: context = {}
        context['state_to'] = 'draft'

        custom_values.update({
            'name':  msg.get('subject') or _("No Subject"),
            'description': msg.get('body_text'),
            'email_from': msg.get('from'),
            'email_cc': msg.get('cc'),
            'user_id': False,
        })
        if  msg.get('priority'):
            custom_values['priority'] =  msg.get('priority')
        custom_values.update(self.message_partner_by_email(cr, uid, msg.get('from'), context=context))

        res_id = super(project_issue, self).message_new(cr, uid, msg, custom_values=custom_values, context=context)
        self.convert_to_bug(cr, uid, [res_id], context=context)
        return res_id

    def message_update(self, cr, uid, ids, msg, update_vals=None, context=None):
        """ Overrides mail_thread message_update that is called by the mailgateway
            through message_process.
            This method updates the document according to the email.
        """
        if isinstance(ids, (str, int, long)):
            ids = [ids]
        if update_vals is None: update_vals = {}

        # Update doc values according to the message
        update_vals['description'] = msg.get('body_text', '')
        if msg.get('priority'):
            update_vals['priority'] = msg.get('priority')
        # Parse 'body_text' to find values to update
        maps = {
            'cost': 'planned_cost',
            'revenue': 'planned_revenue',
            'probability': 'probability',
        }
        for line in msg.get('body_text', '').split('\n'):
            line = line.strip()
            res = tools.misc.command_re.match(line)
            if res and maps.get(res.group(1).lower(), False):
                key = maps.get(res.group(1).lower())
                update_vals[key] = res.group(2).lower()

        return super(project_issue, self).message_update(cr, uid, ids, update_vals=update_vals, context=context)
    
    # -------------------------------------------------------
    # OpenChatter methods and notifications
    # -------------------------------------------------------
    
<<<<<<< HEAD
    def get_needaction_user_ids(self, cr, uid, ids, context=None):
        result = dict.fromkeys(ids, [])
        for obj in self.browse(cr, uid, ids, context=context):
            if obj.state == 'draft' and obj.user_id:
                result[obj.id] = [obj.user_id.id]
        return result

=======
>>>>>>> 3b7fffab
    def message_get_subscribers(self, cr, uid, ids, context=None):
        """ Override to add responsible user. """
        user_ids = super(project_issue, self).message_get_subscribers(cr, uid, ids, context=context)
        for obj in self.browse(cr, uid, ids, context=context):
            if obj.user_id and not obj.user_id.id in user_ids:
                user_ids.append(obj.user_id.id)
        return user_ids

    def stage_set_send_note(self, cr, uid, ids, stage_id, context=None):
        """ Override of the (void) default notification method. """
        stage_name = self.pool.get('project.task.type').name_get(cr, uid, [stage_id], context=context)[0][1]
        return self.message_append_note(cr, uid, ids, body= _("Stage changed to <b>%s</b>.") % (stage_name), context=context)

    def case_get_note_msg_prefix(self, cr, uid, id, context=None):
        """ Override of default prefix for notifications. """
        return 'Project issue'

    def convert_to_task_send_note(self, cr, uid, ids, context=None):
        message = _("Project issue has been <b>converted</b> into task.")
        return self.message_append_note(cr, uid, ids, body=message, context=context)

    def create_send_note(self, cr, uid, ids, context=None):
        message = _("Project issue has been <b>created</b>.")
        return self.message_append_note(cr, uid, ids, body=message, context=context)

    def case_escalate_send_note(self, cr, uid, ids, context=None):
        for obj in self.browse(cr, uid, ids, context=context):
            if obj.project_id:
                message = _("has been <b>escalated</b> to <em>'%s'</em>.") % (obj.project_id.name)
                obj.message_append_note(body=message, context=context)
            else:
                message = _("has been <b>escalated</b>.")
                obj.message_append_note(body=message, context=context)
        return True

project_issue()

class project(osv.osv):
    _inherit = "project.project"

    def _issue_count(self, cr, uid, ids, field_name, arg, context=None):
        res = dict.fromkeys(ids, 0)
        issue_ids = self.pool.get('project.issue').search(cr, uid, [('project_id', 'in', ids)])
        for issue in self.pool.get('project.issue').browse(cr, uid, issue_ids, context):
            res[issue.project_id.id] += 1
        return res

    _columns = {
        'project_escalation_id' : fields.many2one('project.project','Project Escalation', help='If any issue is escalated from the current Project, it will be listed under the project selected here.', states={'close':[('readonly',True)], 'cancelled':[('readonly',True)]}),
        'reply_to' : fields.char('Reply-To Email Address', size=256),
        'use_issues' : fields.boolean('Use Issues', help="Check this field if this project manages issues"),
        'issue_count': fields.function(_issue_count, type='integer'),
    }

    _defaults = {
        'use_issues': True,
    }

    def _check_escalation(self, cr, uid, ids, context=None):
        project_obj = self.browse(cr, uid, ids[0], context=context)
        if project_obj.project_escalation_id:
            if project_obj.project_escalation_id.id == project_obj.id:
                return False
        return True

    _constraints = [
        (_check_escalation, 'Error! You cannot assign escalation to the same project!', ['project_escalation_id'])
    ]
project()

# vim:expandtab:smartindent:tabstop=4:softtabstop=4:shiftwidth=4:<|MERGE_RESOLUTION|>--- conflicted
+++ resolved
@@ -521,17 +521,7 @@
     # -------------------------------------------------------
     # OpenChatter methods and notifications
     # -------------------------------------------------------
-    
-<<<<<<< HEAD
-    def get_needaction_user_ids(self, cr, uid, ids, context=None):
-        result = dict.fromkeys(ids, [])
-        for obj in self.browse(cr, uid, ids, context=context):
-            if obj.state == 'draft' and obj.user_id:
-                result[obj.id] = [obj.user_id.id]
-        return result
-
-=======
->>>>>>> 3b7fffab
+
     def message_get_subscribers(self, cr, uid, ids, context=None):
         """ Override to add responsible user. """
         user_ids = super(project_issue, self).message_get_subscribers(cr, uid, ids, context=context)
