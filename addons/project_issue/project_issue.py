 #-*- coding: utf-8 -*-
##############################################################################
#
#    OpenERP, Open Source Management Solution
#    Copyright (C) 2004-2010 Tiny SPRL (<http://tiny.be>).
#
#    This program is free software: you can redistribute it and/or modify
#    it under the terms of the GNU Affero General Public License as
#    published by the Free Software Foundation, either version 3 of the
#    License, or (at your option) any later version.
#
#    This program is distributed in the hope that it will be useful,
#    but WITHOUT ANY WARRANTY; without even the implied warranty of
#    MERCHANTABILITY or FITNESS FOR A PARTICULAR PURPOSE.  See the
#    GNU Affero General Public License for more details.
#
#    You should have received a copy of the GNU Affero General Public License
#    along with this program.  If not, see <http://www.gnu.org/licenses/>.
#
##############################################################################

from crm import crm
from datetime import datetime
from osv import fields,osv
from tools.translate import _
import binascii
import time
import tools


class project_issue_version(osv.osv):
    _name = "project.issue.version"
    _order = "name desc"
    _columns = {
        'name': fields.char('Version Number', size=32, required=True),
        'active': fields.boolean('Active', required=False),
    }
    _defaults = {
        'active': 1,
    }
project_issue_version()

class project_issue(crm.crm_case, osv.osv):
    _name = "project.issue"
    _description = "Project Issue"
    _order = "priority, create_date desc"
    _inherit = ['mailgate.thread']
    
    def case_open(self, cr, uid, ids, *args):
        """
        @param self: The object pointer
        @param cr: the current row, from the database cursor,
        @param uid: the current user’s ID for security checks,
        @param ids: List of case's Ids
        @param *args: Give Tuple Value
        """

        res = super(project_issue, self).case_open(cr, uid, ids, *args)
        self.write(cr, uid, ids, {'date_open': time.strftime('%Y-%m-%d %H:%M:%S'), 'user_id' : uid})
        for (id, name) in self.name_get(cr, uid, ids):
            message = _("Issue '%s' has been opened.") % name
            self.log(cr, uid, id, message)
        return res

    def case_close(self, cr, uid, ids, *args):
        """
        @param self: The object pointer
        @param cr: the current row, from the database cursor,
        @param uid: the current user’s ID for security checks,
        @param ids: List of case's Ids
        @param *args: Give Tuple Value
        """

        res = super(project_issue, self).case_close(cr, uid, ids, *args)
        for (id, name) in self.name_get(cr, uid, ids):
            message = _("Issue '%s' has been closed.") % name
            self.log(cr, uid, id, message)
        return res

    def _compute_day(self, cr, uid, ids, fields, args, context=None):
        """
        @param cr: the current row, from the database cursor,
        @param uid: the current user’s ID for security checks,
        @param ids: List of Openday’s IDs
        @return: difference between current date and log date
        @param context: A standard dictionary for contextual values
        """
        cal_obj = self.pool.get('resource.calendar')
        res_obj = self.pool.get('resource.resource')

        res = {}
        for issue in self.browse(cr, uid, ids, context=context):
            for field in fields:
                res[issue.id] = {}
                duration = 0
                ans = False
                hours = 0

                if field in ['working_hours_open','day_open']:
                    if issue.date_open:
                        date_create = datetime.strptime(issue.create_date, "%Y-%m-%d %H:%M:%S")
                        date_open = datetime.strptime(issue.date_open, "%Y-%m-%d %H:%M:%S")
                        ans = date_open - date_create
                        date_until = issue.date_open
                        #Calculating no. of working hours to open the issue
                        hours = cal_obj.interval_hours_get(cr, uid, issue.project_id.resource_calendar_id.id,
                                 datetime.strptime(issue.create_date, '%Y-%m-%d %H:%M:%S'),
                                 datetime.strptime(issue.date_open, '%Y-%m-%d %H:%M:%S'))
                elif field in ['working_hours_close','day_close']:
                    if issue.date_closed:
                        date_create = datetime.strptime(issue.create_date, "%Y-%m-%d %H:%M:%S")
                        date_close = datetime.strptime(issue.date_closed, "%Y-%m-%d %H:%M:%S")
                        date_until = issue.date_closed
                        ans = date_close - date_create
                        #Calculating no. of working hours to close the issue
                        hours = cal_obj.interval_hours_get(cr, uid, issue.project_id.resource_calendar_id.id,
                                datetime.strptime(issue.create_date, '%Y-%m-%d %H:%M:%S'),
                                datetime.strptime(issue.date_closed, '%Y-%m-%d %H:%M:%S'))
                elif field in ['days_since_creation']:
                    if issue.create_date:
                        days_since_creation = datetime.today() - datetime.strptime(issue.create_date, "%Y-%m-%d %H:%M:%S")
                        res[issue.id][field] = days_since_creation.days
                    continue

                elif field in ['inactivity_days']:
                    res[issue.id][field] = 0
                    if issue.date_action_last:
                        inactive_days = datetime.today() - datetime.strptime(issue.date_action_last, '%Y-%m-%d %H:%M:%S')
                        res[issue.id][field] = inactive_days.days
                    continue
                if ans:
                    resource_id = False
                    if issue.user_id:
                        resource_ids = res_obj.search(cr, uid, [('user_id','=',issue.user_id.id)])
                        if resource_ids and len(resource_ids):
                            resource_id = resource_ids[0]
                    duration = float(ans.days)
                    if issue.project_id and issue.project_id.resource_calendar_id:
                        duration = float(ans.days) * 24
                        new_dates = cal_obj.interval_min_get(cr, uid, issue.project_id.resource_calendar_id.id, datetime.strptime(issue.create_date, '%Y-%m-%d %H:%M:%S'), duration, resource=resource_id)
                        no_days = []
                        date_until = datetime.strptime(date_until, '%Y-%m-%d %H:%M:%S')
                        for in_time, out_time in new_dates:
                            if in_time.date not in no_days:
                                no_days.append(in_time.date)
                            if out_time > date_until:
                                break
                        duration = len(no_days)
                if field in ['working_hours_open','working_hours_close']:
                    res[issue.id][field] = hours
                else:
                    res[issue.id][field] = abs(float(duration))
        return res

    def _get_issue_task(self, cr, uid, ids, context=None):
        issues = []
        issue_pool = self.pool.get('project.issue')
        for task in self.pool.get('project.task').browse(cr, uid, ids, context=context):
            issues += issue_pool.search(cr, uid, [('task_id','=',task.id)])            
        return issues

    def _get_issue_work(self, cr, uid, ids, context=None):
        issues = []
        issue_pool = self.pool.get('project.issue')
        for work in self.pool.get('project.task.work').browse(cr, uid, ids, context=context):
            if work.task_id:
                issues += issue_pool.search(cr, uid, [('task_id','=',work.task_id.id)])
        return issues

    def _hours_get(self, cr, uid, ids, field_names, args, context=None):
        task_pool = self.pool.get('project.task')
        res = {}
        for issue in self.browse(cr, uid, ids, context=context):
            progress = 0.0
            if issue.task_id:
                progress = task_pool._hours_get(cr, uid, [issue.task_id.id], field_names, args, context=context)[issue.task_id.id]['progress']
            res[issue.id] = {'progress' : progress}     
        return res        

    _columns = {
        'id': fields.integer('ID'),
        'name': fields.char('Issue', size=128, required=True),
        'active': fields.boolean('Active', required=False),
        'create_date': fields.datetime('Creation Date', readonly=True,select=True),
        'write_date': fields.datetime('Update Date', readonly=True),
        'days_since_creation': fields.function(_compute_day, string='Days since creation date', \
                                               multi='compute_day', type="integer", help="Difference in days between creation date and current date"),
        'date_deadline': fields.date('Deadline'),
        'section_id': fields.many2one('crm.case.section', 'Sales Team', \
                        select=True, help='Sales team to which Case belongs to.\
                             Define Responsible user and Email account for mail gateway.'),
<<<<<<< HEAD
        'user_id': fields.related('project_id', 'user_id', type='many2one', relation='res.users', store=True, select=1, string='Responsible'),
        'partner_id': fields.many2one('res.partner', 'Partner', select=1),
=======
        'partner_id': fields.many2one('res.partner', 'Partner'),
>>>>>>> 958002ea
        'partner_address_id': fields.many2one('res.partner.address', 'Partner Contact', \
                                 domain="[('partner_id','=',partner_id)]"),
        'company_id': fields.many2one('res.company', 'Company'),
        'description': fields.text('Description'),
        'state': fields.selection([('draft', 'New'), ('open', 'To Do'), ('cancel', 'Cancelled'), ('done', 'Closed'),('pending', 'Pending'), ], 'State', size=16, readonly=True,
                                  help='The state is set to \'Draft\', when a case is created.\
                                  \nIf the case is in progress the state is set to \'Open\'.\
                                  \nWhen the case is over, the state is set to \'Done\'.\
                                  \nIf the case needs to be reviewed then the state is set to \'Pending\'.'),
        'email_from': fields.char('Email', size=128, help="These people will receive email.", select=1),
        'email_cc': fields.char('Watchers Emails', size=256, help="These email addresses will be added to the CC field of all inbound and outbound emails for this record before being sent. Separate multiple email addresses with a comma"),
        'date_open': fields.datetime('Opened', readonly=True,select=True),
        # Project Issue fields
        'date_closed': fields.datetime('Closed', readonly=True,select=True),
        'date': fields.datetime('Date'),
        'channel_id': fields.many2one('crm.case.channel', 'Channel', help="Communication channel."),
        'categ_id': fields.many2one('crm.case.categ', 'Category', domain="[('object_id.model', '=', 'crm.project.bug')]"),
        'priority': fields.selection(crm.AVAILABLE_PRIORITIES, 'Priority'),
        'version_id': fields.many2one('project.issue.version', 'Version'),
        'type_id': fields.many2one ('project.task.type', 'Resolution', domain="[('project_ids', '=', project_id)]"),
        'project_id':fields.many2one('project.project', 'Project'),
        'duration': fields.float('Duration'),
        'task_id': fields.many2one('project.task', 'Task', domain="[('project_id','=',project_id)]"),
        'day_open': fields.function(_compute_day, string='Days to Open', \
                                multi='compute_day', type="float", store=True),
        'day_close': fields.function(_compute_day, string='Days to Close', \
                                multi='compute_day', type="float", store=True),
        'user_id': fields.many2one('res.users', 'Assigned to', required=False, select=1),
        'working_hours_open': fields.function(_compute_day, string='Working Hours to Open the Issue', \
                                multi='compute_day', type="float", store=True),
        'working_hours_close': fields.function(_compute_day, string='Working Hours to Close the Issue', \
                                multi='compute_day', type="float", store=True),
        'inactivity_days': fields.function(_compute_day, string='Days since last action', \
                                multi='compute_day', type="integer", help="Difference in days between last action and current date"),
        'message_ids': fields.one2many('mailgate.message', 'res_id', 'Messages', domain=[('model','=',_name)]),
        'date_action_last': fields.datetime('Last Action', readonly=1),
        'date_action_next': fields.datetime('Next Action', readonly=1),
        'progress': fields.function(_hours_get, string='Progress (%)', multi='hours', group_operator="avg", help="Computed as: Time Spent / Total Time.",
            store = {
                'project.issue': (lambda self, cr, uid, ids, c={}: ids, ['task_id'], 10),
                'project.task': (_get_issue_task, ['progress'], 10),
                'project.task.work': (_get_issue_work, ['hours'], 10),
            }),
    }

    def _get_project(self, cr, uid, context=None):
        user = self.pool.get('res.users').browse(cr, uid, uid, context=context)
        if user.context_project_id:
            return user.context_project_id.id
        return False

    def on_change_project(self, cr, uid, ids, project_id, context=None):
        return {}


    _defaults = {
        'active': 1,
        'partner_id': crm.crm_case._get_default_partner,
        'partner_address_id': crm.crm_case._get_default_partner_address,
        'email_from': crm.crm_case._get_default_email,
        'state': 'draft',
        'section_id': crm.crm_case._get_section,
        'company_id': lambda s, cr, uid, c: s.pool.get('res.company')._company_default_get(cr, uid, 'crm.helpdesk', context=c),
        'priority': crm.AVAILABLE_PRIORITIES[2][0],
        'project_id':_get_project,
        'categ_id' : lambda *a: False,
    }

    def convert_issue_task(self, cr, uid, ids, context=None):
        case_obj = self.pool.get('project.issue')
        data_obj = self.pool.get('ir.model.data')
        task_obj = self.pool.get('project.task')


        if context is None:
            context = {}

        result = data_obj._get_id(cr, uid, 'project', 'view_task_search_form')
        res = data_obj.read(cr, uid, result, ['res_id'])
        id2 = data_obj._get_id(cr, uid, 'project', 'view_task_form2')
        id3 = data_obj._get_id(cr, uid, 'project', 'view_task_tree2')
        if id2:
            id2 = data_obj.browse(cr, uid, id2, context=context).res_id
        if id3:
            id3 = data_obj.browse(cr, uid, id3, context=context).res_id

        for bug in case_obj.browse(cr, uid, ids, context=context):
            new_task_id = task_obj.create(cr, uid, {
                'name': bug.name,
                'partner_id': bug.partner_id.id,
                'description':bug.description,
                'date': bug.date,
                'project_id': bug.project_id.id,
                'priority': bug.priority,
                'user_id': bug.user_id.id,
                'planned_hours': 0.0,
            })

            vals = {
                'task_id': new_task_id,
                'state':'pending'
            }
            case_obj.write(cr, uid, [bug.id], vals)

        return  {
            'name': _('Tasks'),
            'view_type': 'form',
            'view_mode': 'form,tree',
            'res_model': 'project.task',
            'res_id': int(new_task_id),
            'view_id': False,
            'views': [(id2,'form'),(id3,'tree'),(False,'calendar'),(False,'graph')],
            'type': 'ir.actions.act_window',
            'search_view_id': res['res_id'],
            'nodestroy': True
        }


    def _convert(self, cr, uid, ids, xml_id, context=None):
        data_obj = self.pool.get('ir.model.data')
        id2 = data_obj._get_id(cr, uid, 'project_issue', xml_id)
        categ_id = False
        if id2:
            categ_id = data_obj.browse(cr, uid, id2, context=context).res_id
        if categ_id:
            self.write(cr, uid, ids, {'categ_id': categ_id})
        return True

    def convert_to_feature(self, cr, uid, ids, context=None):
        return self._convert(cr, uid, ids, 'feature_request_categ', context=context)

    def convert_to_bug(self, cr, uid, ids, context=None):
        return self._convert(cr, uid, ids, 'bug_categ', context=context)

    def next_type(self, cr, uid, ids, *args):
        for task in self.browse(cr, uid, ids):
            typeid = task.type_id.id
            types = map(lambda x:x.id, task.project_id.type_ids or [])
            if types:
                if not typeid:
                    self.write(cr, uid, task.id, {'type_id': types[0]})
                elif typeid and typeid in types and types.index(typeid) != len(types)-1 :
                    index = types.index(typeid)
                    self.write(cr, uid, task.id, {'type_id': types[index+1]})
        return True

    def prev_type(self, cr, uid, ids, *args):
        for task in self.browse(cr, uid, ids):
            typeid = task.type_id.id
            types = map(lambda x:x.id, task.project_id and task.project_id.type_ids or [])
            if types:
                if typeid and typeid in types:
                    index = types.index(typeid)
                    self.write(cr, uid, task.id, {'type_id': index and types[index-1] or False})
        return True


    def onchange_task_id(self, cr, uid, ids, task_id, context=None):
        result = {}
        if not task_id:
            return {'value':{}}
        task = self.pool.get('project.task').browse(cr, uid, task_id, context=context)
        return {'value':{'user_id': task.user_id.id,}}

    def case_escalate(self, cr, uid, ids, *args):
        """Escalates case to top level
        @param self: The object pointer
        @param cr: the current row, from the database cursor,
        @param uid: the current user’s ID for security checks,
        @param ids: List of case Ids
        @param *args: Tuple Value for additional Params
        """
        cases = self.browse(cr, uid, ids)
        for case in cases:
            data = {}
            if case.project_id.project_escalation_id:
                data['project_id'] = case.project_id.project_escalation_id.id
                if case.project_id.project_escalation_id.user_id:
                    data['user_id'] = case.project_id.project_escalation_id.user_id.id
                if case.task_id:
                    self.pool.get('project.task').write(cr, uid, [case.task_id.id], {'project_id': data['project_id'], 'user_id': False})
            else:
                raise osv.except_osv(_('Warning !'), _('You cannot escalate this issue.\nThe relevant Project has not configured the Escalation Project!'))
            self.write(cr, uid, [case.id], data)
        self._history(cr, uid, cases, _('Escalate'))
        return True

    def message_new(self, cr, uid, msg, context=None):
        """
        Automatically calls when new email message arrives

        @param self: The object pointer
        @param cr: the current row, from the database cursor,
        @param uid: the current user’s ID for security checks
        """
        if context is None: 
            context = {}
        mailgate_pool = self.pool.get('email.server.tools')

        subject = msg.get('subject') or _('No Title')
        body = msg.get('body')
        msg_from = msg.get('from')
        priority = msg.get('priority')

        vals = {
            'name': subject,
            'email_from': msg_from,
            'email_cc': msg.get('cc'),
            'description': body,
            'user_id': False,
        }
        if msg.get('priority', False):
            vals['priority'] = priority

        res = mailgate_pool.get_partner(cr, uid, msg.get('from'))
        if res:
            vals.update(res)
        context.update({'state_to' : 'draft'})
        res = self.create(cr, uid, vals, context=context)
        self.convert_to_bug(cr, uid, [res], context=context)

        attachents = msg.get('attachments', [])
        for attactment in attachents or []:
            data_attach = {
                'name': attactment,
                'datas': binascii.b2a_base64(str(attachents.get(attactment))),
                'datas_fname': attactment,
                'description': 'Mail attachment',
                'res_model': self._name,
                'res_id': res,
            }
            self.pool.get('ir.attachment').create(cr, uid, data_attach)

        return res

    def message_update(self, cr, uid, ids, vals=None, msg="", default_act='pending', context=None):
        """
        @param self: The object pointer
        @param cr: the current row, from the database cursor,
        @param uid: the current user’s ID for security checks,
        @param ids: List of update mail’s IDs
        """

        if vals is None:
            vals = {}

        if isinstance(ids, (str, int, long)):
            ids = [ids]

        vals.update({
            'description': msg['body']
        })
        if msg.get('priority', False):
            vals['priority'] = msg.get('priority')

        maps = {
            'cost': 'planned_cost',
            'revenue': 'planned_revenue',
            'probability': 'probability'
        }

        # Reassign the 'open' state to the case if this one is in pending or done
        for record in self.browse(cr, uid, ids, context=context):
            if record.state in ('pending', 'done'):
                record.write({'state' : 'open'})

        vls = { }
        for line in msg['body'].split('\n'):
            line = line.strip()
            res = tools.misc.command_re.match(line)
            if res and maps.get(res.group(1).lower(), False):
                key = maps.get(res.group(1).lower())
                vls[key] = res.group(2).lower()

        vals.update(vls)
        res = self.write(cr, uid, ids, vals)
        return res

    def msg_send(self, cr, uid, id, *args, **argv):

        """ Send The Message
            @param self: The object pointer
            @param cr: the current row, from the database cursor,
            @param uid: the current user’s ID for security checks,
            @param ids: List of email’s IDs
            @param *args: Return Tuple Value
            @param **args: Return Dictionary of Keyword Value
        """
        return True

    def copy(self, cr, uid, id, default=None, context=None):
        issue = self.read(cr, uid, id, ['name'], context=context)
        if not default:
            default = {}
        default = default.copy()
        default['name'] = issue['name'] + _(' (copy)')
        return super(project_issue, self).copy(cr, uid, id, default=default,
                context=context)

project_issue()

class project(osv.osv):
    _inherit = "project.project"
    _columns = {
        'resource_calendar_id' : fields.many2one('resource.calendar', 'Working Time', help="Timetable working hours to adjust the gantt diagram report", states={'close':[('readonly',True)], 'cancelled':[('readonly',True)]}),
        'project_escalation_id' : fields.many2one('project.project','Project Escalation', help='If any issue is escalated from the current Project, it will be listed under the project selected here.', states={'close':[('readonly',True)], 'cancelled':[('readonly',True)]}),
        'reply_to' : fields.char('Reply-To Email Address', size=256)
    }

    def _check_escalation(self, cr, uid, ids, context=None):
         project_obj = self.browse(cr, uid, ids[0], context=context)
         if project_obj.project_escalation_id:
             if project_obj.project_escalation_id.id == project_obj.id:
                 return False
         return True

    _constraints = [
        (_check_escalation, 'Error! You cannot assign escalation to the same project!', ['project_escalation_id'])
    ]
project()

# vim:expandtab:smartindent:tabstop=4:softtabstop=4:shiftwidth=4:<|MERGE_RESOLUTION|>--- conflicted
+++ resolved
@@ -189,12 +189,7 @@
         'section_id': fields.many2one('crm.case.section', 'Sales Team', \
                         select=True, help='Sales team to which Case belongs to.\
                              Define Responsible user and Email account for mail gateway.'),
-<<<<<<< HEAD
-        'user_id': fields.related('project_id', 'user_id', type='many2one', relation='res.users', store=True, select=1, string='Responsible'),
         'partner_id': fields.many2one('res.partner', 'Partner', select=1),
-=======
-        'partner_id': fields.many2one('res.partner', 'Partner'),
->>>>>>> 958002ea
         'partner_address_id': fields.many2one('res.partner.address', 'Partner Contact', \
                                  domain="[('partner_id','=',partner_id)]"),
         'company_id': fields.many2one('res.company', 'Company'),
