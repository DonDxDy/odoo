<?xml version="1.0"?>
 <openerp>
     <data>
        <record model="board.note.type" id="note_document_type">
            <field name="name">Document</field>
         </record>

        <record model="ir.ui.view" id="board_document_manager_form">
            <field name="name">board.document.manager.form</field>
             <field name="model">board.board</field>
             <field name="type">form</field>
             <field name="arch" type="xml">
                <form string="Document board">
                     <hpaned position="100">
                        <child1>
                            <action
                                string="New Files"
                                name="%(document.action_view_all_document_tree1)d"
                                view_mode="tree"
                                domain="[('name','=',time.strftime('%%Y')),('month','=',time.strftime('%%m'))]"/>

                            <action
                                string="File Size by Month"
                                name="%(document.action_view_size_month)d"
                                view_mode="graph,tree"/>
                        </child1>
                        <child2>
                            <action
                                string="Files by Resource Type"
                                name="%(document.action_view_document_by_resourcetype_graph)d"
                                view_mode="graph,tree"/>

                            <action
                                string="Files by Partner"
                                name="%(document.action_view_files_by_partner)d"
                                view_mode="graph,tree"/>
                        </child2>
                     </hpaned>
                 </form>
             </field>
         </record>


        <record model="ir.actions.act_window" id="open_board_document_manager">
            <field name="name">Document Dashboard</field>
             <field name="res_model">board.board</field>
             <field name="view_type">form</field>
             <field name="view_mode">form</field>

            <field name="view_id" ref="board_document_manager_form"/>
         </record>

        <menuitem id="menu_reporting" name="Reporting" sequence="2" parent="knowledge.menu_document"/>
         <menuitem
            name="Dashboard"
            id="menu_reports_document"
            parent="menu_reporting"
            sequence="0"
<<<<<<< HEAD
            icon="terp-graph"
            groups="base.group_system"/>
=======
            groups="document.group_document_manager"/>
>>>>>>> 148d09d6


         <menuitem
            parent="menu_reports_document"
            action="open_board_document_manager"
            sequence="1"
            id="menu_reports_document_manager"
            icon="terp-graph"/>

        <record model="ir.ui.view" id="board_document_manager_form1">
            <field name="name">board.document.manager.form1</field>
             <field name="model">board.board</field>
             <field name="type">form</field>
             <field name="arch" type="xml">
                <form string="Document board">
                     <hpaned position="100">
                        <child1>
                            <action
                                string="Wall of Shame"
                                name="%(document.action_view_wall)d"
                                view_mode="tree"/>

                        </child1>
                        <child2>
                            <action
                                string="Files by Users"
                                name="%(document.action_view_user_graph)d"
                                view_mode="graph,tree"/>

                            <action
                                string="Files by Month"
                                name="%(document.action_view_files_by_month_graph)d"
                                view_mode="graph,tree"/>
                        </child2>
                     </hpaned>
                 </form>
            </field>
        </record>


        <record model="ir.actions.act_window" id="open_board_document_manager1">
            <field name="name">Statistics by User</field>
            <field name="res_model">board.board</field>
            <field name="view_type">form</field>
            <field name="view_mode">form</field>
            <field name="view_id" ref="board_document_manager_form1"/>
        </record>

        <menuitem
            parent="menu_reports_document"
            action="open_board_document_manager1"
            sequence="1"
            id="menu_reports_document_manager1"
            icon="terp-graph"/>
     </data>
 </openerp><|MERGE_RESOLUTION|>--- conflicted
+++ resolved
@@ -56,12 +56,7 @@
             id="menu_reports_document"
             parent="menu_reporting"
             sequence="0"
-<<<<<<< HEAD
-            icon="terp-graph"
-            groups="base.group_system"/>
-=======
             groups="document.group_document_manager"/>
->>>>>>> 148d09d6
 
 
          <menuitem
