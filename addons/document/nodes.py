--- conflicted
+++ resolved
@@ -270,13 +270,8 @@
         print "node_class.path_get()"
         return False
 
-<<<<<<< HEAD
     def get_data(self, cr):
-        raise TypeError('no data for %s'% self.type)
-=======
-    def get_data(self,cr):
         raise TypeError('No data for %s.'% self.type)
->>>>>>> f285c0e4
 
     def open_data(self, cr, mode):
         """ Open a node_descriptor object for this node.
@@ -292,13 +287,8 @@
         """
         raise TypeError('No data for %s.' % self.type)
 
-<<<<<<< HEAD
     def _get_storage(self, cr):
-        raise RuntimeError("no storage for base class")
-=======
-    def _get_storage(self,cr):
         raise RuntimeError("No storage for base class.")
->>>>>>> f285c0e4
 
     def get_etag(self, cr):
         """ Get a tag, unique per object + modification.
@@ -677,7 +667,6 @@
         }
 
         return dirobj.create(cr, uid, val)
-
 
     def create_child(self, cr, path, data=None):
         """ API function to create a child file object and node
@@ -1222,7 +1211,6 @@
             return False
         return self.file_id == other.file_id
 
-
     def open_data(self, cr, mode):
         stor = self.storage_id
         assert stor, "No storage for file #%s." % self.file_id
@@ -1406,7 +1394,6 @@
         res = cr.fetchall()
         if res and res[0][0]:
             self.mimetype = str(res[0][0])
-
 
     def get_data(self, cr, fil_obj=None):
         cntobj = self.context._dirobj.pool.get('document.directory.content')
@@ -1570,5 +1557,4 @@
             cr.close()
         StringIO.close(self)
 
-#eof
 # vim:expandtab:smartindent:tabstop=4:softtabstop=4:shiftwidth=4: