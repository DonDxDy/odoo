<openerp>
  <data>


    <record id="view_report_designer_installer" model="ir.ui.view">
      <field name="name">Form View: OpenERP Report Designer Installation</field>
      <field name="model">base_report_designer.installer</field>
      <field name="type">form</field>
      <field name="inherit_id" ref="base.res_config_installer"/>
      <field name="arch" type="xml">
          <data>
              <form position="attributes">
                  <attribute name="string">OpenERP Report Designer Configuration</attribute>
              </form>
              <separator string="title" position="attributes">
                   <attribute name="string">OpenERP Report Designer</attribute>
              </separator>
              <xpath expr="//label[@string='description']" position="attributes">
                  <attribute name="string">This plug-in allows you to create/modify OpenERP Reports into OpenOffice Writer.</attribute>
              </xpath>
              <xpath expr="//button[@string='Install Modules']" position="replace">
                <button colspan="1" icon="gtk-close" special="cancel" string="_Close" invisible="not context.get('menu',False)"/>
                <button name="action_next" icon="gtk-go-forward" type="object" string="Configure" colspan="1" invisible="context.get('menu',False)"/>
              </xpath>
              <xpath expr="//button[@string='Skip']" position="replace">
                <button name="action_skip" icon="gtk-jump-to" special="cancel" type="object" string="Skip" colspan="1" invisible="context.get('menu',False)"/>
              </xpath>
              <xpath expr="//separator[@string=&quot;vsep&quot;]" position="attributes">
                  <attribute name="string"/>
                  <attribute name="rowspan">15</attribute>
                </xpath>
                <group colspan="8" position="replace">
              <group colspan="8" height="450" width="750">
                  <field name="name" invisible="1"/>
                  <field name="plugin_file" filename="name"/>
                  <separator string="Installation and Configuration Steps" colspan="4"/>
                  <field name="description" nolabel="1" colspan="8"/>
              </group>
              </group>
          </data>
      </field>
    </record>

    <record id="action_report_designer_installer" model="ir.actions.act_window">
      <field name="name">OpenERP Report Designer Installation</field>
      <field name="type">ir.actions.act_window</field>
      <field name="res_model">base_report_designer.installer</field>
      <field name="view_id" ref="view_report_designer_installer"/>
      <field name="view_type">form</field>
      <field name="view_mode">form</field>
      <field name="target">new</field>
    </record>

    <record id="report_designer_installer_todo" model="ir.actions.todo">
        <field name="action_id" ref="action_report_designer_installer"/>
        <field name="category_id" ref="base.category_tools_customization_config"/>
        <field name="sequence">3</field>
<<<<<<< HEAD
        <field name="type">normal</field>
        <field name="state">open</field>
=======
        <field name="type">automatic</field>
>>>>>>> 09cf4d40
    </record>

    <record id="action_report_designer_wizard" model="ir.actions.act_window">
      <field name="name">OpenERP Report Designer</field>
      <field name="type">ir.actions.act_window</field>
      <field name="res_model">base_report_designer.installer</field>
      <field name="view_id" ref="view_report_designer_installer"/>
      <field name="view_type">form</field>
      <field name="view_mode">form</field>
      <field name="target">new</field>
      <field name="context">{'menu':True}</field> 
    </record>

    <menuitem parent="base.reporting_menu" name="Report Designer" action="action_report_designer_wizard" id="menu_action_report_designer_wizard" sequence="70"/>

  </data>
</openerp><|MERGE_RESOLUTION|>--- conflicted
+++ resolved
@@ -55,12 +55,7 @@
         <field name="action_id" ref="action_report_designer_installer"/>
         <field name="category_id" ref="base.category_tools_customization_config"/>
         <field name="sequence">3</field>
-<<<<<<< HEAD
-        <field name="type">normal</field>
-        <field name="state">open</field>
-=======
         <field name="type">automatic</field>
->>>>>>> 09cf4d40
     </record>
 
     <record id="action_report_designer_wizard" model="ir.actions.act_window">
