--- conflicted
+++ resolved
@@ -1,18 +1,3 @@
-<<<<<<< HEAD
-# Italian translation for openobject-addons
-# Copyright (c) 2014 Rosetta Contributors and Canonical Ltd 2014
-# This file is distributed under the same license as the openobject-addons package.
-# FIRST AUTHOR <EMAIL@ADDRESS>, 2014.
-#
-msgid ""
-msgstr ""
-"Project-Id-Version: openobject-addons\n"
-"Report-Msgid-Bugs-To: FULL NAME <EMAIL@ADDRESS>\n"
-"POT-Creation-Date: 2014-08-14 13:09+0000\n"
-"PO-Revision-Date: 2014-08-14 16:10+0000\n"
-"Last-Translator: FULL NAME <EMAIL@ADDRESS>\n"
-"Language-Team: Italian <it@li.org>\n"
-=======
 # Translation of Odoo Server.
 # This file contains the translation of the following modules:
 # * sale_order_dates
@@ -28,12 +13,11 @@
 "PO-Revision-Date: 2016-03-12 08:47+0000\n"
 "Last-Translator: Paolo Valier\n"
 "Language-Team: Italian (http://www.transifex.com/odoo/odoo-8/language/it/)\n"
->>>>>>> 7b7f3fa7
 "MIME-Version: 1.0\n"
 "Content-Type: text/plain; charset=UTF-8\n"
-"Content-Transfer-Encoding: 8bit\n"
-"X-Launchpad-Export-Date: 2014-08-15 07:49+0000\n"
-"X-Generator: Launchpad (build 17156)\n"
+"Content-Transfer-Encoding: \n"
+"Language: it\n"
+"Plural-Forms: nplurals=2; plural=(n != 1);\n"
 
 #. module: sale_order_dates
 #: field:sale.order,commitment_date:0
@@ -44,19 +28,15 @@
 #: help:sale.order,requested_date:0
 msgid ""
 "Date by which the customer has requested the items to be delivered.\n"
-"When this Order gets confirmed, the Delivery Order's expected date will be "
-"computed based on this date and the Company's Security Delay.\n"
-"Leave this field empty if you want the Delivery Order to be processed as "
-"soon as possible. In that case the expected date will be computed using the "
-"default method: based on the Product Lead Times and the Company's Security "
-"Delay."
+"When this Order gets confirmed, the Delivery Order's expected date will be computed based on this date and the Company's Security Delay.\n"
+"Leave this field empty if you want the Delivery Order to be processed as soon as possible. In that case the expected date will be computed using the default method: based on the Product Lead Times and the Company's Security Delay."
 msgstr ""
 
 #. module: sale_order_dates
 #: help:sale.order,commitment_date:0
 msgid ""
-"Date by which the products are sure to be delivered. This is a date that you "
-"can promise to the customer, based on the Product Lead Times."
+"Date by which the products are sure to be delivered. This is a date that you"
+" can promise to the customer, based on the Product Lead Times."
 msgstr ""
 
 #. module: sale_order_dates
