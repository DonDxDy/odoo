--- conflicted
+++ resolved
@@ -1,30 +1,21 @@
-# Albanian translation for openobject-addons
-# Copyright (c) 2014 Rosetta Contributors and Canonical Ltd 2014
-# This file is distributed under the same license as the openobject-addons package.
-# FIRST AUTHOR <EMAIL@ADDRESS>, 2014.
-#
-msgid ""
-msgstr ""
-<<<<<<< HEAD
-"Project-Id-Version: openobject-addons\n"
-"Report-Msgid-Bugs-To: FULL NAME <EMAIL@ADDRESS>\n"
-"POT-Creation-Date: 2014-09-23 16:27+0000\n"
-"PO-Revision-Date: 2014-08-14 16:10+0000\n"
-"Last-Translator: FULL NAME <EMAIL@ADDRESS>\n"
-"Language-Team: Albanian <sq@li.org>\n"
-=======
+# Translation of Odoo Server.
+# This file contains the translation of the following modules:
+# * crm_helpdesk
+# 
+# Translators:
+msgid ""
+msgstr ""
 "Project-Id-Version: Odoo 8.0\n"
 "Report-Msgid-Bugs-To: \n"
 "POT-Creation-Date: 2015-01-21 14:07+0000\n"
 "PO-Revision-Date: 2016-03-31 14:03+0000\n"
 "Last-Translator: Martin Trigaux\n"
 "Language-Team: Albanian (http://www.transifex.com/odoo/odoo-8/language/sq/)\n"
->>>>>>> ceb87b78
 "MIME-Version: 1.0\n"
 "Content-Type: text/plain; charset=UTF-8\n"
-"Content-Transfer-Encoding: 8bit\n"
-"X-Launchpad-Export-Date: 2014-09-24 09:04+0000\n"
-"X-Generator: Launchpad (build 17196)\n"
+"Content-Transfer-Encoding: \n"
+"Language: sq\n"
+"Plural-Forms: nplurals=2; plural=(n != 1);\n"
 
 #. module: crm_helpdesk
 #: field:crm.helpdesk.report,email:0
@@ -45,10 +36,8 @@
 "                Helpdesk and Support allow you to track your interventions.\n"
 "              </p><p>\n"
 "                Use the Odoo Issues system to manage your support\n"
-"                activities. Issues can be connected to the email gateway: "
-"new\n"
-"                emails may create issues, each of them automatically gets "
-"the\n"
+"                activities. Issues can be connected to the email gateway: new\n"
+"                emails may create issues, each of them automatically gets the\n"
 "                history of the conversation with the customer.\n"
 "              </p>\n"
 "            "
@@ -70,8 +59,7 @@
 msgstr ""
 
 #. module: crm_helpdesk
-#: selection:crm.helpdesk,state:0
-#: selection:crm.helpdesk.report,state:0
+#: selection:crm.helpdesk,state:0 selection:crm.helpdesk.report,state:0
 msgid "Cancelled"
 msgstr "E Anulluar"
 
@@ -86,14 +74,12 @@
 msgstr ""
 
 #. module: crm_helpdesk
-#: field:crm.helpdesk,categ_id:0
-#: field:crm.helpdesk.report,categ_id:0
+#: field:crm.helpdesk,categ_id:0 field:crm.helpdesk.report,categ_id:0
 msgid "Category"
 msgstr "Kategori"
 
 #. module: crm_helpdesk
-#: field:crm.helpdesk,channel_id:0
-#: field:crm.helpdesk.report,channel_id:0
+#: field:crm.helpdesk,channel_id:0 field:crm.helpdesk.report,channel_id:0
 msgid "Channel"
 msgstr ""
 
@@ -104,8 +90,7 @@
 msgstr ""
 
 #. module: crm_helpdesk
-#: field:crm.helpdesk,date_closed:0
-#: selection:crm.helpdesk,state:0
+#: field:crm.helpdesk,date_closed:0 selection:crm.helpdesk,state:0
 #: view:crm.helpdesk.report:crm_helpdesk.view_report_crm_helpdesk_filter
 #: selection:crm.helpdesk.report,state:0
 msgid "Closed"
@@ -141,15 +126,13 @@
 msgstr "Krijuar nga"
 
 #. module: crm_helpdesk
-#: field:crm.helpdesk,create_date:0
-#: field:crm.helpdesk.report,create_date:0
+#: field:crm.helpdesk,create_date:0 field:crm.helpdesk.report,create_date:0
 msgid "Creation Date"
 msgstr ""
 
 #. module: crm_helpdesk
 #: view:crm.helpdesk:crm_helpdesk.crm_case_tree_view_helpdesk
-#: field:crm.helpdesk,date:0
-#: field:crm.helpdesk.report,date:0
+#: field:crm.helpdesk,date:0 field:crm.helpdesk.report,date:0
 msgid "Date"
 msgstr "Data"
 
@@ -306,8 +289,7 @@
 msgstr ""
 
 #. module: crm_helpdesk
-#: selection:crm.helpdesk,priority:0
-#: selection:crm.helpdesk.report,priority:0
+#: selection:crm.helpdesk,priority:0 selection:crm.helpdesk.report,priority:0
 msgid "High"
 msgstr ""
 
@@ -324,8 +306,7 @@
 msgstr ""
 
 #. module: crm_helpdesk
-#: field:crm.helpdesk,id:0
-#: field:crm.helpdesk.report,id:0
+#: field:crm.helpdesk,id:0 field:crm.helpdesk.report,id:0
 msgid "ID"
 msgstr "ID"
 
@@ -360,8 +341,7 @@
 msgstr "Modifikuar per here te fundit nga"
 
 #. module: crm_helpdesk
-#: selection:crm.helpdesk,priority:0
-#: selection:crm.helpdesk.report,priority:0
+#: selection:crm.helpdesk,priority:0 selection:crm.helpdesk.report,priority:0
 msgid "Low"
 msgstr ""
 
@@ -439,8 +419,7 @@
 msgstr ""
 
 #. module: crm_helpdesk
-#: selection:crm.helpdesk,priority:0
-#: selection:crm.helpdesk.report,priority:0
+#: selection:crm.helpdesk,priority:0 selection:crm.helpdesk.report,priority:0
 msgid "Normal"
 msgstr ""
 
@@ -473,18 +452,16 @@
 #: view:crm.helpdesk.report:crm_helpdesk.view_report_crm_helpdesk_filter
 #: field:crm.helpdesk.report,partner_id:0
 msgid "Partner"
-msgstr ""
-
-#. module: crm_helpdesk
-#: view:crm.helpdesk:crm_helpdesk.view_crm_case_helpdesk_filter
-#: selection:crm.helpdesk,state:0
-#: selection:crm.helpdesk.report,state:0
+msgstr "Partner"
+
+#. module: crm_helpdesk
+#: view:crm.helpdesk:crm_helpdesk.view_crm_case_helpdesk_filter
+#: selection:crm.helpdesk,state:0 selection:crm.helpdesk.report,state:0
 msgid "Pending"
 msgstr ""
 
 #. module: crm_helpdesk
-#: field:crm.helpdesk,planned_cost:0
-#: field:crm.helpdesk.report,planned_cost:0
+#: field:crm.helpdesk,planned_cost:0 field:crm.helpdesk.report,planned_cost:0
 msgid "Planned Costs"
 msgstr ""
 
@@ -516,7 +493,7 @@
 #. module: crm_helpdesk
 #: field:crm.helpdesk,ref:0
 msgid "Reference"
-msgstr ""
+msgstr "Referenca"
 
 #. module: crm_helpdesk
 #: field:crm.helpdesk,ref2:0
@@ -526,7 +503,7 @@
 #. module: crm_helpdesk
 #: view:crm.helpdesk:crm_helpdesk.crm_case_form_view_helpdesk
 msgid "References"
-msgstr ""
+msgstr "Referenca"
 
 #. module: crm_helpdesk
 #: view:crm.helpdesk:crm_helpdesk.view_crm_case_helpdesk_filter
@@ -589,7 +566,7 @@
 #: view:crm.helpdesk.report:crm_helpdesk.view_report_crm_helpdesk_filter
 #: field:crm.helpdesk.report,state:0
 msgid "Status"
-msgstr ""
+msgstr "Statusi"
 
 #. module: crm_helpdesk
 #: field:crm.helpdesk,message_summary:0
@@ -599,12 +576,9 @@
 #. module: crm_helpdesk
 #: help:crm.helpdesk,state:0
 msgid ""
-"The status is set to 'Draft', when a case is created.                        "
-"          \n"
-"If the case is in progress the status is set to 'Open'.                      "
-"            \n"
-"When the case is over, the status is set to 'Done'.                          "
-"        \n"
+"The status is set to 'Draft', when a case is created.                                  \n"
+"If the case is in progress the status is set to 'Open'.                                  \n"
+"When the case is over, the status is set to 'Done'.                                  \n"
 "If the case needs to be reviewed then the status is set to 'Pending'."
 msgstr ""
 
