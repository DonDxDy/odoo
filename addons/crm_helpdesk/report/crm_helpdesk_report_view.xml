<?xml version="1.0" encoding="utf-8"?>
<openerp>
    <data>

<!-- Helpdesk report after Sales Services Tree View -->

        <record id="view_report_crm_helpdesk_tree" model="ir.ui.view">
            <field name="name">crm.helpdesk.report.tree</field>
            <field name="model">crm.helpdesk.report</field>
            <field name="type">tree</field>
            <field name="arch" type="xml">
               <tree string="Helpdesk">
                    <field name="name" />
                    <field name="month"/>
                    <field name="section_id" />
                    <field name="user_id" />
                    <field name="company_id"/>
                    <field name="partner_id" />
                    <field name="date_deadline" invisible="1"/>
                    <field name="priority" invisible="1"/>
                    <field name="nbr" string="#Helpdesk" />
                    <field name="delay_close"/>
                    <field name="state" invisible="1"/>
                </tree>
            </field>
        </record>

<!-- Helpdesk report after Sales Services Form View -->

        <record id="view_report_crm_helpdesk_form" model="ir.ui.view">
            <field name="name">crm.helpdesk.report.form</field>
            <field name="model">crm.helpdesk.report</field>
            <field name="type">form</field>
            <field name="arch" type="xml">
                <form string="Cases">
					<field name="name" select="1"/>
					<field name="month" select="1"/>
					<field name="user_id" select="1"/>
					<field name="section_id" select="1"/>
					<field name="nbr" select="1"/>
					<field name="delay_close"/>
					<field name="amount_revenue"/>
					<field name="amount_revenue_prob"/>
					<field name="probability"/>
					<field name="state" select="1"/>
                </form>
            </field>
        </record>

<!-- Helpdesk report after Sales Services Graph View -->

        <record id="view_report_crm_helpdesk_graph" model="ir.ui.view">
            <field name="name">crm.helpdesk.report.graph</field>
            <field name="model">crm.helpdesk.report</field>
            <field name="type">graph</field>
            <field name="arch" type="xml">
                <graph orientation="horizontal" string="Helpdesk" type="bar">
                    <field name="state"/>
                    <field name="nbr" operator="+"/>
                    <field group="True" name="user_id"/>
                </graph>
            </field>
        </record>

<!-- Helpdesk report after Sales Services Search View -->

        <record id="view_report_crm_helpdesk_filter" model="ir.ui.view">
            <field name="name">crm.helpdesk.report.select</field>
            <field name="model">crm.helpdesk.report</field>
            <field name="type">search</field>
            <field name="arch" type="xml">
                <search string="Search">
                  <group col="16" colspan="9">
                   		<filter string="This Year" icon="terp-hr"
                   			domain="[('name','=',time.localtime()[0])]"
                   			default="1" />

                   		<filter string="This Month" icon="terp-hr"
                   			domain="[('month','=',time.strftime('%%m'))]"
                   			default="1" />

                   		<separator orientation="vertical" />
                   		<filter string="Current" icon="terp-hr"
                   			domain="[('state','in',('open','draft'))]" />

                   		<filter string="Won" icon="terp-hr"
                   			domain="[('state','=','done')]" />

                   		<filter string="Lost" icon="terp-hr"
                   			domain="[('state','=','cancel')]" />

                   		<filter string="Deadline" icon="terp-hr"
                   			domain="[('date_deadline','=',time.strftime('%%m/%%d/%%Y'))]" />

                   		<separator orientation="vertical" />
                   		<field name="section_id"
                   			default="context.get('section_id', False)"
                   			widget="selection"
                   			context="{'invisible_section': False}">

                   			<filter icon="terp-crm"
                   				context="{'invisible_section': False}"
                   				domain="[('section_id.user_id','=',uid)]"
                   				help="My section" />

                   		</field>
                   		<field name="company_id" widget="selection">
                           <filter icon="terp-crm"
                        context="{'invisible_section': False}"
                        domain="[('section_id.user_id.company_id','=',uid)]"
                        help="My company"/>

                        </field>
                         <field name="user_id" widget="selection"/>
                   </group>
                   <newline/>
<<<<<<< HEAD
                   <group expand="1" string="Extended filters..." colspan="4" col="5">
                        <filter icon="terp-sale"
                            string="Lowest"
                            domain="[('priority','=','5')]"/>

                        <filter icon="terp-sale"
                            string="Low"
                            domain="[('priority','=','4')]"/>
=======
>>>>>>> d359e085

                   <!-- Helpdesk report after Sales Services Apply Group -->

                  <group expand="1" string="Group By..." colspan="4" col="8">
                        <filter string="User" icon="terp-sale"
                            domain="[]" context="{'group_by':'user_id'}"
                            default="1" />

                        <filter string="Company" icon="terp-sale"
                            domain="[]"
                            context="{'group_by':'company_id'}" />

                        <filter string="Section" icon="terp-sale"
                            domain="[]"
                            context="{'group_by':'section_id'}" />

                        <separator orientation="vertical" />
                        <filter string="State" icon="terp-sale"
                            domain="[]" context="{'group_by':'state'}" />

                        <filter string="Partner" icon="terp-sale"
                            domain="[]"
                            context="{'group_by':'partner_id'}" />

                        <separator orientation="vertical" />
                        <filter string="Month" icon="terp-sale"
                            domain="[]" context="{'group_by':'month'}" />

                        <filter string="Year" icon="terp-sale"
                            domain="[]" context="{'group_by':'name'}" />

                  </group>

                   <group expand="0" string="Extended options..." colspan="4" col="5">
                        <filter icon="terp-sale"
                            string="Lowest"
                            domain="[('priority','=','5')]"/>

                        <filter icon="terp-sale"
                            string="Low"
                            domain="[('priority','=','4')]"/>

                        <filter icon="terp-sale"
                            string="Normal"
                            domain="[('priority','=','3')]"/>

                        <filter icon="terp-sale"
                            string="High"
                            domain="[('priority','=','2')]"/>

                        <filter icon="terp-sale"
                            string="Highest"
                            domain="[('priority','=','1')]"/>

                   </group>
                   <newline/>

               </search>
            </field>
        </record>

<!-- Helpdesk report after Sales Services Action -->

        <record id="action_report_crm_helpdesk" model="ir.actions.act_window">
            <field name="name">Helpdesk</field>
            <field name="res_model">crm.helpdesk.report</field>
            <field name="view_type">form</field>
            <field name="view_mode">tree,graph</field>
            <field name="view_id" ref="view_report_crm_helpdesk_tree"/>
            <field name="search_view_id" ref="view_report_crm_helpdesk_filter"/>
        </record>

           <record model="ir.actions.act_window.view" id="action_report_crm_helpdesk_tree">
            <field name="sequence" eval="1"/>
            <field name="view_mode">tree</field>
            <field name="view_id" ref="view_report_crm_helpdesk_tree"/>
            <field name="act_window_id" ref="action_report_crm_helpdesk"/>
        </record>

        <record model="ir.actions.act_window.view" id="action_report_crm_helpdesk_graph">
            <field name="sequence" eval="2"/>
            <field name="view_mode">graph</field>
            <field name="view_id" ref="view_report_crm_helpdesk_graph"/>
            <field name="act_window_id" ref="action_report_crm_helpdesk"/>
        </record>

        <menuitem name="Helpdesk" action="action_report_crm_helpdesk"
            groups="base.group_extended"
            id="menu_report_crm_helpdesks_tree" parent="base.next_id_64" />

    </data>
</openerp>
<|MERGE_RESOLUTION|>--- conflicted
+++ resolved
@@ -114,20 +114,6 @@
                          <field name="user_id" widget="selection"/>
                    </group>
                    <newline/>
-<<<<<<< HEAD
-                   <group expand="1" string="Extended filters..." colspan="4" col="5">
-                        <filter icon="terp-sale"
-                            string="Lowest"
-                            domain="[('priority','=','5')]"/>
-
-                        <filter icon="terp-sale"
-                            string="Low"
-                            domain="[('priority','=','4')]"/>
-=======
->>>>>>> d359e085
-
-                   <!-- Helpdesk report after Sales Services Apply Group -->
-
                   <group expand="1" string="Group By..." colspan="4" col="8">
                         <filter string="User" icon="terp-sale"
                             domain="[]" context="{'group_by':'user_id'}"
@@ -157,8 +143,8 @@
                             domain="[]" context="{'group_by':'name'}" />
 
                   </group>
-
-                   <group expand="0" string="Extended options..." colspan="4" col="5">
+                    <newline/>
+                   <group expand="0" string="Extended options..." colspan="4" col="5" groups="base.group_extended">
                         <filter icon="terp-sale"
                             string="Lowest"
                             domain="[('priority','=','5')]"/>
@@ -180,7 +166,7 @@
                             domain="[('priority','=','1')]"/>
 
                    </group>
-                   <newline/>
+                   
 
                </search>
             </field>
