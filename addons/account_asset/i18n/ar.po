# Arabic translation for openobject-addons
# Copyright (c) 2014 Rosetta Contributors and Canonical Ltd 2014
# This file is distributed under the same license as the openobject-addons package.
# FIRST AUTHOR <EMAIL@ADDRESS>, 2014.
#
msgid ""
msgstr ""
<<<<<<< HEAD
"Project-Id-Version: openobject-addons\n"
"Report-Msgid-Bugs-To: FULL NAME <EMAIL@ADDRESS>\n"
"POT-Creation-Date: 2014-08-14 13:08+0000\n"
"PO-Revision-Date: 2014-08-14 16:10+0000\n"
"Last-Translator: FULL NAME <EMAIL@ADDRESS>\n"
"Language-Team: Arabic <ar@li.org>\n"
=======
"Project-Id-Version: Odoo 8.0\n"
"Report-Msgid-Bugs-To: \n"
"POT-Creation-Date: 2015-01-21 14:07+0000\n"
"PO-Revision-Date: 2016-04-19 09:37+0000\n"
"Last-Translator: Martin Trigaux\n"
"Language-Team: Arabic (http://www.transifex.com/odoo/odoo-8/language/ar/)\n"
>>>>>>> 0410d118
"MIME-Version: 1.0\n"
"Content-Type: text/plain; charset=UTF-8\n"
"Content-Transfer-Encoding: 8bit\n"
"X-Launchpad-Export-Date: 2014-08-15 06:49+0000\n"
"X-Generator: Launchpad (build 17156)\n"

#. module: account_asset
#: field:account.asset.asset,entry_count:0
msgid "# Asset Entries"
msgstr ""

#. module: account_asset
#: field:asset.asset.report,nbr:0
msgid "# of Depreciation Lines"
msgstr "عدد سطور الإستهلاك"

#. module: account_asset
#: model:ir.actions.act_window,help:account_asset.action_asset_asset_report
msgid ""
"<p>\n"
"            From this report, you can have an overview on all depreciation. "
"The\n"
"            tool search can also be used to personalise your Assets reports "
"and\n"
"            so, match this analysis to your needs;\n"
"          </p>\n"
"        "
msgstr ""

#. module: account_asset
#: view:account.asset.asset:account_asset.view_account_asset_search
msgid "Account Asset"
msgstr "حساب الأصول"

#. module: account_asset
#: field:account.asset.asset,active:0
msgid "Active"
msgstr "نشِط"

#. module: account_asset
#: view:account.asset.asset:account_asset.view_account_asset_asset_form
msgid "Add an internal note here..."
msgstr ""

#. module: account_asset
#: field:account.asset.depreciation.line,depreciated_value:0
msgid "Amount Already Depreciated"
msgstr "القيمة المستهلكة بالفعل"

#. module: account_asset
#: field:asset.asset.report,depreciation_value:0
msgid "Amount of Depreciation Lines"
msgstr "قيمة خطوط الأستهلاك"

#. module: account_asset
#: view:account.asset.category:account_asset.view_account_asset_category_form
msgid "Analytic Information"
msgstr ""

#. module: account_asset
#: field:account.asset.category,account_analytic_id:0
msgid "Analytic account"
msgstr "حساب تحليلي"

#. module: account_asset
#: view:account.asset.asset:account_asset.view_account_asset_asset_form
#: view:account.asset.asset:account_asset.view_account_asset_search
#: field:account.asset.depreciation.line,asset_id:0
#: field:account.asset.history,asset_id:0
#: field:account.move.line,asset_id:0
#: view:asset.asset.report:account_asset.view_asset_asset_report_search
#: field:asset.asset.report,asset_id:0
#: model:ir.model,name:account_asset.model_account_asset_asset
msgid "Asset"
msgstr "أصل"

#. module: account_asset
#: field:account.asset.category,account_asset_id:0
msgid "Asset Account"
msgstr "حساب الأصول"

#. module: account_asset
#: model:ir.actions.act_window,name:account_asset.action_account_asset_asset_list_normal
#: model:ir.ui.menu,name:account_asset.menu_action_account_asset_asset_list_normal
msgid "Asset Categories"
msgstr "فئات الأصول"

#. module: account_asset
#: field:account.asset.asset,category_id:0
#: view:account.asset.category:account_asset.view_account_asset_category_search
#: field:account.invoice.line,asset_category_id:0
#: view:asset.asset.report:account_asset.view_asset_asset_report_search
msgid "Asset Category"
msgstr "فئة الأصل"

#. module: account_asset
#: view:asset.modify:account_asset.asset_modify_form
msgid "Asset Durations to Modify"
msgstr ""

#. module: account_asset
#: model:ir.actions.act_window,name:account_asset.action_account_asset_asset_tree
#: model:ir.ui.menu,name:account_asset.menu_action_account_asset_asset_tree
msgid "Asset Hierarchy"
msgstr "هرمية الأصول"

#. module: account_asset
#: view:account.asset.history:account_asset.view_account_asset_history_form
msgid "Asset History"
msgstr "تاريخ الأصول"

#. module: account_asset
#: field:account.asset.asset,name:0
msgid "Asset Name"
msgstr "اسم الأصول"

#. module: account_asset
#: view:account.asset.category:account_asset.view_account_asset_category_form
#: view:account.asset.category:account_asset.view_account_asset_category_tree
#: field:asset.asset.report,asset_category_id:0
#: model:ir.model,name:account_asset.model_account_asset_category
msgid "Asset category"
msgstr "فئة أصول"

#. module: account_asset
#: model:ir.model,name:account_asset.model_account_asset_depreciation_line
msgid "Asset depreciation line"
msgstr "أصل خط إستهلاك"

#. module: account_asset
#: view:account.asset.history:account_asset.view_account_asset_history_tree
#: model:ir.model,name:account_asset.model_account_asset_history
msgid "Asset history"
msgstr "سجل الأصل"

#. module: account_asset
#: view:account.asset.asset:account_asset.view_account_asset_asset_hierarchy_tree
#: view:account.asset.asset:account_asset.view_account_asset_asset_tree
#: model:ir.actions.act_window,name:account_asset.action_account_asset_asset_form
#: model:ir.ui.menu,name:account_asset.menu_action_account_asset_asset_form
#: model:ir.ui.menu,name:account_asset.menu_finance_assets
#: model:ir.ui.menu,name:account_asset.menu_finance_config_assets
msgid "Assets"
msgstr "أصول"

#. module: account_asset
#: view:asset.asset.report:account_asset.action_account_asset_report_graph
#: view:asset.asset.report:account_asset.view_asset_asset_report_search
#: model:ir.actions.act_window,name:account_asset.action_asset_asset_report
#: model:ir.model,name:account_asset.model_asset_asset_report
#: model:ir.ui.menu,name:account_asset.menu_action_asset_asset_report
msgid "Assets Analysis"
msgstr "تحليل الأصول"

#. module: account_asset
#: view:account.asset.asset:account_asset.view_account_asset_search
msgid "Assets in closed state"
msgstr "إصول في حالة مغلق"

#. module: account_asset
#: view:account.asset.asset:account_asset.view_account_asset_search
msgid "Assets in draft and open states"
msgstr "أصول في مسودة وحالات مفتوحة"

#. module: account_asset
#: view:asset.asset.report:account_asset.view_asset_asset_report_search
msgid "Assets in draft state"
msgstr "أصول في وضع مسودة"

#. module: account_asset
#: view:asset.asset.report:account_asset.view_asset_asset_report_search
msgid "Assets in running state"
msgstr "أصول في حالة التشغيل"

#. module: account_asset
#: view:asset.depreciation.confirmation.wizard:account_asset.view_asset_depreciation_confirmation_wizard
#: view:asset.modify:account_asset.asset_modify_form
msgid "Cancel"
msgstr "إلغاء"

#. module: account_asset
#: view:account.asset.asset:account_asset.view_account_asset_asset_form
msgid "Change Duration"
msgstr "تغيير المدة"

#. module: account_asset
#: help:account.asset.category,open_asset:0
msgid ""
"Check this if you want to automatically confirm the assets of this category "
"when created by invoices."
msgstr ""
"تحقق من هذا إذا كنت تريد التأكد تلقائياً من أصول فئة تم إنشاؤها بواسطة "
"فواتير."

#. module: account_asset
#: field:account.asset.asset,child_ids:0
msgid "Children Assets"
msgstr "أصول فرعية"

#. module: account_asset
#: help:account.asset.asset,method:0
#: help:account.asset.category,method:0
msgid ""
"Choose the method to use to compute the amount of depreciation lines.\n"
"  * Linear: Calculated on basis of: Gross Value / Number of Depreciations\n"
"  * Degressive: Calculated on basis of: Residual Value * Degressive Factor"
msgstr ""

#. module: account_asset
#: help:account.asset.asset,method_time:0
#: help:account.asset.category,method_time:0
msgid ""
"Choose the method to use to compute the dates and number of depreciation "
"lines.\n"
"  * Number of Depreciations: Fix the number of depreciation lines and the "
"time between 2 depreciations.\n"
"  * Ending Date: Choose the time between 2 depreciations and the date the "
"depreciations won't go beyond."
msgstr ""
"أختر طريقة تستخدمها لحساب مواعيد وعددخطوط الأستهلاك.\n"
"  * عدد الاستهلاك: حدد عدد خطوط الاستهلاك والوقت بين 2 أستهلاك.\n"
"  * تاريخ الانتهاء:اختر الوقت بين 2 أستهلاك وتاريخ الأستهلاكات التي لم "
"تتجاوز التخفيض."

#. module: account_asset
#: help:asset.depreciation.confirmation.wizard,period_id:0
msgid ""
"Choose the period for which you want to automatically post the depreciation "
"lines of running assets"
msgstr "أختر الفترة التي تريدها تلقائياً لنشر خطوط الأستهلاك من أصول التشغيل"

#. module: account_asset
#: selection:account.asset.asset,state:0
#: selection:asset.asset.report,state:0
msgid "Close"
msgstr "إغلاق"

#. module: account_asset
#: view:account.asset.asset:account_asset.view_account_asset_search
msgid "Closed"
msgstr "مغلق"

#. module: account_asset
#: field:account.asset.asset,company_id:0
#: field:account.asset.category,company_id:0
#: view:asset.asset.report:account_asset.view_asset_asset_report_search
#: field:asset.asset.report,company_id:0
msgid "Company"
msgstr "الشركة"

#. module: account_asset
#: field:account.asset.asset,method:0
#: field:account.asset.category,method:0
msgid "Computation Method"
msgstr "طريقة الحساب"

#. module: account_asset
#: view:account.asset.asset:account_asset.view_account_asset_asset_form
#: view:asset.depreciation.confirmation.wizard:account_asset.view_asset_depreciation_confirmation_wizard
msgid "Compute"
msgstr "احسب"

#. module: account_asset
#: view:asset.depreciation.confirmation.wizard:account_asset.view_asset_depreciation_confirmation_wizard
msgid "Compute Asset"
msgstr "حساب الأصول"

#. module: account_asset
#: model:ir.actions.act_window,name:account_asset.action_asset_depreciation_confirmation_wizard
#: model:ir.ui.menu,name:account_asset.menu_asset_depreciation_confirmation_wizard
msgid "Compute Assets"
msgstr "حساب الأصول"

#. module: account_asset
#: view:account.asset.asset:account_asset.view_account_asset_asset_form
msgid "Confirm Asset"
msgstr "تأكيد الأصول"

#. module: account_asset
#: view:account.asset.asset:account_asset.view_account_asset_asset_form
msgid "Create Move"
msgstr "إيجاد تحرك"

#. module: account_asset
#: code:addons/account_asset/wizard/wizard_asset_compute.py:49
#, python-format
msgid "Created Asset Moves"
msgstr "إنشاء حركات الأصول"

#. module: account_asset
#: field:account.asset.asset,create_uid:0
#: field:account.asset.category,create_uid:0
#: field:account.asset.depreciation.line,create_uid:0
#: field:account.asset.history,create_uid:0
#: field:asset.depreciation.confirmation.wizard,create_uid:0
#: field:asset.modify,create_uid:0
msgid "Created by"
msgstr ""

#. module: account_asset
#: field:account.asset.asset,create_date:0
#: field:account.asset.category,create_date:0
#: field:account.asset.depreciation.line,create_date:0
#: field:account.asset.history,create_date:0
#: field:asset.depreciation.confirmation.wizard,create_date:0
#: field:asset.modify,create_date:0
msgid "Created on"
msgstr ""

#. module: account_asset
#: field:account.asset.asset,currency_id:0
msgid "Currency"
msgstr "العملة"

#. module: account_asset
#: view:account.asset.asset:account_asset.view_account_asset_search
msgid "Current"
msgstr "الحالي"

#. module: account_asset
#: field:account.asset.depreciation.line,amount:0
msgid "Current Depreciation"
msgstr ""

#. module: account_asset
#: field:account.asset.history,date:0
msgid "Date"
msgstr "التاريخ"

#. module: account_asset
#: view:asset.asset.report:account_asset.view_asset_asset_report_search
msgid "Date of asset purchase"
msgstr "تاريخ شراء الأصول"

#. module: account_asset
#: view:asset.asset.report:account_asset.view_asset_asset_report_search
msgid "Date of depreciation"
msgstr "تاريخ الأستهلاك"

#. module: account_asset
#: selection:account.asset.asset,method:0
#: selection:account.asset.category,method:0
msgid "Degressive"
msgstr "تدريجي"

#. module: account_asset
#: field:account.asset.asset,method_progress_factor:0
#: field:account.asset.category,method_progress_factor:0
msgid "Degressive Factor"
msgstr "عامل الإستهلاك"

#. module: account_asset
#: field:account.asset.category,account_expense_depreciation_id:0
msgid "Depr. Expense Account"
msgstr "حساب مصروف الإستهلاك"

#. module: account_asset
#: field:account.asset.category,account_depreciation_id:0
msgid "Depreciation Account"
msgstr "حساب الإستهلاك"

#. module: account_asset
#: view:account.asset.asset:account_asset.view_account_asset_asset_form
msgid "Depreciation Board"
msgstr "لوحة الإستهلاك"

#. module: account_asset
#: field:account.asset.depreciation.line,depreciation_date:0
#: field:asset.asset.report,depreciation_date:0
msgid "Depreciation Date"
msgstr "تاريخ الإستهلاك"

#. module: account_asset
#: view:account.asset.category:account_asset.view_account_asset_category_form
msgid "Depreciation Dates"
msgstr "تواريخ الأستهلاك"

#. module: account_asset
#: field:account.asset.depreciation.line,move_id:0
msgid "Depreciation Entry"
msgstr "قيد إستهلاك"

#. module: account_asset
#: view:account.asset.asset:account_asset.view_account_asset_asset_form
#: field:account.asset.asset,depreciation_line_ids:0
msgid "Depreciation Lines"
msgstr "خطوط الأستهلاك"

#. module: account_asset
#: view:account.asset.category:account_asset.view_account_asset_category_form
msgid "Depreciation Method"
msgstr "طريقة الأستهلاك"

#. module: account_asset
#: view:asset.asset.report:account_asset.view_asset_asset_report_search
msgid "Depreciation Month"
msgstr ""

#. module: account_asset
#: field:account.asset.depreciation.line,name:0
msgid "Depreciation Name"
msgstr "اسم الأستهلاك"

#. module: account_asset
#: selection:account.asset.asset,state:0
#: view:asset.asset.report:account_asset.view_asset_asset_report_search
#: selection:asset.asset.report,state:0
msgid "Draft"
msgstr "مسوّدة"

#. module: account_asset
#: field:account.asset.asset,method_end:0
#: selection:account.asset.asset,method_time:0
#: selection:account.asset.category,method_time:0
#: selection:account.asset.history,method_time:0
msgid "Ending Date"
msgstr "تاريخ الانتهاء"

#. module: account_asset
#: field:account.asset.category,method_end:0
#: field:account.asset.history,method_end:0
#: field:asset.modify,method_end:0
msgid "Ending date"
msgstr "تاريخ الإنتهاء"

#. module: account_asset
#: view:account.asset.asset:account_asset.view_account_asset_asset_form
#: field:account.asset.asset,account_move_line_ids:0
#: model:ir.actions.act_window,name:account_asset.act_entries_open
msgid "Entries"
msgstr "مُدخلات"

#. module: account_asset
#: constraint:account.asset.asset:0
msgid "Error ! You cannot create recursive assets."
msgstr "خطأ! لا يمكنك انشاء أصول متداخلة."

#. module: account_asset
#: code:addons/account_asset/account_asset.py:81
#, python-format
msgid "Error!"
msgstr ""

#. module: account_asset
#: view:asset.asset.report:account_asset.view_asset_asset_report_search
msgid "Extended Filters..."
msgstr "مرشحات مفصلة..."

#. module: account_asset
#: view:account.asset.asset:account_asset.view_account_asset_asset_form
msgid "General"
msgstr "عام"

#. module: account_asset
#: field:asset.asset.report,gross_value:0
msgid "Gross Amount"
msgstr "المبلغ الإجمالي"

#. module: account_asset
#: field:account.asset.asset,purchase_value:0
msgid "Gross Value"
msgstr ""

#. module: account_asset
#: view:asset.asset.report:account_asset.view_asset_asset_report_search
msgid "Group By"
msgstr ""

#. module: account_asset
#: view:account.asset.asset:account_asset.view_account_asset_asset_form
#: field:account.asset.asset,history_ids:0
msgid "History"
msgstr "المؤرخات"

#. module: account_asset
#: field:account.asset.history,name:0
msgid "History name"
msgstr "اسم ورقة التاريخ"

#. module: account_asset
#: field:account.asset.asset,id:0
#: field:account.asset.category,id:0
#: field:account.asset.depreciation.line,id:0
#: field:account.asset.history,id:0
#: field:asset.asset.report,id:0
#: field:asset.depreciation.confirmation.wizard,id:0
#: field:asset.modify,id:0
msgid "ID"
msgstr ""

#. module: account_asset
#: help:account.asset.asset,prorata:0
#: help:account.asset.category,prorata:0
msgid ""
"Indicates that the first depreciation entry for this asset have to be done "
"from the purchase date instead of the first January"
msgstr ""
"للإشارة إلى أن قيد الاستهلاك الأول لهذا الأصل ينبغي أن يكون من تاريخ الشراء "
"بدلا من أول يناير"

#. module: account_asset
#: model:ir.model,name:account_asset.model_account_invoice
msgid "Invoice"
msgstr "فاتورة"

#. module: account_asset
#: model:ir.model,name:account_asset.model_account_invoice_line
msgid "Invoice Line"
msgstr "خط الفاتورة"

#. module: account_asset
#: help:account.asset.asset,salvage_value:0
msgid "It is the amount you plan to have that you cannot depreciate."
msgstr "هي المبلغ المخطط لحصوله و يمكن إستهلاكه."

#. module: account_asset
#: field:account.asset.category,journal_id:0
msgid "Journal"
msgstr "السجل اليومي"

#. module: account_asset
#: code:addons/account_asset/account_asset.py:349
#: model:ir.model,name:account_asset.model_account_move_line
#, python-format
msgid "Journal Items"
msgstr "عناصر دفتر اليومية"

#. module: account_asset
#: field:account.asset.asset,write_uid:0
#: field:account.asset.category,write_uid:0
#: field:account.asset.depreciation.line,write_uid:0
#: field:account.asset.history,write_uid:0
#: field:asset.depreciation.confirmation.wizard,write_uid:0
#: field:asset.modify,write_uid:0
msgid "Last Updated by"
msgstr ""

#. module: account_asset
#: field:account.asset.asset,write_date:0
#: field:account.asset.category,write_date:0
#: field:account.asset.depreciation.line,write_date:0
#: field:account.asset.history,write_date:0
#: field:asset.depreciation.confirmation.wizard,write_date:0
#: field:asset.modify,write_date:0
msgid "Last Updated on"
msgstr ""

#. module: account_asset
#: selection:account.asset.asset,method:0
#: selection:account.asset.category,method:0
msgid "Linear"
msgstr "محدد"

#. module: account_asset
#: view:asset.modify:account_asset.asset_modify_form
msgid "Modify"
msgstr "تعديل"

#. module: account_asset
#: view:asset.modify:account_asset.asset_modify_form
#: model:ir.actions.act_window,name:account_asset.action_asset_modify
#: model:ir.model,name:account_asset.model_asset_modify
msgid "Modify Asset"
msgstr "تحرير الأصول"

#. module: account_asset
#: field:account.asset.category,name:0
msgid "Name"
msgstr "الاسم"

#. module: account_asset
#: field:account.asset.depreciation.line,remaining_value:0
msgid "Next Period Depreciation"
msgstr ""

#. module: account_asset
#: field:account.asset.asset,note:0
#: field:account.asset.category,note:0
#: field:account.asset.history,note:0
msgid "Note"
msgstr "ملاحظة"

#. module: account_asset
#: view:account.asset.asset:account_asset.view_account_asset_asset_form
#: view:account.asset.category:account_asset.view_account_asset_category_form
#: view:account.asset.history:account_asset.view_account_asset_history_form
#: view:asset.modify:account_asset.asset_modify_form
#: field:asset.modify,note:0
msgid "Notes"
msgstr "الملاحظات"

#. module: account_asset
#: field:account.asset.asset,method_number:0
#: selection:account.asset.asset,method_time:0
#: field:account.asset.category,method_number:0
#: selection:account.asset.category,method_time:0
#: field:account.asset.history,method_number:0
#: selection:account.asset.history,method_time:0
#: field:asset.modify,method_number:0
msgid "Number of Depreciations"
msgstr "عدد التلفيات أو عدد الأستهلاكات"

#. module: account_asset
#: field:account.asset.asset,method_period:0
msgid "Number of Months in a Period"
msgstr "عدد الشهور في الفترة."

#. module: account_asset
#: field:account.asset.asset,parent_id:0
msgid "Parent Asset"
msgstr "أصول رئيسية"

#. module: account_asset
#: field:account.asset.asset,partner_id:0
#: field:asset.asset.report,partner_id:0
msgid "Partner"
msgstr "الشريك"

#. module: account_asset
#: field:asset.depreciation.confirmation.wizard,period_id:0
msgid "Period"
msgstr "فترة"

#. module: account_asset
#: field:account.asset.category,method_period:0
#: field:account.asset.history,method_period:0
#: field:asset.modify,method_period:0
msgid "Period Length"
msgstr "طول الفترة"

#. module: account_asset
#: field:account.asset.depreciation.line,move_check:0
#: view:asset.asset.report:account_asset.view_asset_asset_report_search
#: field:asset.asset.report,move_check:0
msgid "Posted"
msgstr "مرحَلة"

#. module: account_asset
#: field:asset.asset.report,posted_value:0
msgid "Posted Amount"
msgstr "مبلغ مرحل"

#. module: account_asset
#: view:asset.asset.report:account_asset.view_asset_asset_report_search
msgid "Posted depreciation lines"
msgstr "سجل خطوط الأستهلاك"

#. module: account_asset
#: field:account.asset.asset,prorata:0
#: field:account.asset.category,prorata:0
msgid "Prorata Temporis"
msgstr "تناسب زمني"

#. module: account_asset
#: constraint:account.asset.asset:0
msgid ""
"Prorata temporis can be applied only for time method \"number of "
"depreciations\"."
msgstr "التناسب الزمني يمكن تطبيقه لأمر \"عدد الإستهلاك\""

#. module: account_asset
#: field:account.asset.asset,purchase_date:0
#: field:asset.asset.report,purchase_date:0
msgid "Purchase Date"
msgstr "تاريخ الشراء"

#. module: account_asset
#: view:asset.asset.report:account_asset.view_asset_asset_report_search
msgid "Purchase Month"
msgstr ""

#. module: account_asset
#: field:asset.modify,name:0
msgid "Reason"
msgstr "السبب"

#. module: account_asset
#: field:account.asset.asset,code:0
msgid "Reference"
msgstr "مرجع"

#. module: account_asset
#: field:account.asset.asset,value_residual:0
msgid "Residual Value"
msgstr "القيمة التخريدية"

#. module: account_asset
#: selection:account.asset.asset,state:0
#: view:asset.asset.report:account_asset.view_asset_asset_report_search
#: selection:asset.asset.report,state:0
msgid "Running"
msgstr "قيد التنفيذ"

#. module: account_asset
#: field:account.asset.asset,salvage_value:0
msgid "Salvage Value"
msgstr "القيمة المحفوظة"

#. module: account_asset
#: view:account.asset.category:account_asset.view_account_asset_category_search
msgid "Search Asset Category"
msgstr "بحث فئة الأصول"

#. module: account_asset
#: field:account.asset.depreciation.line,sequence:0
msgid "Sequence"
msgstr "مسلسل"

#. module: account_asset
#: view:account.asset.asset:account_asset.view_account_asset_asset_form
msgid "Set to Close"
msgstr "وضع كمغلق"

#. module: account_asset
#: view:account.asset.asset:account_asset.view_account_asset_asset_form
msgid "Set to Draft"
msgstr "حفظ كمسودة"

#. module: account_asset
#: field:account.asset.category,open_asset:0
msgid "Skip Draft State"
msgstr "تخطي حالة المسودة"

#. module: account_asset
#: help:account.asset.category,method_period:0
msgid "State here the time between 2 depreciations, in months"
msgstr "أذكر الوقت بين ٢ تخفيضات، في الأشهر"

#. module: account_asset
#: field:account.asset.depreciation.line,parent_state:0
msgid "State of Asset"
msgstr "حالة الأصول"

#. module: account_asset
#: field:account.asset.asset,state:0
#: field:asset.asset.report,state:0
msgid "Status"
msgstr "الحالة"

#. module: account_asset
#: help:account.asset.asset,method_period:0
msgid "The amount of time between two depreciations, in months"
msgstr ""

#. module: account_asset
#: help:account.asset.history,method_time:0
msgid ""
"The method to use to compute the dates and number of depreciation lines.\n"
"Number of Depreciations: Fix the number of depreciation lines and the time "
"between 2 depreciations.\n"
"Ending Date: Choose the time between 2 depreciations and the date the "
"depreciations won't go beyond."
msgstr ""
"طريقة تستخدم لحساب التواريخ  وعدد خطوط الاستهلاك.\n"
"عدد الإستهلاكات: إصلاح عدد خطوط الاستهلاك و الوقت ما بين ٢ للإستهلاك.\n"
"تاريخ الإنتهاء: اختيار الوقت بين ٢ من الإستهلاك حيث التاريخ للإستهلاك لن "
"يتمتتجاوزه."

#. module: account_asset
#: help:account.asset.asset,method_number:0
#: help:account.asset.category,method_number:0
#: help:account.asset.history,method_number:0
msgid "The number of depreciations needed to depreciate your asset"
msgstr ""

#. module: account_asset
#: field:account.asset.asset,method_time:0
#: field:account.asset.category,method_time:0
#: field:account.asset.history,method_time:0
msgid "Time Method"
msgstr "طريقة الوقت"

#. module: account_asset
#: help:account.asset.history,method_period:0
msgid "Time in month between two depreciations"
msgstr "الوقت بالشهر لفترتي إستهلاك"

#. module: account_asset
#: field:asset.asset.report,unposted_value:0
msgid "Unposted Amount"
msgstr "مبلغ غير مرحل"

#. module: account_asset
#: field:account.asset.history,user_id:0
msgid "User"
msgstr "مستخدم"

#. module: account_asset
#: help:account.asset.asset,state:0
msgid ""
"When an asset is created, the status is 'Draft'.\n"
"If the asset is confirmed, the status goes in 'Running' and the depreciation "
"lines can be posted in the accounting.\n"
"You can manually close an asset when the depreciation is over. If the last "
"line of depreciation is posted, the asset automatically goes in that status."
msgstr ""

#. module: account_asset
#: field:asset.asset.report,name:0
msgid "Year"
msgstr "سنة"

#. module: account_asset
#: code:addons/account_asset/account_asset_invoice.py:53
#, python-format
msgid ""
"You already have assets with the reference %s.\n"
"Please delete these assets before creating new ones for this invoice."
msgstr ""

#. module: account_asset
#: code:addons/account_asset/account_asset.py:81
#, python-format
msgid "You cannot delete an asset that contains posted depreciation lines."
msgstr ""

#. module: account_asset
#: view:asset.modify:account_asset.asset_modify_form
msgid "months"
msgstr ""<|MERGE_RESOLUTION|>--- conflicted
+++ resolved
@@ -1,53 +1,45 @@
-# Arabic translation for openobject-addons
-# Copyright (c) 2014 Rosetta Contributors and Canonical Ltd 2014
-# This file is distributed under the same license as the openobject-addons package.
-# FIRST AUTHOR <EMAIL@ADDRESS>, 2014.
-#
+# Translation of Odoo Server.
+# This file contains the translation of the following modules:
+# * account_asset
+# 
+# Translators:
+# FIRST AUTHOR <EMAIL@ADDRESS>, 2014
+# hoxhe aits <hoxhe0@gmail.com>, 2015
+# Mustafa Rawi <mustafa@cubexco.com>, 2015
 msgid ""
 msgstr ""
-<<<<<<< HEAD
-"Project-Id-Version: openobject-addons\n"
-"Report-Msgid-Bugs-To: FULL NAME <EMAIL@ADDRESS>\n"
-"POT-Creation-Date: 2014-08-14 13:08+0000\n"
-"PO-Revision-Date: 2014-08-14 16:10+0000\n"
-"Last-Translator: FULL NAME <EMAIL@ADDRESS>\n"
-"Language-Team: Arabic <ar@li.org>\n"
-=======
 "Project-Id-Version: Odoo 8.0\n"
 "Report-Msgid-Bugs-To: \n"
 "POT-Creation-Date: 2015-01-21 14:07+0000\n"
 "PO-Revision-Date: 2016-04-19 09:37+0000\n"
 "Last-Translator: Martin Trigaux\n"
 "Language-Team: Arabic (http://www.transifex.com/odoo/odoo-8/language/ar/)\n"
->>>>>>> 0410d118
 "MIME-Version: 1.0\n"
 "Content-Type: text/plain; charset=UTF-8\n"
-"Content-Transfer-Encoding: 8bit\n"
-"X-Launchpad-Export-Date: 2014-08-15 06:49+0000\n"
-"X-Generator: Launchpad (build 17156)\n"
+"Content-Transfer-Encoding: \n"
+"Language: ar\n"
+"Plural-Forms: nplurals=6; plural=n==0 ? 0 : n==1 ? 1 : n==2 ? 2 : n%100>=3 && n%100<=10 ? 3 : n%100>=11 && n%100<=99 ? 4 : 5;\n"
 
 #. module: account_asset
 #: field:account.asset.asset,entry_count:0
 msgid "# Asset Entries"
-msgstr ""
+msgstr "عدد قيود الأصل"
 
 #. module: account_asset
 #: field:asset.asset.report,nbr:0
 msgid "# of Depreciation Lines"
-msgstr "عدد سطور الإستهلاك"
+msgstr "عدد بنود الإهلاك"
 
 #. module: account_asset
 #: model:ir.actions.act_window,help:account_asset.action_asset_asset_report
 msgid ""
 "<p>\n"
-"            From this report, you can have an overview on all depreciation. "
-"The\n"
-"            tool search can also be used to personalise your Assets reports "
-"and\n"
+"            From this report, you can have an overview on all depreciation. The\n"
+"            tool search can also be used to personalise your Assets reports and\n"
 "            so, match this analysis to your needs;\n"
 "          </p>\n"
 "        "
-msgstr ""
+msgstr "<p>\nمن هذا التقرير يمكنك أن تلقي نظرة عامة على كافة الإهلاكات.\nيمكنك كذلك استخدام شريط البحث لتخصيص تقارير الأصول\nوبالتالي استخراج التقارير التي تحتاجها بالضبط.\n</p>"
 
 #. module: account_asset
 #: view:account.asset.asset:account_asset.view_account_asset_search
@@ -57,49 +49,48 @@
 #. module: account_asset
 #: field:account.asset.asset,active:0
 msgid "Active"
-msgstr "نشِط"
+msgstr "نشط"
 
 #. module: account_asset
 #: view:account.asset.asset:account_asset.view_account_asset_asset_form
 msgid "Add an internal note here..."
-msgstr ""
+msgstr "أضف ملاحظة داخلية هنا..."
 
 #. module: account_asset
 #: field:account.asset.depreciation.line,depreciated_value:0
 msgid "Amount Already Depreciated"
-msgstr "القيمة المستهلكة بالفعل"
+msgstr "القيمة المهلكة بالفعل"
 
 #. module: account_asset
 #: field:asset.asset.report,depreciation_value:0
 msgid "Amount of Depreciation Lines"
-msgstr "قيمة خطوط الأستهلاك"
+msgstr "مبلغ بنود الإهلاك"
 
 #. module: account_asset
 #: view:account.asset.category:account_asset.view_account_asset_category_form
 msgid "Analytic Information"
-msgstr ""
+msgstr "المعلومات التحليلية"
 
 #. module: account_asset
 #: field:account.asset.category,account_analytic_id:0
 msgid "Analytic account"
-msgstr "حساب تحليلي"
+msgstr "الحساب التحليلي"
 
 #. module: account_asset
 #: view:account.asset.asset:account_asset.view_account_asset_asset_form
 #: view:account.asset.asset:account_asset.view_account_asset_search
 #: field:account.asset.depreciation.line,asset_id:0
-#: field:account.asset.history,asset_id:0
-#: field:account.move.line,asset_id:0
+#: field:account.asset.history,asset_id:0 field:account.move.line,asset_id:0
 #: view:asset.asset.report:account_asset.view_asset_asset_report_search
 #: field:asset.asset.report,asset_id:0
 #: model:ir.model,name:account_asset.model_account_asset_asset
 msgid "Asset"
-msgstr "أصل"
+msgstr "الأصل"
 
 #. module: account_asset
 #: field:account.asset.category,account_asset_id:0
 msgid "Asset Account"
-msgstr "حساب الأصول"
+msgstr "حساب الأصل"
 
 #. module: account_asset
 #: model:ir.actions.act_window,name:account_asset.action_account_asset_asset_list_normal
@@ -118,7 +109,7 @@
 #. module: account_asset
 #: view:asset.modify:account_asset.asset_modify_form
 msgid "Asset Durations to Modify"
-msgstr ""
+msgstr "فترات الأصل للتعديل"
 
 #. module: account_asset
 #: model:ir.actions.act_window,name:account_asset.action_account_asset_asset_tree
@@ -129,12 +120,17 @@
 #. module: account_asset
 #: view:account.asset.history:account_asset.view_account_asset_history_form
 msgid "Asset History"
-msgstr "تاريخ الأصول"
+msgstr "تاريخ الأصل"
+
+#. module: account_asset
+#: field:asset.modify,asset_method_time:0
+msgid "Asset Method Time"
+msgstr "طريقة حساب أوقات الإهلاك"
 
 #. module: account_asset
 #: field:account.asset.asset,name:0
 msgid "Asset Name"
-msgstr "اسم الأصول"
+msgstr "اسم الأصل"
 
 #. module: account_asset
 #: view:account.asset.category:account_asset.view_account_asset_category_form
@@ -142,12 +138,12 @@
 #: field:asset.asset.report,asset_category_id:0
 #: model:ir.model,name:account_asset.model_account_asset_category
 msgid "Asset category"
-msgstr "فئة أصول"
+msgstr "فئة الأصل"
 
 #. module: account_asset
 #: model:ir.model,name:account_asset.model_account_asset_depreciation_line
 msgid "Asset depreciation line"
-msgstr "أصل خط إستهلاك"
+msgstr "بند إهلاك الأصل"
 
 #. module: account_asset
 #: view:account.asset.history:account_asset.view_account_asset_history_tree
@@ -163,7 +159,7 @@
 #: model:ir.ui.menu,name:account_asset.menu_finance_assets
 #: model:ir.ui.menu,name:account_asset.menu_finance_config_assets
 msgid "Assets"
-msgstr "أصول"
+msgstr "الأصول"
 
 #. module: account_asset
 #: view:asset.asset.report:account_asset.action_account_asset_report_graph
@@ -177,22 +173,22 @@
 #. module: account_asset
 #: view:account.asset.asset:account_asset.view_account_asset_search
 msgid "Assets in closed state"
-msgstr "إصول في حالة مغلق"
+msgstr "الأصول في حالة مغلق"
 
 #. module: account_asset
 #: view:account.asset.asset:account_asset.view_account_asset_search
 msgid "Assets in draft and open states"
-msgstr "أصول في مسودة وحالات مفتوحة"
+msgstr "الأصول في حالات مسودة ومفتوحة"
 
 #. module: account_asset
 #: view:asset.asset.report:account_asset.view_asset_asset_report_search
 msgid "Assets in draft state"
-msgstr "أصول في وضع مسودة"
+msgstr "الأصول في حالة مسودة"
 
 #. module: account_asset
 #: view:asset.asset.report:account_asset.view_asset_asset_report_search
 msgid "Assets in running state"
-msgstr "أصول في حالة التشغيل"
+msgstr "الأصول في حالة جارية"
 
 #. module: account_asset
 #: view:asset.depreciation.confirmation.wizard:account_asset.view_asset_depreciation_confirmation_wizard
@@ -210,39 +206,29 @@
 msgid ""
 "Check this if you want to automatically confirm the assets of this category "
 "when created by invoices."
-msgstr ""
-"تحقق من هذا إذا كنت تريد التأكد تلقائياً من أصول فئة تم إنشاؤها بواسطة "
-"فواتير."
+msgstr "حدد هذا الاختيار إذا كنت ترغب في تأكيد الأصول في هذه الفئة عند إنشائها آلياً بواسطة الفواتير."
 
 #. module: account_asset
 #: field:account.asset.asset,child_ids:0
 msgid "Children Assets"
-msgstr "أصول فرعية"
-
-#. module: account_asset
-#: help:account.asset.asset,method:0
-#: help:account.asset.category,method:0
+msgstr "الأصول التابعة"
+
+#. module: account_asset
+#: help:account.asset.asset,method:0 help:account.asset.category,method:0
 msgid ""
 "Choose the method to use to compute the amount of depreciation lines.\n"
 "  * Linear: Calculated on basis of: Gross Value / Number of Depreciations\n"
 "  * Degressive: Calculated on basis of: Residual Value * Degressive Factor"
-msgstr ""
+msgstr "اختر طريقة لحساب مبالغ بنود الإهلاك:\n* خطية: تحتسب بالمعادلة: القيمة الإجمالية / عدد الإهلاكات\n* متناقصة: تحتسب بالمعادلة: القيمة المتبقية × معامل الإهلاك"
 
 #. module: account_asset
 #: help:account.asset.asset,method_time:0
 #: help:account.asset.category,method_time:0
 msgid ""
-"Choose the method to use to compute the dates and number of depreciation "
-"lines.\n"
-"  * Number of Depreciations: Fix the number of depreciation lines and the "
-"time between 2 depreciations.\n"
-"  * Ending Date: Choose the time between 2 depreciations and the date the "
-"depreciations won't go beyond."
-msgstr ""
-"أختر طريقة تستخدمها لحساب مواعيد وعددخطوط الأستهلاك.\n"
-"  * عدد الاستهلاك: حدد عدد خطوط الاستهلاك والوقت بين 2 أستهلاك.\n"
-"  * تاريخ الانتهاء:اختر الوقت بين 2 أستهلاك وتاريخ الأستهلاكات التي لم "
-"تتجاوز التخفيض."
+"Choose the method to use to compute the dates and number of depreciation lines.\n"
+"  * Number of Depreciations: Fix the number of depreciation lines and the time between 2 depreciations.\n"
+"  * Ending Date: Choose the time between 2 depreciations and the date the depreciations won't go beyond."
+msgstr "أختر طريقة تستخدمها لحساب مواعيد وعددخطوط الأستهلاك.\n  * عدد الاستهلاك: حدد عدد خطوط الاستهلاك والوقت بين 2 أستهلاك.\n  * تاريخ الانتهاء:اختر الوقت بين 2 أستهلاك وتاريخ الأستهلاكات التي لم تتجاوز التخفيض."
 
 #. module: account_asset
 #: help:asset.depreciation.confirmation.wizard,period_id:0
@@ -252,8 +238,7 @@
 msgstr "أختر الفترة التي تريدها تلقائياً لنشر خطوط الأستهلاك من أصول التشغيل"
 
 #. module: account_asset
-#: selection:account.asset.asset,state:0
-#: selection:asset.asset.report,state:0
+#: selection:account.asset.asset,state:0 selection:asset.asset.report,state:0
 msgid "Close"
 msgstr "إغلاق"
 
@@ -268,11 +253,10 @@
 #: view:asset.asset.report:account_asset.view_asset_asset_report_search
 #: field:asset.asset.report,company_id:0
 msgid "Company"
-msgstr "الشركة"
-
-#. module: account_asset
-#: field:account.asset.asset,method:0
-#: field:account.asset.category,method:0
+msgstr "المؤسسة"
+
+#. module: account_asset
+#: field:account.asset.asset,method:0 field:account.asset.category,method:0
 msgid "Computation Method"
 msgstr "طريقة الحساب"
 
@@ -280,34 +264,34 @@
 #: view:account.asset.asset:account_asset.view_account_asset_asset_form
 #: view:asset.depreciation.confirmation.wizard:account_asset.view_asset_depreciation_confirmation_wizard
 msgid "Compute"
-msgstr "احسب"
+msgstr "احتساب"
 
 #. module: account_asset
 #: view:asset.depreciation.confirmation.wizard:account_asset.view_asset_depreciation_confirmation_wizard
 msgid "Compute Asset"
-msgstr "حساب الأصول"
+msgstr "احتساب الأصل"
 
 #. module: account_asset
 #: model:ir.actions.act_window,name:account_asset.action_asset_depreciation_confirmation_wizard
 #: model:ir.ui.menu,name:account_asset.menu_asset_depreciation_confirmation_wizard
 msgid "Compute Assets"
-msgstr "حساب الأصول"
+msgstr "احتساب الأصول"
 
 #. module: account_asset
 #: view:account.asset.asset:account_asset.view_account_asset_asset_form
 msgid "Confirm Asset"
-msgstr "تأكيد الأصول"
+msgstr "تأكيد الأصل"
 
 #. module: account_asset
 #: view:account.asset.asset:account_asset.view_account_asset_asset_form
 msgid "Create Move"
-msgstr "إيجاد تحرك"
+msgstr "إنشاء الحركة"
 
 #. module: account_asset
 #: code:addons/account_asset/wizard/wizard_asset_compute.py:49
 #, python-format
 msgid "Created Asset Moves"
-msgstr "إنشاء حركات الأصول"
+msgstr "حركات الأصل المنشأة"
 
 #. module: account_asset
 #: field:account.asset.asset,create_uid:0
@@ -317,7 +301,7 @@
 #: field:asset.depreciation.confirmation.wizard,create_uid:0
 #: field:asset.modify,create_uid:0
 msgid "Created by"
-msgstr ""
+msgstr "أنشئ بواسطة"
 
 #. module: account_asset
 #: field:account.asset.asset,create_date:0
@@ -327,7 +311,7 @@
 #: field:asset.depreciation.confirmation.wizard,create_date:0
 #: field:asset.modify,create_date:0
 msgid "Created on"
-msgstr ""
+msgstr "أنشئ في"
 
 #. module: account_asset
 #: field:account.asset.asset,currency_id:0
@@ -342,7 +326,7 @@
 #. module: account_asset
 #: field:account.asset.depreciation.line,amount:0
 msgid "Current Depreciation"
-msgstr ""
+msgstr "الإهلاك الحالي"
 
 #. module: account_asset
 #: field:account.asset.history,date:0
@@ -352,24 +336,24 @@
 #. module: account_asset
 #: view:asset.asset.report:account_asset.view_asset_asset_report_search
 msgid "Date of asset purchase"
-msgstr "تاريخ شراء الأصول"
+msgstr "تاريخ شراء الأصل"
 
 #. module: account_asset
 #: view:asset.asset.report:account_asset.view_asset_asset_report_search
 msgid "Date of depreciation"
-msgstr "تاريخ الأستهلاك"
+msgstr "تاريخ الإهلاك"
 
 #. module: account_asset
 #: selection:account.asset.asset,method:0
 #: selection:account.asset.category,method:0
 msgid "Degressive"
-msgstr "تدريجي"
+msgstr "متناقص"
 
 #. module: account_asset
 #: field:account.asset.asset,method_progress_factor:0
 #: field:account.asset.category,method_progress_factor:0
 msgid "Degressive Factor"
-msgstr "عامل الإستهلاك"
+msgstr "معامل التناقص"
 
 #. module: account_asset
 #: field:account.asset.category,account_expense_depreciation_id:0
@@ -379,56 +363,56 @@
 #. module: account_asset
 #: field:account.asset.category,account_depreciation_id:0
 msgid "Depreciation Account"
-msgstr "حساب الإستهلاك"
+msgstr "حساب الإهلاك"
 
 #. module: account_asset
 #: view:account.asset.asset:account_asset.view_account_asset_asset_form
 msgid "Depreciation Board"
-msgstr "لوحة الإستهلاك"
+msgstr "لوحة الإهلاكات"
 
 #. module: account_asset
 #: field:account.asset.depreciation.line,depreciation_date:0
 #: field:asset.asset.report,depreciation_date:0
 msgid "Depreciation Date"
-msgstr "تاريخ الإستهلاك"
+msgstr "تاريخ الإهلاك"
 
 #. module: account_asset
 #: view:account.asset.category:account_asset.view_account_asset_category_form
 msgid "Depreciation Dates"
-msgstr "تواريخ الأستهلاك"
+msgstr "تواريخ الإهلاك"
 
 #. module: account_asset
 #: field:account.asset.depreciation.line,move_id:0
 msgid "Depreciation Entry"
-msgstr "قيد إستهلاك"
+msgstr "قيد الإهلاك"
 
 #. module: account_asset
 #: view:account.asset.asset:account_asset.view_account_asset_asset_form
 #: field:account.asset.asset,depreciation_line_ids:0
 msgid "Depreciation Lines"
-msgstr "خطوط الأستهلاك"
+msgstr "بنود الإهلاك"
 
 #. module: account_asset
 #: view:account.asset.category:account_asset.view_account_asset_category_form
 msgid "Depreciation Method"
-msgstr "طريقة الأستهلاك"
+msgstr "طريقة الإهلاك"
 
 #. module: account_asset
 #: view:asset.asset.report:account_asset.view_asset_asset_report_search
 msgid "Depreciation Month"
-msgstr ""
+msgstr "شهر الإهلاك"
 
 #. module: account_asset
 #: field:account.asset.depreciation.line,name:0
 msgid "Depreciation Name"
-msgstr "اسم الأستهلاك"
+msgstr "اسم الإهلاك"
 
 #. module: account_asset
 #: selection:account.asset.asset,state:0
 #: view:asset.asset.report:account_asset.view_asset_asset_report_search
 #: selection:asset.asset.report,state:0
 msgid "Draft"
-msgstr "مسوّدة"
+msgstr "مسودة"
 
 #. module: account_asset
 #: field:account.asset.asset,method_end:0
@@ -440,8 +424,7 @@
 
 #. module: account_asset
 #: field:account.asset.category,method_end:0
-#: field:account.asset.history,method_end:0
-#: field:asset.modify,method_end:0
+#: field:account.asset.history,method_end:0 field:asset.modify,method_end:0
 msgid "Ending date"
 msgstr "تاريخ الإنتهاء"
 
@@ -450,7 +433,7 @@
 #: field:account.asset.asset,account_move_line_ids:0
 #: model:ir.actions.act_window,name:account_asset.act_entries_open
 msgid "Entries"
-msgstr "مُدخلات"
+msgstr "القيود"
 
 #. module: account_asset
 #: constraint:account.asset.asset:0
@@ -461,12 +444,12 @@
 #: code:addons/account_asset/account_asset.py:81
 #, python-format
 msgid "Error!"
-msgstr ""
+msgstr "خطأ!"
 
 #. module: account_asset
 #: view:asset.asset.report:account_asset.view_asset_asset_report_search
 msgid "Extended Filters..."
-msgstr "مرشحات مفصلة..."
+msgstr "فلاتر تفصيلية..."
 
 #. module: account_asset
 #: view:account.asset.asset:account_asset.view_account_asset_asset_form
@@ -481,54 +464,48 @@
 #. module: account_asset
 #: field:account.asset.asset,purchase_value:0
 msgid "Gross Value"
-msgstr ""
+msgstr "القيمة الإجمالية"
 
 #. module: account_asset
 #: view:asset.asset.report:account_asset.view_asset_asset_report_search
 msgid "Group By"
-msgstr ""
+msgstr "تجميع حسب"
 
 #. module: account_asset
 #: view:account.asset.asset:account_asset.view_account_asset_asset_form
 #: field:account.asset.asset,history_ids:0
 msgid "History"
-msgstr "المؤرخات"
+msgstr "السجل"
 
 #. module: account_asset
 #: field:account.asset.history,name:0
 msgid "History name"
-msgstr "اسم ورقة التاريخ"
-
-#. module: account_asset
-#: field:account.asset.asset,id:0
-#: field:account.asset.category,id:0
-#: field:account.asset.depreciation.line,id:0
-#: field:account.asset.history,id:0
+msgstr "اسم السجل"
+
+#. module: account_asset
+#: field:account.asset.asset,id:0 field:account.asset.category,id:0
+#: field:account.asset.depreciation.line,id:0 field:account.asset.history,id:0
 #: field:asset.asset.report,id:0
-#: field:asset.depreciation.confirmation.wizard,id:0
-#: field:asset.modify,id:0
+#: field:asset.depreciation.confirmation.wizard,id:0 field:asset.modify,id:0
 msgid "ID"
-msgstr ""
-
-#. module: account_asset
-#: help:account.asset.asset,prorata:0
-#: help:account.asset.category,prorata:0
+msgstr "المعرف"
+
+#. module: account_asset
+#: help:account.asset.asset,prorata:0 help:account.asset.category,prorata:0
 msgid ""
 "Indicates that the first depreciation entry for this asset have to be done "
 "from the purchase date instead of the first January"
-msgstr ""
-"للإشارة إلى أن قيد الاستهلاك الأول لهذا الأصل ينبغي أن يكون من تاريخ الشراء "
-"بدلا من أول يناير"
+msgstr "للإشارة إلى أن قيد الاستهلاك الأول لهذا الأصل ينبغي أن يكون من تاريخ الشراء بدلا من أول يناير"
 
 #. module: account_asset
 #: model:ir.model,name:account_asset.model_account_invoice
 msgid "Invoice"
-msgstr "فاتورة"
+msgstr "الفاتورة"
 
 #. module: account_asset
 #: model:ir.model,name:account_asset.model_account_invoice_line
 msgid "Invoice Line"
-msgstr "خط الفاتورة"
+msgstr "بند الفاتورة"
 
 #. module: account_asset
 #: help:account.asset.asset,salvage_value:0
@@ -538,14 +515,14 @@
 #. module: account_asset
 #: field:account.asset.category,journal_id:0
 msgid "Journal"
-msgstr "السجل اليومي"
+msgstr "دفتر اليومية"
 
 #. module: account_asset
 #: code:addons/account_asset/account_asset.py:349
 #: model:ir.model,name:account_asset.model_account_move_line
 #, python-format
 msgid "Journal Items"
-msgstr "عناصر دفتر اليومية"
+msgstr "عناصر اليومية"
 
 #. module: account_asset
 #: field:account.asset.asset,write_uid:0
@@ -555,7 +532,7 @@
 #: field:asset.depreciation.confirmation.wizard,write_uid:0
 #: field:asset.modify,write_uid:0
 msgid "Last Updated by"
-msgstr ""
+msgstr "آخر تحديث بواسطة"
 
 #. module: account_asset
 #: field:account.asset.asset,write_date:0
@@ -565,13 +542,13 @@
 #: field:asset.depreciation.confirmation.wizard,write_date:0
 #: field:asset.modify,write_date:0
 msgid "Last Updated on"
-msgstr ""
+msgstr "آخر تحديث في"
 
 #. module: account_asset
 #: selection:account.asset.asset,method:0
 #: selection:account.asset.category,method:0
 msgid "Linear"
-msgstr "محدد"
+msgstr "خطي"
 
 #. module: account_asset
 #: view:asset.modify:account_asset.asset_modify_form
@@ -593,21 +570,19 @@
 #. module: account_asset
 #: field:account.asset.depreciation.line,remaining_value:0
 msgid "Next Period Depreciation"
-msgstr ""
-
-#. module: account_asset
-#: field:account.asset.asset,note:0
-#: field:account.asset.category,note:0
+msgstr "إهلاك الفترة القادمة"
+
+#. module: account_asset
+#: field:account.asset.asset,note:0 field:account.asset.category,note:0
 #: field:account.asset.history,note:0
 msgid "Note"
-msgstr "ملاحظة"
+msgstr "الملاحظة"
 
 #. module: account_asset
 #: view:account.asset.asset:account_asset.view_account_asset_asset_form
 #: view:account.asset.category:account_asset.view_account_asset_category_form
 #: view:account.asset.history:account_asset.view_account_asset_history_form
-#: view:asset.modify:account_asset.asset_modify_form
-#: field:asset.modify,note:0
+#: view:asset.modify:account_asset.asset_modify_form field:asset.modify,note:0
 msgid "Notes"
 msgstr "الملاحظات"
 
@@ -620,7 +595,7 @@
 #: selection:account.asset.history,method_time:0
 #: field:asset.modify,method_number:0
 msgid "Number of Depreciations"
-msgstr "عدد التلفيات أو عدد الأستهلاكات"
+msgstr "عدد الإهلاكات"
 
 #. module: account_asset
 #: field:account.asset.asset,method_period:0
@@ -630,7 +605,7 @@
 #. module: account_asset
 #: field:account.asset.asset,parent_id:0
 msgid "Parent Asset"
-msgstr "أصول رئيسية"
+msgstr "الأصل الأب"
 
 #. module: account_asset
 #: field:account.asset.asset,partner_id:0
@@ -641,7 +616,7 @@
 #. module: account_asset
 #: field:asset.depreciation.confirmation.wizard,period_id:0
 msgid "Period"
-msgstr "فترة"
+msgstr "الفترة"
 
 #. module: account_asset
 #: field:account.asset.category,method_period:0
@@ -655,21 +630,20 @@
 #: view:asset.asset.report:account_asset.view_asset_asset_report_search
 #: field:asset.asset.report,move_check:0
 msgid "Posted"
-msgstr "مرحَلة"
+msgstr "مرحلة"
 
 #. module: account_asset
 #: field:asset.asset.report,posted_value:0
 msgid "Posted Amount"
-msgstr "مبلغ مرحل"
+msgstr "المبلغ المرحل"
 
 #. module: account_asset
 #: view:asset.asset.report:account_asset.view_asset_asset_report_search
 msgid "Posted depreciation lines"
-msgstr "سجل خطوط الأستهلاك"
-
-#. module: account_asset
-#: field:account.asset.asset,prorata:0
-#: field:account.asset.category,prorata:0
+msgstr "بنود الإهلاك المرحلة"
+
+#. module: account_asset
+#: field:account.asset.asset,prorata:0 field:account.asset.category,prorata:0
 msgid "Prorata Temporis"
 msgstr "تناسب زمني"
 
@@ -678,7 +652,7 @@
 msgid ""
 "Prorata temporis can be applied only for time method \"number of "
 "depreciations\"."
-msgstr "التناسب الزمني يمكن تطبيقه لأمر \"عدد الإستهلاك\""
+msgstr "يمكن تطبيق أسلوب النسبة المتبقية عند اختيار طريقة زمنية \"عدد الإهلاكات\""
 
 #. module: account_asset
 #: field:account.asset.asset,purchase_date:0
@@ -689,7 +663,7 @@
 #. module: account_asset
 #: view:asset.asset.report:account_asset.view_asset_asset_report_search
 msgid "Purchase Month"
-msgstr ""
+msgstr "شهر الشراء"
 
 #. module: account_asset
 #: field:asset.modify,name:0
@@ -699,7 +673,7 @@
 #. module: account_asset
 #: field:account.asset.asset,code:0
 msgid "Reference"
-msgstr "مرجع"
+msgstr "رقم الإشارة"
 
 #. module: account_asset
 #: field:account.asset.asset,value_residual:0
@@ -711,7 +685,7 @@
 #: view:asset.asset.report:account_asset.view_asset_asset_report_search
 #: selection:asset.asset.report,state:0
 msgid "Running"
-msgstr "قيد التنفيذ"
+msgstr "جاري"
 
 #. module: account_asset
 #: field:account.asset.asset,salvage_value:0
@@ -726,17 +700,17 @@
 #. module: account_asset
 #: field:account.asset.depreciation.line,sequence:0
 msgid "Sequence"
-msgstr "مسلسل"
+msgstr "المسلسل"
 
 #. module: account_asset
 #: view:account.asset.asset:account_asset.view_account_asset_asset_form
 msgid "Set to Close"
-msgstr "وضع كمغلق"
+msgstr "ضبط كمغلق"
 
 #. module: account_asset
 #: view:account.asset.asset:account_asset.view_account_asset_asset_form
 msgid "Set to Draft"
-msgstr "حفظ كمسودة"
+msgstr "ضبط كمسودة"
 
 #. module: account_asset
 #: field:account.asset.category,open_asset:0
@@ -746,44 +720,37 @@
 #. module: account_asset
 #: help:account.asset.category,method_period:0
 msgid "State here the time between 2 depreciations, in months"
-msgstr "أذكر الوقت بين ٢ تخفيضات، في الأشهر"
+msgstr "حدد هنا الزمن بين كل إهلاكين 2 بالشهور."
 
 #. module: account_asset
 #: field:account.asset.depreciation.line,parent_state:0
 msgid "State of Asset"
-msgstr "حالة الأصول"
-
-#. module: account_asset
-#: field:account.asset.asset,state:0
-#: field:asset.asset.report,state:0
+msgstr "حالة الأصل"
+
+#. module: account_asset
+#: field:account.asset.asset,state:0 field:asset.asset.report,state:0
 msgid "Status"
 msgstr "الحالة"
 
 #. module: account_asset
 #: help:account.asset.asset,method_period:0
 msgid "The amount of time between two depreciations, in months"
-msgstr ""
+msgstr "مقدار الوقت بين إهلاكين, بالأشهر"
 
 #. module: account_asset
 #: help:account.asset.history,method_time:0
 msgid ""
 "The method to use to compute the dates and number of depreciation lines.\n"
-"Number of Depreciations: Fix the number of depreciation lines and the time "
-"between 2 depreciations.\n"
-"Ending Date: Choose the time between 2 depreciations and the date the "
-"depreciations won't go beyond."
-msgstr ""
-"طريقة تستخدم لحساب التواريخ  وعدد خطوط الاستهلاك.\n"
-"عدد الإستهلاكات: إصلاح عدد خطوط الاستهلاك و الوقت ما بين ٢ للإستهلاك.\n"
-"تاريخ الإنتهاء: اختيار الوقت بين ٢ من الإستهلاك حيث التاريخ للإستهلاك لن "
-"يتمتتجاوزه."
+"Number of Depreciations: Fix the number of depreciation lines and the time between 2 depreciations.\n"
+"Ending Date: Choose the time between 2 depreciations and the date the depreciations won't go beyond."
+msgstr "طريقة تستخدم لحساب التواريخ  وعدد خطوط الاستهلاك.\nعدد الإستهلاكات: إصلاح عدد خطوط الاستهلاك و الوقت ما بين ٢ للإستهلاك.\nتاريخ الإنتهاء: اختيار الوقت بين ٢ من الإستهلاك حيث التاريخ للإستهلاك لن يتمتتجاوزه."
 
 #. module: account_asset
 #: help:account.asset.asset,method_number:0
 #: help:account.asset.category,method_number:0
 #: help:account.asset.history,method_number:0
 msgid "The number of depreciations needed to depreciate your asset"
-msgstr ""
+msgstr "عدد مرات الإهلاك اللازمة لإهلاك الأصل."
 
 #. module: account_asset
 #: field:account.asset.asset,method_time:0
@@ -795,32 +762,30 @@
 #. module: account_asset
 #: help:account.asset.history,method_period:0
 msgid "Time in month between two depreciations"
-msgstr "الوقت بالشهر لفترتي إستهلاك"
+msgstr "الزمن بالشهور بين كل إهلاكين"
 
 #. module: account_asset
 #: field:asset.asset.report,unposted_value:0
 msgid "Unposted Amount"
-msgstr "مبلغ غير مرحل"
+msgstr "المبلغ غير المرحل"
 
 #. module: account_asset
 #: field:account.asset.history,user_id:0
 msgid "User"
-msgstr "مستخدم"
+msgstr "المستخدم"
 
 #. module: account_asset
 #: help:account.asset.asset,state:0
 msgid ""
 "When an asset is created, the status is 'Draft'.\n"
-"If the asset is confirmed, the status goes in 'Running' and the depreciation "
-"lines can be posted in the accounting.\n"
-"You can manually close an asset when the depreciation is over. If the last "
-"line of depreciation is posted, the asset automatically goes in that status."
-msgstr ""
+"If the asset is confirmed, the status goes in 'Running' and the depreciation lines can be posted in the accounting.\n"
+"You can manually close an asset when the depreciation is over. If the last line of depreciation is posted, the asset automatically goes in that status."
+msgstr "عند إنشاء أصل، فإن حالته تكون 'مسودة'.\nإذا تم تأكيد الأصل، فإن حالته تتحول إلى 'جاري'، ويمكن ترحيل بنود الإهلاك في الحسابات.\nيمكنك إقفال الإهلاك يدوياً عندما تنتهي كافة الإهلاكات. إذا تم ترحيل آخر بند محاسبي في الإهلاكات، سيتم تغيير حالة الأصل تلقائياً إلى مقفل."
 
 #. module: account_asset
 #: field:asset.asset.report,name:0
 msgid "Year"
-msgstr "سنة"
+msgstr "السنة"
 
 #. module: account_asset
 #: code:addons/account_asset/account_asset_invoice.py:53
@@ -834,9 +799,15 @@
 #: code:addons/account_asset/account_asset.py:81
 #, python-format
 msgid "You cannot delete an asset that contains posted depreciation lines."
-msgstr ""
+msgstr "لا يمكنك حذف أصل يحتوي على قيود إهلاك مرحلة."
 
 #. module: account_asset
 #: view:asset.modify:account_asset.asset_modify_form
 msgid "months"
-msgstr ""+msgstr "أشهر"
+
+#. module: account_asset
+#: view:asset.depreciation.confirmation.wizard:account_asset.view_asset_depreciation_confirmation_wizard
+#: view:asset.modify:account_asset.asset_modify_form
+msgid "or"
+msgstr "أو"