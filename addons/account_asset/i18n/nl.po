--- conflicted
+++ resolved
@@ -1,30 +1,22 @@
-# Dutch translation for openobject-addons
-# Copyright (c) 2014 Rosetta Contributors and Canonical Ltd 2014
-# This file is distributed under the same license as the openobject-addons package.
-# FIRST AUTHOR <EMAIL@ADDRESS>, 2014.
-#
+# Translation of Odoo Server.
+# This file contains the translation of the following modules:
+# * account_asset
+# 
+# Translators:
+# FIRST AUTHOR <EMAIL@ADDRESS>, 2014
 msgid ""
 msgstr ""
-<<<<<<< HEAD
-"Project-Id-Version: openobject-addons\n"
-"Report-Msgid-Bugs-To: FULL NAME <EMAIL@ADDRESS>\n"
-"POT-Creation-Date: 2014-08-14 13:08+0000\n"
-"PO-Revision-Date: 2014-08-14 20:16+0000\n"
-"Last-Translator: Erwin van der Ploeg (BAS Solutions) <Unknown>\n"
-"Language-Team: Dutch <nl@li.org>\n"
-=======
 "Project-Id-Version: Odoo 8.0\n"
 "Report-Msgid-Bugs-To: \n"
 "POT-Creation-Date: 2015-01-21 14:07+0000\n"
 "PO-Revision-Date: 2016-04-19 09:37+0000\n"
 "Last-Translator: Martin Trigaux\n"
 "Language-Team: Dutch (http://www.transifex.com/odoo/odoo-8/language/nl/)\n"
->>>>>>> 0410d118
 "MIME-Version: 1.0\n"
 "Content-Type: text/plain; charset=UTF-8\n"
-"Content-Transfer-Encoding: 8bit\n"
-"X-Launchpad-Export-Date: 2014-08-15 06:49+0000\n"
-"X-Generator: Launchpad (build 17156)\n"
+"Content-Transfer-Encoding: \n"
+"Language: nl\n"
+"Plural-Forms: nplurals=2; plural=(n != 1);\n"
 
 #. module: account_asset
 #: field:account.asset.asset,entry_count:0
@@ -40,22 +32,12 @@
 #: model:ir.actions.act_window,help:account_asset.action_asset_asset_report
 msgid ""
 "<p>\n"
-"            From this report, you can have an overview on all depreciation. "
-"The\n"
-"            tool search can also be used to personalise your Assets reports "
-"and\n"
+"            From this report, you can have an overview on all depreciation. The\n"
+"            tool search can also be used to personalise your Assets reports and\n"
 "            so, match this analysis to your needs;\n"
 "          </p>\n"
 "        "
-msgstr ""
-"<p>\n"
-"            Met deze rapportage heeft u een overzicht van alle "
-"afschrijvingen. Het\n"
-"            hulpmiddel zoeken kan ook worden gebruikt om uw activa \n"
-"            rapporten te personaliseren om zo deze analyses aan te passen \n"
-"            aan uw behoeften.\n"
-"          </p>\n"
-"        "
+msgstr "<p>\n            Met deze rapportage heeft u een overzicht van alle afschrijvingen. Het\n            hulpmiddel zoeken kan ook worden gebruikt om uw activa \n            rapporten te personaliseren om zo deze analyses aan te passen \n            aan uw behoeften.\n          </p>\n        "
 
 #. module: account_asset
 #: view:account.asset.asset:account_asset.view_account_asset_search
@@ -96,8 +78,7 @@
 #: view:account.asset.asset:account_asset.view_account_asset_asset_form
 #: view:account.asset.asset:account_asset.view_account_asset_search
 #: field:account.asset.depreciation.line,asset_id:0
-#: field:account.asset.history,asset_id:0
-#: field:account.move.line,asset_id:0
+#: field:account.asset.history,asset_id:0 field:account.move.line,asset_id:0
 #: view:asset.asset.report:account_asset.view_asset_asset_report_search
 #: field:asset.asset.report,asset_id:0
 #: model:ir.model,name:account_asset.model_account_asset_asset
@@ -138,6 +119,11 @@
 #: view:account.asset.history:account_asset.view_account_asset_history_form
 msgid "Asset History"
 msgstr "Activa historie"
+
+#. module: account_asset
+#: field:asset.modify,asset_method_time:0
+msgid "Asset Method Time"
+msgstr "Activa methode tijd"
 
 #. module: account_asset
 #: field:account.asset.asset,name:0
@@ -218,9 +204,7 @@
 msgid ""
 "Check this if you want to automatically confirm the assets of this category "
 "when created by invoices."
-msgstr ""
-"Vink dit aan als u automatisch de activa van deze categorie wilt bevestigen "
-"als deze worden aangemaakt door een facturen."
+msgstr "Vink dit aan als u automatisch de activa van deze categorie wilt bevestigen als deze worden aangemaakt door een facturen."
 
 #. module: account_asset
 #: field:account.asset.asset,child_ids:0
@@ -228,48 +212,31 @@
 msgstr "Onderliggende activa"
 
 #. module: account_asset
-#: help:account.asset.asset,method:0
-#: help:account.asset.category,method:0
+#: help:account.asset.asset,method:0 help:account.asset.category,method:0
 msgid ""
 "Choose the method to use to compute the amount of depreciation lines.\n"
 "  * Linear: Calculated on basis of: Gross Value / Number of Depreciations\n"
 "  * Degressive: Calculated on basis of: Residual Value * Degressive Factor"
-msgstr ""
-"Kies de methode welke gebruikt kan worden om de hoeveelheid "
-"afschrijvingsregels te berekenen.\n"
-"   * Lineaire: Berekend op basis van: Bruto waarde / Aantal Afschrijvingen\n"
-"   * Degressief: Berekend op basis van: Restwaarde * Degressief Factor"
+msgstr "Kies de methode welke gebruikt kan worden om de hoeveelheid afschrijvingsregels te berekenen.\n   * Lineaire: Berekend op basis van: Bruto waarde / Aantal Afschrijvingen\n   * Degressief: Berekend op basis van: Restwaarde * Degressief Factor"
 
 #. module: account_asset
 #: help:account.asset.asset,method_time:0
 #: help:account.asset.category,method_time:0
 msgid ""
-"Choose the method to use to compute the dates and number of depreciation "
-"lines.\n"
-"  * Number of Depreciations: Fix the number of depreciation lines and the "
-"time between 2 depreciations.\n"
-"  * Ending Date: Choose the time between 2 depreciations and the date the "
-"depreciations won't go beyond."
-msgstr ""
-"Kies de methode welke gebruikt kan worden om de datums en het aantal "
-"afschrijvingsregels te berekenen.\n"
-"   * Aantal Afschrijvingen: Bevestig het aantal afschrijvingsregels en de "
-"tijd tussen twee afschrijvingen.\n"
-"   * Einddatum: Kies de tijd tussen twee afschrijvingen en de datum waarop "
-"de afschrijvingen niet verder zal gaan."
+"Choose the method to use to compute the dates and number of depreciation lines.\n"
+"  * Number of Depreciations: Fix the number of depreciation lines and the time between 2 depreciations.\n"
+"  * Ending Date: Choose the time between 2 depreciations and the date the depreciations won't go beyond."
+msgstr "Kies de methode welke gebruikt kan worden om de datums en het aantal afschrijvingsregels te berekenen.\n   * Aantal Afschrijvingen: Bevestig het aantal afschrijvingsregels en de tijd tussen twee afschrijvingen.\n   * Einddatum: Kies de tijd tussen twee afschrijvingen en de datum waarop de afschrijvingen niet verder zal gaan."
 
 #. module: account_asset
 #: help:asset.depreciation.confirmation.wizard,period_id:0
 msgid ""
 "Choose the period for which you want to automatically post the depreciation "
 "lines of running assets"
-msgstr ""
-"Kies de periode waarvoor u automatisch de afschrijvingsregels van de lopende "
-"activa wilt boeken."
-
-#. module: account_asset
-#: selection:account.asset.asset,state:0
-#: selection:asset.asset.report,state:0
+msgstr "Kies de periode waarvoor u automatisch de afschrijvingsregels van de lopende activa wilt boeken."
+
+#. module: account_asset
+#: selection:account.asset.asset,state:0 selection:asset.asset.report,state:0
 msgid "Close"
 msgstr "Afsluiten"
 
@@ -287,8 +254,7 @@
 msgstr "Bedrijf"
 
 #. module: account_asset
-#: field:account.asset.asset,method:0
-#: field:account.asset.category,method:0
+#: field:account.asset.asset,method:0 field:account.asset.category,method:0
 msgid "Computation Method"
 msgstr "Berekeningsmethode"
 
@@ -456,8 +422,7 @@
 
 #. module: account_asset
 #: field:account.asset.category,method_end:0
-#: field:account.asset.history,method_end:0
-#: field:asset.modify,method_end:0
+#: field:account.asset.history,method_end:0 field:asset.modify,method_end:0
 msgid "Ending date"
 msgstr "Einddatum"
 
@@ -516,25 +481,19 @@
 msgstr "Historische naam"
 
 #. module: account_asset
-#: field:account.asset.asset,id:0
-#: field:account.asset.category,id:0
-#: field:account.asset.depreciation.line,id:0
-#: field:account.asset.history,id:0
+#: field:account.asset.asset,id:0 field:account.asset.category,id:0
+#: field:account.asset.depreciation.line,id:0 field:account.asset.history,id:0
 #: field:asset.asset.report,id:0
-#: field:asset.depreciation.confirmation.wizard,id:0
-#: field:asset.modify,id:0
+#: field:asset.depreciation.confirmation.wizard,id:0 field:asset.modify,id:0
 msgid "ID"
 msgstr "ID"
 
 #. module: account_asset
-#: help:account.asset.asset,prorata:0
-#: help:account.asset.category,prorata:0
+#: help:account.asset.asset,prorata:0 help:account.asset.category,prorata:0
 msgid ""
 "Indicates that the first depreciation entry for this asset have to be done "
 "from the purchase date instead of the first January"
-msgstr ""
-"Geeft aan dat de eerste afschrijvingsboeking voor deze activa moet zijn "
-"gedaan voor de aankoopdatum in plaats van 1 januari."
+msgstr "Geeft aan dat de eerste afschrijvingsboeking voor deze activa moet zijn gedaan voor de aankoopdatum in plaats van 1 januari."
 
 #. module: account_asset
 #: model:ir.model,name:account_asset.model_account_invoice
@@ -549,8 +508,7 @@
 #. module: account_asset
 #: help:account.asset.asset,salvage_value:0
 msgid "It is the amount you plan to have that you cannot depreciate."
-msgstr ""
-"Het is het bedrag dat u van plan bent te hebben, dat u niet kunt afschrijven."
+msgstr "Het is het bedrag dat u van plan bent te hebben, dat u niet kunt afschrijven."
 
 #. module: account_asset
 #: field:account.asset.category,journal_id:0
@@ -613,8 +571,7 @@
 msgstr "Volgende afschrijf periode"
 
 #. module: account_asset
-#: field:account.asset.asset,note:0
-#: field:account.asset.category,note:0
+#: field:account.asset.asset,note:0 field:account.asset.category,note:0
 #: field:account.asset.history,note:0
 msgid "Note"
 msgstr "Opmerking"
@@ -623,8 +580,7 @@
 #: view:account.asset.asset:account_asset.view_account_asset_asset_form
 #: view:account.asset.category:account_asset.view_account_asset_category_form
 #: view:account.asset.history:account_asset.view_account_asset_history_form
-#: view:asset.modify:account_asset.asset_modify_form
-#: field:asset.modify,note:0
+#: view:asset.modify:account_asset.asset_modify_form field:asset.modify,note:0
 msgid "Notes"
 msgstr "Notities"
 
@@ -685,8 +641,7 @@
 msgstr "Geboekte afschrijvingsregels"
 
 #. module: account_asset
-#: field:account.asset.asset,prorata:0
-#: field:account.asset.category,prorata:0
+#: field:account.asset.asset,prorata:0 field:account.asset.category,prorata:0
 msgid "Prorata Temporis"
 msgstr "Prorata Temporis"
 
@@ -695,9 +650,7 @@
 msgid ""
 "Prorata temporis can be applied only for time method \"number of "
 "depreciations\"."
-msgstr ""
-"Prorata temporis kan  alleen worden toegepast voor de tijd-methode \"aantal "
-"afschrijvingen\"."
+msgstr "Prorata temporis kan  alleen worden toegepast voor de tijd-methode \"aantal afschrijvingen\"."
 
 #. module: account_asset
 #: field:account.asset.asset,purchase_date:0
@@ -773,8 +726,7 @@
 msgstr "Status van activa"
 
 #. module: account_asset
-#: field:account.asset.asset,state:0
-#: field:asset.asset.report,state:0
+#: field:account.asset.asset,state:0 field:asset.asset.report,state:0
 msgid "Status"
 msgstr "Status"
 
@@ -787,17 +739,9 @@
 #: help:account.asset.history,method_time:0
 msgid ""
 "The method to use to compute the dates and number of depreciation lines.\n"
-"Number of Depreciations: Fix the number of depreciation lines and the time "
-"between 2 depreciations.\n"
-"Ending Date: Choose the time between 2 depreciations and the date the "
-"depreciations won't go beyond."
-msgstr ""
-"De methode welke gebruikt kan worden om de datums en het aantal "
-"afschrijvingsregels te berekenen.\n"
-"Aantal afschrijvingen: Bevestig het aantal afschrijvingsregels en de tijd "
-"tussen twee afschrijvingen.\n"
-"Einddatum: Kies de tijd tussen twee afschrijvingen en de datum waarop de "
-"afschrijvingen niet verder zal gaan dan."
+"Number of Depreciations: Fix the number of depreciation lines and the time between 2 depreciations.\n"
+"Ending Date: Choose the time between 2 depreciations and the date the depreciations won't go beyond."
+msgstr "De methode welke gebruikt kan worden om de datums en het aantal afschrijvingsregels te berekenen.\nAantal afschrijvingen: Bevestig het aantal afschrijvingsregels en de tijd tussen twee afschrijvingen.\nEinddatum: Kies de tijd tussen twee afschrijvingen en de datum waarop de afschrijvingen niet verder zal gaan dan."
 
 #. module: account_asset
 #: help:account.asset.asset,method_number:0
@@ -832,17 +776,9 @@
 #: help:account.asset.asset,state:0
 msgid ""
 "When an asset is created, the status is 'Draft'.\n"
-"If the asset is confirmed, the status goes in 'Running' and the depreciation "
-"lines can be posted in the accounting.\n"
-"You can manually close an asset when the depreciation is over. If the last "
-"line of depreciation is posted, the asset automatically goes in that status."
-msgstr ""
-"Wanneer een activa is aangemaakt is de status 'Concept'.\n"
-"Als de activa is bevestigd, wordt de status gezet op 'In bewerking' en "
-"kunnen de afschrijvingsregels  wporden geboekt in de boekhouding.\n"
-"Het is mogelijk een activa handmatig af te sluiten als de afschrijving is "
-"voltooid. Als de laatste afschrijvingsregels is geboekt, wordt deze status "
-"automatisch ingesteld"
+"If the asset is confirmed, the status goes in 'Running' and the depreciation lines can be posted in the accounting.\n"
+"You can manually close an asset when the depreciation is over. If the last line of depreciation is posted, the asset automatically goes in that status."
+msgstr "Wanneer een activa is aangemaakt is de status 'Concept'.\nAls de activa is bevestigd, wordt de status gezet op 'In bewerking' en kunnen de afschrijvingsregels  wporden geboekt in de boekhouding.\nHet is mogelijk een activa handmatig af te sluiten als de afschrijving is voltooid. Als de laatste afschrijvingsregels is geboekt, wordt deze status automatisch ingesteld"
 
 #. module: account_asset
 #: field:asset.asset.report,name:0
@@ -861,11 +797,15 @@
 #: code:addons/account_asset/account_asset.py:81
 #, python-format
 msgid "You cannot delete an asset that contains posted depreciation lines."
-msgstr ""
-"Het is niet mogelijk een activa te verwijderen, waarvan geboekte "
-"afwaarderingsregels zijn."
+msgstr "Het is niet mogelijk een activa te verwijderen, waarvan geboekte afwaarderingsregels zijn."
 
 #. module: account_asset
 #: view:asset.modify:account_asset.asset_modify_form
 msgid "months"
-msgstr "maanden"+msgstr "maanden"
+
+#. module: account_asset
+#: view:asset.depreciation.confirmation.wizard:account_asset.view_asset_depreciation_confirmation_wizard
+#: view:asset.modify:account_asset.asset_modify_form
+msgid "or"
+msgstr "of"