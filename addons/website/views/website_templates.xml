<?xml version="1.0" encoding="utf-8"?>
<odoo>
<!-- Assets -->
<template id="assets_backend" inherit_id="web.assets_backend" name="Website Backend Assets">
    <xpath expr="//script[last()]" position="after">
        <script type="text/javascript" src="/website/static/src/js/website.backend.js"></script>
        <script type="text/javascript" src="/website/static/src/js/website.tour.rte.js"></script>
        <script type="text/javascript" src="/website/static/src/js/website.backendDashboard.js"></script>
        <link rel="stylesheet" href="/website/static/src/less/website.backendDashboard.less"/>
    </xpath>
</template>

<template id="assets_frontend" inherit_id="web.assets_frontend" name="Website Frontend Assets">
    <xpath expr="//link[last()]" position="after">
        <link rel="stylesheet" type="text/less" href="/website/static/src/less/website.ui.less"/>
        <link rel="stylesheet" type="text/less" href="/website/static/src/less/website.ui.components.less"/>
        <link rel="stylesheet" type="text/less" href="/website/static/src/less/website.wrapwrap.less"/>
        <link rel="stylesheet" type="text/less" href="/website/static/src/less/website.snippets.less"/>
        <link rel="stylesheet" type="text/css" href="/website/static/src/less/website.zoomodoo.less"/>
    </xpath>
    <xpath expr="//script[last()]" position="after">
        <script type="text/javascript" src="/website/static/src/js/website.js"></script>
        <script type="text/javascript" src="/website/static/src/js/website.share.js"></script>
        <script type="text/javascript" src="/website/static/src/js/website.snippets.animation.js"></script>
        <script type="text/javascript" src="/website/static/src/js/website.zoomodoo.js"></script>
    </xpath>
</template>

<template id="website.assets_editor" name="Website Editor Assets">
    <t t-call="web.less_helpers"/>

    <link rel="stylesheet" type="text/less" href="/website/static/src/less/website.edit_mode.less"/>

    <script type="text/javascript" src="/website/static/src/js/website.tour.rte.js"></script>

    <script type="text/javascript" src="/website/static/src/js/website.editor.js"></script>
    <script type="text/javascript" src="/website/static/lib/jQuery.transfo.js"></script>
    <script type="text/javascript" src="/website/static/src/js/website.mobile.js"></script>
    <script type="text/javascript" src="/website/static/src/js/website.seo.js"></script>
    <script type="text/javascript" src="/website/static/src/js/website.tour.banner.js"></script>
    <script type="text/javascript" src="/website/static/src/js/website.ace.js"></script>
    <script type="text/javascript" src="/website/static/src/js/website.translator.js"></script>
    <script type="text/javascript" src="/website/static/src/js/website.theme.js"></script>
    <script type="text/javascript" src="/website/static/src/js/web_planner_website.js"></script>
    <script type="text/javascript" src="/website/static/src/js/website.contentMenu.js"></script>

    <script type="text/javascript" src="/website/static/src/js/website.snippets.editor.js"></script>
    <script type="text/javascript" src="/website/static/src/js/website.snippets.gallery.js"></script>
</template>

<!-- Layout -->
<template id="submenu" name="Submenu">
    <li t-if="not submenu.child_id" t-att-class="
        'active' if submenu.url and submenu.url != '/' and request.httprequest.path == submenu.url.replace('/page/website.', '/page/') else None
        ">
        <a t-att-href="(website.menu_id.child_id[0] == submenu) and '/' or submenu.url" t-ignore="true" t-att-target="'_blank' if submenu.new_window else None">
            <span t-field="submenu.name"/>
        </a>
    </li>
    <li t-if="submenu.child_id" t-attf-class="dropdown #{
        (submenu.url and submenu.url != '/' and any([request.httprequest.path == child.url.replace('/page/website.', '/page/') for child in submenu.child_id if child.url]) or
         (submenu.url and request.httprequest.path == submenu.url.replace('/page/website.', '/page/'))) and 'active'
        }">
        <a class="dropdown-toggle" data-toggle="dropdown" href="#">
            <span t-field="submenu.name"/> <span class="caret" t-ignore="true"></span>
        </a>
        <ul class="dropdown-menu" role="menu">
            <t t-foreach="submenu.child_id" t-as="submenu">
                <t t-call="website.submenu"/>
            </t>
        </ul>
    </li>
</template>

<<<<<<< HEAD
<template id="layout" name="Main layout">
    <t t-call="web.layout">
        <t t-set="html_data" t-value="{
            'lang': lang and lang.replace('_', '-'),
            'data-website-id': website.id if (editable or translatable) and website else None,
            'data-editable': '1' if editable else None,
            'data-translatable': '1' if translatable else None,
            'data-edit_translations': '1' if edit_translations else None,
            'data-view-xmlid': xmlid if editable or translatable else None,
            'data-main-object': repr(main_object) if editable or translatable else None,
            'data-oe-company-name': res_company.name
        }"/>
        <t t-if="not title">
            <t t-if="not additional_title and main_object and 'name' in main_object">
=======
<template id="layout" name="Main layout">&lt;!DOCTYPE html&gt;
    <html t-att-lang="lang and lang.replace('_', '-')"
          t-att-data-website-id="website.id if website else None"
          t-att-data-editable="'1' if editable else None"
          t-att-data-translatable="'1' if translatable else None"
          t-att-data-edit_translations="'1' if edit_translations else None"
          t-att-data-view-xmlid="xmlid if editable or translatable else None"
          t-att-data-main-object="repr(main_object) if editable or translatable else None"
          t-att-data-oe-company-name="res_company.name">
        <head>
            <meta charset="utf-8" />
            <t t-if="main_object and 'website_meta_title' in main_object and not title">
                <t t-set="title" t-value="main_object.website_meta_title"/>
            </t>
            <t t-if="main_object and 'name' in main_object and not title and not additional_title">
>>>>>>> a0aca47f
                <t t-set="additional_title" t-value="main_object.name"/>
            </t>
            <t t-if="main_object and 'website_meta_title' in main_object and main_object.website_meta_title">
                <t t-set="title" t-value="main_object.website_meta_title"/>
            </t>
            <t t-else="">
                <t t-set="title"><t t-if="additional_title"><t t-raw="additional_title"/> | </t><t t-esc="(website or res_company).name"/></t>
            </t>
        </t>
        <t t-set="x_icon" t-value="'/web/image/website/%s/favicon/' % website.id"/>
        <t t-set="head_website">
            <meta name="description" t-att-content="main_object and 'website_meta_description' in main_object
                and main_object.website_meta_description or website_meta_description"/>
            <meta name="keywords" t-att-content="main_object and 'website_meta_keywords' in main_object
                and main_object.website_meta_keywords or website_meta_keywords"/>
            <meta name="generator" content="Odoo"/>

            <!-- OpenGraph tags for Facebook sharing -->
            <meta property="og:title" t-att-content="additional_title" />
            <meta property="og:site_name" t-att-content="res_company.name" />
            <t t-if="main_object and 'plain_content' in main_object and main_object.plain_content">
                <t t-set="og_description" t-value="main_object.plain_content[0:500]"/>
                <meta property="og:description" t-att-content="og_description" />
                <meta property='og:image' t-att-content="request.httprequest.url_root+'logo.png'"/>
                <meta property='og:url' t-att-content="request.httprequest.url_root+request.httprequest.path[1:end]"/>
            </t>

            <t t-set="languages" t-value="website.get_languages() if website else None"/>
            <t t-if="request and request.website_multilang and website">
                <t t-foreach="website.get_alternate_languages(request.httprequest)" t-as="lg">
                    <link rel="alternate" t-att-hreflang="lg['hreflang']" t-att-href="lg['href']"/>
                </t>
            </t>

            <script type="text/javascript">
                odoo.session_info = {
                    is_superuser: <t t-esc="json.dumps(request.env.user._is_superuser())"/>,
                    is_frontend: true,
                };
            </script>

            <t t-call-assets="web.assets_common" t-js="false"/>
            <t t-call-assets="web.assets_frontend" t-js="false"/>
            <t t-call-assets="web_editor.summernote" t-js="false" groups="website.group_website_publisher"/>
            <t t-call-assets="web_editor.assets_editor" t-js="false" groups="website.group_website_publisher"/>
            <t t-call-assets="website.assets_editor" t-js="false" groups="website.group_website_publisher"/>

            <t t-call-assets="web.assets_common" t-css="false"/>
            <t t-call-assets="web.assets_frontend" t-css="false"/>
            <t t-call-assets="web_editor.summernote" t-css="false" groups="website.group_website_publisher"/>
            <t t-call-assets="web_editor.assets_editor" t-css="false" groups="website.group_website_publisher"/>
            <t t-call-assets="website.assets_editor" t-css="false" groups="website.group_website_publisher"/>
        </t>
        <t t-set="head" t-value="head_website + (head or '')"/>

        <div id="wrapwrap" t-att-class="pageName or ''">
            <header>
                <div class="navbar navbar-default navbar-static-top">
                    <div class="container">
                        <div class="navbar-header">
                            <button type="button" class="navbar-toggle" data-toggle="collapse" data-target=".navbar-top-collapse">
                                <span class="sr-only">Toggle navigation</span>
                                <span class="icon-bar"></span>
                                <span class="icon-bar"></span>
                                <span class="icon-bar"></span>
                            </button>
                            <a class="navbar-brand" href="/" t-if="website" t-field="website.name">My Website</a>
                        </div>
                        <div class="collapse navbar-collapse navbar-top-collapse">
                            <ul class="nav navbar-nav navbar-right" id="top_menu">
                                <t t-foreach="website.menu_id.child_id" t-as="submenu">
                                    <t t-call="website.submenu"/>
                                </t>
                                <li class="divider" t-ignore="true" t-if="website.user_id != user_id"/>
                                <li class="dropdown" t-ignore="true" t-if="website.user_id != user_id">
                                    <a href="#" class="dropdown-toggle" data-toggle="dropdown">
                                        <b>
                                            <span t-esc="(len(user_id.name)&gt;25) and (user_id.name[:23]+'...') or user_id.name"/>
                                            <span class="caret"></span>
                                        </b>
                                    </a>
                                    <ul class="dropdown-menu js_usermenu" role="menu">
                                        <li id="o_logout"><a t-attf-href="/web/session/logout?redirect=/" role="menuitem">Logout</a></li>
                                    </ul>
                                </li>
                            </ul>
                        </div>
                    </div>
                </div>
            </header>
            <main>
                <t t-raw="0"/>
            </main>
            <footer>
                <div id="footer">
                </div>
            </footer>
        </div>
        <script id='tracking_code' t-if="website and website.google_analytics_key and not editable">
            (function(i,s,o,g,r,a,m){i['GoogleAnalyticsObject']=r;i[r]=i[r]||function(){
            (i[r].q=i[r].q||[]).push(arguments)},i[r].l=1*new Date();a=s.createElement(o),
            m=s.getElementsByTagName(o)[0];a.async=1;a.src=g;m.parentNode.insertBefore(a,m)
            })(window,document,'script','//www.google-analytics.com/analytics.js','ga');

            ga('create', _.str.trim('<t t-esc="website.google_analytics_key"/>'), 'auto');
            ga('send','pageview');
        </script>
    </t>
</template>

<template id="layout_footer_copyright" inherit_id="website.layout" name="Footer Copyright">
    <xpath expr="//footer" position="inside">
        <div class="container mt16 mb8">
            <div class="pull-right" t-ignore="true" t-if="not editable">
                Create a <a href="http://www.odoo.com/page/website-builder">free website</a> with
                <a class="label label-danger" href="http://www.odoo.com/page/website-builder">Odoo</a>
            </div>
            <div class="pull-left text-muted" itemscope="itemscope" itemtype="http://schema.org/Organization">
                Copyright &amp;copy; <span t-field="res_company.name" itemprop="name">Company name</span>
            </div>
        </div>
    </xpath>
</template>

<template id="layout_logo_show" inherit_id="website.layout" customize_show="True" name="Show Logo">
    <xpath expr="//header//a[@class='navbar-brand']" position="replace">
        <a href="/" class="navbar-brand logo">
            <img src="/logo.png" t-att-alt="'Logo of %s' % res_company.name" t-att-title="res_company.name"/>
        </a>
    </xpath>
</template>

<!-- Features template -->
<template id="login_layout" inherit_id="web.login_layout" name="Website Login Layout">
    <xpath expr="t" position="replace">
        <t t-call="website.layout">
            <div class="oe_website_login_container" t-raw="0"/>
        </t>
    </xpath>
</template>

<template id="show_sign_in" customize_show="True" inherit_id="website.layout" name="Show Sign In">
    <xpath expr="//ul[@id='top_menu']" position="inside">
        <li class="divider" groups="base.group_public"/>
        <li groups="base.group_public">
            <a t-attf-href="/web/login">
                <b>Sign in</b>
            </a>
        </li>
    </xpath>
</template>

<template id="footer_custom" inherit_id="website.layout" name="Footer">
    <xpath expr="//div[@id='footer']" position="replace">
        <div class="oe_structure" id="footer">
            <section>
                <div class="container">
                    <div class="row">
                        <div class="col-md-4">
                            <h4 class="mt16">Subtitle</h4>
                            <p>
                                <a href="/">Homepage</a>
                            </p>
                        </div>
                        <div class="col-md-4">
                            <h4 class="mt16">Subtitle 2</h4>
                            <p>
                                ...
                            </p>
                        </div>
                        <div class="col-md-4">
                            <h4 class="mt16">Subtitle 3</h4>
                            <p>
                                ...
                            </p>
                        </div>
                    </div>
                </div>
            </section>
        </div>
    </xpath>
</template>

<template id="language_selector">
    <ul class="list-inline js_language_selector mt16" t-if="(request and request.website_multilang and len(languages) &gt; 1) or (website and (editable or translatable))">
        <li t-foreach="languages" t-as="lg">
          <a
            t-att-href="url_for(request.httprequest.path + '?' + keep_query(), lang=lg[0])"
            t-att-data-default-lang="(editable or translatable) and 'true' if website and lg[0] == website.default_lang_code else None"
            t-att-data-lang="lg[0]"
            class="js_change_lang"
          >
            <t t-esc="lg[1].split('/').pop()"/>
          </a>
        </li>
        <li groups="website.group_website_publisher">
            <t t-set="url_return" t-value="url_for('', '[lang]') + '?' + keep_query()"/>
            <a t-attf-href="/web#action=base.action_view_base_language_install&amp;website_id=#{website.id if website else ''}&amp;url_return=#{url_return}">
                <i class="fa fa-plus-circle"/>
                Add a language...
            </a>
        </li>
    </ul>
</template>

<template id="footer_default" inherit_id="website.footer_custom" customize_show="True" name="Automatic Footer">
    <xpath expr="//div[@id='footer']" position="replace">
        <div id="footer" class="container hidden-print">
            <div class="row">
                <div class="col-md-4 col-lg-3">
                    <h4>Our Products &amp; Services</h4>
                    <ul class="list-unstyled" id="products">
                        <li><a href="/">Home</a></li>
                    </ul>
                </div>
                <div class="col-md-4  col-lg-3" id="info">
                    <h4>Connect with us</h4>
                    <ul class="list-unstyled">
                        <li><a href="/page/website.contactus">Contact us</a></li>
                    </ul>
                    <ul class="list-unstyled">
                        <li t-ignore="true"><i class="fa fa-phone"></i> <span t-field="res_company.phone"></span></li>
                        <li t-ignore="true"><i class="fa fa-envelope"></i>  <span t-field="res_company.email"></span></li>
                    </ul>
                    <h2>
                        <a t-att-href="website.social_facebook" t-if="website.social_facebook"><i class="fa fa-facebook-square"/></a>
                        <a t-att-href="website.social_twitter" t-if="website.social_twitter"><i class="fa fa-twitter"/></a>
                        <a t-att-href="website.social_linkedin" t-if="website.social_linkedin"><i class="fa fa-linkedin"/></a>
                        <a t-att-href="website.social_youtube" t-if="website.social_youtube"><i class="fa fa-youtube-play"/></a>
                        <a t-att-href="website.social_googleplus" t-if="website.social_googleplus" rel="publisher"><i class="fa fa-google-plus-square"/></a>
                        <a t-att-href="website.social_github" t-if="website.social_github"><i class="fa fa-github"/></a>
                    </h2>
                </div>
                <div class="col-md-4 col-lg-5 col-lg-offset-1">
                    <h4>
                        <span t-field="res_company.name" />
                        <small> - <a href="/page/website.aboutus">About us</a></small>
                    </h4>
                    <div>
                        <p>
                            We are a team of passionate people whose goal is to improve everyone's
                            life through disruptive products. We build great products to solve your
                            business problems.
                        </p>
                        <p>
                            Our products are designed for small to medium size companies willing to optimize
                            their performance.
                        </p>
                    </div>
                    <t t-call="website.language_selector"/>
                </div>
            </div>
        </div>
    </xpath>
</template>

<!-- Util template -->
<template id="publish_management">
    <div groups="website.group_website_publisher" t-ignore="true" class="pull-right css_editable_mode_hidden" t-att-style="style or None">
        <div t-attf-class="btn-group js_publish_management #{object.website_published and 'css_published' or 'css_unpublished'}" t-att-data-id="object.id" t-att-data-object="object._name" t-att-data-controller="publish_controller">
            <button class="btn btn-danger js_publish_btn">Unpublished</button>
            <button class="btn btn-success js_publish_btn">Published</button>
            <button type="button" t-attf-class="btn btn-default dropdown-toggle" t-att-id="'dopprod-%s' % object.id" data-toggle="dropdown">
                <span class="caret"></span>
            </button>
            <ul class="dropdown-menu" role="menu" t-att-aria-labelledby="'dopprod-%s' % object.id">
                <t t-raw="0"/>
                <li t-if="publish_edit">
                    <a t-attf-href="/web#return_label=Website&amp;view_type=form&amp;model=#{object._name}&amp;id=#{object.id}&amp;action=#{action}"
                    title='Edit in backend'>Edit</a>
                </li>
            </ul>
        </div>
    </div>
</template>

<template id="publish_short">
    <t groups="website.group_website_publisher" t-ignore="true">
        <div t-attf-class="pull-right js_publish_management #{object.website_published and 'css_published' or 'css_unpublished'}" t-att-data-id="object.id" t-att-data-object="object._name" t-att-data-controller="publish_controller">
            <button class="btn btn-danger js_publish_btn">Unpublished</button>
            <button class="btn btn-success js_publish_btn">Published</button>
        </div>
    </t>
</template>

<template id="pager" name="Pager">
    <ul t-if="pager['page_count'] > 1" t-attf-class="#{ classname or '' } pagination" t-att-style="style or None">
        <li t-att-class=" 'disabled' if pager['page']['num'] == 1 else None ">
            <a t-att-href=" pager['page_previous']['url'] if pager['page']['num'] != 1 else None">Prev</a>
        </li>
        <t t-foreach="pager['pages']" t-as="page">
            <li t-att-class=" 'active' if page['num'] == pager['page']['num'] else None "> <a t-att-href="page['url']" t-raw="page['num']"></a></li>
        </t>
        <li t-att-class=" 'disabled' if pager['page']['num'] == pager['page_count'] else None ">
            <a t-att-href="pager['page_next']['url'] if pager['page']['num'] != pager['page_count'] else None">Next</a>
        </li>
    </ul>
</template>

<!--
    Customize Themes

    Use INPUT type 'checkbox' or 'radio' or use OPTION in select box
    'data-xmlid' (optional) xml id of the template to add if the input is checked.
        You can set a list of xml id separate by comma (all template is enable or
        disable in same time)
    'data-enable' (optional) to checked one or more HTML ids, or list separate by comma
    'data-disable' (optional) to unchecked one or more HTML ids, or list separate by comma
    'data-reload="/"' (optional) force the reloading of the page if the url match with
        the string ( = regexp).
        Otherwise, only the '/web/content/web.assets_frontend' is reloaded

    For the sets (data-enable and/or data-disable without data-xmlid), the set is
    automatically checked if:
    - all related fields are enabled for data-enable
    - all related fields are disabled for data-disable
    else unchecked

    HTML apply classes:
    - 'checked': on the parent label when input is checked
    - 'in': on the container (e.g.: bootstrap modal) after added in DOM (removed together
       out is added)
    - 'out': on the container 1 second before removed from ths DOM
    - 'loading': on the container/modal when the new css is loading
-->
<template id="website.theme_customize" name="Theme Modal for Customization">
  <div id="theme_customize_modal" class="modal fade">
      <div class="modal-dialog">
          <div class="modal-content">
            <div class="modal-header text-center">
                <h4 class="modal-title">Please install a theme in order to customize your website.</h4>
            </div>
          </div>
      </div>
  </div>
</template>

<template id="kanban">
    <t t-set="step"><t t-esc="step or 0"/></t>
    <t t-set="scope"><t t-esc="scope or 0"/></t>
    <t t-set="orderby"><t t-esc="orderby or 'name'"/></t>
    <t t-raw="website.kanban(model, domain, column, template, step=step, scope=scope, orderby=orderby)"/>
</template>

<template id="kanban_contain">
    <table class="table js_kanban">
        <thead>
            <tr>
                <t t-set="width" t-valuef="{{ round(100.0 / (len(objects) if objects else 1), 2) }}%"/>
                <t t-foreach="objects" t-as="obj">
                    <th t-att-width="width">
                        <div t-field="obj['column_id'].name" class="text-center"></div>
                    </th>
                </t>
            </tr>
        </thead>
        <tbody>
            <tr>
                <t t-foreach="objects" t-as="obj">
                    <td class="js_kanban_col" t-att-data-template="template"
                            t-att-data-domain="obj['domain']"
                            t-att-data-page_count="obj['page_count']"
                            t-att-data-model="obj['model']"
                            t-att-data-step="obj['step']"
                            t-att-data-orderby="obj['orderby']">
                        <t t-foreach="obj['object_ids']" t-as="object_id">
                            <t t-call="#{ template }"></t>
                        </t>
                        <!-- pager -->
                        <div t-if="1 != obj['page_end']" class="pagination pagination-centered">
                            <ul>
                                <li t-attf-class="prev #{'active' if obj['page'] == 1 else '' }">
                                    <a t-att-href=" '%s,%s-%s' % (obj['kanban_url'], obj['column_id'].id, (obj['page'] &gt; 1 and obj['page']-1 or 1)) ">Prev</a></li>
                                <t t-foreach="range(obj['page_start'], obj['page_end']+1)" t-as="p">
                                    <li t-att-class=" 'active' if obj['page'] == p else None ">
                                        <a t-att-href=" '%s,%s-%s' % (obj['kanban_url'], obj['column_id'].id, p)" t-esc="p"></a></li>
                                </t>
                                <li t-attf-class="next #{'active' if obj['page'] == obj['page_end'] else '' }">
                                    <a t-att-href=" '%s,%s-%s' % (obj['kanban_url'], obj['column_id'].id, (obj['page'] &lt; obj['page_end'] and obj['page']+1 or obj['page_end']) )">Next</a></li>
                            </ul>
                        </div>
                    </td>
                </t>
            </tr>
        </tbody>
    </table>
</template>

<!-- Error and special pages -->
<template id="website_info" name="Odoo Information">
    <t t-call="website.layout">
        <div id="wrap"/>
    </t>
</template>

<template id="show_website_info" inherit_id="website.website_info" customize_show="True" name="Show Odoo Information">
    <xpath expr="//div[@id='wrap']" position="inside">
        <div class="oe_structure">
            <section class="container">
              <t t-if="not version">
                <meta http-equiv="refresh" content="0;URL='/website/info'" />
              </t>
              <t t-if="version">
                <h1><t t-esc="res_company.name"/>
                    <small>Odoo Version <t t-raw="version.get('server_version')"/></small>
                </h1>
                <p>
                    Information about the <t t-esc="res_company.name"/> instance of Odoo, the <a href="https://www.odoo.com">Open Source ERP</a>.
                </p>

                <div class="alert alert-warning alert-dismissable mt16" groups="website.group_website_publisher">
                   <button type="button" class="close" data-dismiss="alert" aria-hidden="true">&amp;times;</button>
                   <p>
                     Note: To hide this page, uncheck it from the top Customize menu.
                   </p>
                </div>
                <h2>Installed Applications</h2>
                <dl class="dl-horizontal" t-foreach="apps" t-as="app">
                    <dt>
                        <a t-att-href="app.website" t-if="app.website">
                            <t t-raw="app.shortdesc"/>
                        </a>
                        <span t-raw="app.shortdesc" t-if="not app.website"/>
                    </dt>
                    <dd>
                        <span t-raw="app.summary"/>
                    </dd><dd class="text-muted" groups='base.group_no_one'>
                        Technical name: <span t-field="app.name"/>, updated: <span t-field="app.write_date"/>, author: <span t-field="app.author"/>
                    </dd>
                </dl>

                <div groups='base.group_no_one'>
                    <h2>Installed Modules</h2>
                    <dl class="dl-horizontal">
                        <t t-foreach="modules" t-as="app">
                            <dt>
                                <span t-raw="app.shortdesc"/>
                            </dt>
                            <dd t-if="app.summary">
                                <span t-raw="app.summary"/>
                            </dd><dd>
                                Technical name: <span t-field="app.name"/>,
                                updated: <span t-field="app.write_date"/>
                                <t t-if="app.author">
                                    , author: <span t-field="app.author"/>
                                </t>
                            </dd>
                        </t>
                    </dl>
                </div>
              </t>
            </section>
        </div>
    </xpath>
</template>

<template id="default_page">
    <t t-call="website.layout">
        <div id="wrap" class="oe_structure oe_empty"/>
    </t>
</template>

<template id="page_404">
    <t t-call="website.404">
        <div class="container">
            <div class="well mt32">
                <p>This page does not exists, but you can create it as you are administrator of this site.</p>
                <a class="btn btn-primary" t-attf-href="/website/add/#{ path }#{ from_template and '?template=%s' % from_template }">Create Page</a>
            </div>
            <div class="text-center text-muted">Edit the content below this line to adapt the default "page not found" page.</div>
        </div>
        <hr/>
    </t>
</template>

<template id="http_error">
    <t t-call="website.layout">
        <div id="wrap">
            <div class="oe_structure">
                <h1 class="container mt32"><t t-esc="status_code"/>: <t t-esc="status_message"/></h1>
            </div>
            <t t-if="editable or request.debug">
                <t t-call="website.http_error_debug"/>
            </t>
        </div>
    </t>
</template>

<template id="http_error_debug">
    <div class="container panel-group mb32 mt32" id="debug_infos">
        <div class="panel panel-default" t-if="exception">
            <div class="panel-heading">
                <h4 class="panel-title">
                    <a data-toggle="collapse" data-parent="#debug_infos" href="#error_main">
                        Error
                    </a>
                </h4>
            </div>
            <div id="error_main" class="panel-collapse collapse in">
                <div class="panel-body">
                    <p t-if="website_controller">The following error was raised in the website controller <code t-esc="website_controller"/></p>
                    <p>
                        <strong>Error message:</strong>
                        <pre t-esc="exception.message"/>
                    </p>
                </div>
            </div>
        </div>
        <div class="panel panel-default" t-if="qweb_exception">
            <div class="panel-heading">
                <h4 class="panel-title">
                    <a data-toggle="collapse" data-parent="#adebug_infos" href="#error_qweb">
                        QWeb
                    </a>
                </h4>
            </div>
            <div id="error_qweb" class="panel-collapse collapse">
                <div class="panel-body">
                    <p t-if="exception.qweb.get('message')">
                        <strong>Error message:</strong>
                        <pre t-esc="exception.qweb.get('message')"/>
                    </p>
                    <p>
                        The error occured while rendering the template <code t-esc="qweb_exception.qweb.get('template')"/>
                        <t t-if="'expression' in qweb_exception.qweb">and evaluating the following expression: <code t-esc="qweb_exception.qweb['expression']"/></t>
                    </p>
                    <t t-if="'node' in qweb_exception.qweb">
                        <pre id="exception_node" t-esc="qweb_exception.pretty_xml()"/>
                    </t>
                </div>
            </div>
        </div>
        <div class="panel panel-default" t-if="traceback">
            <div class="panel-heading">
                <h4 class="panel-title">
                    <a data-toggle="collapse" data-parent="#adebug_infos" href="#error_traceback">
                        Traceback
                    </a>
                </h4>
            </div>
            <div id="error_traceback" class="panel-collapse collapse">
                <div class="panel-body">
                    <pre id="exception_traceback" t-esc="traceback"/>
                </div>
            </div>
        </div>
    </div>
</template>

<template id="403">
    <t t-call="website.layout">
        <div id="wrap">
            <div class="container">
                <h1 class="mt32">403: Forbidden</h1>
                <p>The page you were looking for could not be authorized.</p>
                <p>Maybe you were looking for one of these popular pages ?</p>
                <ul>
                    <li><a href="/">Homepage</a></li>
                    <li><a href="/page/website.contactus/">Contact Us</a></li>
                </ul>
            </div>
            <t t-if="editable or request.debug">
                <t t-call="website.http_error_debug"/>
            </t>
        </div>
    </t>
</template>

<template id="404">
    <t t-call="website.layout">
        <div id="wrap">
            <t t-raw="0"/>
            <div class="oe_structure oe_empty">
                <div class="container">
                    <h1 class="mt32">404: Page not found!</h1>
                    <p>
                        The page you were looking for could not be found; it is possible you have
                        typed the address incorrectly, but it has most probably been removed due
                        to the recent website reorganisation.
                    </p>
                    <p>Maybe you were looking for one of these popular pages ?</p>
                    <ul>
                        <li><a href="/">Homepage</a></li>
                        <li><a href="/page/website.contactus/">Contact Us</a></li>
                    </ul>
                </div>
            </div>

            <t t-if="request.debug">
                <t t-call="website.http_error_debug"/>
            </t>
        </div>
    </t>
</template>

<template id="500">
    <!-- This template should not use any variable except those provided by website.ir_http._handle_exception -->
    <html>
        <head>
            <title t-esc="status_message">Internal Server Error</title>
            <t t-set="debug" t-value="True"/>
            <t t-call-assets="web.assets_common" t-js="false"/>
            <t t-call-assets="web.assets_frontend" t-js="false"/>
            <t t-call-assets="web.assets_common" t-css="false"/>
            <t t-call-assets="web.assets_frontend" t-css="false"/>
            <script>
                $(document).ready(function() {
                    var button = $('#reset_templates_button');
                    button.click(function() {
                        var dialog = $('#reset_template_confirmation').modal('show');
                        var input = dialog.find('input[type="text"]').val('').focus();
                        var dialog_form = dialog.find('form');
                        dialog_form.submit(function() {
                            if (input.val() == dialog.find('.confirm_word').text()) {
                                dialog.modal('hide');
                                button.prop('disabled', true).text('Working...');
                                $('#reset_templates_form').trigger('submit');
                            } else {
                                input.val('').focus();
                            }
                            return false;
                        });
                        return false;
                    });
                });
            </script>
        </head>
        <body>
            <div id="reset_template_confirmation" class="modal" tabindex="-1" role="dialog" aria-hidden="true" t-ignore="true">
                <div class="modal-dialog">
                    <form class="form-horizontal" role="form">
                    <div class="modal-content">
                        <div class="modal-header">
                            <button type="button" class="close" data-dismiss="modal" aria-hidden="true">×</button>
                            <h3 class="modal-title">Reset templates</h3>
                        </div>
                        <div class="modal-body">
                            <div class="form-group mb0">
                                <label for="page-name" class="col-sm-9">
                                    <p>The selected templates will be reset to their factory settings.</p>
                                    <p>Type '<i class="confirm_word">yes</i>' in the box below if you want to confirm.</p>
                                </label>
                                <div class="col-sm-3 mt16">
                                    <input type="text" class="form-control" required="required" placeholder="yes"/>
                                </div>
                            </div>
                        </div>
                        <div class="modal-footer">
                            <input type="submit" value="Confirm" class="btn btn-primary"/>
                            <button type="button" class="btn" data-dismiss="modal" aria-hidden="true">Cancel</button>
                        </div>
                    </div>
                    </form>
                </div>
            </div>

            <div id="wrapwrap">
                <header>
                    <div class="navbar navbar-default navbar-static-top">
                        <div class="container">
                            <div class="collapse navbar-collapse navbar-top-collapse">
                                <ul class="nav navbar-nav navbar-right" id="top_menu">
                                    <li><a href="/">Home</a></li>
                                    <li><a href="javascript: window.history.back()">Back</a></li>
                                </ul>
                            </div>
                        </div>
                    </div>
                </header>
                <main>
                    <div class="oe_structure">
                        <h1 class="container mt32"><t t-esc="status_code"/>: <t t-esc="status_message"/></h1>
                    </div>
                    <div class="container" t-if="views">
                        <div class="alert alert-danger" t-if="qweb_exception and editable">
                            <h4>Template fallback</h4>
                            <p>An error occured while rendering the template <code t-esc="qweb_exception.qweb['template']"/>.</p>
                            <p>If this error is caused by a change of yours in the templates, you have the possibility to reset one or more templates to their <strong>factory settings</strong>.</p>
                            <form action="/website/reset_templates" method="post" id="reset_templates_form">
                                <input type="hidden" name="csrf_token" t-att-value="request.csrf_token()"/>
                                <ul class="oe_template_fallback">
                                    <li t-foreach="views" t-as="view">
                                        <label>
                                            <input type="checkbox" name="templates" t-att-value="view.id" t-att-checked="'checked' if view_first else None"/>
                                            <t t-esc="view.name"/>
                                        </label>
                                    </li>
                                </ul>
                                <input type="hidden" name="redirect" t-att-value="request.httprequest.path"/>
                                <button id="reset_templates_button">Reset selected templates</button>
                            </form>
                        </div>
                    </div>

                    <t t-if="editable or request.debug">
                        <t t-call="website.http_error_debug"/>
                    </t>
                </main>
            </div>
        </body>
    </html>
</template>

<template id="robots">
User-agent: *
Sitemap: <t t-esc="url_root"/>sitemap.xml
</template>

<template id="sitemap_locs">
    <url t-foreach="locs" t-as="page">
        <loc><t t-esc="url_root"/><t t-esc="page['loc']"/></loc><t t-if="page.get('lastmod', False)">
        <lastmod t-esc="page['lastmod']"/></t><t t-if="page.get('priority', False)">
        <priority t-esc="page['priority']"/></t><t t-if="page.get('changefreq', False)">
        <changefreq t-esc="page['changefreq']"/></t>
    </url>
</template>

<template id="sitemap_xml">&lt;?xml version="1.0" encoding="UTF-8"?&gt;
<urlset t-attf-xmlns="http://www.sitemaps.org/schemas/sitemap/0.9">
    <t t-raw="content"/>
</urlset>
</template>

<template id="sitemap_index_xml">&lt;?xml version="1.0" encoding="UTF-8"?&gt;
<sitemapindex t-attf-xmlns="http://www.sitemaps.org/schemas/sitemap/0.9">
  <sitemap t-translation="off" t-foreach="pages" t-as="page">
    <loc><t t-esc="url_root"/>sitemap-<t t-esc="page"/>.xml</loc>
  </sitemap>
</sitemapindex>
</template>

<!-- Actual pages -->
<template id="homepage" name="Homepage" page="True" priority="29">
    <t t-call="website.layout">
        <t t-set="pageName" t-value="'homepage'"/>
        <div id="wrap" class="oe_structure oe_empty"/>
    </t>
</template>

<template id="company_description" name="Company Description">
    <address itemscope="itemscope" itemtype="http://schema.org/Organization">
        <!-- TODO widget contact must add itemprop attributes -->
        <div t-field="res_company.partner_id" t-options='{
                "widget": "contact",
                "fields": ["name", "address", "phone", "mobile", "fax", "email"]}'/>
        <t t-if="not res_company.google_map_img()">
            <span class="fa fa-map-marker fa-fw mt16"/> <a t-att-href="res_company.google_map_link()" target="_BLANK"> Google Maps</a>
        </t>
    </address>
    <t t-if="res_company.google_map_img()">
        <a t-att-href="res_company.google_map_link()" target="_BLANK">
           <img class="thumbnail img-responsive" t-att-src="res_company.google_map_img()" />
        </a>
    </t>
</template>

<template id="contactus" name="Contact us" page="True">
    <t t-call="website.layout">
      <div id="wrap">
        <div class="oe_structure"/>
        <div class="container">
            <h1>Contact us</h1>
            <div class="row">
                <div class="col-md-8">
                    <div class="oe_structure">
                        <div>
                            <p>Contact us about anything related to our company or services.</p>
                            <p>We'll do our best to get back to you as soon as possible.</p>
                        </div>
                    </div>
                    <div class="text-center mt64" name="mail_button">
                        <a t-attf-href="mailto:{{ res_company.email }}" class="btn btn-primary" id="o_contact_mail">Send us an email</a>
                    </div>
                </div>
                <div class="col-md-4 mb32">
                    <t t-call="website.company_description"/>
                </div>
            </div>
        </div>
        <div class="oe_structure"/>
      </div>
    </t>
</template>

<template id="aboutus" name="About us" page="True">
    <t t-call="website.layout">
        <div id="wrap">
            <div class="oe_structure">

                <section>
                    <div class="container">
                        <div class="row">
                            <div class="col-md-12">
                                <h1 class="text-center">About us</h1>
                                <h3 class="text-muted text-center">Great products for great people</h3>
                            </div>
                        </div>
                    </div>
                </section>

                <section>
                    <div class="container">
                        <div class="row">
                            <div class="col-md-6 mt32">
                                <p>
                                      We are a team of passionate people whose goal is to improve everyone's
                                      life through disruptive products. We build great products to solve your
                                      business problems.
                                </p>
                                <p>
                                      Our products are designed for small to medium size companies willing to optimize
                                      their performance.
                                </p>
                            </div>
                            <div class="col-md-4 col-md-offset-2 mt16 mb16">
                                <img src="/website/static/src/img/library/business_conference.jpg" class="img img-responsive shadow" alt="Our Team"/>
                            </div>
                        </div>
                    </div>
                </section>

            </div>
            <div class="oe_structure"></div>
        </div>
    </t>
</template>

<template id="website_search_box" name="Website Searchbox">
    <div class="input-group">
        <div class="oe_search">
            <input type="text" name="search" class="search-query form-control oe_search_box" placeholder="Search..." t-att-value="search" />
        </div>
        <span class="input-group-btn">
           <button type="submit" class="btn btn-default oe_search_button"><i class="fa fa-search"/></button>
        </span>
    </div>
</template>
</odoo><|MERGE_RESOLUTION|>--- conflicted
+++ resolved
@@ -72,12 +72,11 @@
     </li>
 </template>
 
-<<<<<<< HEAD
 <template id="layout" name="Main layout">
     <t t-call="web.layout">
         <t t-set="html_data" t-value="{
             'lang': lang and lang.replace('_', '-'),
-            'data-website-id': website.id if (editable or translatable) and website else None,
+            'data-website-id': website.id if website else None,
             'data-editable': '1' if editable else None,
             'data-translatable': '1' if translatable else None,
             'data-edit_translations': '1' if edit_translations else None,
@@ -87,23 +86,6 @@
         }"/>
         <t t-if="not title">
             <t t-if="not additional_title and main_object and 'name' in main_object">
-=======
-<template id="layout" name="Main layout">&lt;!DOCTYPE html&gt;
-    <html t-att-lang="lang and lang.replace('_', '-')"
-          t-att-data-website-id="website.id if website else None"
-          t-att-data-editable="'1' if editable else None"
-          t-att-data-translatable="'1' if translatable else None"
-          t-att-data-edit_translations="'1' if edit_translations else None"
-          t-att-data-view-xmlid="xmlid if editable or translatable else None"
-          t-att-data-main-object="repr(main_object) if editable or translatable else None"
-          t-att-data-oe-company-name="res_company.name">
-        <head>
-            <meta charset="utf-8" />
-            <t t-if="main_object and 'website_meta_title' in main_object and not title">
-                <t t-set="title" t-value="main_object.website_meta_title"/>
-            </t>
-            <t t-if="main_object and 'name' in main_object and not title and not additional_title">
->>>>>>> a0aca47f
                 <t t-set="additional_title" t-value="main_object.name"/>
             </t>
             <t t-if="main_object and 'website_meta_title' in main_object and main_object.website_meta_title">
