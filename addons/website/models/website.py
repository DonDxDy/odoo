--- conflicted
+++ resolved
@@ -165,12 +165,11 @@
             self.env['ir.qweb'].clear_caches()
         return result
 
-<<<<<<< HEAD
     @api.model
     def _handle_favicon(self, vals):
         if 'favicon' in vals:
             vals['favicon'] = tools.image_process(vals['favicon'], size=(256, 256), crop='center', output_format='ICO')
-=======
+
     @api.multi
     def unlink(self):
         # Do not delete invoices, delete what's strictly necessary
@@ -183,7 +182,6 @@
         ])
         attachments_to_unlink.unlink()
         return super(Website, self).unlink()
->>>>>>> 6f55fd65
 
     # ----------------------------------------------------------
     # Page Management
