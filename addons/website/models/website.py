# -*- coding: utf-8 -*-
# Part of Odoo. See LICENSE file for full copyright and licensing details.

import inspect
import logging
import math
import unicodedata
import re
import urlparse
import hashlib
import werkzeug
from werkzeug.exceptions import NotFound

# optional python-slugify import (https://github.com/un33k/python-slugify)
try:
    import slugify as slugify_lib
except ImportError:
    slugify_lib = None

from odoo import api, fields, models
from odoo import tools
from odoo.tools import ustr
from odoo.http import request
from odoo.tools.translate import _

logger = logging.getLogger(__name__)


DEFAULT_CDN_FILTERS = [
    "^/[^/]+/static/",
    "^/web/(css|js)/",
    "^/web/image",
    "^/web/content",
    # retrocompatibility
    "^/website/image/",
]


def url_for(path_or_uri, lang=None):
    if isinstance(path_or_uri, unicode):
        path_or_uri = path_or_uri.encode('utf-8')
    current_path = request.httprequest.path
    if isinstance(current_path, unicode):
        current_path = current_path.encode('utf-8')
    location = path_or_uri.strip()
    force_lang = lang is not None
    url = urlparse.urlparse(location)

    if request and not url.netloc and not url.scheme and (url.path or force_lang):
        location = urlparse.urljoin(current_path, location)

        lang = lang or request.context.get('lang')
        langs = [lg[0] for lg in request.website.get_languages()]

        if (len(langs) > 1 or force_lang) and is_multilang_url(location, langs):
            ps = location.split('/')
            if ps[1] in langs:
                # Replace the language only if we explicitly provide a language to url_for
                if force_lang:
                    ps[1] = lang.encode('utf-8')
                # Remove the default language unless it's explicitly provided
                elif ps[1] == request.website.default_lang_code:
                    ps.pop(1)
            # Insert the context language or the provided language
            elif lang != request.website.default_lang_code or force_lang:
                ps.insert(1, lang.encode('utf-8'))
            location = '/'.join(ps)

    return location.decode('utf-8')


def is_multilang_url(local_url, langs=None):
    if not langs:
        langs = [lg[0] for lg in request.website.get_languages()]
    spath = local_url.split('/')
    # if a language is already in the path, remove it
    if spath[1] in langs:
        spath.pop(1)
        local_url = '/'.join(spath)
    try:
        # Try to match an endpoint in werkzeug's routing table
        url = local_url.split('?')
        path = url[0]
        query_string = url[1] if len(url) > 1 else None
        router = request.httprequest.app.get_db_router(request.db).bind('')
        # Force to check method to POST. Odoo uses methods : ['POST'] and ['GET', 'POST']
        func = router.match(path, method='POST', query_args=query_string)[0]
        return (func.routing.get('website', False) and
                func.routing.get('multilang', func.routing['type'] == 'http'))
    except Exception:
        return False


####################################################
# Slug API
####################################################

def slugify(s, max_length=None):
    """ Transform a string to a slug that can be used in a url path.
        This method will first try to do the job with python-slugify if present.
        Otherwise it will process string by stripping leading and ending spaces,
        converting unicode chars to ascii, lowering all chars and replacing spaces
        and underscore with hyphen "-".
        :param s: str
        :param max_length: int
        :rtype: str
    """
    s = ustr(s)
    if slugify_lib:
        # There are 2 different libraries only python-slugify is supported
        try:
            return slugify_lib.slugify(s, max_length=max_length)
        except TypeError:
            pass
    uni = unicodedata.normalize('NFKD', s).encode('ascii', 'ignore').decode('ascii')
    slug_str = re.sub('[\W_]', ' ', uni).strip().lower()
    slug_str = re.sub('[-\s]+', '-', slug_str)

    return slug_str[:max_length]


def slug(value):
    if isinstance(value, models.BaseModel):
        if isinstance(value.id, models.NewId):
            raise ValueError("Cannot slug non-existent record %s" % value)
        # [(id, name)] = value.name_get()
        identifier, name = value.id, value.display_name
    else:
        # assume name_search result tuple
        identifier, name = value
    slugname = slugify(name or '').strip().strip('-')
    if not slugname:
        return str(identifier)
    return "%s-%d" % (slugname, identifier)

# NOTE: as the pattern is used as it for the ModelConverter (ir_http.py), do not use any flags
_UNSLUG_RE = re.compile(r'(?:(\w{1,2}|\w[A-Za-z0-9-_]+?\w)-)?(-?\d+)(?=$|/)')


def unslug(s):
    """Extract slug and id from a string.
        Always return un 2-tuple (str|None, int|None)
    """
    m = _UNSLUG_RE.match(s)
    if not m:
        return None, None
    return m.group(1), int(m.group(2))


class Website(models.Model):

    _name = "website"  # Avoid website.website convention for conciseness (for new api). Got a special authorization from xmo and rco
    _description = "Website"

    def _active_languages(self):
        return self.env['res.lang'].search([]).ids

    def _default_language(self):
        lang_code = self.env['ir.values'].get_default('res.partner', 'lang')
        def_lang = self.env['res.lang'].search([('code', '=', lang_code)], limit=1)
        return def_lang.id if def_lang else self._active_languages()[0]

    name = fields.Char('Website Name')
    domain = fields.Char('Website Domain')
    company_id = fields.Many2one('res.company', string="Company", default=lambda self: self.env.ref('base.main_company').id)
    language_ids = fields.Many2many('res.lang', 'website_lang_rel', 'website_id', 'lang_id', 'Languages', default=_active_languages)
    default_lang_id = fields.Many2one('res.lang', string="Default Language", default=_default_language)
    default_lang_code = fields.Char(related='default_lang_id.code', string="Default language code", store=True)

    social_twitter = fields.Char('Twitter Account')
    social_facebook = fields.Char('Facebook Account')
    social_github = fields.Char('GitHub Account')
    social_linkedin = fields.Char('LinkedIn Account')
    social_youtube = fields.Char('Youtube Account')
    social_googleplus = fields.Char('Google+ Account')
    google_analytics_key = fields.Char('Google Analytics Key')

    user_id = fields.Many2one('res.users', string='Public User', default=lambda self: self.env.ref('base.public_user').id)
    compress_html = fields.Boolean('Compress HTML') # TODO: REMOVE ME IN SAAS-14
    cdn_activated = fields.Boolean('Activate CDN for assets')
    cdn_url = fields.Char('CDN Base URL', default='')
    cdn_filters = fields.Text('CDN Filters', default=lambda s: '\n'.join(DEFAULT_CDN_FILTERS), help="URL matching those filters will be rewritten using the CDN Base URL")
    partner_id = fields.Many2one(related='user_id.partner_id', relation='res.partner', string='Public Partner')
    menu_id = fields.Many2one('website.menu', compute='_compute_menu', string='Main Menu')
    favicon = fields.Binary(string="Website Favicon", help="This field holds the image used to display a favicon on the website.")

    @api.multi
    def _compute_menu(self):
        Menu = self.env['website.menu']
        for website in self:
            website.menu_id = Menu.search([('parent_id', '=', False), ('website_id', '=', website.id)], order='id', limit=1).id

    # cf. Wizard hack in website_views.xml
    def noop(self, *args, **kwargs):
        pass

    @api.multi
    def write(self, values):
        self._get_languages.clear_cache(self)
        return super(Website, self).write(values)

    #----------------------------------------------------------
    # Page Management
    #----------------------------------------------------------

    @api.model
    def new_page(self, name, template='website.default_page', ispage=True):
        """ Create a new website page, and assign it a xmlid based on the given one
            :param name : the name of the page
            :param template : potential xml_id of the page to create
        """
        template_module, dummy = template.split('.')
        website_id = self._context.get('website_id')

        # completely arbitrary max_length
        page_name = slugify(name, max_length=50)
        page_xmlid = "%s.%s" % (template_module, page_name)

        # find a free xmlid
        inc = 0
        domain_static = [('website_id', '=', False), ('website_id', '=', website_id)]
        while self.env['ir.ui.view'].with_context(active_test=False).sudo().search([('key', '=', page_xmlid), '|'] + domain_static):
            inc += 1
            page_xmlid = "%s.%s" % (template_module, page_name + ("-%s" % inc if inc else ""))
        page_name += (inc and "-%s" % inc or "")

        # new page
        template_record = self.env.ref(template)
        key = '%s.%s' % (template_module, page_name)
        page = template_record.copy({'website_id': website_id, 'key': key})
        page.with_context(lang=None).write({
            'arch': page.arch.replace(template, page_xmlid),
            'name': page_name,
            'page': ispage,
        })
        return page_xmlid

    def key_to_view_id(self, view_id):
        return self.env['ir.ui.view'].search([
            ('id', '=', view_id),
            '|', ('website_id', '=', self._context.get('website_id')), ('website_id', '=', False),
            ('page', '=', True),
            ('type', '=', 'qweb')
        ])

    @api.model
    def delete_page(self, view_id):
        """ Delete a page, given its identifier
            :param view_id : ir.ui.view identifier
        """
        view = self.key_to_view_id(view_id)
        if view:
            view.unlink()

    @api.model
    def rename_page(self, view_id, new_name):
        """ Change the name of the given page
            :param view_id : id of the view to rename
            :param new_name : name to use
        """
        view = self.key_to_view_id(view_id)
        if view:
            # slugify the new name and prefix by module if
            # not already done by end user
            new_name = slugify(new_name, max_length=50)
            prefix = view.key.split('.')[0]
            if not new_name.startswith(prefix):
                new_name = "%s.%s" % (prefix, new_name)

            view.write({
                'key': new_name,
                'arch_db': view.arch_db.replace(view.key, new_name, 1)
            })
            return new_name
        return False

    @api.model
    def page_search_dependencies(self, view_id=False):
        """ Search dependencies just for information. It will not catch 100%
            of dependencies and False positive is more than possible
            Each module could add dependences in this dict
            :returns a dictionnary where key is the 'categorie' of object related to the given
                view, and the value is the list of text and link to the resource using given page
        """
        dependencies = {}
        if not view_id:
            return dependencies

        view = self.env['ir.ui.view'].browse(view_id)
        website_id = self._context.get('website_id')
        name = view.key.replace("website.", "")
        fullname = "website.%s" % name

        if view.page:
            # search for page with link
            page_search_dom = [
                '|', ('website_id', '=', website_id), ('website_id', '=', False),
                '|', ('arch_db', 'ilike', '/page/%s' % name), ('arch_db', 'ilike', '/page/%s' % fullname)
            ]

            page_key = _('Page')
            pages = self.env['ir.ui.view'].search(page_search_dom)
            for page in pages:
                dependencies.setdefault(page_key, [])
                if page.page:
                    dependencies[page_key].append({
                        'text': _('Page <b>%s</b> contains a link to this page') % page.key,
                        'link': '/page/%s' % page.key
                    })
                else:
                    dependencies[page_key].append({
                        'text': _('Template <b>%s (id:%s)</b> contains a link to this page') % (page.key, page.id),
                        'link': '#'
                    })

            # search for menu with link
            menu_search_dom = [
                '|', ('website_id', '=', website_id), ('website_id', '=', False),
                '|', ('url', 'ilike', '/page/%s' % name), ('url', 'ilike', '/page/%s' % fullname)
            ]

            menu_key = _('Menu')
            menus = self.env['website.menu'].search(menu_search_dom)
            for menu in menus:
                dependencies.setdefault(menu_key, []).append({
                    'text': _('This page is in the menu <b>%s</b>') % menu.name,
                    'link': False
                })

        return dependencies

    @api.model
    def page_exists(self, name, module='website'):
        try:
            name = (name or "").replace("/page/website.", "").replace("/page/", "")
            if not name:
                return False
            return self.env.ref('%s.%s' % module, name)
        except:
            return False

    #----------------------------------------------------------
    # Languages
    #----------------------------------------------------------

    @api.multi
    def get_languages(self):
        self.ensure_one()
        return self._get_languages()

    @tools.cache('self.id')
    def _get_languages(self):
        return [(lg.code, lg.name) for lg in self.language_ids]

    @api.multi
    def get_alternate_languages(self, req=None):
        langs = []
        if req is None:
            req = request.httprequest
        default = self.get_current_website().default_lang_code
        shorts = []

        def get_url_localized(router, lang):
            arguments = dict(request.endpoint_arguments)
            for key, val in arguments.items():
                if isinstance(val, models.BaseModel):
                    arguments[key] = val.with_context(lang=lang)
            return router.build(request.endpoint, arguments)

        router = request.httprequest.app.get_db_router(request.db).bind('')
        for code, dummy in self.get_languages():
            lg_path = ('/' + code) if code != default else ''
            lg_codes = code.split('_')
            shorts.append(lg_codes[0])
            uri = get_url_localized(router, code) if request.endpoint else request.httprequest.path
            if req.query_string:
                uri += '?' + req.query_string
            lang = {
                'hreflang': ('-'.join(lg_codes)).lower(),
                'short': lg_codes[0],
                'href': req.url_root[0:-1] + lg_path + uri,
            }
            langs.append(lang)
        for lang in langs:
            if shorts.count(lang['short']) == 1:
                lang['hreflang'] = lang['short']
        return langs

    #----------------------------------------------------------
    # Utilities
    #----------------------------------------------------------

    @api.model
    def get_current_website(self):
        domain_name = request.httprequest.environ.get('HTTP_HOST', '').split(':')[0]
        website_id = self._get_current_website_id(domain_name)
        request.context = dict(request.context, website_id=website_id)
        return self.browse(website_id)

    @tools.cache('domain_name')
    def _get_current_website_id(self, domain_name):
        """ Reminder : cached method should be return record, since they will use a closed cursor. """
        website = self.search([('domain', '=', domain_name)], limit=1)
        if not website:
            website = self.search([], limit=1)
        return website.id

    @api.model
    def is_publisher(self):
        return self.env['ir.model.access'].check('ir.ui.view', 'write', False)

    @api.model
    def is_user(self):
        return self.env['ir.model.access'].check('ir.ui.menu', 'read', False)

    @api.model
    def get_template(self, template):
        View = self.env['ir.ui.view']
        if isinstance(template, (int, long)):
            view_id = template
        else:
            if '.' not in template:
                template = 'website.%s' % template
            view_id = View.get_view_id(template)
        if not view_id:
            raise NotFound
        return View.browse(view_id)

    @api.model
    def pager(self, url, total, page=1, step=30, scope=5, url_args=None):
        """ Generate a dict with required value to render `website.pager` template. This method compute
            url, page range to display, ... in the pager.
            :param url : base url of the page link
            :param total : number total of item to be splitted into pages
            :param page : current page
            :param step : item per page
            :param scope : number of page to display on pager
            :param url_args : additionnal parameters to add as query params to page url
            :type url_args : dict
            :returns dict
        """
        # Compute Pager
        page_count = int(math.ceil(float(total) / step))

        page = max(1, min(int(page if str(page).isdigit() else 1), page_count))
        scope -= 1

        pmin = max(page - int(math.floor(scope/2)), 1)
        pmax = min(pmin + scope, page_count)

        if pmax - pmin < scope:
            pmin = pmax - scope if pmax - scope > 0 else 1

        def get_url(page):
            _url = "%s/page/%s" % (url, page) if page > 1 else url
            if url_args:
                _url = "%s?%s" % (_url, werkzeug.url_encode(url_args))
            return _url

        return {
            "page_count": page_count,
            "offset": (page - 1) * step,
            "page": {
                'url': get_url(page),
                'num': page
            },
            "page_start": {
                'url': get_url(pmin),
                'num': pmin
            },
            "page_previous": {
                'url': get_url(max(pmin, page - 1)),
                'num': max(pmin, page - 1)
            },
            "page_next": {
                'url': get_url(min(pmax, page + 1)),
                'num': min(pmax, page + 1)
            },
            "page_end": {
                'url': get_url(pmax),
                'num': pmax
            },
            "pages": [
                {'url': get_url(page), 'num': page} for page in xrange(pmin, pmax+1)
            ]
        }

    def rule_is_enumerable(self, rule):
        """ Checks that it is possible to generate sensible GET queries for
            a given rule (if the endpoint matches its own requirements)
            :type rule: werkzeug.routing.Rule
            :rtype: bool
        """
        endpoint = rule.endpoint
        methods = endpoint.routing.get('methods') or ['GET']

        converters = rule._converters.values()
        if not ('GET' in methods
            and endpoint.routing['type'] == 'http'
            and endpoint.routing['auth'] in ('none', 'public')
            and endpoint.routing.get('website', False)
            and all(hasattr(converter, 'generate') for converter in converters)
            and endpoint.routing.get('website')):
            return False

        # dont't list routes without argument having no default value or converter
        spec = inspect.getargspec(endpoint.method.original_func)

        # remove self and arguments having a default value
        defaults_count = len(spec.defaults or [])
        args = spec.args[1:(-defaults_count or None)]

        # check that all args have a converter
        return all((arg in rule._converters) for arg in args)

    @api.multi
    def enumerate_pages(self, query_string=None):
        """ Available pages in the website/CMS. This is mostly used for links
            generation and can be overridden by modules setting up new HTML
            controllers for dynamic pages (e.g. blog).
            By default, returns template views marked as pages.
            :param str query_string: a (user-provided) string, fetches pages
                                     matching the string
            :returns: a list of mappings with two keys: ``name`` is the displayable
                      name of the resource (page), ``url`` is the absolute URL
                      of the same.
            :rtype: list({name: str, url: str})
        """
        router = request.httprequest.app.get_db_router(request.db)
        # Force enumeration to be performed as public user
        url_set = set()
        for rule in router.iter_rules():
            if not self.rule_is_enumerable(rule):
                continue

            converters = rule._converters or {}
            if query_string and not converters and (query_string not in rule.build([{}], append_unknown=False)[1]):
                continue
            values = [{}]
            convitems = converters.items()
            # converters with a domain are processed after the other ones
            gd = lambda x: hasattr(x[1], 'domain') and (x[1].domain != '[]')
            convitems.sort(lambda x, y: cmp(gd(x), gd(y)))
            for (i, (name, converter)) in enumerate(convitems):
                newval = []
                for val in values:
                    query = i == len(convitems)-1 and query_string
                    for value_dict in converter.generate(query=query, args=val):
                        newval.append(val.copy())
                        value_dict[name] = value_dict['loc']
                        del value_dict['loc']
                        newval[-1].update(value_dict)
                values = newval

            for value in values:
                domain_part, url = rule.build(value, append_unknown=False)
                page = {'loc': url}
                for key, val in value.items():
                    if key.startswith('__'):
                        page[key[2:]] = val
                if url in ('/sitemap.xml',):
                    continue
                if url in url_set:
                    continue
                url_set.add(url)

                yield page

    @api.multi
    def search_pages(self, needle=None, limit=None):
        name = re.sub(r"^/p(a(g(e(/(w(e(b(s(i(t(e(\.)?)?)?)?)?)?)?)?)?)?)?)?", "", needle or "")
        name = slugify(name, max_length=50)
        res = []
<<<<<<< HEAD
        for page in self.enumerate_pages(query_string=name):
            if needle in page['loc']:
                res.append(page)
                if len(res) == limit:
                    break
=======
        for page in self.enumerate_pages(cr, uid, ids, query_string=name, context=context):
            res.append(page)
            if len(res) == limit:
                break
>>>>>>> c56cf85a
        return res

    @api.model
    def image_url(self, record, field, size=None):
        """ Returns a local url that points to the image field of a given browse record. """
        sudo_record = record.sudo()
        sha = hashlib.sha1(getattr(sudo_record, '__last_update')).hexdigest()[0:7]
        size = '' if size is None else '/%s' % size
        return '/web/image/%s/%s/%s%s?unique=%s' % (record._name, record.id, field, size, sha)

    @api.model
    def get_cdn_url(self, uri):
        # Currently only usable in a website_enable request context
        if request and request.website and not request.debug and request.website.user_id.id == request.uid:
            cdn_url = request.website.cdn_url
            cdn_filters = (request.website.cdn_filters or '').splitlines()
            for flt in cdn_filters:
                if flt and re.match(flt, uri):
                    return urlparse.urljoin(cdn_url, uri)
        return uri


class Menu(models.Model):

    _name = "website.menu"
    _description = "Website Menu"

    _parent_store = True
    _parent_order = 'sequence'
    _order = "sequence"

    def _default_sequence(self):
        menu = self.search([], limit=1, order="sequence DESC")
        return menu.sequence or 0

    name = fields.Char('Menu', required=True, translate=True)
    url = fields.Char('Url', default='')
    new_window = fields.Boolean('New Window')
    sequence = fields.Integer(default=_default_sequence)
    website_id = fields.Many2one('website', 'Website')  # TODO: support multiwebsite once done for ir.ui.views
    parent_id = fields.Many2one('website.menu', 'Parent Menu', index=True, ondelete="cascade")
    child_id = fields.One2many('website.menu', 'parent_id', string='Child Menus')
    parent_left = fields.Integer('Parent Left', index=True)
    parent_right = fields.Integer('Parent Rigth', index=True)

    # would be better to take a menu_id as argument
    @api.model
    def get_tree(self, website_id, menu_id=None):
        def make_tree(node):
            menu_node = dict(
                id=node.id,
                name=node.name,
                url=node.url,
                new_window=node.new_window,
                sequence=node.sequence,
                parent_id=node.parent_id.id,
                children=[],
            )
            for child in node.child_id:
                menu_node['children'].append(make_tree(child))
            return menu_node
        if menu_id:
            menu = self.browse(menu_id)
        else:
            menu = self.env['website'].browse(website_id).menu_id
        return make_tree(menu)

    @api.model
    def save(self, website_id, data):
        def replace_id(old_id, new_id):
            for menu in data['data']:
                if menu['id'] == old_id:
                    menu['id'] = new_id
                if menu['parent_id'] == old_id:
                    menu['parent_id'] = new_id
        to_delete = data['to_delete']
        if to_delete:
            self.browse(to_delete).unlink()
        for menu in data['data']:
            mid = menu['id']
            if isinstance(mid, basestring):
                new_menu = self.create({'name': menu['name']})
                replace_id(mid, new_menu.id)
        for menu in data['data']:
            self.browse(menu['id']).write(menu)
        return True


class SeoMetadata(models.AbstractModel):

    _name = 'website.seo.metadata'
    _description = 'SEO metadata'

    website_meta_title = fields.Char("Website meta title", translate=True)
    website_meta_description = fields.Text("Website meta description", translate=True)
    website_meta_keywords = fields.Char("Website meta keywords", translate=True)


class WebsitePublishedMixin(models.AbstractModel):

    _name = "website.published.mixin"

    website_published = fields.Boolean('Visible in Website', copy=False)
    website_url = fields.Char('Website URL', compute='_compute_website_url', help='The full URL to access the document through the website.')

    @api.multi
    def _compute_website_url(self):
        for record in self:
            record.website_url = '#'

    @api.multi
    def website_publish_button(self):
        self.ensure_one()
        if self.env.user.has_group('website.group_website_publisher') and self.website_url != '#':
            return self.open_website_url()
        return self.write({'website_published': not self.website_published})

    def open_website_url(self):
        return {
            'type': 'ir.actions.act_url',
            'url': self.website_url,
            'target': 'self',
        }<|MERGE_RESOLUTION|>--- conflicted
+++ resolved
@@ -571,18 +571,10 @@
         name = re.sub(r"^/p(a(g(e(/(w(e(b(s(i(t(e(\.)?)?)?)?)?)?)?)?)?)?)?)?", "", needle or "")
         name = slugify(name, max_length=50)
         res = []
-<<<<<<< HEAD
         for page in self.enumerate_pages(query_string=name):
-            if needle in page['loc']:
-                res.append(page)
-                if len(res) == limit:
-                    break
-=======
-        for page in self.enumerate_pages(cr, uid, ids, query_string=name, context=context):
             res.append(page)
             if len(res) == limit:
                 break
->>>>>>> c56cf85a
         return res
 
     @api.model
