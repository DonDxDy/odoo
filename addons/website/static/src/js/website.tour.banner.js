(function () {
    'use strict';

    var website = openerp.website;
    var _t = openerp._t;

    website.EditorBar.include({
        start: function () {
            this.registerTour(new website.Tour.Banner(this));
            return this._super();
        },
    });

    website.Tour.Banner = website.Tour.extend({
        id:   'banner',
<<<<<<< HEAD
        name: "Build a page",
        path: '/page/website.homepage',
        init: function (editor) {
=======
        name: "Insert a banner",
        path: '/',
        init: function () {
>>>>>>> a3710efd
            var self = this;
            self.steps = [
                {
                    title:     _t("Welcome to your website!"),
                    content:   _t("This tutorial will guide you to build your home page. We will start by adding a banner."),
                    popover:   { next:  _t("Start Tutorial"), end:   _t("Skip It") },
                },
                {
                    waitNot:   '.popover.tour',
                    element:   'button[data-action=edit]',
                    placement: 'bottom',
                    title:     _t("Edit this page"),
                    content:   _t("Every page of your website can be modified through the <i>Edit</i> button."),
                    popover:   { fixed: true },
                },
                {
                    element:   'button[data-action=snippet]',
                    placement: 'bottom',
                    title:     _t("Insert building blocks"),
                    content:   _t("To add content in a page, you can insert building blocks."),
                    popover:   { fixed: true },
                },
                {
                    snippet:   'carousel',
                    placement: 'bottom',
                    title:     _t("Drag & Drop a Banner"),
                    content:   _t("Drag the Banner block and drop it in your page."),
                    popover:   { fixed: true },
                },
                {
                    waitFor:   '.oe_overlay_options .oe_options:visible',
                    element:   '#wrap [data-snippet-id=carousel]:first .carousel-caption',
                    placement: 'top',
<<<<<<< HEAD
                    title:     "Customize banner's text",
                    content:   "Click in the text and start editing it.",
=======
                    title:     _t("Customize banner's text"),
                    content:   _t("Click in the text and start editing it. Click continue once it's done."),
                    popover:   { next: _t("Continue") },
>>>>>>> a3710efd
                },
                {
                    waitNot:   '#wrap [data-snippet-id=carousel]:first .carousel-caption:contains("Your Banner Title")',
                    element:   '.oe_overlay_options .oe_options',
                    placement: 'left',
                    title:     _t("Customize the banner"),
                    content:   _t("Customize any block through this menu. Try to change the background of the banner."),
                    popover:   { next: _t("Continue") },
                },
                {
                    waitNot:   '.popover.tour',
                    element:   'button[data-action=snippet]',
                    placement: 'bottom',
                    title:     _t("Add Another Block"),
                    content:   _t("Let's add another building block to your page."),
                    popover:   { fixed: true },
                },
                {
                    snippet:   'three-columns',
                    placement: 'bottom',
                    title:     _t("Drag & Drop a Block"),
                    content:   _t("Drag the <em>'3 Columns'</em> block and drop it below the banner."),
                    popover:   { fixed: true },
                },
                {
                    waitFor:   '.oe_overlay_options .oe_options:visible',
                    element:   'button[data-action=save]',
                    placement: 'right',
                    title:     _t("Save your modifications"),
                    content:   _t("Publish your page by clicking on the <em>'Save'</em> button."),
                    popover:   { fixed: true },
                },
                {
                    waitFor:   'button[data-action=edit]:visible',
<<<<<<< HEAD
                    title:     "Good Job!",
                    content:   "Well done, you created your homepage.",
                    template:  self.popover({ next: "Continue" }),
=======
                    title:     _t("Congratulation!"),
                    content:   _t("Your homepage has been updated."),
                    popover:   { next: _t("Continue") },
>>>>>>> a3710efd
                },
                {
                    waitNot:   '.popover.tour',
                    element:   'a[data-action=show-mobile-preview]',
                    placement: 'bottom',
                    title:     _t("Test Your Mobile Version"),
                    content:   _t("Let's check how your homepage looks like on mobile devices."),
                    popover:   { fixed: true },
                },
                {
                    element:   'button[data-dismiss=modal]',
                    placement: 'right',
                    title:     _t("Close Mobile Preview"),
                    content:   _t("Scroll in the mobile preview to test the rendering. Once it's ok, close this dialog."),
                },
                {
<<<<<<< HEAD
                    title:     "Congratulation",
                    element:   'a[id=content-menu-button]',
                    placement: 'bottom',
                    content:   "This tour is finished. You can continue discovering features with the <em>'Content'</em> menu.",
                    template:  self.popover({ next: "Close Tutorial" }),
=======
                    waitNot:   '.modal',
                    title:     _t("Congrats"),
                    content:   _t("Congratulation. This tour is finished."),
                    popover:   { fixed: true, next: _t("Close Tutorial") },
>>>>>>> a3710efd
                },
            ];
            return this._super();
        },
    });

}());<|MERGE_RESOLUTION|>--- conflicted
+++ resolved
@@ -13,15 +13,9 @@
 
     website.Tour.Banner = website.Tour.extend({
         id:   'banner',
-<<<<<<< HEAD
         name: "Build a page",
         path: '/page/website.homepage',
-        init: function (editor) {
-=======
-        name: "Insert a banner",
-        path: '/',
         init: function () {
->>>>>>> a3710efd
             var self = this;
             self.steps = [
                 {
@@ -55,17 +49,11 @@
                     waitFor:   '.oe_overlay_options .oe_options:visible',
                     element:   '#wrap [data-snippet-id=carousel]:first .carousel-caption',
                     placement: 'top',
-<<<<<<< HEAD
-                    title:     "Customize banner's text",
-                    content:   "Click in the text and start editing it.",
-=======
-                    title:     _t("Customize banner's text"),
-                    content:   _t("Click in the text and start editing it. Click continue once it's done."),
+                    title:     _("Customize banner's text"),
+                    content:   _("Click in the text and start editing it."),
                     popover:   { next: _t("Continue") },
->>>>>>> a3710efd
                 },
                 {
-                    waitNot:   '#wrap [data-snippet-id=carousel]:first .carousel-caption:contains("Your Banner Title")',
                     element:   '.oe_overlay_options .oe_options',
                     placement: 'left',
                     title:     _t("Customize the banner"),
@@ -97,15 +85,9 @@
                 },
                 {
                     waitFor:   'button[data-action=edit]:visible',
-<<<<<<< HEAD
-                    title:     "Good Job!",
-                    content:   "Well done, you created your homepage.",
-                    template:  self.popover({ next: "Continue" }),
-=======
-                    title:     _t("Congratulation!"),
-                    content:   _t("Your homepage has been updated."),
+                    title:     _("Good Job!"),
+                    content:   _("Well done, you created your homepage."),
                     popover:   { next: _t("Continue") },
->>>>>>> a3710efd
                 },
                 {
                     waitNot:   '.popover.tour',
@@ -122,18 +104,11 @@
                     content:   _t("Scroll in the mobile preview to test the rendering. Once it's ok, close this dialog."),
                 },
                 {
-<<<<<<< HEAD
                     title:     "Congratulation",
                     element:   'a[id=content-menu-button]',
                     placement: 'bottom',
-                    content:   "This tour is finished. You can continue discovering features with the <em>'Content'</em> menu.",
-                    template:  self.popover({ next: "Close Tutorial" }),
-=======
-                    waitNot:   '.modal',
-                    title:     _t("Congrats"),
-                    content:   _t("Congratulation. This tour is finished."),
+                    content:   _t("This tour is finished. You can continue discovering features with the <em>'Content'</em> menu."),
                     popover:   { fixed: true, next: _t("Close Tutorial") },
->>>>>>> a3710efd
                 },
             ];
             return this._super();
