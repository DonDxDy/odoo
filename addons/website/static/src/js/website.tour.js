--- conflicted
+++ resolved
@@ -10,10 +10,6 @@
 website.EditorBar.include({
     tours: [],
     start: function () {
-        // $('.tour-backdrop').click(function (e) {
-        //     e.stopImmediatePropagation();
-        //     e.preventDefault();
-        // });
         var self = this;
         var menu = $('#help-menu');
         _.each(this.tours, function (tour) {
@@ -84,11 +80,13 @@
         this.localStorage.setItem("tour-"+this.id+"-test-automatic", automatic);
         this.automatic = automatic;
 
-        // redirect to begin of the tour
         if (this.path) {
-            var path = this.path.split('?');
-            window.location.href = path[0] + "?tutorial."+this.id+"=true" + path.slice(1, path.length).join("?");
-            return;
+            // redirect to begin of the tour in function of the language
+            if (!this.testUrl(this.path+"(#.*)?$")) {
+                var path = this.path.split('#');
+                window.location.href = "/"+this.getLang()+path[0] + "#tutorial."+this.id+"=true&" + path.slice(1, path.length).join("#");
+                return;
+            }
         }
 
         var self = this;
@@ -96,21 +94,13 @@
         website.Tour.waitReady.call(this, function () {self._running();});
     },
     running: function () {
-<<<<<<< HEAD
-        if (+this.localStorage.getItem("tour-"+this.id+"-test") >= this.steps.length) {
-=======
         var self = this;
         if (+this.localStorage.getItem("tour-"+this.id+"-test") >= this.steps.length-1) {
->>>>>>> a3710efd
             this.endTour();
             return;
         }
 
-<<<<<<< HEAD
-        if (website.Tour.is_busy() || !this.testUrl()) return;
-=======
         if (website.Tour.is_busy()) return;
->>>>>>> a3710efd
 
         // launch tour with url
         this.checkRunningUrl();
@@ -138,7 +128,6 @@
         var self = this;
         website.Tour.waitReady.call(this, function () {self._running();});
     },
-
     _running: function () {
         var stepId = this.localStorage.getItem("tour-"+this.id+"-test");
 
@@ -165,13 +154,19 @@
         $('.popover.tour').remove();
     },
 
-    testUrl: function () {
-        return !this.testPath || this.testPath.test(window.location.href);
+    getLang: function () {
+        return $("html").attr("lang").replace(/-/, '_');
+    },
+    testUrl: function (url) {
+        return new RegExp("(/"+this.getLang()+")?"+url, "i").test(window.location.href);
+    },
+    testPathUrl: function () {
+        if (!this.testPath || this.testUrl(this.testPath)) return true;
     },
     checkRunningUrl: function () {
-        if (window.location.search.indexOf("tutorial."+this.id+"=true") > -1) {
+        if (window.location.hash.indexOf("tutorial."+this.id+"=true") > -1) {
             this.localStorage.setItem("tour-"+this.id+"-test", 0);
-            window.location.href = window.location.href.replace(/tutorial.+=true&?/, '');
+            window.location.hash = window.location.hash.replace(/tutorial.+=true&?/, '');
         }
     },
 
@@ -340,7 +335,11 @@
         }
     },
     endTour: function () {
-        console.log('{ "event": "success" }');
+        if (parseInt(this.localStorage.getItem("tour-"+this.id+"-test"),10) >= this.steps.length-1) {
+            console.log('{ "event": "success" }');
+        } else {
+            console.log('{ "event": "canceled" }');
+        }
         this.reset();
     },
     autoNextStep: function () {
