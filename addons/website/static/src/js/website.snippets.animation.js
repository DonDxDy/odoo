odoo.define('website.snippets.animation', function (require) {
'use strict';

var ajax = require('web.ajax');
var Class = require('web.Class');
var core = require('web.core');
var base = require('web_editor.base');
var animation = require('web_editor.snippets.animation');

var qweb = core.qweb;

// Initialize fallbacks for the use of requestAnimationFrame, cancelAnimationFrame and performance.now()
window.requestAnimationFrame = window.requestAnimationFrame
    || window.webkitRequestAnimationFrame
    || window.mozRequestAnimationFrame
    || window.msRequestAnimationFrame
    || window.oRequestAnimationFrame
    || function (callback) { window.setTimeout(callback, 10); };

window.cancelAnimationFrame = window.cancelAnimationFrame
    || window.webkitCancelAnimationFrame
    || window.mozCancelAnimationFrame
    || window.msCancelAnimationFrame
    || window.oCancelAnimationFrame
    || function (id) { window.clearTimeout(id); };

if (!window.performance || !window.performance.now) window.performance = {now: function () { return Date.now(); }};

/**
 * The AnimationComponent class in in charge of handling one animation loop using the requestAnimationFrame
 * feature. This is used by the Animation class below and should not be called directly by an end developer.
 * The component contains a simple API, it can be started, stopped, played and paused.
 */
var AnimationComponent = Class.extend({
    init: function (parent, updateCallback, startEvents, $startTarget, options) {
        this.parent = parent; // The Animation class instance which is using this component

        options = options || {};
        this._minFrameTime = 1000 / (options.maxFPS || 100);

        // Initialize the animation startEvents, startTarget, endEvents, endTarget and callbacks
        this._updateCallback = updateCallback || function () {};
        this.startEvents = startEvents || "scroll";
        this.$startTarget = $($startTarget || window);
        this._getStateCallback = options.getStateCallback
            || ((this.startEvents === "scroll" && this.$startTarget[0] === window) ? function () { return window.pageYOffset; } : false)
            || ((this.startEvents === "resize" && this.$startTarget[0] === window) ? function () { return {width: window.innerWidth, height: window.innerHeight}; } : false)
            || function () { return undefined; };
        this.endEvents = options.endEvents || false;
        this.$endTarget = options.$endTarget ? $(options.$endTarget) : this.$startTarget;

        // Add a namespace to events using the generated uid
        this._uid = "_animationComponent" + _.uniqueId();
        this.startEvents = _processEvents(this.startEvents, this._uid);
        if (this.endEvents) {
            this.endEvents =  _processEvents(this.endEvents, this._uid);
        }

        function _processEvents(events, namespace) {
            events = events.split(" ");
            return _.each(events, function (e, index) {
                events[index] += ("." + namespace);
            }).join(" ");
        }
    },
    /**
     * The start method initializes when the animation must be played and paused and initializes the
     * animation first frame.
     */
    start: function () {
        // Initialize the animation first frame
        this._paused = false;
        this._rafID = window.requestAnimationFrame((function (t) {
            this._update(t);
            this._paused = true;
        }).bind(this));

        // Initialize the animation play/pause events
        if (this.endEvents) {
            /**
             * If there are endEvents, the animation should begin playing when the startEvents are triggered
             * on the startTarget and pause when the endEvents are triggered on the endTarget.
             */
            this.$startTarget.on(this.startEvents, (function (e) {
                if (this._paused) {
                    _.defer(this.play.bind(this, e));
                }
            }).bind(this));
            this.$endTarget.on(this.endEvents, (function () {
                if (!this._paused) {
                    _.defer(this.pause.bind(this));
                }
            }).bind(this));
        } else {
            /**
             * Else, if there is no endEvent, the animation should begin playing when the startEvents are
             * *continuously* triggered on the startTarget or fully played once. To achieve this, the animation
             * begins playing and is scheduled to pause after 2 seconds. If the startEvents are triggered during
             * that time, the schedule is delayed for another 2 seconds. This allows to describe an "effect"
             * animation (which lasts less than 2 seconds) or an animation which must be playing *during* an event
             * (scroll, mousemove, resize, repeated clicks, ...).
             */
            var pauseTimer = null;
            this.$startTarget.on(this.startEvents, _.throttle((function (e) {
                this.play(e);

                clearTimeout(pauseTimer);
                pauseTimer = _.delay((function () {
                    this.pause();
                    pauseTimer = null;
                }).bind(this), 2000);
            }).bind(this), 250, {trailing: false}));
        }
    },
    /**
     * The stop method pauses the animation and destroys the attached events which trigger the
     * animation to be played or paused.
     */
    stop: function () {
        this.$startTarget.off(this.startEvents);
        if (this.endEvents) {
            this.$endTarget.off(this.endEvents);
        }
        this.pause();
    },
    /**
     * The play method forces the requestAnimationFrame loop to start.
     * @param e -> the event which triggered the animation to play
     */
    play: function (e) {
        this._newEvent = e;
        if (!this._paused) return;
        this._paused = false;
        this._rafID = window.requestAnimationFrame(this._update.bind(this));
        this._lastUpdateTimestamp = undefined;
    },
    /**
     * The pause method forces the requestAnimationFrame loop to stop.
     */
    pause: function () {
        if (this._paused) return;
        this._paused = true;
        window.cancelAnimationFrame(this._rafID);
        this._lastUpdateTimestamp = undefined;
    },
    /**
     * The private _update method is the callback which is repeatedly called by the requestAnimationFrame
     * loop. It controls the max fps at which the animation is running and initializes the values that
     * the update callback needs to describe the animation (state, elapsedTime, triggered event).
     * @param timestamp -> the DOMHighResTimeStamp timestamp at which the function is called
     */
    _update: function (timestamp) {
        if (this._paused) return;
        this._rafID = window.requestAnimationFrame(this._update.bind(this));

        // Check the elapsed time since the last update callback call.
        // Consider it 0 if there is no info of last timestamp and leave this _update call if it was
        // called too soon (would overflow the set max FPS).
        var elapsedTime = 0;
        if (this._lastUpdateTimestamp) {
            elapsedTime = timestamp - this._lastUpdateTimestamp;
            if (elapsedTime < this._minFrameTime) return;
        }

        // Check the new animation state thanks to the get state callback and store its new value.
        // If the state is the same as the previous one, leave this _update call, except if there
        // is an event which triggered the "play" method again.
        var animationState = this._getStateCallback.call(this.parent, elapsedTime, this._newEvent);
        if (!this._newEvent && animationState !== undefined && _.isEqual(animationState, this._animationLastState)) return;
        this._animationLastState = animationState;

        // Call the update callback with frame parameters
        this._updateCallback.call(this.parent, this._animationLastState, elapsedTime, this._newEvent);
        this._lastUpdateTimestamp = timestamp; // Save the timestamp at which the update callback was really called
        this._newEvent = undefined; // Forget the event which triggered the last "play" call
    },
});

/**
 * Extend the Animation class to be able to register AnimationComponent's automatically according to
 * the methods it defines. Also allows to register them in more conventional ways by extending the
 * _prepareComponents method and calling the _addComponent method.
 */
animation.Class.include({
    maxFPS: 100, // The max FPS at which all the automatic animation components will be running by default

    /**
     * Extend the start method to prepare animation components and start them.
     */
    start: function () {
        this._super.apply(this, arguments);

        this._prepareComponents();
        _.each(this._animationComponents, function (component) {
            component.start();
        });
    },
    /**
     * Extend the start method to stop animation components and destroy them.
     */
    stop: function () {
        this._super.apply(this, arguments);

        _.each(this._animationComponents, function (component) {
            component.stop();
        });
        this._animationComponents = [];
    },
    /**
     * The private _prepareComponents method is the place to register AnimationComponent instances.
     * This can be done by extending this method and calling the _addComponent method in it or by
     * defining particulary-named methods in the specialized Animation class.
     *
     * The automatic creation of components according to method names is working like this:
     * - Search for methods which match the pattern: on_startEvent[_startTarget[_off_endEvent[_endTarget]]] where:
     *     - startEvent: the event name which triggers the animation to begin playing
     *     - startTarget (optional): the selector (see description below) to find the target where to listen
     *                               for startEvent (if no selector, the window target will be used)
     *     - endEvent (optional): the event name which triggers the end of the animation (if none is defined, the
     *                             animation will stop after a while, @see AnimationComponent.start)
     *     - endTarget (optional): the selector (see description below) to find the target where to listen
     *                             for endEvent (if no selector, the startTarget will be used)
     * - For all of these methods, register the appropriate animation component with the method implementation used
     *   as the update callback. The method receives 3 arguments: the animation state, the elapsedTime since last
     *   update and the event which triggered the animation (undefined if just a new update call without trigger).
     *   The animation state is undefined by default, the scroll offset for the particular "on_scroll" method and
     *   and object with width and height for the particular "on_resize" method. There is the possibility to define
     *   the getState callback of the animation component with this method. For the component created by the definition
     *   of the "on_abc_def", define the "get_state_for_on_abc_def" (so "get_state_for_" followed by the method name).
     *   This allows to improve performance even further in some cases.
     *
     * Selectors mentioned above can be:
     * - the "selector" string: this tells the system to use the Animation instance $target element as target for the
     *   animation component
     * - an underscore-separated list of classnames: for example "leftPanel_playBtn", the system will search inside
     *   the Animation instance $target element for a DOM which matches the selector ".leftPanel .playBtn"
     */
    _prepareComponents: function () {
        this._animationComponents = [];

        var self = this;
        _.each(this.__proto__, function (callback, key) {
            if (!_.isFunction(callback)) return;
            var m = key.match(/^on_([^_]+)(?:_(.+?))?(?:_off_([^_]+)(?:_(.+))?)?$/); // match the pattern described above
            if (!m) return;

            self._addComponent(callback, m[1], _target_from_ugly_selector(m[2]), {
                getStateCallback: self["get_state_for_" + key] || undefined,
                endEvents: m[3] || undefined,
                $endTarget: _target_from_ugly_selector(m[4]),
                maxFPS: self.maxFPS,
            });

            // Return the DOM element matching the selector in the form described above.
            function _target_from_ugly_selector(selector) {
                if (selector) {
                    if (selector === "selector") {
                        return self.$target;
                    } else {
                        return self.$(_.map(selector.split("_"), function (v) {
                            return "." + v;
                        }).join(" "));
                    }
                }
                return undefined;
            }
        });
    },
    /**
     * The private _addComponent method registers a new AnimationComponent according to given parameters
     * @see AnimationComponent.init
     */
    _addComponent: function (updateCallback, startEvents, $startTarget, options) {
        this._animationComponents.push(new AnimationComponent(this, updateCallback, startEvents, $startTarget, options));
    },
});

function load_called_template () {
    var ids_or_xml_ids = _.uniq($("[data-oe-call]").map(function () {return $(this).data('oe-call');}).get());
    if (ids_or_xml_ids.length) {
        ajax.jsonRpc('/website/multi_render', 'call', {
                'ids_or_xml_ids': ids_or_xml_ids
            }).then(function (data) {
                for (var k in data) {
                    var $data = $(data[k]).addClass('o_block_'+k);
                    $("[data-oe-call='"+k+"']").each(function () {
                        $(this).replaceWith($data.clone());
                    });
                }
            });
    }
}

base.ready().then(function () {
    load_called_template();
    if ($(".o_gallery:not(.oe_slideshow)").size()) {
        // load gallery modal template
        ajax.loadXML('/website/static/src/xml/website.gallery.xml', qweb);
    }
});

animation.registry.slider = animation.Class.extend({
    selector: ".carousel",
    start: function () {
        this.$target.carousel();
        return this._super.apply(this, arguments);
    },
    stop: function () {
        this.$target.carousel('pause');
        this.$target.removeData("bs.carousel");
        return this._super.apply(this, arguments);
    },
});

animation.registry.parallax = animation.Class.extend({
    selector: ".parallax",
    start: function () {
        this._super.apply(this, arguments);
        this._rebuild();
        $(window).on("resize.animation_parallax", _.debounce(this._rebuild.bind(this), 500));
    },
    stop: function () {
        this._super.apply(this, arguments);
        $(window).off(".animation_parallax");
    },
    _rebuild: function () {
        // Add/find bg DOM element to hold the parallax bg (support old v10.0 parallax)
        if (!this.$bg || !this.$bg.length) {
            this.$bg = this.$("> .s_parallax_bg");
            if (!this.$bg.length) {
                this.$bg = $('<span/>', {
                    class: 's_parallax_bg' + (this.$target.hasClass('oe_custom_bg') ? ' oe_custom_bg' : ''),
                }).prependTo(this.$target);
            }
        }
        var urlTarget = this.$target.css("background-image");
        if (urlTarget !== "none") {
            this.$bg.css("background-image", urlTarget);
        }
        this.$target.css("background-image", "none");

        // Get parallax speed
        this.speed = parseFloat(this.$target.attr("data-scroll-background-ratio") || 0);

        // Reset offset if parallax effect will not be performed and leave
        this.$target.toggleClass("s_parallax_is_fixed", this.speed === 1);
        if (this.speed === 0 || this.speed === 1) {
            this.$bg.css({
                transform: "",
                top: "",
                bottom: ""
            });
            return;
        }

        // Initialize parallax data according to snippet and viewport dimensions
        this.viewport = document.body.clientHeight - $('#wrapwrap').position().top;
        this.visible_area = [this.$target.offset().top];
        this.visible_area.push(this.visible_area[0] + this.$target.innerHeight() + this.viewport);
        this.ratio = this.speed * (this.viewport / 10);

        // Provide a "safe-area" to limit parallax
        this.$bg.css({
            top: -this.ratio,
            bottom: -this.ratio
        });
    },
    on_scroll: function (scrollOffset) {
        if (this.speed === 0 || this.speed === 1) return;

        // Perform translate if the element is visible only
        var vpEndOffset = scrollOffset + this.viewport;
        if (vpEndOffset >= this.visible_area[0] && vpEndOffset <= this.visible_area[1]) {
            this.$bg.css("transform", "translateY(" + _getNormalizedPosition.call(this, vpEndOffset) + "px)");
        }

        function _getNormalizedPosition(pos) {
            // Normalize scroll in a 1 to 0 range
            var r = (pos - this.visible_area[1]) / (this.visible_area[0] - this.visible_area[1]);
            // Normalize accordingly to current options
            return Math.round(this.ratio * (2 * r - 1));
        }
    }
});

animation.registry.share = animation.Class.extend({
    selector: ".oe_share",
    start: function () {
        var url_regex = /(\?(?:|.*&)(?:u|url|body)=)(.*?)(&|#|$)/;
        var title_regex = /(\?(?:|.*&)(?:title|text|subject)=)(.*?)(&|#|$)/;
        var url = encodeURIComponent(window.location.href);
        var title = encodeURIComponent($("title").text());
        this.$("a").each(function () {
            var $a = $(this);
            $a.attr("href", function(i, href) {
                return href.replace(url_regex, function (match, a, b, c) {
                    return a + url + c;
                }).replace(title_regex, function (match, a, b, c) {
                    return a + title + c;
                });
            });
            if ($a.attr("target") && $a.attr("target").match(/_blank/i) && !$a.closest('.o_editable').length) {
                $a.on('click', function () {
                    window.open(this.href,'','menubar=no,toolbar=no,resizable=yes,scrollbars=yes,height=550,width=600');
                    return false;
                });
            }
        });
        return this._super.apply(this, arguments);
    }
});

animation.registry.media_video = animation.Class.extend({
    selector: ".media_iframe_video",
    start: function () {
        if (!this.$target.has('> iframe').length) {
            var editor = '<div class="css_editable_mode_display">&nbsp;</div>';
            var size = '<div class="media_iframe_video_size">&nbsp;</div>';
            this.$target.html(editor+size);
        }
<<<<<<< HEAD
        return this._super.apply(this, arguments);
=======
        this.$target.html(this.$target.html()+'<iframe src="'+_.escape(this.$target.data("src"))+'" frameborder="0" allowfullscreen="allowfullscreen"></iframe>');
>>>>>>> f6965582
    },
});

animation.registry.ul = animation.Class.extend({
    selector: "ul.o_ul_folded, ol.o_ul_folded",
    start: function (editable_mode) {
        this.$('.o_ul_toggle_self').off('click').on('click', function (event) {
            $(this).toggleClass('o_open');
            $(this).closest('li').find('ul,ol').toggleClass('o_close');
            event.preventDefault();
        });
        this.$('.o_ul_toggle_next').off('click').on('click', function (event) {
            $(this).toggleClass('o_open');
            $(this).closest('li').next().toggleClass('o_close');
            event.preventDefault();
        });
        return this._super.apply(this, arguments);
    },
});

/**
 * This is a fix for apple device (<= IPhone 4, IPad 2)
 * Standard bootstrap requires data-toggle='collapse' element to be <a/> tags. Unfortunatly one snippet uses a
 * <div/> tag instead. The fix forces an empty click handler on these div, which allows standard bootstrap to work.
 *
 * This should be removed in a future odoo snippets refactoring.
 */
animation.registry._fix_apple_collapse = animation.Class.extend({
    selector: ".s_faq_collapse [data-toggle='collapse']",
    start: function () {
        this.$target.off("click._fix_apple_collapse").on("click._fix_apple_collapse", function () {});
        return this._super.apply(this, arguments);
    },
});

/* -------------------------------------------------------------------------
Gallery Animation

This ads a Modal window containing a slider when an image is clicked
inside a gallery
-------------------------------------------------------------------------*/
animation.registry.gallery = animation.Class.extend({
    selector: ".o_gallery:not(.o_slideshow)",
    start: function () {
        this.$el.on("click", "img", this.click_handler);
        return this._super.apply(this, arguments);
    },
    click_handler : function (event) {
        var $cur = $(event.currentTarget);
        var edition_mode = ($cur.closest("[contenteditable='true']").size() !== 0);

        // show it only if not in edition mode
        if (!edition_mode) {
            var urls = [],
                idx = undefined,
                milliseconds = undefined,
                params = undefined,
                $images = $cur.closest(".o_gallery").find("img"),
                size = 0.8,
                dimensions = {
                    min_width  : Math.round( window.innerWidth  *  size*0.9),
                    min_height : Math.round( window.innerHeight *  size),
                    max_width  : Math.round( window.innerWidth  *  size*0.9),
                    max_height : Math.round( window.innerHeight *  size),
                    width : Math.round( window.innerWidth *  size*0.9),
                    height : Math.round( window.innerHeight *  size)
            };

            $images.each(function () {
                urls.push($(this).attr("src"));
            });
            var $img = ($cur.is("img") === true) ? $cur : $cur.closest("img");
            idx = urls.indexOf($img.attr("src"));

            milliseconds = $cur.closest(".o_gallery").data("interval") || false;
            params = {
                srcs : urls,
                index: idx,
                dim  : dimensions,
                interval : milliseconds,
                id: _.uniqueId("slideshow_")
            };
            var $modal = $(qweb.render('website.gallery.slideshow.lightbox', params));
            $modal.modal({
                keyboard : true,
                backdrop : true
            });
            $modal.on('hidden.bs.modal', function () {
                $(this).hide();
                $(this).siblings().filter(".modal-backdrop").remove(); // bootstrap leaves a modal-backdrop
                $(this).remove();

            });
            $modal.find(".modal-content, .modal-body.o_slideshow").css("height", "100%");
            $modal.appendTo(document.body);

            this.carousel = new animation.registry.gallery_slider($modal.find(".carousel").carousel());
        }
    } // click_handler
});

animation.registry.gallery_slider = animation.Class.extend({
    selector: ".o_slideshow",
    start: function (editable_mode) {
        var self = this;
        this.$carousel = this.$target.is(".carousel") ? this.$target : this.$target.find(".carousel");
        this.$indicator = this.$carousel.find('.carousel-indicators');
        this.$prev = this.$indicator.find('li.fa:first').css('visibility', ''); // force visibility as some databases have it hidden
        this.$next = this.$indicator.find('li.fa:last').css('visibility', '');
        var $lis = this.$indicator.find('li:not(.fa)');
        var nbPerPage = Math.floor(this.$indicator.width() / $lis.first().outerWidth(true)) - 3; // - navigator - 1 to leave some space
        var realNbPerPage = nbPerPage || 1;
        var nbPages = Math.ceil($lis.length / realNbPerPage);

        var index;
        var page;
        update();

        function hide() {
            $lis.each(function (i) {
                $(this).toggleClass('hidden', !(i >= page*nbPerPage && i < (page+1)*nbPerPage));
            });
            if (editable_mode) { // do not remove DOM in edit mode
                return;
            }
            if (page <= 0) {
                self.$prev.detach();
            } else {
                self.$prev.prependTo(self.$indicator);
            }
            if (page >= nbPages - 1) {
                self.$next.detach();
            } else {
                self.$next.appendTo(self.$indicator);
            }
        }

        function update() {
            index = $lis.index($lis.filter('.active')) || 0;
            page = Math.floor(index / realNbPerPage);
            hide();
        }

        this.$carousel.on('slide.bs.carousel.gallery_slider', function () {
            setTimeout(function () {
                var $item = self.$carousel.find('.carousel-inner .prev, .carousel-inner .next');
                var index = $item.index();
                $lis.removeClass("active")
                    .filter('[data-slide-to="'+index+'"]')
                    .addClass("active");
            }, 0);
        });
        this.$indicator.on('click.gallery_slider', '> li.fa', function () {
            page += ($(this).hasClass('o_indicators_left') ? -1 : 1);
            page = Math.max(0, Math.min(nbPages - 1, page)); // should not be necessary
            self.$carousel.carousel(page * realNbPerPage);
            hide();
        });
        this.$carousel.on('slid.bs.carousel.gallery_slider', update);
    },
    stop: function () {
        this._super.apply(this, arguments);

        this.$prev.prependTo(this.$indicator);
        this.$next.appendTo(this.$indicator);
        this.$carousel.off('.gallery_slider');
        this.$indicator.off('.gallery_slider');
    },
});

});<|MERGE_RESOLUTION|>--- conflicted
+++ resolved
@@ -418,11 +418,8 @@
             var size = '<div class="media_iframe_video_size">&nbsp;</div>';
             this.$target.html(editor+size);
         }
-<<<<<<< HEAD
-        return this._super.apply(this, arguments);
-=======
         this.$target.html(this.$target.html()+'<iframe src="'+_.escape(this.$target.data("src"))+'" frameborder="0" allowfullscreen="allowfullscreen"></iframe>');
->>>>>>> f6965582
+        return this._super.apply(this, arguments);
     },
 });
 
