--- conflicted
+++ resolved
@@ -788,13 +788,9 @@
                 border-width: 0;
                 position: absolute;
                 bottom: 0;
-<<<<<<< HEAD
-=======
                 width: 100%;
                 margin-left: 0;
                 left: 0%;
-
->>>>>>> 57e387b6
                 > * {
                     list-style-image: none;
                     display: inline-block;
@@ -807,43 +803,14 @@
                     background-size: cover;
                     background-color: #fff;
                     border-radius: 0;
-<<<<<<< HEAD
+                    vertical-align: bottom;
                     flex: 0 0 40px;
-                    &:not(.active) {
-                        opacity: 0.8;
-                        -webkit-filter: grayscale(100%);
-                        filter: grayscale(100%);
-                        filter: gray;
-                        filter: url("data:image/svg+xml;utf8,<svg version='1.1' xmlns='http://www.w3.org/2000/svg' height='0'><filter id='greyscale'><feColorMatrix type='matrix' values='0.3333 0.3333 0.3333 0 0 0.3333 0.3333 0.3333 0 0 0.3333 0.3333 0.3333 0 0 0 0 0 1 0' /></filter></svg>#greyscale");
-                    }
-                    &:first-child {
-                        margin-left: 0;
-                    }
-                }
-            }
-=======
-                    vertical-align: bottom;
-
                     &:not(.active) {
                         opacity: 0.8;
                         filter: grayscale(1);
                     }
                 }
             }
-
-            .carousel-control {
-                &.right, &.left {
-                    background-image: none;
-                    background-color: transparent;
-                }
-                &.left * {
-                    right: 0%;
-                }
-                &.right * {
-                    left: 0%;
-                }
-            }
->>>>>>> 57e387b6
         }
     }
 }
