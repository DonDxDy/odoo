--- conflicted
+++ resolved
@@ -593,12 +593,6 @@
         if checkout.get('shipping_id'):
             order.write({'partner_shipping_id': checkout['shipping_id']})
 
-<<<<<<< HEAD
-        order.onchange_partner_shipping_id()
-        order.order_line._compute_tax_id()
-
-=======
->>>>>>> da388aa1
         order_info = {
             'message_partner_ids': [(4, partner.id), (3, request.website.partner_id.id)],
         }
