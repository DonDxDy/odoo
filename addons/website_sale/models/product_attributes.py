--- conflicted
+++ resolved
@@ -41,18 +41,12 @@
         'type': fields.selection([('distinct', 'Distinct'), ('float', 'Float')], "Type", required=True),
         'value_ids': fields.one2many('product.attribute.value', 'attribute_id', 'Values'),
         'product_ids': fields.one2many('product.attribute.product', 'attribute_id', 'Products'),
-
-<<<<<<< HEAD
-        'float_max': fields.function(_get_float_max, type='float', string="Max", relation='product.attribute.product'),
-        'float_min': fields.function(_get_float_min, type='float', string="Min", relation='product.attribute.product'),
-=======
         'float_max': fields.function(_get_float_max, type='float', string="Max", store={
                 'product.attribute.product': (_get_min_max, ['value','attribute_id'], 20),
             }),
         'float_min': fields.function(_get_float_min, type='float', string="Min", store={
                 'product.attribute.product': (_get_min_max, ['value','attribute_id'], 20),
             }),
->>>>>>> a93a0b38
     }
     _defaults = {
         'type': 'distinct'
