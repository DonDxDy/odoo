odoo.define('website_sale.tour_shop_no_variant_attribute', function (require) {
'use strict';

var tour = require('web_tour.tour');

// This tour relies on a data created from the python test.
tour.register('tour_shop_no_variant_attribute', {
    test: true,
<<<<<<< HEAD
    url: '/shop?search=Test Product',
=======
    url: '/shop?search=Test Product 3',
    wait_for: base.ready(),
>>>>>>> c9f832d9
},
[
    {
        content: "select Test Product 3",
        trigger: '.oe_product_cart a:containsExact("Test Product 3")',
    },
    {
        content: "check price",
        trigger: '.oe_currency_value:contains("1.00")',
        run: function () {},
    },
    {
        content: "add to cart",
        trigger: 'a:contains(Add to Cart)',
    },
    {
        content: "check no_variant value is present",
        trigger: '.td-product_name:contains(No Variant Attribute: No Variant Value)',
        extra_trigger: '#cart_products',
        run: function () {},
    },
    {
        content: "check price is correct",
        trigger: '.td-price:contains(11.0)',
        run: function () {},
    },
]);
});<|MERGE_RESOLUTION|>--- conflicted
+++ resolved
@@ -6,12 +6,7 @@
 // This tour relies on a data created from the python test.
 tour.register('tour_shop_no_variant_attribute', {
     test: true,
-<<<<<<< HEAD
-    url: '/shop?search=Test Product',
-=======
     url: '/shop?search=Test Product 3',
-    wait_for: base.ready(),
->>>>>>> c9f832d9
 },
 [
     {
