<<<<<<< HEAD
odoo.define('website_sale.cart', function (require) {
"use strict";

var core = require('web.core');
var _t = core._t;

var shopping_cart_link = $('ul#top_menu li a[href^="/shop/cart"]');
var shopping_cart_link_counter;
shopping_cart_link.popover({
    trigger: 'manual',
    animation: true,
    html: true,
    title: function () {
        return _t("My Cart");
    },
    container: 'body',
    placement: 'auto',
    template: '<div class="popover mycart-popover" role="tooltip"><div class="arrow"></div><h3 class="popover-title"></h3><div class="popover-content"></div></div>'
}).on("mouseenter",function () {
    var self = this;
    clearTimeout(shopping_cart_link_counter);
    shopping_cart_link.not(self).popover('hide');
    shopping_cart_link_counter = setTimeout(function(){
        if($(self).is(':hover') && !$(".mycart-popover:visible").length)
        {
            $.get("/shop/cart", {'type': 'popover'})
                .then(function (data) {
                    $(self).data("bs.popover").options.content =  data;
                    $(self).popover("show");
                    $(".popover").on("mouseleave", function () {
                        $(self).trigger('mouseleave');
                    });
                });
        }
    }, 100);
}).on("mouseleave", function () {
    var self = this;
    setTimeout(function () {
        if (!$(".popover:hover").length) {
            if(!$(self).is(':hover'))
            {
               $(self).popover('hide');
            }
        }
    }, 1000);
});

});

odoo.define('website_sale.website_sale', function (require) {
"use strict";

var ajax = require('web.ajax');
var core = require('web.core');
var _t = core._t;
var base = require('web_editor.base');


if(!$('#o_shop_collapse_category, .oe_website_sale').length) {
    return $.Deferred().reject("DOM doesn't contain '#o_shop_collapse_category, .oe_website_sale'");
}

$('#o_shop_collapse_category').on('click', '.fa-chevron-right',function(){
    $(this).parent().siblings().find('.fa-chevron-down:first').click();
    $(this).parents('li').find('ul:first').show('normal');
    $(this).toggleClass('fa-chevron-down fa-chevron-right');
});

$('#o_shop_collapse_category').on('click', '.fa-chevron-down',function(){
    $(this).parent().find('ul:first').hide('normal');
    $(this).toggleClass('fa-chevron-down fa-chevron-right');
});

=======
$(document).ready(function () {

function update_product_image(event_source, product_id) {
    var $img = $(event_source).closest('tr.js_product, .oe_website_sale').find('span[data-oe-model^="product."][data-oe-type="image"] img:first, img.product_detail_img');
    $img.attr("src", "/website/image/product.product/" + product_id + "/image");
    $img.parent().attr('data-oe-model', 'product.product').attr('data-oe-id', product_id)
        .data('oe-model', 'product.product').data('oe-id', product_id);
}

>>>>>>> dade7e3c
$('.oe_website_sale').each(function () {
    var oe_website_sale = this;

    var $shippingDifferent = $("select[name='shipping_id']", oe_website_sale);
    $shippingDifferent.change(function () {
        var value = +$shippingDifferent.val();
        var data = $shippingDifferent.find("option:selected").data();
        var $snipping = $(".js_shipping", oe_website_sale);
        var $inputs = $snipping.find("input");
        var $selects = $snipping.find("select");

        $snipping.toggle(!!value);
        $inputs.attr("readonly", value <= 0 ? null : "readonly" ).prop("readonly", value <= 0 ? null : "readonly" );
        $selects.attr("disabled", value <= 0 ? null : "disabled" ).prop("disabled", value <= 0 ? null : "disabled" );

        $inputs.each(function () {
            $(this).val( data[$(this).attr("name")] || "" );
        });
    });

    $(oe_website_sale).on("change", 'input[name="add_qty"]', function (event) {
        var product_ids = [];
        var product_dom = $(".js_add_cart_variants[data-attribute_value_ids]").first();
        product_dom.data("attribute_value_ids").forEach(function(entry) {
            product_ids.push(entry);});
        var qty = $(event.target).closest('form').find('input[name="add_qty"]').val();

        if ($("#product_detail").length) {
            // display the reduction from the pricelist in function of the quantity
            ajax.jsonRpc("/shop/get_unit_price", 'call', {'product_ids': product_ids,'add_qty': parseInt(qty)})
            .then(function (data) {
                var current = product_dom.data("attribute_value_ids");
                for(var j=0; j < current.length; j++){
                    current[j][2] = data[current[j][0]];
                }
                product_dom.attr("data-attribute_value_ids", JSON.stringify(current)).trigger("change");
            });
        }
    });

    // change for css
    $(oe_website_sale).on('mouseup touchend', '.js_publish', function (ev) {
        $(ev.currentTarget).parents(".thumbnail").toggleClass("disabled");
    });

    var clickwatch = (function(){
          var timer = 0;
          return function(callback, ms){
            clearTimeout(timer);
            timer = setTimeout(callback, ms);
          };
    })();

    $(oe_website_sale).on("change", ".oe_cart input.js_quantity", function () {
      var $input = $(this);
        if ($input.data('update_change')) {
            return;
        }
      var value = parseInt($input.val(), 10);
      var $dom = $(this).closest('tr');
      var default_price = parseFloat($dom.find('.text-danger > span.oe_currency_value').text());
      var $dom_optional = $dom.nextUntil(':not(.optional_product.info)');
      var line_id = parseInt($input.data('line-id'),10);
      var product_id = parseInt($input.data('product-id'),10);
      var product_ids = [product_id];
      clickwatch(function(){

        $dom_optional.each(function(){
            product_ids.push($(this).find('span[data-product-id]').data('product-id'));
        });
        if (isNaN(value)) value = 0;
        $input.data('update_change', true);

        ajax.jsonRpc("/shop/cart/update_json", 'call', {
        'line_id': line_id,
        'product_id': parseInt($input.data('product-id'),10),
        'set_qty': value})
        .then(function (data) {
            $input.data('update_change', false);
            if (value !== parseInt($input.val(), 10)) {
                $input.trigger('change');
                return;
            }
            var $q = $(".my_cart_quantity");
            if (data.cart_quantity) {
                $q.parent().parent().removeClass("hidden");
            }
            else {
                $q.parent().parent().addClass("hidden");
                $('a[href^="/shop/checkout"]').addClass("hidden")
            }
            $q.html(data.cart_quantity).hide().fadeIn(600);

            $input.val(data.quantity);
            $('.js_quantity[data-line-id='+line_id+']').val(data.quantity).html(data.quantity);

            $(".js_cart_lines").first().before(data['website_sale.cart_lines']).end().remove();

            if (data.warning) {
                var cart_alert = $('.oe_cart').parent().find('#data_warning');
                if (cart_alert.length === 0) {
                    $('.oe_cart').prepend('<div class="alert alert-danger alert-dismissable" role="alert" id="data_warning">'+
                            '<button type="button" class="close" data-dismiss="alert" aria-hidden="true">&times;</button> ' + data.warning + '</div>');
                }
                else {
                    cart_alert.html('<button type="button" class="close" data-dismiss="alert" aria-hidden="true">&times;</button> ' + data.warning);
                }
                $input.val(data.quantity);
            }
        });
      }, 500);
    });

    $(oe_website_sale).on("click", ".oe_cart a.js_add_suggested_products", function () {
        $(this).prev('input').val(1).trigger('change');
    });


    // hack to add and rome from cart with json
    $(oe_website_sale).on('click', 'a.js_add_cart_json', function (ev) {
        ev.preventDefault();
        var $link = $(ev.currentTarget);
        var $input = $link.parent().find("input");
        var min = parseFloat($input.data("min") || 0);
        var max = parseFloat($input.data("max") || Infinity);
        var quantity = ($link.has(".fa-minus").length ? -1 : 1) + parseFloat($input.val(),10);
        $input.val(quantity > min ? (quantity < max ? quantity : max) : min);
        $('input[name="'+$input.attr("name")+'"]').val(quantity > min ? (quantity < max ? quantity : max) : min);
        $input.change();
        return false;
    });

    $('.oe_website_sale .a-submit, #comment .a-submit').off('click').on('click', function (event) {
        if (!event.isDefaultPrevented()) {
            $(this).closest('form').submit();
        }
    });
    $('form.js_attributes input, form.js_attributes select', oe_website_sale).on('change', function (event) {
        if (!event.isDefaultPrevented()) {
            $(this).closest("form").submit();
        }
    });

    // change price when they are variants
    $('form.js_add_cart_json label', oe_website_sale).on('mouseup touchend', function () {
        var $label = $(this);
        var $price = $label.parents("form:first").find(".oe_price .oe_currency_value");
        if (!$price.data("price")) {
            $price.data("price", parseFloat($price.text()));
        }
        var value = $price.data("price") + parseFloat($label.find(".badge span").text() || 0);
        var dec = value % 1;
        $price.html(value + (dec < 0.01 ? ".00" : (dec < 1 ? "0" : "") ));
    });
    // hightlight selected color
    $('.css_attribute_color input', oe_website_sale).on('change', function () {
        $('.css_attribute_color').removeClass("active");
        $('.css_attribute_color:has(input:checked)').addClass("active");
    });

    function price_to_str(price) {
        price = Math.round(price * 100) / 100;
        var dec = Math.round((price % 1) * 100);
        return price + (dec ? '' : '.0') + (dec%10 ? '' : '0');
    }

    $(oe_website_sale).on('change', 'input.js_product_change', function () {
        var $parent = $(this).closest('.js_product');
        $parent.find(".oe_default_price:first .oe_currency_value").html( price_to_str(+$(this).data('lst_price')) );
        $parent.find(".oe_price:first .oe_currency_value").html(price_to_str(+$(this).data('price')) );
<<<<<<< HEAD

        var $img = $(this).closest('tr.js_product, .oe_website_sale').find('span[data-oe-model^="product."][data-oe-type="image"] img:first, img.product_detail_img');
        $img.attr("src", "/web/image/product.product/" + $(this).val() + "/image");
=======
        update_product_image(this, +$(this).val());
>>>>>>> dade7e3c
    });

    $(oe_website_sale).on('change', 'input.js_variant_change, select.js_variant_change, ul[data-attribute_value_ids]', function (ev) {
        var $ul = $(ev.target).closest('.js_add_cart_variants');
        var $parent = $ul.closest('.js_product');
        var $product_id = $parent.find('input.product_id').first();
        var $price = $parent.find(".oe_price:first .oe_currency_value");
        var $default_price = $parent.find(".oe_default_price:first .oe_currency_value");
        var $optional_price = $parent.find(".oe_optional:first .oe_currency_value");
        var variant_ids = $ul.data("attribute_value_ids");
        var values = [];
        $parent.find('input.js_variant_change:checked, select.js_variant_change').each(function () {
            values.push(+$(this).val());
        });

        $parent.find("label").removeClass("text-muted css_not_available");

        var product_id = false;
        for (var k in variant_ids) {
            if (_.isEmpty(_.difference(variant_ids[k][1], values))) {
                $price.html(price_to_str(variant_ids[k][2]));
                $default_price.html(price_to_str(variant_ids[k][3]));
                if (variant_ids[k][3]-variant_ids[k][2]>0.2) {
                    $default_price.closest('.oe_website_sale').addClass("discount");
                    $optional_price.closest('.oe_optional').show().css('text-decoration', 'line-through');
                } else {
                    $default_price.closest('.oe_website_sale').removeClass("discount");
                    $optional_price.closest('.oe_optional').hide();
                }
                product_id = variant_ids[k][0];
                break;
            }
        }

        if (product_id) {
<<<<<<< HEAD
            var $img = $(this).closest('tr.js_product, .oe_website_sale').find('span[data-oe-model^="product."][data-oe-type="image"] img:first, img.product_detail_img');
            $img.attr("src", "/web/image/product.product/" + product_id + "/image");
            $img.parent().attr('data-oe-model', 'product.product').attr('data-oe-id', product_id)
                .data('oe-model', 'product.product').data('oe-id', product_id);
=======
            update_product_image(this, product_id);
>>>>>>> dade7e3c
        }

        $parent.find("input.js_variant_change:radio, select.js_variant_change").each(function () {
            var $input = $(this);
            var id = +$input.val();
            var values = [id];

            $parent.find("ul:not(:has(input.js_variant_change[value='" + id + "'])) input.js_variant_change:checked, select").each(function () {
                values.push(+$(this).val());
            });

            for (var k in variant_ids) {
                if (!_.difference(values, variant_ids[k][1]).length) {
                    return;
                }
            }
            $input.closest("label").addClass("css_not_available");
            $input.find("option[value='" + id + "']").addClass("css_not_available");
        });

        if (product_id) {
            $parent.removeClass("css_not_available");
            $product_id.val(product_id);
            $parent.find(".js_check_product").removeAttr("disabled");
        } else {
            $parent.addClass("css_not_available");
            $product_id.val(0);
            $parent.find(".js_check_product").attr("disabled", "disabled");
        }
    });

    $('div.js_product', oe_website_sale).each(function () {
        $('input.js_product_change', this).first().trigger('change');
    });

    $('.js_add_cart_variants', oe_website_sale).each(function () {
        $('input.js_variant_change, select.js_variant_change', this).first().trigger('change');
    });

    $(oe_website_sale).on('change', "select[name='country_id']", function () {
        var $select = $("select[name='state_id']:enabled");
        $select.find("option:not(:first)").hide();
        var nb = $select.find("option[data-country_id="+($(this).val() || 0)+"]").show().size();
        $select.parent().toggle(nb>=1);
    });
    $(oe_website_sale).find("select[name='country_id']").change();

    $(oe_website_sale).on('change', "select[name='shipping_country_id']", function () {
        var $select = $("select[name='shipping_state_id']:enabled");
        $select.find("option:not(:first)").hide();
        var nb = $select.find("option[data-country_id="+($(this).val() || 0)+"]").show().size();
        $select.parent().toggle(nb>=1);
    });
    $(oe_website_sale).find("select[name='shipping_country_id']").change();
});

});<|MERGE_RESOLUTION|>--- conflicted
+++ resolved
@@ -1,6 +1,12 @@
-<<<<<<< HEAD
 odoo.define('website_sale.cart', function (require) {
 "use strict";
+
+function update_product_image(event_source, product_id) {
+    var $img = $(event_source).closest('tr.js_product, .oe_website_sale').find('span[data-oe-model^="product."][data-oe-type="image"] img:first, img.product_detail_img');
+    $img.attr("src", "/web/image/product.product/" + product_id + "/image");
+    $img.parent().attr('data-oe-model', 'product.product').attr('data-oe-id', product_id)
+        .data('oe-model', 'product.product').data('oe-id', product_id);
+}
 
 var core = require('web.core');
 var _t = core._t;
@@ -72,17 +78,6 @@
     $(this).toggleClass('fa-chevron-down fa-chevron-right');
 });
 
-=======
-$(document).ready(function () {
-
-function update_product_image(event_source, product_id) {
-    var $img = $(event_source).closest('tr.js_product, .oe_website_sale').find('span[data-oe-model^="product."][data-oe-type="image"] img:first, img.product_detail_img');
-    $img.attr("src", "/website/image/product.product/" + product_id + "/image");
-    $img.parent().attr('data-oe-model', 'product.product').attr('data-oe-id', product_id)
-        .data('oe-model', 'product.product').data('oe-id', product_id);
-}
-
->>>>>>> dade7e3c
 $('.oe_website_sale').each(function () {
     var oe_website_sale = this;
 
@@ -253,13 +248,7 @@
         var $parent = $(this).closest('.js_product');
         $parent.find(".oe_default_price:first .oe_currency_value").html( price_to_str(+$(this).data('lst_price')) );
         $parent.find(".oe_price:first .oe_currency_value").html(price_to_str(+$(this).data('price')) );
-<<<<<<< HEAD
-
-        var $img = $(this).closest('tr.js_product, .oe_website_sale').find('span[data-oe-model^="product."][data-oe-type="image"] img:first, img.product_detail_img');
-        $img.attr("src", "/web/image/product.product/" + $(this).val() + "/image");
-=======
         update_product_image(this, +$(this).val());
->>>>>>> dade7e3c
     });
 
     $(oe_website_sale).on('change', 'input.js_variant_change, select.js_variant_change, ul[data-attribute_value_ids]', function (ev) {
@@ -295,14 +284,7 @@
         }
 
         if (product_id) {
-<<<<<<< HEAD
-            var $img = $(this).closest('tr.js_product, .oe_website_sale').find('span[data-oe-model^="product."][data-oe-type="image"] img:first, img.product_detail_img');
-            $img.attr("src", "/web/image/product.product/" + product_id + "/image");
-            $img.parent().attr('data-oe-model', 'product.product').attr('data-oe-id', product_id)
-                .data('oe-model', 'product.product').data('oe-id', product_id);
-=======
             update_product_image(this, product_id);
->>>>>>> dade7e3c
         }
 
         $parent.find("input.js_variant_change:radio, select.js_variant_change").each(function () {
