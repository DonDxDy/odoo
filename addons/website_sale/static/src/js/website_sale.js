--- conflicted
+++ resolved
@@ -106,8 +106,7 @@
 
         var product_id = false;
         for (var k in variant_ids) {
-<<<<<<< HEAD
-            if (_.isEqual(variant_ids[k][1], values)) {
+            if (_.isEmpty(_.difference(variant_ids[k][1], values))) {
                 $price.html(price_to_str(variant_ids[k][2]));
                 $default_price.html(price_to_str(variant_ids[k][3]));
                 if (variant_ids[k][3]-variant_ids[k][2]>0.2) {
@@ -116,13 +115,6 @@
                     $default_price.closest('.oe_website_sale').removeClass("discount");
                 }
                 product_id = variant_ids[k][0];
-=======
-            if (_.isEmpty(_.difference(variant_ids[k][1], values))) {
-                var dec = variant_ids[k][2] % 1;
-                $('input[name="product_id"]').val(variant_ids[k][0]);
-                $price.html(variant_ids[k][2] + (dec < 0.01 ? ".00" : (dec < 1 ? "0" : "") ));
-                available = true;
->>>>>>> 7eab8806
                 break;
             }
         }
