--- conflicted
+++ resolved
@@ -1,30 +1,22 @@
-# Spanish (Mexico) translation for openobject-addons
-# Copyright (c) 2014 Rosetta Contributors and Canonical Ltd 2014
-# This file is distributed under the same license as the openobject-addons package.
-# FIRST AUTHOR <EMAIL@ADDRESS>, 2014.
-#
+# Translation of Odoo Server.
+# This file contains the translation of the following modules:
+# * account_check_writing
+# 
+# Translators:
+# FIRST AUTHOR <EMAIL@ADDRESS>, 2014
 msgid ""
 msgstr ""
-<<<<<<< HEAD
-"Project-Id-Version: openobject-addons\n"
-"Report-Msgid-Bugs-To: FULL NAME <EMAIL@ADDRESS>\n"
-"POT-Creation-Date: 2014-08-14 13:08+0000\n"
-"PO-Revision-Date: 2014-08-14 16:10+0000\n"
-"Last-Translator: FULL NAME <EMAIL@ADDRESS>\n"
-"Language-Team: Spanish (Mexico) <es_MX@li.org>\n"
-=======
 "Project-Id-Version: Odoo 8.0\n"
 "Report-Msgid-Bugs-To: \n"
 "POT-Creation-Date: 2015-01-21 14:07+0000\n"
 "PO-Revision-Date: 2016-01-13 23:50+0000\n"
 "Last-Translator: Martin Trigaux\n"
 "Language-Team: Spanish (Mexico) (http://www.transifex.com/odoo/odoo-8/language/es_MX/)\n"
->>>>>>> 1812b8f3
 "MIME-Version: 1.0\n"
 "Content-Type: text/plain; charset=UTF-8\n"
-"Content-Transfer-Encoding: 8bit\n"
-"X-Launchpad-Export-Date: 2014-08-15 06:50+0000\n"
-"X-Generator: Launchpad (build 17156)\n"
+"Content-Transfer-Encoding: \n"
+"Language: es_MX\n"
+"Plural-Forms: nplurals=2; plural=(n != 1);\n"
 
 #. module: account_check_writing
 #: model:ir.actions.act_window,help:account_check_writing.action_write_check
@@ -32,10 +24,8 @@
 "<p class=\"oe_view_nocontent_create\">\n"
 "                Click to create a new check. \n"
 "              </p><p>\n"
-"                The check payment form allows you to track the payment you "
-"do\n"
-"                to your suppliers using checks. When you select a supplier, "
-"the\n"
+"                The check payment form allows you to track the payment you do\n"
+"                to your suppliers using checks. When you select a supplier, the\n"
 "                payment method and an amount for the payment, Odoo will\n"
 "                propose to reconcile your payment with the open supplier\n"
 "                invoices or bills.\n"
@@ -66,13 +56,13 @@
 #. module: account_check_writing
 #: view:account.check.write:account_check_writing.view_account_check_write
 msgid "Cancel"
-msgstr ""
+msgstr "Cancelar"
 
 #. module: account_check_writing
 #: view:account.check.write:account_check_writing.view_account_check_write
 #: model:ir.actions.report.xml,name:account_check_writing.action_report_check
 msgid "Check"
-msgstr ""
+msgstr "Cheque"
 
 #. module: account_check_writing
 #: field:res.company,check_layout:0
@@ -105,11 +95,7 @@
 "Check on top is compatible with Quicken, QuickBooks and Microsoft Money. "
 "Check in middle is compatible with Peachtree, ACCPAC and DacEasy. Check on "
 "bottom is compatible with Peachtree, ACCPAC and DacEasy only"
-msgstr ""
-"Cheque en la parte de arriba es compatible con Quicken, Quickbooks y "
-"Microsoft Money. Cheque en el medio es compatible con PeachTree, ACCPAC y "
-"DacEasy. Cheque en la parte de abajo es compatible con Peachtree, ACCPAC y "
-"DacEasy exclusivamente"
+msgstr "Cheque en la parte de arriba es compatible con Quicken, Quickbooks y Microsoft Money. Cheque en el medio es compatible con PeachTree, ACCPAC y DacEasy. Cheque en la parte de abajo es compatible con Peachtree, ACCPAC y DacEasy exclusivamente"
 
 #. module: account_check_writing
 #: help:account.journal,allow_check_writing:0
@@ -124,12 +110,12 @@
 #. module: account_check_writing
 #: field:account.check.write,create_uid:0
 msgid "Created by"
-msgstr ""
+msgstr "Creado por"
 
 #. module: account_check_writing
 #: field:account.check.write,create_date:0
 msgid "Created on"
-msgstr ""
+msgstr "Creado en"
 
 #. module: account_check_writing
 #: view:website:account_check_writing.report_check
@@ -150,13 +136,13 @@
 #: code:addons/account_check_writing/wizard/account_check_batch_printing.py:59
 #, python-format
 msgid "Error!"
-msgstr ""
+msgstr "¡Error!"
 
 #. module: account_check_writing
 #: field:account.check.write,id:0
 #: field:report.account_check_writing.report_check,id:0
 msgid "ID"
-msgstr ""
+msgstr "ID"
 
 #. module: account_check_writing
 #: model:ir.model,name:account_check_writing.model_account_journal
@@ -166,12 +152,12 @@
 #. module: account_check_writing
 #: field:account.check.write,write_uid:0
 msgid "Last Updated by"
-msgstr ""
+msgstr "Ultima actualizacion por"
 
 #. module: account_check_writing
 #: field:account.check.write,write_date:0
 msgid "Last Updated on"
-msgstr ""
+msgstr "Ultima actualización realizada"
 
 #. module: account_check_writing
 #: field:account.check.write,check_number:0
@@ -241,4 +227,9 @@
 #: model:ir.actions.act_window,name:account_check_writing.action_write_check
 #: model:ir.ui.menu,name:account_check_writing.menu_action_write_check
 msgid "Write Checks"
-msgstr "Escribir cheques"+msgstr "Escribir cheques"
+
+#. module: account_check_writing
+#: view:account.check.write:account_check_writing.view_account_check_write
+msgid "or"
+msgstr "o"