<?xml version="1.0" encoding="UTF-8"?>
<odoo>

    <record id="view_partner_form" model="ir.ui.view">
        <field name="name">view_partner_form</field>
        <field name="inherit_id" ref="base.view_partner_form"/>
        <field name="model">res.partner</field>
        <field type="xml" name="arch">
<<<<<<< HEAD
            <form>
                <field name="l10n_ar_cuit" invisible="1"/>
            </form>
            <field name="vat" position="after">
                <field class="o_address_state" name="l10n_ar_identification_type_id" options="{'no_open': True, 'no_create': True}" placeholder="Type" attrs="{'readonly': [('parent_id','!=',False)]}"/>
=======
            <field name="vat" position="before">
                <field name="l10n_ar_identification_type_id" options="{'no_open': True, 'no_create': True}" attrs="{'readonly': [('parent_id','!=',False)]}"/>
>>>>>>> 845b44c8
            </field>
        </field>
    </record>

</odoo><|MERGE_RESOLUTION|>--- conflicted
+++ resolved
@@ -6,16 +6,11 @@
         <field name="inherit_id" ref="base.view_partner_form"/>
         <field name="model">res.partner</field>
         <field type="xml" name="arch">
-<<<<<<< HEAD
             <form>
                 <field name="l10n_ar_cuit" invisible="1"/>
             </form>
-            <field name="vat" position="after">
-                <field class="o_address_state" name="l10n_ar_identification_type_id" options="{'no_open': True, 'no_create': True}" placeholder="Type" attrs="{'readonly': [('parent_id','!=',False)]}"/>
-=======
             <field name="vat" position="before">
-                <field name="l10n_ar_identification_type_id" options="{'no_open': True, 'no_create': True}" attrs="{'readonly': [('parent_id','!=',False)]}"/>
->>>>>>> 845b44c8
+                <field name="l10n_ar_identification_type_id" options="{'no_open': True, 'no_create': True}" placeholder="Type" attrs="{'readonly': [('parent_id','!=',False)]}"/>
             </field>
         </field>
     </record>
